<?xml version="1.0" encoding="UTF-8"?>
<!--
  Licensed to the Apache Software Foundation (ASF) under one or more
  contributor license agreements.  See the NOTICE file distributed with
  this work for additional information regarding copyright ownership.
  The ASF licenses this file to You under the Apache License, Version 2.0
  (the "License"); you may not use this file except in compliance with
  the License.  You may obtain a copy of the License at

       http://www.apache.org/licenses/LICENSE-2.0

  Unless required by applicable law or agreed to in writing, software
  distributed under the License is distributed on an "AS IS" BASIS,
  WITHOUT WARRANTIES OR CONDITIONS OF ANY KIND, either express or implied.
  See the License for the specific language governing permissions and
  limitations under the License.
-->
<project xmlns="http://maven.apache.org/POM/4.0.0" xmlns:xsi="http://www.w3.org/2001/XMLSchema-instance" xsi:schemaLocation="http://maven.apache.org/POM/4.0.0 http://maven.apache.org/xsd/maven-4.0.0.xsd">
  <parent>
    <artifactId>hudi</artifactId>
    <groupId>org.apache.hudi</groupId>
    <version>0.12.0-SNAPSHOT</version>
  </parent>
  <modelVersion>4.0.0</modelVersion>

  <artifactId>hudi-cli</artifactId>
  <packaging>jar</packaging>

  <properties>
    <spring.shell.version>1.2.0.RELEASE</spring.shell.version>
    <jar.mainclass>org.springframework.shell.Bootstrap</jar.mainclass>
    <main.basedir>${project.parent.basedir}</main.basedir>
  </properties>

  <build>
    <resources>
      <resource>
        <directory>src/main/resources</directory>
      </resource>
    </resources>
    <pluginManagement>
      <plugins>
        <plugin>
          <groupId>net.alchim31.maven</groupId>
          <artifactId>scala-maven-plugin</artifactId>
          <version>${scala-maven-plugin.version}</version>
          <configuration>
            <args>
              <arg>-nobootcp</arg>
            </args>
            <checkMultipleScalaVersions>false</checkMultipleScalaVersions>
          </configuration>
        </plugin>
      </plugins>
    </pluginManagement>

    <plugins>
      <plugin>
        <groupId>org.apache.maven.plugins</groupId>
        <artifactId>maven-dependency-plugin</artifactId>
        <executions>
          <execution>
            <id>copy-dependencies</id>
            <phase>prepare-package</phase>
            <goals>
              <goal>copy-dependencies</goal>
            </goals>
            <configuration>
              <outputDirectory>${project.build.directory}/lib</outputDirectory>
              <overWriteReleases>true</overWriteReleases>
              <overWriteSnapshots>true</overWriteSnapshots>
              <overWriteIfNewer>true</overWriteIfNewer>
            </configuration>
          </execution>
        </executions>
      </plugin>
      <plugin>
        <groupId>org.apache.maven.plugins</groupId>
        <artifactId>maven-jar-plugin</artifactId>
        <configuration>
          <archive>
            <manifest>
              <addClasspath>true</addClasspath>
              <useUniqueVersions>false</useUniqueVersions>
              <classpathPrefix>lib/</classpathPrefix>
              <mainClass>${jar.mainclass}</mainClass>
            </manifest>
            <manifestEntries>
              <version>${project.version}</version>
            </manifestEntries>
          </archive>
        </configuration>
      </plugin>
      <plugin>
        <groupId>net.alchim31.maven</groupId>
        <artifactId>scala-maven-plugin</artifactId>
        <executions>
          <execution>
            <id>scala-compile-first</id>
            <phase>process-resources</phase>
            <goals>
              <goal>add-source</goal>
              <goal>compile</goal>
            </goals>
          </execution>
          <execution>
            <id>scala-test-compile</id>
            <phase>process-test-resources</phase>
            <goals>
              <goal>testCompile</goal>
            </goals>
          </execution>
        </executions>
      </plugin>
      <plugin>
        <groupId>org.apache.rat</groupId>
        <artifactId>apache-rat-plugin</artifactId>
      </plugin>
      <plugin>
        <groupId>org.scalastyle</groupId>
        <artifactId>scalastyle-maven-plugin</artifactId>
        <configuration>
          <includeTestSourceDirectory>false</includeTestSourceDirectory>
        </configuration>
      </plugin>
      <plugin>
        <groupId>org.jacoco</groupId>
        <artifactId>jacoco-maven-plugin</artifactId>
      </plugin>
    </plugins>
  </build>


  <dependencies>
    <!-- Scala -->
    <dependency>
      <groupId>org.scala-lang</groupId>
      <artifactId>scala-library</artifactId>
      <version>${scala.version}</version>
    </dependency>

    <!-- Hoodie -->
    <dependency>
      <groupId>org.apache.hudi</groupId>
      <artifactId>hudi-common</artifactId>
      <version>${project.version}</version>
      <scope>test</scope>
      <type>test-jar</type>
    </dependency>
    <dependency>
      <groupId>org.apache.hudi</groupId>
      <artifactId>hudi-client-common</artifactId>
      <version>${project.version}</version>
      <scope>test</scope>
      <type>test-jar</type>
    </dependency>
    <dependency>
      <groupId>org.apache.hudi</groupId>
      <artifactId>hudi-spark-client</artifactId>
      <version>${project.version}</version>
      <scope>test</scope>
      <type>test-jar</type>
    </dependency>
    <dependency>
      <groupId>org.apache.hudi</groupId>
      <artifactId>hudi-spark_${scala.binary.version}</artifactId>
      <version>${project.version}</version>
      <scope>test</scope>
      <type>test-jar</type>
    </dependency>
    <dependency>
      <groupId>org.apache.hudi</groupId>
      <artifactId>hudi-utilities_${scala.binary.version}</artifactId>
      <version>${project.version}</version>
      <scope>test</scope>
      <type>test-jar</type>
    </dependency>

    <!-- hive -->
    <dependency>
      <groupId>${hive.groupid}</groupId>
      <artifactId>hive-jdbc</artifactId>
      <version>${hive.version}</version>
      <exclusions>
        <exclusion>
          <groupId>org.eclipse.jetty.orbit</groupId>
          <artifactId>javax.servlet</artifactId>
        </exclusion>
        <exclusion>
          <groupId>org.apache.parquet</groupId>
          <artifactId>parquet-hadoop-bundle</artifactId>
        </exclusion>
      </exclusions>
    </dependency>

    <dependency>
      <groupId>org.apache.hudi</groupId>
      <artifactId>hudi-utilities-bundle_${scala.binary.version}</artifactId>
      <version>${project.version}</version>
    </dependency>

    <!-- Logging -->
    <dependency>
      <groupId>log4j</groupId>
      <artifactId>log4j</artifactId>
    </dependency>

    <dependency>
      <groupId>org.apache.logging.log4j</groupId>
      <artifactId>log4j-core</artifactId>
      <scope>test</scope>
    </dependency>

    <dependency>
      <groupId>org.apache.logging.log4j</groupId>
      <artifactId>log4j-api</artifactId>
      <scope>test</scope>
    </dependency>

    <dependency>
      <groupId>org.apache.logging.log4j</groupId>
      <artifactId>log4j-slf4j-impl</artifactId>
      <scope>test</scope>
    </dependency>

    <dependency>
      <groupId>org.apache.parquet</groupId>
      <artifactId>parquet-avro</artifactId>
      <exclusions>
        <exclusion>
          <groupId>com.thoughtworks.paranamer</groupId>
          <artifactId>paranamer</artifactId>
        </exclusion>
      </exclusions>
    </dependency>

    <!-- Spark -->
    <dependency>
      <groupId>org.apache.spark</groupId>
      <artifactId>spark-core_${scala.binary.version}</artifactId>
    </dependency>
    <dependency>
      <groupId>org.apache.spark</groupId>
      <artifactId>spark-sql_${scala.binary.version}</artifactId>
    </dependency>

    <dependency>
      <groupId>org.springframework.shell</groupId>
      <artifactId>spring-shell</artifactId>
      <version>${spring.shell.version}</version>
      <exclusions>
        <exclusion>
          <groupId>com.google.guava</groupId>
          <artifactId>guava</artifactId>
        </exclusion>
      </exclusions>
    </dependency>

    <dependency>
      <groupId>com.jakewharton.fliptables</groupId>
      <artifactId>fliptables</artifactId>
      <version>1.0.2</version>
    </dependency>

    <dependency>
      <groupId>joda-time</groupId>
      <artifactId>joda-time</artifactId>
    </dependency>

    <!-- Hadoop -->
    <dependency>
      <groupId>org.apache.hadoop</groupId>
      <artifactId>hadoop-common</artifactId>
    </dependency>
    <dependency>
      <groupId>org.apache.hadoop</groupId>
      <artifactId>hadoop-hdfs</artifactId>
    </dependency>

    <!-- HDFS test dependencies -->

    <dependency>
      <groupId>org.apache.hadoop</groupId>
      <artifactId>hadoop-common</artifactId>
      <classifier>tests</classifier>
      <scope>test</scope>
      <exclusions>
        <exclusion>
          <groupId>org.mortbay.jetty</groupId>
          <artifactId>*</artifactId>
        </exclusion>
        <exclusion>
          <groupId>javax.servlet.jsp</groupId>
          <artifactId>*</artifactId>
        </exclusion>
        <exclusion>
          <groupId>javax.servlet</groupId>
          <artifactId>*</artifactId>
        </exclusion>
      </exclusions>
    </dependency>

    <dependency>
      <groupId>org.apache.hadoop</groupId>
      <artifactId>hadoop-hdfs</artifactId>
      <classifier>tests</classifier>
      <scope>test</scope>
      <exclusions>
        <exclusion>
          <groupId>javax.servlet</groupId>
          <artifactId>*</artifactId>
        </exclusion>
        <exclusion>
          <artifactId>netty</artifactId>
          <groupId>io.netty</groupId>
        </exclusion>
        <exclusion>
          <artifactId>netty-all</artifactId>
          <groupId>io.netty</groupId>
        </exclusion>
      </exclusions>
    </dependency>

    <!-- Test -->
    <dependency>
      <groupId>org.junit.jupiter</groupId>
      <artifactId>junit-jupiter-api</artifactId>
      <scope>test</scope>
    </dependency>
    <dependency>
      <groupId>org.junit.jupiter</groupId>
      <artifactId>junit-jupiter-engine</artifactId>
      <scope>test</scope>
    </dependency>
    <dependency>
<<<<<<< HEAD
=======
      <groupId>org.junit.vintage</groupId>
      <artifactId>junit-vintage-engine</artifactId>
      <scope>test</scope>
    </dependency>
    <dependency>
>>>>>>> 26c967ba
      <groupId>org.junit.jupiter</groupId>
      <artifactId>junit-jupiter-params</artifactId>
      <scope>test</scope>
    </dependency>
    <dependency>
      <groupId>org.mockito</groupId>
      <artifactId>mockito-junit-jupiter</artifactId>
      <scope>test</scope>
    </dependency>

    <dependency>
      <groupId>org.junit.platform</groupId>
      <artifactId>junit-platform-suite-api</artifactId>
      <scope>test</scope>
    </dependency>
    <dependency>
      <groupId>org.junit.platform</groupId>
      <artifactId>junit-platform-suite-engine</artifactId>
      <scope>test</scope>
    </dependency>
  </dependencies>
</project><|MERGE_RESOLUTION|>--- conflicted
+++ resolved
@@ -332,15 +332,8 @@
       <artifactId>junit-jupiter-engine</artifactId>
       <scope>test</scope>
     </dependency>
-    <dependency>
-<<<<<<< HEAD
-=======
-      <groupId>org.junit.vintage</groupId>
-      <artifactId>junit-vintage-engine</artifactId>
-      <scope>test</scope>
-    </dependency>
-    <dependency>
->>>>>>> 26c967ba
+
+    <dependency>
       <groupId>org.junit.jupiter</groupId>
       <artifactId>junit-jupiter-params</artifactId>
       <scope>test</scope>
