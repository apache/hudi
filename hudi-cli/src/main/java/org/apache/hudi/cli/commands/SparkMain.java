/*
 * Licensed to the Apache Software Foundation (ASF) under one
 * or more contributor license agreements.  See the NOTICE file
 * distributed with this work for additional information
 * regarding copyright ownership.  The ASF licenses this file
 * to you under the Apache License, Version 2.0 (the
 * "License"); you may not use this file except in compliance
 * with the License.  You may obtain a copy of the License at
 *
 *      http://www.apache.org/licenses/LICENSE-2.0
 *
 * Unless required by applicable law or agreed to in writing, software
 * distributed under the License is distributed on an "AS IS" BASIS,
 * WITHOUT WARRANTIES OR CONDITIONS OF ANY KIND, either express or implied.
 * See the License for the specific language governing permissions and
 * limitations under the License.
 */

package org.apache.hudi.cli.commands;

import com.google.common.base.Strings;
import org.apache.hudi.HoodieWriteClient;
import org.apache.hudi.cli.DedupeSparkJob;
import org.apache.hudi.cli.utils.SparkUtil;
import org.apache.hudi.common.util.FSUtils;
import org.apache.hudi.config.HoodieIndexConfig;
import org.apache.hudi.config.HoodieWriteConfig;
import org.apache.hudi.index.HoodieIndex;
import org.apache.hudi.io.compact.strategy.UnBoundedCompactionStrategy;
import org.apache.hudi.utilities.HDFSParquetImporter;
import org.apache.hudi.utilities.HDFSParquetImporter.Config;
import org.apache.hudi.utilities.HoodieCleaner;
import org.apache.hudi.utilities.HoodieCompactionAdminTool;
import org.apache.hudi.utilities.HoodieCompactionAdminTool.Operation;
import org.apache.hudi.utilities.HoodieCompactor;

import org.apache.log4j.Logger;
import org.apache.spark.api.java.JavaSparkContext;
import org.apache.spark.sql.SQLContext;

import java.util.ArrayList;
import java.util.Arrays;
import java.util.List;

/**
 * This class deals with initializing spark context based on command entered to hudi-cli.
 */
public class SparkMain {

  private static final Logger LOG = Logger.getLogger(SparkMain.class);

  /**
   * Commands.
   */
  enum SparkCommand {
    ROLLBACK, DEDUPLICATE, ROLLBACK_TO_SAVEPOINT, SAVEPOINT, IMPORT, UPSERT, COMPACT_SCHEDULE, COMPACT_RUN, COMPACT_UNSCHEDULE_PLAN, COMPACT_UNSCHEDULE_FILE, COMPACT_VALIDATE, COMPACT_REPAIR, CLEAN
  }

  public static void main(String[] args) throws Exception {
    String command = args[0];
    LOG.info("Invoking SparkMain:" + command);

    SparkCommand cmd = SparkCommand.valueOf(command);

    JavaSparkContext jsc = SparkUtil.initJavaSparkConf("hoodie-cli-" + command);
    int returnCode = 0;
    switch (cmd) {
      case ROLLBACK:
        assert (args.length == 3);
        returnCode = rollback(jsc, args[1], args[2]);
        break;
      case DEDUPLICATE:
        assert (args.length == 4);
        returnCode = deduplicatePartitionPath(jsc, args[1], args[2], args[3]);
        break;
      case ROLLBACK_TO_SAVEPOINT:
        assert (args.length == 3);
        returnCode = rollbackToSavepoint(jsc, args[1], args[2]);
        break;
      case IMPORT:
      case UPSERT:
        assert (args.length >= 12);
        String propsFilePath = null;
        if (!Strings.isNullOrEmpty(args[11])) {
          propsFilePath = args[11];
        }
        List<String> configs = new ArrayList<>();
        if (args.length > 12) {
          configs.addAll(Arrays.asList(args).subList(12, args.length));
        }
        returnCode = dataLoad(jsc, command, args[1], args[2], args[3], args[4], args[5], args[6],
<<<<<<< HEAD
            Integer.parseInt(args[7]), args[8], args[9], Integer.parseInt(args[10]));
=======
            Integer.parseInt(args[7]), args[8], args[9], Integer.parseInt(args[10]), propsFilePath, configs);
>>>>>>> 290278fc
        break;
      case COMPACT_RUN:
        assert (args.length >= 9);
        propsFilePath = null;
        if (!Strings.isNullOrEmpty(args[8])) {
          propsFilePath = args[8];
        }
        configs = new ArrayList<>();
        if (args.length > 9) {
          configs.addAll(Arrays.asList(args).subList(9, args.length));
        }
        returnCode = compact(jsc, args[1], args[2], args[3], Integer.parseInt(args[4]), args[5], args[6],
            Integer.parseInt(args[7]), false, propsFilePath, configs);
        break;
      case COMPACT_SCHEDULE:
        assert (args.length >= 6);
        propsFilePath = null;
        if (!Strings.isNullOrEmpty(args[5])) {
          propsFilePath = args[5];
        }
        configs = new ArrayList<>();
        if (args.length > 6) {
          configs.addAll(Arrays.asList(args).subList(6, args.length));
        }
        returnCode = compact(jsc, args[1], args[2], args[3], 1, "", args[4], 0, true, propsFilePath, configs);
        break;
      case COMPACT_VALIDATE:
        assert (args.length == 7);
        doCompactValidate(jsc, args[1], args[2], args[3], Integer.parseInt(args[4]), args[5], args[6]);
        returnCode = 0;
        break;
      case COMPACT_REPAIR:
        assert (args.length == 8);
        doCompactRepair(jsc, args[1], args[2], args[3], Integer.parseInt(args[4]), args[5], args[6],
            Boolean.parseBoolean(args[7]));
        returnCode = 0;
        break;
      case COMPACT_UNSCHEDULE_FILE:
        assert (args.length == 9);
        doCompactUnscheduleFile(jsc, args[1], args[2], args[3], Integer.parseInt(args[4]), args[5], args[6],
            Boolean.parseBoolean(args[7]), Boolean.parseBoolean(args[8]));
        returnCode = 0;
        break;
      case COMPACT_UNSCHEDULE_PLAN:
        assert (args.length == 9);
        doCompactUnschedule(jsc, args[1], args[2], args[3], Integer.parseInt(args[4]), args[5], args[6],
            Boolean.parseBoolean(args[7]), Boolean.parseBoolean(args[8]));
        returnCode = 0;
        break;
      case CLEAN:
        assert (args.length >= 5);
        propsFilePath = null;
        if (!Strings.isNullOrEmpty(args[3])) {
          propsFilePath = args[3];
        }
        configs = new ArrayList<>();
        if (args.length > 5) {
          configs.addAll(Arrays.asList(args).subList(5, args.length));
        }
        clean(jsc, args[1], args[2], propsFilePath, args[4], configs);
        break;
      default:
        break;
    }
    System.exit(returnCode);
  }

  private static void clean(JavaSparkContext jsc, String basePath, String sparkMaster, String propsFilePath,
                            String sparkMemory, List<String> configs) throws Exception {
    HoodieCleaner.Config cfg = new HoodieCleaner.Config();
    cfg.basePath = basePath;
    if ((null != sparkMaster) && (!sparkMaster.isEmpty())) {
      jsc.getConf().setMaster(sparkMaster);
    }
    jsc.getConf().set("spark.executor.memory", sparkMemory);
    cfg.propsFilePath = propsFilePath;
    cfg.configs = configs;
    new HoodieCleaner(cfg, jsc).run();
  }

  private static int dataLoad(JavaSparkContext jsc, String command, String srcPath, String targetPath, String tableName,
<<<<<<< HEAD
                              String tableType, String rowKey, String partitionKey, int parallelism, String schemaFile,
                              String sparkMemory, int retry) {
=======
      String tableType, String rowKey, String partitionKey, int parallelism, String schemaFile, String sparkMemory,
                              int retry, String propsFilePath, List<String> configs) {
>>>>>>> 290278fc
    Config cfg = new Config();
    cfg.command = command;
    cfg.srcPath = srcPath;
    cfg.targetPath = targetPath;
    cfg.tableName = tableName;
    cfg.tableType = tableType;
    cfg.rowKey = rowKey;
    cfg.partitionKey = partitionKey;
    cfg.parallelism = parallelism;
    cfg.schemaFile = schemaFile;
<<<<<<< HEAD
    cfg.sparkMaster = SparkUtil.DEFAULT_SPARK_MASTER;
=======
    cfg.propsFilePath = propsFilePath;
    cfg.configs = configs;
>>>>>>> 290278fc
    jsc.getConf().set("spark.executor.memory", sparkMemory);
    return new HDFSParquetImporter(cfg).dataImport(jsc, retry);
  }

  private static void doCompactValidate(JavaSparkContext jsc, String basePath, String compactionInstant,
      String outputPath, int parallelism, String sparkMaster, String sparkMemory) throws Exception {
    HoodieCompactionAdminTool.Config cfg = new HoodieCompactionAdminTool.Config();
    cfg.basePath = basePath;
    cfg.operation = Operation.VALIDATE;
    cfg.outputPath = outputPath;
    cfg.compactionInstantTime = compactionInstant;
    cfg.parallelism = parallelism;
    if ((null != sparkMaster) && (!sparkMaster.isEmpty())) {
      jsc.getConf().setMaster(sparkMaster);
    }
    jsc.getConf().set("spark.executor.memory", sparkMemory);
    new HoodieCompactionAdminTool(cfg).run(jsc);
  }

  private static void doCompactRepair(JavaSparkContext jsc, String basePath, String compactionInstant,
      String outputPath, int parallelism, String sparkMaster, String sparkMemory, boolean dryRun) throws Exception {
    HoodieCompactionAdminTool.Config cfg = new HoodieCompactionAdminTool.Config();
    cfg.basePath = basePath;
    cfg.operation = Operation.REPAIR;
    cfg.outputPath = outputPath;
    cfg.compactionInstantTime = compactionInstant;
    cfg.parallelism = parallelism;
    cfg.dryRun = dryRun;
    if ((null != sparkMaster) && (!sparkMaster.isEmpty())) {
      jsc.getConf().setMaster(sparkMaster);
    }
    jsc.getConf().set("spark.executor.memory", sparkMemory);
    new HoodieCompactionAdminTool(cfg).run(jsc);
  }

  private static void doCompactUnschedule(JavaSparkContext jsc, String basePath, String compactionInstant,
      String outputPath, int parallelism, String sparkMaster, String sparkMemory, boolean skipValidation,
      boolean dryRun) throws Exception {
    HoodieCompactionAdminTool.Config cfg = new HoodieCompactionAdminTool.Config();
    cfg.basePath = basePath;
    cfg.operation = Operation.UNSCHEDULE_PLAN;
    cfg.outputPath = outputPath;
    cfg.compactionInstantTime = compactionInstant;
    cfg.parallelism = parallelism;
    cfg.dryRun = dryRun;
    cfg.skipValidation = skipValidation;
    if ((null != sparkMaster) && (!sparkMaster.isEmpty())) {
      jsc.getConf().setMaster(sparkMaster);
    }
    jsc.getConf().set("spark.executor.memory", sparkMemory);
    new HoodieCompactionAdminTool(cfg).run(jsc);
  }

  private static void doCompactUnscheduleFile(JavaSparkContext jsc, String basePath, String fileId, String outputPath,
      int parallelism, String sparkMaster, String sparkMemory, boolean skipValidation, boolean dryRun)
      throws Exception {
    HoodieCompactionAdminTool.Config cfg = new HoodieCompactionAdminTool.Config();
    cfg.basePath = basePath;
    cfg.operation = Operation.UNSCHEDULE_FILE;
    cfg.outputPath = outputPath;
    cfg.fileId = fileId;
    cfg.parallelism = parallelism;
    cfg.dryRun = dryRun;
    cfg.skipValidation = skipValidation;
    if ((null != sparkMaster) && (!sparkMaster.isEmpty())) {
      jsc.getConf().setMaster(sparkMaster);
    }
    jsc.getConf().set("spark.executor.memory", sparkMemory);
    new HoodieCompactionAdminTool(cfg).run(jsc);
  }

  private static int compact(JavaSparkContext jsc, String basePath, String tableName, String compactionInstant,
<<<<<<< HEAD
      int parallelism, String schemaFile, String sparkMemory, int retry, boolean schedule) {
=======
      int parallelism, String schemaFile, String sparkMemory, int retry, boolean schedule, String propsFilePath,
                             List<String> configs) {
>>>>>>> 290278fc
    HoodieCompactor.Config cfg = new HoodieCompactor.Config();
    cfg.basePath = basePath;
    cfg.tableName = tableName;
    cfg.compactionInstantTime = compactionInstant;
    // TODO: Make this configurable along with strategy specific config - For now, this is a generic enough strategy
    cfg.strategyClassName = UnBoundedCompactionStrategy.class.getCanonicalName();
    cfg.parallelism = parallelism;
    cfg.schemaFile = schemaFile;
    cfg.runSchedule = schedule;
    cfg.propsFilePath = propsFilePath;
    cfg.configs = configs;
    jsc.getConf().set("spark.executor.memory", sparkMemory);
    return new HoodieCompactor(cfg).compact(jsc, retry);
  }

  private static int deduplicatePartitionPath(JavaSparkContext jsc, String duplicatedPartitionPath,
      String repairedOutputPath, String basePath) {
    DedupeSparkJob job = new DedupeSparkJob(basePath, duplicatedPartitionPath, repairedOutputPath, new SQLContext(jsc),
        FSUtils.getFs(basePath, jsc.hadoopConfiguration()));
    job.fixDuplicates(true);
    return 0;
  }

  private static int rollback(JavaSparkContext jsc, String commitTime, String basePath) throws Exception {
    HoodieWriteClient client = createHoodieClient(jsc, basePath);
    if (client.rollback(commitTime)) {
      LOG.info(String.format("The commit \"%s\" rolled back.", commitTime));
      return 0;
    } else {
      LOG.info(String.format("The commit \"%s\" failed to roll back.", commitTime));
      return -1;
    }
  }

  private static int rollbackToSavepoint(JavaSparkContext jsc, String savepointTime, String basePath) throws Exception {
    HoodieWriteClient client = createHoodieClient(jsc, basePath);
    if (client.rollbackToSavepoint(savepointTime)) {
      LOG.info(String.format("The commit \"%s\" rolled back.", savepointTime));
      return 0;
    } else {
      LOG.info(String.format("The commit \"%s\" failed to roll back.", savepointTime));
      return -1;
    }
  }

  private static HoodieWriteClient createHoodieClient(JavaSparkContext jsc, String basePath) throws Exception {
    HoodieWriteConfig config = HoodieWriteConfig.newBuilder().withPath(basePath)
        .withIndexConfig(HoodieIndexConfig.newBuilder().withIndexType(HoodieIndex.IndexType.BLOOM).build()).build();
    return new HoodieWriteClient(jsc, config);
  }
}<|MERGE_RESOLUTION|>--- conflicted
+++ resolved
@@ -89,11 +89,7 @@
           configs.addAll(Arrays.asList(args).subList(12, args.length));
         }
         returnCode = dataLoad(jsc, command, args[1], args[2], args[3], args[4], args[5], args[6],
-<<<<<<< HEAD
-            Integer.parseInt(args[7]), args[8], args[9], Integer.parseInt(args[10]));
-=======
             Integer.parseInt(args[7]), args[8], args[9], Integer.parseInt(args[10]), propsFilePath, configs);
->>>>>>> 290278fc
         break;
       case COMPACT_RUN:
         assert (args.length >= 9);
@@ -175,13 +171,8 @@
   }
 
   private static int dataLoad(JavaSparkContext jsc, String command, String srcPath, String targetPath, String tableName,
-<<<<<<< HEAD
-                              String tableType, String rowKey, String partitionKey, int parallelism, String schemaFile,
-                              String sparkMemory, int retry) {
-=======
       String tableType, String rowKey, String partitionKey, int parallelism, String schemaFile, String sparkMemory,
                               int retry, String propsFilePath, List<String> configs) {
->>>>>>> 290278fc
     Config cfg = new Config();
     cfg.command = command;
     cfg.srcPath = srcPath;
@@ -192,12 +183,8 @@
     cfg.partitionKey = partitionKey;
     cfg.parallelism = parallelism;
     cfg.schemaFile = schemaFile;
-<<<<<<< HEAD
-    cfg.sparkMaster = SparkUtil.DEFAULT_SPARK_MASTER;
-=======
     cfg.propsFilePath = propsFilePath;
     cfg.configs = configs;
->>>>>>> 290278fc
     jsc.getConf().set("spark.executor.memory", sparkMemory);
     return new HDFSParquetImporter(cfg).dataImport(jsc, retry);
   }
@@ -270,12 +257,8 @@
   }
 
   private static int compact(JavaSparkContext jsc, String basePath, String tableName, String compactionInstant,
-<<<<<<< HEAD
-      int parallelism, String schemaFile, String sparkMemory, int retry, boolean schedule) {
-=======
       int parallelism, String schemaFile, String sparkMemory, int retry, boolean schedule, String propsFilePath,
                              List<String> configs) {
->>>>>>> 290278fc
     HoodieCompactor.Config cfg = new HoodieCompactor.Config();
     cfg.basePath = basePath;
     cfg.tableName = tableName;
