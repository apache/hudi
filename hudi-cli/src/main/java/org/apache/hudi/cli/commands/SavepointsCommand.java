--- conflicted
+++ resolved
@@ -108,18 +108,13 @@
     }
 
     SparkLauncher sparkLauncher = SparkUtil.initLauncher(sparkPropertiesPath);
-<<<<<<< HEAD
     HoodieRollback.Config config = new HoodieRollback.Config();
     config.basePath = HoodieCLI.getTableMetaClient().getBasePath();
-    config.savepointTime = commitTime;
+    config.savepointTime = instantTime;
     String[] commandConfig =
       config.getCommandConfigsAsStringArray(SparkMain.SparkCommand.ROLLBACK_TO_SAVEPOINT.name());
 
     sparkLauncher.addAppArgs(commandConfig);
-=======
-    sparkLauncher.addAppArgs(SparkMain.SparkCommand.ROLLBACK_TO_SAVEPOINT.toString(), instantTime,
-        metaClient.getBasePath());
->>>>>>> 5d717a28
     Process process = sparkLauncher.launch();
     InputStreamConsumer.captureOutput(process);
     int exitCode = process.waitFor();
