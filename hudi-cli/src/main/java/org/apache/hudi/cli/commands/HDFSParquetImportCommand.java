/*
 * Licensed to the Apache Software Foundation (ASF) under one
 * or more contributor license agreements.  See the NOTICE file
 * distributed with this work for additional information
 * regarding copyright ownership.  The ASF licenses this file
 * to you under the Apache License, Version 2.0 (the
 * "License"); you may not use this file except in compliance
 * with the License.  You may obtain a copy of the License at
 *
 *      http://www.apache.org/licenses/LICENSE-2.0
 *
 * Unless required by applicable law or agreed to in writing, software
 * distributed under the License is distributed on an "AS IS" BASIS,
 * WITHOUT WARRANTIES OR CONDITIONS OF ANY KIND, either express or implied.
 * See the License for the specific language governing permissions and
 * limitations under the License.
 */

package org.apache.hudi.cli.commands;

import org.apache.hudi.cli.commands.SparkMain.SparkCommand;
import org.apache.hudi.cli.utils.InputStreamConsumer;
import org.apache.hudi.cli.utils.SparkUtil;
import org.apache.hudi.common.util.StringUtils;
import org.apache.hudi.utilities.HDFSParquetImporter;
import org.apache.hudi.utilities.HDFSParquetImporter.FormatValidator;

import org.apache.spark.launcher.SparkLauncher;
import org.apache.spark.util.Utils;
import org.springframework.shell.core.CommandMarker;
import org.springframework.shell.core.annotation.CliCommand;
import org.springframework.shell.core.annotation.CliOption;
import org.springframework.stereotype.Component;

import scala.collection.JavaConverters;

import java.util.Arrays;

/**
 * CLI command for importing parquet table to hudi table.
 */
@Component
public class HDFSParquetImportCommand implements CommandMarker {

  @CliCommand(value = "hdfsparquetimport", help = "Imports Parquet table to a hoodie table")
  public String convert(
      @CliOption(key = "upsert", unspecifiedDefaultValue = "false",
          help = "Uses upsert API instead of the default insert API of WriteClient") boolean useUpsert,
      @CliOption(key = "srcPath", mandatory = true, help = "Base path for the input table") final String srcPath,
      @CliOption(key = "targetPath", mandatory = true,
          help = "Base path for the target hoodie table") final String targetPath,
      @CliOption(key = "tableName", mandatory = true, help = "Table name") final String tableName,
      @CliOption(key = "tableType", mandatory = true, help = "Table type") final String tableType,
      @CliOption(key = "rowKeyField", mandatory = true, help = "Row key field name") final String rowKeyField,
      @CliOption(key = "partitionPathField", mandatory = true,
          help = "Partition path field name") final String partitionPathField,
      @CliOption(key = {"parallelism"}, mandatory = true,
          help = "Parallelism for hoodie insert") final String parallelism,
      @CliOption(key = "schemaFilePath", mandatory = true,
          help = "Path for Avro schema file") final String schemaFilePath,
      @CliOption(key = "format", mandatory = true, help = "Format for the input data") final String format,
      @CliOption(key = "sparkMaster", unspecifiedDefaultValue = "", help = "Spark Master") String master,
      @CliOption(key = "sparkMemory", mandatory = true, help = "Spark executor memory") final String sparkMemory,
      @CliOption(key = "retry", mandatory = true, help = "Number of retries") final String retry,
      @CliOption(key = "propsFilePath", help = "path to properties file on localfs or dfs with configurations for hoodie client for importing",
        unspecifiedDefaultValue = "") final String propsFilePath,
      @CliOption(key = "hoodieConfigs", help = "Any configuration that can be set in the properties file can be passed here in the form of an array",
        unspecifiedDefaultValue = "") final String[] configs) throws Exception {

    (new FormatValidator()).validate("format", format);

    String sparkPropertiesPath =
        Utils.getDefaultPropertiesFile(JavaConverters.mapAsScalaMapConverter(System.getenv()).asScala());

    SparkLauncher sparkLauncher = SparkUtil.initLauncher(sparkPropertiesPath);

    String cmd = SparkCommand.IMPORT.toString();
    if (useUpsert) {
      cmd = SparkCommand.UPSERT.toString();
    }

<<<<<<< HEAD
    HDFSParquetImporter.Config config = new HDFSParquetImporter.Config();
    config.command = cmd;
    config.srcPath = srcPath;
    config.targetPath = targetPath;
    config.tableName = tableName;
    config.tableType = tableType;
    config.rowKey = rowKeyField;
    config.partitionKey = partitionPathField;
    config.parallelism = Integer.parseInt(parallelism);
    config.schemaFile = schemaFilePath;
    config.sparkMemory = sparkMemory;
    config.retry = Integer.parseInt(retry);
    config.configs = Arrays.asList(configs);
    if (!StringUtils.isNullOrEmpty(propsFilePath)) {
      config.propsFilePath = propsFilePath;
    }
    String[] commandConfig = config.getCommandConfigsAsStringArray(cmd);

    sparkLauncher.addAppArgs(commandConfig);
=======
    sparkLauncher.addAppArgs(cmd, master, sparkMemory, srcPath, targetPath, tableName, tableType, rowKeyField,
        partitionPathField, parallelism, schemaFilePath, retry, propsFilePath);
    UtilHelpers.validateAndAddProperties(configs, sparkLauncher);
>>>>>>> 25a0080b
    Process process = sparkLauncher.launch();
    InputStreamConsumer.captureOutput(process);
    int exitCode = process.waitFor();
    if (exitCode != 0) {
      return "Failed to import table to hoodie format";
    }
    return "Table imported to hoodie format";
  }
}<|MERGE_RESOLUTION|>--- conflicted
+++ resolved
@@ -79,7 +79,6 @@
       cmd = SparkCommand.UPSERT.toString();
     }
 
-<<<<<<< HEAD
     HDFSParquetImporter.Config config = new HDFSParquetImporter.Config();
     config.command = cmd;
     config.srcPath = srcPath;
@@ -91,6 +90,7 @@
     config.parallelism = Integer.parseInt(parallelism);
     config.schemaFile = schemaFilePath;
     config.sparkMemory = sparkMemory;
+    config.sparkMaster = master;
     config.retry = Integer.parseInt(retry);
     config.configs = Arrays.asList(configs);
     if (!StringUtils.isNullOrEmpty(propsFilePath)) {
@@ -99,11 +99,6 @@
     String[] commandConfig = config.getCommandConfigsAsStringArray(cmd);
 
     sparkLauncher.addAppArgs(commandConfig);
-=======
-    sparkLauncher.addAppArgs(cmd, master, sparkMemory, srcPath, targetPath, tableName, tableType, rowKeyField,
-        partitionPathField, parallelism, schemaFilePath, retry, propsFilePath);
-    UtilHelpers.validateAndAddProperties(configs, sparkLauncher);
->>>>>>> 25a0080b
     Process process = sparkLauncher.launch();
     InputStreamConsumer.captureOutput(process);
     int exitCode = process.waitFor();
