--- conflicted
+++ resolved
@@ -34,10 +34,7 @@
 import org.apache.hudi.common.table.timeline.HoodieTimeline;
 import org.apache.hudi.common.util.NumericUtils;
 import org.apache.hudi.common.util.StringUtils;
-<<<<<<< HEAD
 import org.apache.hudi.utilities.HoodieRollback;
-=======
->>>>>>> 5d717a28
 
 import org.apache.spark.launcher.SparkLauncher;
 import org.springframework.shell.core.CommandMarker;
@@ -219,7 +216,7 @@
   }
 
   @CliCommand(value = "commits refresh", help = "Refresh the commits")
-  public String refreshCommits() throws IOException {
+  public String refreshCommits() {
     HoodieCLI.refreshTableMetadata();
     return "Metadata for table " + HoodieCLI.getTableMetaClient().getTableConfig().getTableName() + " refreshed.";
   }
@@ -236,17 +233,13 @@
     }
 
     SparkLauncher sparkLauncher = SparkUtil.initLauncher(sparkPropertiesPath);
-<<<<<<< HEAD
+
     HoodieRollback.Config config = new HoodieRollback.Config();
     config.basePath = HoodieCLI.getTableMetaClient().getBasePath();
-    config.commitTime = commitTime;
+    config.instantTime = instantTime;
     String[] commandConfig = config.getCommandConfigsAsStringArray(SparkMain.SparkCommand.ROLLBACK.name());
 
     sparkLauncher.addAppArgs(commandConfig);
-=======
-    sparkLauncher.addAppArgs(SparkMain.SparkCommand.ROLLBACK.toString(), instantTime,
-        HoodieCLI.getTableMetaClient().getBasePath());
->>>>>>> 5d717a28
     Process process = sparkLauncher.launch();
     InputStreamConsumer.captureOutput(process);
     int exitCode = process.waitFor();
@@ -357,8 +350,7 @@
   }
 
   @CliCommand(value = "commits compare", help = "Compare commits with another Hoodie table")
-  public String compareCommits(@CliOption(key = {"path"}, help = "Path of the table to compare to") final String path)
-      throws Exception {
+  public String compareCommits(@CliOption(key = {"path"}, help = "Path of the table to compare to") final String path) {
 
     HoodieTableMetaClient source = HoodieCLI.getTableMetaClient();
     HoodieTableMetaClient target = new HoodieTableMetaClient(HoodieCLI.conf, path);
