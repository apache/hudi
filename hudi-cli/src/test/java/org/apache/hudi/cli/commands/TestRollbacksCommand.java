--- conflicted
+++ resolved
@@ -71,25 +71,6 @@
         "", TimelineLayoutVersion.VERSION_1, "org.apache.hudi.common.model.HoodieAvroPayload");
     metaClient = HoodieTableMetaClient.reload(HoodieCLI.getTableMetaClient());
     //Create some commits files and parquet files
-<<<<<<< HEAD
-    String commitTime1 = "100";
-    String commitTime2 = "101";
-    String commitTime3 = "102";
-    HoodieTestDataGenerator.writePartitionMetadata(fs, HoodieTestDataGenerator.DEFAULT_PARTITION_PATHS, tablePath);
-
-    // two commit files
-    HoodieTestUtils.createCommitFiles(tablePath, commitTime1, commitTime2);
-    // one .inflight commit file
-    HoodieTestUtils.createInflightCommitFiles(tablePath, commitTime3);
-
-    // generate commit files for commits
-    for (String commitTime : Arrays.asList(commitTime1, commitTime2, commitTime3)) {
-      HoodieTestUtils.createBaseFile(tablePath, HoodieTestDataGenerator.DEFAULT_FIRST_PARTITION_PATH, commitTime, "file-1");
-      HoodieTestUtils.createBaseFile(tablePath, HoodieTestDataGenerator.DEFAULT_SECOND_PARTITION_PATH, commitTime, "file-2");
-      HoodieTestUtils.createBaseFile(tablePath, HoodieTestDataGenerator.DEFAULT_THIRD_PARTITION_PATH, commitTime, "file-3");
-    }
-
-=======
     Map<String, String> partitionAndFileId = new HashMap<String, String>() {
       {
         put(DEFAULT_FIRST_PARTITION_PATH, "file-1");
@@ -105,7 +86,6 @@
         .withBaseFilesInPartitions(partitionAndFileId)
         .addInflightCommit("102")
         .withBaseFilesInPartitions(partitionAndFileId);
->>>>>>> 319b7a58
     // generate two rollback
     HoodieWriteConfig config = HoodieWriteConfig.newBuilder().withPath(tablePath)
         .withIndexConfig(HoodieIndexConfig.newBuilder().withIndexType(HoodieIndex.IndexType.INMEMORY).build()).build();
