--- conflicted
+++ resolved
@@ -101,20 +101,11 @@
   private TimelineServerBasedDetectionStrategy earlyConflictDetectionStrategy;
 
   public MarkerHandler(StorageConfiguration<?> conf, TimelineService.Config timelineServiceConfig,
-<<<<<<< HEAD
-                       HoodieEngineContext hoodieEngineContext, HoodieStorage storage,
-                       FileSystemViewManager viewManager, Registry metricsRegistry) throws IOException {
-    super(conf, timelineServiceConfig, storage, viewManager);
-    LOG.debug("MarkerHandler FileSystem: {}", this.storage.getScheme());
-    LOG.debug("MarkerHandler batching params: batchNumThreads={} batchIntervalMs={}ms",
-        timelineServiceConfig.markerBatchNumThreads, timelineServiceConfig.markerBatchIntervalMs);
-=======
                        HoodieEngineContext hoodieEngineContext,
                        FileSystemViewManager viewManager, Registry metricsRegistry) {
     super(conf, timelineServiceConfig, viewManager);
-    LOG.debug("MarkerHandler batching params: batchNumThreads=" + timelineServiceConfig.markerBatchNumThreads
-        + " batchIntervalMs=" + timelineServiceConfig.markerBatchIntervalMs + "ms");
->>>>>>> ea5b3c34
+    LOG.debug("MarkerHandler batching params: batchNumThreads={} batchIntervalMs={}ms",
+        timelineServiceConfig.markerBatchNumThreads, timelineServiceConfig.markerBatchIntervalMs);
     this.hoodieEngineContext = hoodieEngineContext;
     this.metricsRegistry = metricsRegistry;
     this.parallelism = timelineServiceConfig.markerParallelism;
