/*
 * Licensed to the Apache Software Foundation (ASF) under one
 * or more contributor license agreements.  See the NOTICE file
 * distributed with this work for additional information
 * regarding copyright ownership.  The ASF licenses this file
 * to you under the Apache License, Version 2.0 (the
 * "License"); you may not use this file except in compliance
 * with the License.  You may obtain a copy of the License at
 *
 *      http://www.apache.org/licenses/LICENSE-2.0
 *
 * Unless required by applicable law or agreed to in writing, software
 * distributed under the License is distributed on an "AS IS" BASIS,
 * WITHOUT WARRANTIES OR CONDITIONS OF ANY KIND, either express or implied.
 * See the License for the specific language governing permissions and
 * limitations under the License.
 */

package org.apache.hudi.timeline.service;

import org.apache.hudi.common.engine.HoodieEngineContext;
import org.apache.hudi.common.metrics.Registry;
import org.apache.hudi.common.table.marker.MarkerOperation;
import org.apache.hudi.common.table.timeline.HoodieInstant;
import org.apache.hudi.common.table.timeline.HoodieTimeline;
import org.apache.hudi.common.table.timeline.dto.BaseFileDTO;
import org.apache.hudi.common.table.timeline.dto.ClusteringOpDTO;
import org.apache.hudi.common.table.timeline.dto.CompactionOpDTO;
import org.apache.hudi.common.table.timeline.dto.FileGroupDTO;
import org.apache.hudi.common.table.timeline.dto.FileSliceDTO;
import org.apache.hudi.common.table.timeline.dto.InstantDTO;
import org.apache.hudi.common.table.timeline.dto.TimelineDTO;
import org.apache.hudi.common.table.view.FileSystemViewManager;
import org.apache.hudi.common.table.view.RemoteHoodieTableFileSystemView;
import org.apache.hudi.common.table.view.SyncableFileSystemView;
import org.apache.hudi.common.util.HoodieTimer;
import org.apache.hudi.common.util.Option;
import org.apache.hudi.exception.HoodieException;
import org.apache.hudi.timeline.service.handlers.BaseFileHandler;
import org.apache.hudi.timeline.service.handlers.FileSliceHandler;
import org.apache.hudi.timeline.service.handlers.MarkerHandler;
import org.apache.hudi.timeline.service.handlers.TimelineHandler;

import com.fasterxml.jackson.core.JsonProcessingException;
import com.fasterxml.jackson.databind.ObjectMapper;
import io.javalin.Javalin;
import io.javalin.http.BadRequestResponse;
import io.javalin.http.Context;
import io.javalin.http.Handler;
import org.apache.hadoop.conf.Configuration;
import org.apache.hadoop.fs.FileSystem;
import org.apache.log4j.LogManager;
import org.apache.log4j.Logger;
import org.jetbrains.annotations.NotNull;

import java.io.IOException;
import java.util.Arrays;
import java.util.List;
import java.util.Set;
import java.util.concurrent.CompletableFuture;
import java.util.concurrent.Executors;
import java.util.concurrent.ScheduledExecutorService;
import java.util.stream.Collectors;

/**
 * Main REST Handler class that handles and delegates calls to timeline relevant handlers.
 */
public class RequestHandler {

  private static final ObjectMapper OBJECT_MAPPER = new ObjectMapper();
  private static final Logger LOG = LogManager.getLogger(RequestHandler.class);

  private final TimelineService.Config timelineServiceConfig;
  private final FileSystemViewManager viewManager;
  private final Javalin app;
  private final TimelineHandler instantHandler;
  private final FileSliceHandler sliceHandler;
  private final BaseFileHandler dataFileHandler;
  private final MarkerHandler markerHandler;
  private final Registry metricsRegistry = Registry.getRegistry("TimelineService");
  private ScheduledExecutorService asyncResultService = Executors.newSingleThreadScheduledExecutor();

  public RequestHandler(Javalin app, Configuration conf, TimelineService.Config timelineServiceConfig,
                        HoodieEngineContext hoodieEngineContext, FileSystem fileSystem,
                        FileSystemViewManager viewManager) throws IOException {
    this.timelineServiceConfig = timelineServiceConfig;
    this.viewManager = viewManager;
    this.app = app;
    this.instantHandler = new TimelineHandler(conf, timelineServiceConfig, fileSystem, viewManager);
    this.sliceHandler = new FileSliceHandler(conf, timelineServiceConfig, fileSystem, viewManager);
    this.dataFileHandler = new BaseFileHandler(conf, timelineServiceConfig, fileSystem, viewManager);
    if (timelineServiceConfig.enableMarkerRequests) {
      this.markerHandler = new MarkerHandler(
          conf, timelineServiceConfig, hoodieEngineContext, fileSystem, viewManager, metricsRegistry);
    } else {
      this.markerHandler = null;
    }
    if (timelineServiceConfig.async) {
      asyncResultService = Executors.newSingleThreadScheduledExecutor();
    }
  }

  /**
   * Serializes the result into JSON String.
   *
   * @param ctx             Javalin context
   * @param obj             object to serialize
   * @param metricsRegistry {@code Registry} instance for storing metrics
   * @param objectMapper    JSON object mapper
   * @param logger          {@code Logger} instance
   * @return JSON String from the input object
   * @throws JsonProcessingException
   */
  public static String jsonifyResult(
      Context ctx, Object obj, Registry metricsRegistry, ObjectMapper objectMapper, Logger logger)
      throws JsonProcessingException {
    HoodieTimer timer = new HoodieTimer().startTimer();
    boolean prettyPrint = ctx.queryParam("pretty") != null;
    String result =
        prettyPrint ? objectMapper.writerWithDefaultPrettyPrinter().writeValueAsString(obj)
            : objectMapper.writeValueAsString(obj);
    final long jsonifyTime = timer.endTimer();
    metricsRegistry.add("WRITE_VALUE_CNT", 1);
    metricsRegistry.add("WRITE_VALUE_TIME", jsonifyTime);
    if (logger.isDebugEnabled()) {
      logger.debug("Jsonify TimeTaken=" + jsonifyTime);
    }
    return result;
  }

  private static boolean isRefreshCheckDisabledInQuery(Context ctxt) {
    return Boolean.parseBoolean(ctxt.queryParam(RemoteHoodieTableFileSystemView.REFRESH_OFF));
  }

  public void register() {
    registerDataFilesAPI();
    registerFileSlicesAPI();
    registerTimelineAPI();
    if (markerHandler != null) {
      registerMarkerAPI();
    }
  }

  public void stop() {
    if (markerHandler != null) {
      markerHandler.stop();
    }
  }

  /**
   * Determines if local view of table's timeline is behind that of client's view.
   */
  private boolean isLocalViewBehind(Context ctx) {
    String basePath = ctx.queryParam(RemoteHoodieTableFileSystemView.BASEPATH_PARAM);
    String lastKnownInstantFromClient =
        ctx.queryParamAsClass(RemoteHoodieTableFileSystemView.LAST_INSTANT_TS, String.class).getOrDefault(HoodieTimeline.INVALID_INSTANT_TS);
    String timelineHashFromClient = ctx.queryParamAsClass(RemoteHoodieTableFileSystemView.TIMELINE_HASH, String.class).getOrDefault("");
    HoodieTimeline localTimeline =
        viewManager.getFileSystemView(basePath).getTimeline().filterCompletedOrMajorOrMinorCompactionInstants();
    if (LOG.isDebugEnabled()) {
      LOG.debug("Client [ LastTs=" + lastKnownInstantFromClient + ", TimelineHash=" + timelineHashFromClient
          + "], localTimeline=" + localTimeline.getInstants().collect(Collectors.toList()));
    }

    if ((!localTimeline.getInstants().findAny().isPresent())
        && HoodieTimeline.INVALID_INSTANT_TS.equals(lastKnownInstantFromClient)) {
      return false;
    }

    String localTimelineHash = localTimeline.getTimelineHash();
    // refresh if timeline hash mismatches
    if (!localTimelineHash.equals(timelineHashFromClient)) {
      return true;
    }

    // As a safety check, even if hash is same, ensure instant is present
    return !localTimeline.containsOrBeforeTimelineStarts(lastKnownInstantFromClient);
  }

  /**
   * Syncs data-set view if local view is behind.
   */
  private boolean syncIfLocalViewBehind(Context ctx) {
    if (isLocalViewBehind(ctx)) {
      String basePath = ctx.queryParam(RemoteHoodieTableFileSystemView.BASEPATH_PARAM);
      String lastKnownInstantFromClient = ctx.queryParamAsClass(RemoteHoodieTableFileSystemView.LAST_INSTANT_TS, String.class).getOrDefault(HoodieTimeline.INVALID_INSTANT_TS);
      SyncableFileSystemView view = viewManager.getFileSystemView(basePath);
      synchronized (view) {
        if (isLocalViewBehind(ctx)) {
          HoodieTimeline localTimeline = viewManager.getFileSystemView(basePath).getTimeline();
          LOG.info("Syncing view as client passed last known instant " + lastKnownInstantFromClient
              + " as last known instant but server has the following last instant on timeline :"
              + localTimeline.lastInstant());
          view.sync();
          return true;
        }
      }
    }
    return false;
  }

  private void writeValueAsString(Context ctx, Object obj) throws JsonProcessingException {
    if (timelineServiceConfig.async) {
      writeValueAsStringAsync(ctx, obj);
    } else {
      writeValueAsStringSync(ctx, obj);
    }
  }

  private void writeValueAsStringSync(Context ctx, Object obj) throws JsonProcessingException {
    String result = jsonifyResult(ctx, obj, metricsRegistry, OBJECT_MAPPER, LOG);
    ctx.result(result);
  }

  private void writeValueAsStringAsync(Context ctx, Object obj) {
    ctx.future(CompletableFuture.supplyAsync(() -> {
      try {
        return jsonifyResult(ctx, obj, metricsRegistry, OBJECT_MAPPER, LOG);
      } catch (JsonProcessingException e) {
        throw new HoodieException("Failed to JSON encode the value", e);
      }
    }, asyncResultService));
  }

  /**
   * Register Timeline API calls.
   */
  private void registerTimelineAPI() {
    app.get(RemoteHoodieTableFileSystemView.LAST_INSTANT, new ViewHandler(ctx -> {
      metricsRegistry.add("LAST_INSTANT", 1);
      List<InstantDTO> dtos = instantHandler.getLastInstant(ctx.queryParamAsClass(RemoteHoodieTableFileSystemView.BASEPATH_PARAM, String.class).get());
      writeValueAsString(ctx, dtos);
    }, false));

    app.get(RemoteHoodieTableFileSystemView.TIMELINE, new ViewHandler(ctx -> {
      metricsRegistry.add("TIMELINE", 1);
      TimelineDTO dto = instantHandler.getTimeline(ctx.queryParamAsClass(RemoteHoodieTableFileSystemView.BASEPATH_PARAM, String.class).get());
      writeValueAsString(ctx, dto);
    }, false));
  }

  /**
   * Register Data-Files API calls.
   */
  private void registerDataFilesAPI() {
    app.get(RemoteHoodieTableFileSystemView.LATEST_PARTITION_DATA_FILES_URL, new ViewHandler(ctx -> {
      metricsRegistry.add("LATEST_PARTITION_DATA_FILES", 1);
      List<BaseFileDTO> dtos = dataFileHandler.getLatestDataFiles(
          ctx.queryParamAsClass(RemoteHoodieTableFileSystemView.BASEPATH_PARAM, String.class).getOrThrow(e -> new HoodieException("Basepath is invalid")),
          ctx.queryParamAsClass(RemoteHoodieTableFileSystemView.PARTITION_PARAM, String.class).getOrDefault(""));

      writeValueAsString(ctx, dtos);
    }, true));

    app.get(RemoteHoodieTableFileSystemView.LATEST_PARTITION_DATA_FILE_URL, new ViewHandler(ctx -> {
      metricsRegistry.add("LATEST_PARTITION_DATA_FILE", 1);
      List<BaseFileDTO> dtos = dataFileHandler.getLatestDataFile(
          ctx.queryParamAsClass(RemoteHoodieTableFileSystemView.BASEPATH_PARAM, String.class).getOrThrow(e -> new HoodieException("Basepath is invalid")),
          ctx.queryParamAsClass(RemoteHoodieTableFileSystemView.PARTITION_PARAM, String.class).getOrDefault(""),
          ctx.queryParamAsClass(RemoteHoodieTableFileSystemView.FILEID_PARAM, String.class).getOrThrow(e -> new HoodieException("FILEID is invalid")));
      writeValueAsString(ctx, dtos);
    }, true));

    app.get(RemoteHoodieTableFileSystemView.LATEST_ALL_DATA_FILES, new ViewHandler(ctx -> {
      metricsRegistry.add("LATEST_ALL_DATA_FILES", 1);
      List<BaseFileDTO> dtos = dataFileHandler.getLatestDataFiles(
          ctx.queryParamAsClass(RemoteHoodieTableFileSystemView.BASEPATH_PARAM, String.class).getOrThrow(e -> new HoodieException("Basepath is invalid")));
      writeValueAsString(ctx, dtos);
    }, true));

    app.get(RemoteHoodieTableFileSystemView.LATEST_DATA_FILES_BEFORE_ON_INSTANT_URL, new ViewHandler(ctx -> {
      metricsRegistry.add("LATEST_DATA_FILES_BEFORE_ON_INSTANT", 1);
      List<BaseFileDTO> dtos = dataFileHandler.getLatestDataFilesBeforeOrOn(
          ctx.queryParamAsClass(RemoteHoodieTableFileSystemView.BASEPATH_PARAM, String.class).getOrThrow(e -> new HoodieException("Basepath is invalid")),
          ctx.queryParamAsClass(RemoteHoodieTableFileSystemView.PARTITION_PARAM, String.class).getOrDefault(""),
          ctx.queryParamAsClass(RemoteHoodieTableFileSystemView.MAX_INSTANT_PARAM, String.class).getOrThrow(e -> new HoodieException("MAX_INSTANT_PARAM is invalid")));
      writeValueAsString(ctx, dtos);
    }, true));

    app.get(RemoteHoodieTableFileSystemView.LATEST_DATA_FILE_ON_INSTANT_URL, new ViewHandler(ctx -> {
      metricsRegistry.add("LATEST_DATA_FILE_ON_INSTANT", 1);
      List<BaseFileDTO> dtos = dataFileHandler.getLatestDataFileOn(
          ctx.queryParamAsClass(RemoteHoodieTableFileSystemView.BASEPATH_PARAM, String.class).getOrThrow(e -> new HoodieException("Basepath is invalid")),
          ctx.queryParamAsClass(RemoteHoodieTableFileSystemView.PARTITION_PARAM, String.class).getOrDefault(""),
          ctx.queryParamAsClass(RemoteHoodieTableFileSystemView.INSTANT_PARAM, String.class).get(),
          ctx.queryParamAsClass(RemoteHoodieTableFileSystemView.FILEID_PARAM, String.class).getOrThrow(e -> new HoodieException("FILEID is invalid")));
      writeValueAsString(ctx, dtos);
    }, true));

    app.get(RemoteHoodieTableFileSystemView.ALL_DATA_FILES, new ViewHandler(ctx -> {
      metricsRegistry.add("ALL_DATA_FILES", 1);
      List<BaseFileDTO> dtos = dataFileHandler.getAllDataFiles(
          ctx.queryParamAsClass(RemoteHoodieTableFileSystemView.BASEPATH_PARAM, String.class).getOrThrow(e -> new HoodieException("Basepath is invalid")),
          ctx.queryParamAsClass(RemoteHoodieTableFileSystemView.PARTITION_PARAM, String.class).getOrDefault(""));
      writeValueAsString(ctx, dtos);
    }, true));

    app.get(RemoteHoodieTableFileSystemView.LATEST_DATA_FILES_RANGE_INSTANT_URL, new ViewHandler(ctx -> {
      metricsRegistry.add("LATEST_DATA_FILES_RANGE_INSTANT", 1);
      List<BaseFileDTO> dtos = dataFileHandler.getLatestDataFilesInRange(
          ctx.queryParamAsClass(RemoteHoodieTableFileSystemView.BASEPATH_PARAM, String.class).getOrThrow(e -> new HoodieException("Basepath is invalid")),
          Arrays.asList(ctx.queryParamAsClass(RemoteHoodieTableFileSystemView.INSTANTS_PARAM, String.class).getOrThrow(e -> new HoodieException("INSTANTS_PARAM is invalid")).split(",")));
      writeValueAsString(ctx, dtos);
    }, true));
  }

  /**
   * Register File Slices API calls.
   */
  private void registerFileSlicesAPI() {
    app.get(RemoteHoodieTableFileSystemView.LATEST_PARTITION_SLICES_URL, new ViewHandler(ctx -> {
      metricsRegistry.add("LATEST_PARTITION_SLICES", 1);
      List<FileSliceDTO> dtos = sliceHandler.getLatestFileSlices(
          ctx.queryParamAsClass(RemoteHoodieTableFileSystemView.BASEPATH_PARAM, String.class).getOrThrow(e -> new HoodieException("Basepath is invalid")),
          ctx.queryParamAsClass(RemoteHoodieTableFileSystemView.PARTITION_PARAM, String.class).getOrDefault(""));
      writeValueAsString(ctx, dtos);
    }, true));

    app.get(RemoteHoodieTableFileSystemView.LATEST_PARTITION_SLICE_URL, new ViewHandler(ctx -> {
      metricsRegistry.add("LATEST_PARTITION_SLICE", 1);
      List<FileSliceDTO> dtos = sliceHandler.getLatestFileSlice(
          ctx.queryParamAsClass(RemoteHoodieTableFileSystemView.BASEPATH_PARAM, String.class).getOrThrow(e -> new HoodieException("Basepath is invalid")),
          ctx.queryParamAsClass(RemoteHoodieTableFileSystemView.PARTITION_PARAM, String.class).getOrDefault(""),
          ctx.queryParamAsClass(RemoteHoodieTableFileSystemView.FILEID_PARAM, String.class).getOrThrow(e -> new HoodieException("FILEID is invalid")));
      writeValueAsString(ctx, dtos);
    }, true));

    app.get(RemoteHoodieTableFileSystemView.LATEST_PARTITION_UNCOMPACTED_SLICES_URL, new ViewHandler(ctx -> {
      metricsRegistry.add("LATEST_PARTITION_UNCOMPACTED_SLICES", 1);
      List<FileSliceDTO> dtos = sliceHandler.getLatestUnCompactedFileSlices(
          ctx.queryParamAsClass(RemoteHoodieTableFileSystemView.BASEPATH_PARAM, String.class).getOrThrow(e -> new HoodieException("Basepath is invalid")),
          ctx.queryParamAsClass(RemoteHoodieTableFileSystemView.PARTITION_PARAM, String.class).getOrDefault(""));
      writeValueAsString(ctx, dtos);
    }, true));

    app.get(RemoteHoodieTableFileSystemView.ALL_SLICES_URL, new ViewHandler(ctx -> {
      metricsRegistry.add("ALL_SLICES", 1);
      List<FileSliceDTO> dtos = sliceHandler.getAllFileSlices(
          ctx.queryParamAsClass(RemoteHoodieTableFileSystemView.BASEPATH_PARAM, String.class).getOrThrow(e -> new HoodieException("Basepath is invalid")),
          ctx.queryParamAsClass(RemoteHoodieTableFileSystemView.PARTITION_PARAM, String.class).getOrDefault(""));
      writeValueAsString(ctx, dtos);
    }, true));

    app.get(RemoteHoodieTableFileSystemView.LATEST_SLICES_RANGE_INSTANT_URL, new ViewHandler(ctx -> {
      metricsRegistry.add("LATEST_SLICE_RANGE_INSTANT", 1);
      List<FileSliceDTO> dtos = sliceHandler.getLatestFileSliceInRange(
          ctx.queryParamAsClass(RemoteHoodieTableFileSystemView.BASEPATH_PARAM, String.class).getOrThrow(e -> new HoodieException("Basepath is invalid")),
          Arrays.asList(ctx.queryParamAsClass(RemoteHoodieTableFileSystemView.INSTANTS_PARAM, String.class).getOrThrow(e -> new HoodieException("INSTANTS_PARAM is invalid")).split(",")));
      writeValueAsString(ctx, dtos);
    }, true));

    app.get(RemoteHoodieTableFileSystemView.LATEST_SLICES_MERGED_BEFORE_ON_INSTANT_URL, new ViewHandler(ctx -> {
      metricsRegistry.add("LATEST_SLICES_MERGED_BEFORE_ON_INSTANT", 1);
      List<FileSliceDTO> dtos = sliceHandler.getLatestMergedFileSlicesBeforeOrOn(
          ctx.queryParamAsClass(RemoteHoodieTableFileSystemView.BASEPATH_PARAM, String.class).getOrThrow(e -> new HoodieException("Basepath is invalid")),
          ctx.queryParamAsClass(RemoteHoodieTableFileSystemView.PARTITION_PARAM, String.class).getOrDefault(""),
          ctx.queryParamAsClass(RemoteHoodieTableFileSystemView.MAX_INSTANT_PARAM, String.class).getOrThrow(e -> new HoodieException("MAX_INSTANT_PARAM is invalid")));
      writeValueAsString(ctx, dtos);
    }, true));

    app.get(RemoteHoodieTableFileSystemView.LATEST_SLICES_BEFORE_ON_INSTANT_URL, new ViewHandler(ctx -> {
      metricsRegistry.add("LATEST_SLICES_BEFORE_ON_INSTANT", 1);
      List<FileSliceDTO> dtos = sliceHandler.getLatestFileSlicesBeforeOrOn(
          ctx.queryParamAsClass(RemoteHoodieTableFileSystemView.BASEPATH_PARAM, String.class).getOrThrow(e -> new HoodieException("Basepath is invalid")),
          ctx.queryParamAsClass(RemoteHoodieTableFileSystemView.PARTITION_PARAM, String.class).getOrDefault(""),
          ctx.queryParamAsClass(RemoteHoodieTableFileSystemView.MAX_INSTANT_PARAM, String.class).getOrThrow(e -> new HoodieException("MAX_INSTANT_PARAM is invalid")),
          Boolean.parseBoolean(
              ctx.queryParamAsClass(RemoteHoodieTableFileSystemView.INCLUDE_FILES_IN_PENDING_COMPACTION_PARAM, String.class)
                  .getOrThrow(e -> new HoodieException("INCLUDE_FILES_IN_PENDING_COMPACTION_PARAM is invalid"))));
      writeValueAsString(ctx, dtos);
    }, true));

    app.get(RemoteHoodieTableFileSystemView.PENDING_COMPACTION_OPS, new ViewHandler(ctx -> {
      metricsRegistry.add("PEDING_COMPACTION_OPS", 1);
      List<CompactionOpDTO> dtos = sliceHandler.getPendingCompactionOperations(
          ctx.queryParamAsClass(RemoteHoodieTableFileSystemView.BASEPATH_PARAM, String.class).getOrThrow(e -> new HoodieException("Basepath is invalid")));
      writeValueAsString(ctx, dtos);
    }, true));

    app.get(RemoteHoodieTableFileSystemView.PENDING_LOG_COMPACTION_OPS, new ViewHandler(ctx -> {
      metricsRegistry.add("PEDING_LOG_COMPACTION_OPS", 1);
      List<CompactionOpDTO> dtos = sliceHandler.getPendingLogCompactionOperations(
          ctx.queryParamAsClass(RemoteHoodieTableFileSystemView.BASEPATH_PARAM, String.class).getOrThrow(e -> new HoodieException("Basepath is invalid")));
      writeValueAsString(ctx, dtos);
    }, true));

    app.get(RemoteHoodieTableFileSystemView.ALL_FILEGROUPS_FOR_PARTITION_URL, new ViewHandler(ctx -> {
      metricsRegistry.add("ALL_FILEGROUPS_FOR_PARTITION", 1);
      List<FileGroupDTO> dtos = sliceHandler.getAllFileGroups(
          ctx.queryParamAsClass(RemoteHoodieTableFileSystemView.BASEPATH_PARAM, String.class).getOrThrow(e -> new HoodieException("Basepath is invalid")),
          ctx.queryParamAsClass(RemoteHoodieTableFileSystemView.PARTITION_PARAM, String.class).getOrDefault(""));
      writeValueAsString(ctx, dtos);
    }, true));

    app.post(RemoteHoodieTableFileSystemView.REFRESH_TABLE, new ViewHandler(ctx -> {
      metricsRegistry.add("REFRESH_TABLE", 1);
      boolean success = sliceHandler
          .refreshTable(ctx.queryParamAsClass(RemoteHoodieTableFileSystemView.BASEPATH_PARAM, String.class).getOrThrow(e -> new HoodieException("Basepath is invalid")));
      writeValueAsString(ctx, success);
    }, false));

    app.get(RemoteHoodieTableFileSystemView.ALL_REPLACED_FILEGROUPS_BEFORE_OR_ON, new ViewHandler(ctx -> {
      metricsRegistry.add("ALL_REPLACED_FILEGROUPS_BEFORE_OR_ON", 1);
      List<FileGroupDTO> dtos = sliceHandler.getReplacedFileGroupsBeforeOrOn(
          ctx.queryParamAsClass(RemoteHoodieTableFileSystemView.BASEPATH_PARAM, String.class).getOrThrow(e -> new HoodieException("Basepath is invalid")),
          ctx.queryParamAsClass(RemoteHoodieTableFileSystemView.MAX_INSTANT_PARAM, String.class).getOrDefault(""),
          ctx.queryParamAsClass(RemoteHoodieTableFileSystemView.PARTITION_PARAM, String.class).getOrDefault(""));
      writeValueAsString(ctx, dtos);
    }, true));

    app.get(RemoteHoodieTableFileSystemView.ALL_REPLACED_FILEGROUPS_BEFORE, new ViewHandler(ctx -> {
      metricsRegistry.add("ALL_REPLACED_FILEGROUPS_BEFORE", 1);
      List<FileGroupDTO> dtos = sliceHandler.getReplacedFileGroupsBefore(
          ctx.queryParamAsClass(RemoteHoodieTableFileSystemView.BASEPATH_PARAM, String.class).getOrThrow(e -> new HoodieException("Basepath is invalid")),
          ctx.queryParamAsClass(RemoteHoodieTableFileSystemView.MAX_INSTANT_PARAM, String.class).getOrDefault(""),
          ctx.queryParamAsClass(RemoteHoodieTableFileSystemView.PARTITION_PARAM, String.class).getOrDefault(""));
      writeValueAsString(ctx, dtos);
    }, true));

    app.get(RemoteHoodieTableFileSystemView.ALL_REPLACED_FILEGROUPS_PARTITION, new ViewHandler(ctx -> {
      metricsRegistry.add("ALL_REPLACED_FILEGROUPS_PARTITION", 1);
      List<FileGroupDTO> dtos = sliceHandler.getAllReplacedFileGroups(
          ctx.queryParamAsClass(RemoteHoodieTableFileSystemView.BASEPATH_PARAM, String.class).getOrThrow(e -> new HoodieException("Basepath is invalid")),
          ctx.queryParamAsClass(RemoteHoodieTableFileSystemView.PARTITION_PARAM, String.class).getOrDefault(""));
      writeValueAsString(ctx, dtos);
    }, true));

    app.get(RemoteHoodieTableFileSystemView.PENDING_CLUSTERING_FILEGROUPS, new ViewHandler(ctx -> {
      metricsRegistry.add("PENDING_CLUSTERING_FILEGROUPS", 1);
      List<ClusteringOpDTO> dtos = sliceHandler.getFileGroupsInPendingClustering(
          ctx.queryParamAsClass(RemoteHoodieTableFileSystemView.BASEPATH_PARAM, String.class).getOrThrow(e -> new HoodieException("Basepath is invalid")));
      writeValueAsString(ctx, dtos);
    }, true));
  }

  private void registerMarkerAPI() {
    app.get(MarkerOperation.ALL_MARKERS_URL, new ViewHandler(ctx -> {
      metricsRegistry.add("ALL_MARKERS", 1);
      Set<String> markers = markerHandler.getAllMarkers(
          ctx.queryParamAsClass(MarkerOperation.MARKER_DIR_PATH_PARAM, String.class).getOrDefault(""));
      writeValueAsString(ctx, markers);
    }, false));

    app.get(MarkerOperation.CREATE_AND_MERGE_MARKERS_URL, new ViewHandler(ctx -> {
      metricsRegistry.add("CREATE_AND_MERGE_MARKERS", 1);
      Set<String> markers = markerHandler.getCreateAndMergeMarkers(
          ctx.queryParamAsClass(MarkerOperation.MARKER_DIR_PATH_PARAM, String.class).getOrDefault(""));
      writeValueAsString(ctx, markers);
    }, false));

    app.get(MarkerOperation.MARKERS_DIR_EXISTS_URL, new ViewHandler(ctx -> {
      metricsRegistry.add("MARKERS_DIR_EXISTS", 1);
      boolean exist = markerHandler.doesMarkerDirExist(
          ctx.queryParamAsClass(MarkerOperation.MARKER_DIR_PATH_PARAM, String.class).getOrDefault(""));
      writeValueAsString(ctx, exist);
    }, false));

    app.post(MarkerOperation.CREATE_MARKER_URL, new ViewHandler(ctx -> {
      metricsRegistry.add("CREATE_MARKER", 1);
      ctx.future(markerHandler.createMarker(
          ctx,
<<<<<<< HEAD
          ctx.queryParam(MarkerOperation.MARKER_DIR_PATH_PARAM, ""),
          ctx.queryParam(MarkerOperation.MARKER_NAME_PARAM, ""),
          ctx.queryParam(MarkerOperation.MARKER_CONFLICT_CHECKER_BATCH_INTERVAL, ""),
          ctx.queryParam(MarkerOperation.MARKER_CONFLICT_CHECKER_PERIOD, ""),
          ctx.queryParam(MarkerOperation.MARKER_CONFLICT_CHECKER_HEART_BEAT_INTERVAL, ""),
          ctx.queryParam(MarkerOperation.MARKER_BASEPATH_PARAM, ""),
          ctx.queryParam(MarkerOperation.MARKER_CONFLICT_CHECKER_ENABLE, ""),
          ctx.queryParam(MarkerOperation.MARKER_CONFLICT_CHECKER_STRATEGY, "")));
=======
          ctx.queryParamAsClass(MarkerOperation.MARKER_DIR_PATH_PARAM, String.class).getOrDefault(""),
          ctx.queryParamAsClass(MarkerOperation.MARKER_NAME_PARAM, String.class).getOrDefault("")));
>>>>>>> 47499225
    }, false));

    app.post(MarkerOperation.DELETE_MARKER_DIR_URL, new ViewHandler(ctx -> {
      metricsRegistry.add("DELETE_MARKER_DIR", 1);
      boolean success = markerHandler.deleteMarkers(
          ctx.queryParamAsClass(MarkerOperation.MARKER_DIR_PATH_PARAM, String.class).getOrDefault(""));
      writeValueAsString(ctx, success);
    }, false));
  }

  /**
   * Determine whether to throw an exception when local view of table's timeline is behind that of client's view.
   */
  private boolean shouldThrowExceptionIfLocalViewBehind(HoodieTimeline localTimeline, String timelineHashFromClient) {
    Option<HoodieInstant> lastInstant = localTimeline.lastInstant();
    // When performing async clean, we may have one more .clean.completed after lastInstantTs.
    // In this case, we do not need to throw an exception.
    return !lastInstant.isPresent() || !lastInstant.get().getAction().equals(HoodieTimeline.CLEAN_ACTION)
        || !localTimeline.findInstantsBefore(lastInstant.get().getTimestamp()).getTimelineHash().equals(timelineHashFromClient);
  }

  /**
   * Used for logging and performing refresh check.
   */
  private class ViewHandler implements Handler {

    private final Handler handler;
    private final boolean performRefreshCheck;

    ViewHandler(Handler handler, boolean performRefreshCheck) {
      this.handler = handler;
      this.performRefreshCheck = performRefreshCheck;
    }

    @Override
    public void handle(@NotNull Context context) throws Exception {
      boolean success = true;
      long beginTs = System.currentTimeMillis();
      boolean synced = false;
      boolean refreshCheck = performRefreshCheck && !isRefreshCheckDisabledInQuery(context);
      long refreshCheckTimeTaken = 0;
      long handleTimeTaken = 0;
      long finalCheckTimeTaken = 0;
      try {
        if (refreshCheck) {
          long beginRefreshCheck = System.currentTimeMillis();
          synced = syncIfLocalViewBehind(context);
          long endRefreshCheck = System.currentTimeMillis();
          refreshCheckTimeTaken = endRefreshCheck - beginRefreshCheck;
        }

        long handleBeginMs = System.currentTimeMillis();
        handler.handle(context);
        long handleEndMs = System.currentTimeMillis();
        handleTimeTaken = handleEndMs - handleBeginMs;

        if (refreshCheck) {
          long beginFinalCheck = System.currentTimeMillis();
          if (isLocalViewBehind(context)) {
            String lastKnownInstantFromClient = context.queryParamAsClass(RemoteHoodieTableFileSystemView.LAST_INSTANT_TS, String.class).getOrDefault(HoodieTimeline.INVALID_INSTANT_TS);
            String timelineHashFromClient = context.queryParamAsClass(RemoteHoodieTableFileSystemView.TIMELINE_HASH, String.class).getOrDefault("");
            HoodieTimeline localTimeline =
                viewManager.getFileSystemView(context.queryParam(RemoteHoodieTableFileSystemView.BASEPATH_PARAM)).getTimeline();
            if (shouldThrowExceptionIfLocalViewBehind(localTimeline, timelineHashFromClient)) {
              String errMsg =
                  "Last known instant from client was "
                      + lastKnownInstantFromClient
                      + " but server has the following timeline "
                      + localTimeline.getInstants().collect(Collectors.toList());
              throw new BadRequestResponse(errMsg);
            }
          }
          long endFinalCheck = System.currentTimeMillis();
          finalCheckTimeTaken = endFinalCheck - beginFinalCheck;
        }
      } catch (RuntimeException re) {
        success = false;
        if (re instanceof BadRequestResponse) {
          LOG.warn("Bad request response due to client view behind server view. " + re.getMessage());
        } else {
          LOG.error("Got runtime exception servicing request " + context.queryString(), re);
        }
        throw re;
      } finally {
        long endTs = System.currentTimeMillis();
        long timeTakenMillis = endTs - beginTs;
        metricsRegistry.add("TOTAL_API_TIME", timeTakenMillis);
        metricsRegistry.add("TOTAL_REFRESH_TIME", refreshCheckTimeTaken);
        metricsRegistry.add("TOTAL_HANDLE_TIME", handleTimeTaken);
        metricsRegistry.add("TOTAL_CHECK_TIME", finalCheckTimeTaken);
        metricsRegistry.add("TOTAL_API_CALLS", 1);

        LOG.debug(String.format(
            "TimeTakenMillis[Total=%d, Refresh=%d, handle=%d, Check=%d], "
                + "Success=%s, Query=%s, Host=%s, synced=%s",
            timeTakenMillis, refreshCheckTimeTaken, handleTimeTaken, finalCheckTimeTaken, success,
            context.queryString(), context.host(), synced));
      }
    }
  }
}<|MERGE_RESOLUTION|>--- conflicted
+++ resolved
@@ -459,19 +459,14 @@
       metricsRegistry.add("CREATE_MARKER", 1);
       ctx.future(markerHandler.createMarker(
           ctx,
-<<<<<<< HEAD
-          ctx.queryParam(MarkerOperation.MARKER_DIR_PATH_PARAM, ""),
-          ctx.queryParam(MarkerOperation.MARKER_NAME_PARAM, ""),
-          ctx.queryParam(MarkerOperation.MARKER_CONFLICT_CHECKER_BATCH_INTERVAL, ""),
-          ctx.queryParam(MarkerOperation.MARKER_CONFLICT_CHECKER_PERIOD, ""),
-          ctx.queryParam(MarkerOperation.MARKER_CONFLICT_CHECKER_HEART_BEAT_INTERVAL, ""),
-          ctx.queryParam(MarkerOperation.MARKER_BASEPATH_PARAM, ""),
-          ctx.queryParam(MarkerOperation.MARKER_CONFLICT_CHECKER_ENABLE, ""),
-          ctx.queryParam(MarkerOperation.MARKER_CONFLICT_CHECKER_STRATEGY, "")));
-=======
           ctx.queryParamAsClass(MarkerOperation.MARKER_DIR_PATH_PARAM, String.class).getOrDefault(""),
-          ctx.queryParamAsClass(MarkerOperation.MARKER_NAME_PARAM, String.class).getOrDefault("")));
->>>>>>> 47499225
+          ctx.queryParamAsClass(MarkerOperation.MARKER_NAME_PARAM, String.class).getOrDefault(""),
+          ctx.queryParamAsClass(MarkerOperation.MARKER_CONFLICT_CHECKER_BATCH_INTERVAL, String.class).getOrDefault(""),
+          ctx.queryParamAsClass(MarkerOperation.MARKER_CONFLICT_CHECKER_PERIOD, String.class).getOrDefault(""),
+          ctx.queryParamAsClass(MarkerOperation.MARKER_CONFLICT_CHECKER_HEART_BEAT_INTERVAL, String.class).getOrDefault(""),
+          ctx.queryParamAsClass(MarkerOperation.MARKER_BASEPATH_PARAM, String.class).getOrDefault(""),
+          ctx.queryParamAsClass(MarkerOperation.MARKER_CONFLICT_CHECKER_ENABLE, String.class).getOrDefault(""),
+          ctx.queryParamAsClass(MarkerOperation.MARKER_CONFLICT_CHECKER_STRATEGY, String.class).getOrDefault("")));
     }, false));
 
     app.post(MarkerOperation.DELETE_MARKER_DIR_URL, new ViewHandler(ctx -> {
