--- conflicted
+++ resolved
@@ -85,11 +85,7 @@
   private final FileSliceHandler sliceHandler;
   private final BaseFileHandler dataFileHandler;
   private final MarkerHandler markerHandler;
-<<<<<<< HEAD
-  private final InstantStateHandler instantStateHandler;
   private RemotePartitionerHandler partitionerHandler;
-=======
->>>>>>> e34a7ab8
   private final Registry metricsRegistry = Registry.getRegistry("TimelineService");
   private final ScheduledExecutorService asyncResultService;
 
@@ -108,17 +104,9 @@
     } else {
       this.markerHandler = null;
     }
-<<<<<<< HEAD
     if (timelineServiceConfig.enableRemotePartitioner) {
       this.partitionerHandler = new RemotePartitionerHandler(conf, timelineServiceConfig, viewManager);
     }
-    if (timelineServiceConfig.enableInstantStateRequests) {
-      this.instantStateHandler = new InstantStateHandler(conf, timelineServiceConfig, viewManager);
-    } else {
-      this.instantStateHandler = null;
-    }
-=======
->>>>>>> e34a7ab8
     if (timelineServiceConfig.async) {
       this.asyncResultService = Executors.newSingleThreadScheduledExecutor();
     } else {
@@ -200,15 +188,9 @@
     if (markerHandler != null) {
       registerMarkerAPI();
     }
-<<<<<<< HEAD
     if (partitionerHandler != null) {
       registerRemotePartitionerAPI();
     }
-    if (instantStateHandler != null) {
-      registerInstantStateAPI();
-    }
-=======
->>>>>>> e34a7ab8
   }
 
   public void stop() {
@@ -557,21 +539,6 @@
     }, false));
   }
 
-<<<<<<< HEAD
-  private void registerInstantStateAPI() {
-    app.get(InstantStateHandler.ALL_INSTANT_STATE_URL, new ViewHandler(ctx -> {
-      metricsRegistry.add("ALL_INSTANT_STATE", 1);
-      List<InstantStateDTO> instantStates = instantStateHandler.getAllInstantStates(getInstantStateDirPathParam(ctx));
-      writeValueAsString(ctx, instantStates);
-    }, false));
-
-    app.post(InstantStateHandler.REFRESH_INSTANT_STATE, new ViewHandler(ctx -> {
-      metricsRegistry.add("REFRESH_INSTANT_STATE", 1);
-      boolean success = instantStateHandler.refresh(getInstantStateDirPathParam(ctx));
-      writeValueAsString(ctx, success);
-    }, false));
-  }
-
   private void registerRemotePartitionerAPI() {
     app.get(RemotePartitionHelper.URL, new ViewHandler(ctx -> {
       int partition = partitionerHandler.gePartitionIndex(
@@ -582,8 +549,6 @@
     }, false));
   }
 
-=======
->>>>>>> e34a7ab8
   /**
    * Used for logging and performing refresh check.
    */
