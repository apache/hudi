--- conflicted
+++ resolved
@@ -17,20 +17,6 @@
       max-parallel: 7
       matrix:
         include:
-<<<<<<< HEAD
-          - scala: "scala-2.11"
-            spark: "spark2"
-          - scala: "scala-2.11"
-            spark: "spark2,spark-shade-unbundle-avro"
-          - scala: "scala-2.12"
-            spark: "spark3.1.x"
-          - scala: "scala-2.12"
-            spark: "spark3.1.x,spark-shade-unbundle-avro"
-          - scala: "scala-2.12"
-            spark: "spark3"
-          - scala: "scala-2.12"
-            spark: "spark3,spark-shade-unbundle-avro"
-=======
           # Spark 2.4.4
           - scalaProfile: "scala-2.11"
             sparkProfile: "spark2"
@@ -61,7 +47,6 @@
           - scalaProfile: "scala-2.12"
             sparkProfile: "spark3"
             sparkVersion: "3.2.1"
->>>>>>> 24cc3795
     steps:
       - uses: actions/checkout@v2
       - name: Set up JDK 8
@@ -72,11 +57,6 @@
           architecture: x64
       - name: Build Project
         env:
-<<<<<<< HEAD
-          SCALA_PROFILE: ${{ matrix.scala }}
-          SPARK_PROFILE: ${{ matrix.spark }}
-        run: mvn install -P "$SCALA_PROFILE,$SPARK_PROFILE" -DskipTests=true -Dmaven.javadoc.skip=true -B -V
-=======
           SCALA_PROFILE: ${{ matrix.scalaProfile }}
           SPARK_PROFILE: ${{ matrix.sparkProfile }}
           SPARK_VERSION: ${{ matrix.sparkVersion }}
@@ -89,5 +69,4 @@
           SPARK_VERSION: ${{ matrix.sparkVersion }}
         if: ${{ !startsWith(env.SPARK_VERSION, '3.2.') }} # skip test spark 3.2 before hadoop upgrade to 3.x
         run:
-          mvn test -Punit-tests -D"$SCALA_PROFILE" -D"$SPARK_PROFILE" -Dspark.version="$SPARK_VERSION" -DfailIfNoTests=false -pl hudi-examples/hudi-examples-flink,hudi-examples/hudi-examples-java,hudi-examples/hudi-examples-spark
->>>>>>> 24cc3795
+          mvn test -Punit-tests -D"$SCALA_PROFILE" -D"$SPARK_PROFILE" -Dspark.version="$SPARK_VERSION" -DfailIfNoTests=false -pl hudi-examples/hudi-examples-flink,hudi-examples/hudi-examples-java,hudi-examples/hudi-examples-spark