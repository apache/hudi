--- conflicted
+++ resolved
@@ -71,8 +71,4 @@
           FLINK_PROFILE: ${{ matrix.flinkProfile }}
         if: ${{ !endsWith(env.SPARK_PROFILE, '2.4') }} # skip test spark 2.4 as it's covered by Azure CI
         run:
-<<<<<<< HEAD
-          mvn test -Punit-tests -D"$SCALA_PROFILE" -D"$SPARK_PROFILE" -D"$FLINK_PROFILE" '-Dtest=org.apache.spark.sql.hudi.Test*' -pl hudi-spark-datasource/hudi-spark $MVN_ARGS
-=======
-          mvn test -Punit-tests -D"$SCALA_PROFILE" -D"$SPARK_PROFILE" -D"$FLINK_PROFILE" '-Dtest=Test*' -pl hudi-spark-datasource/hudi-spark
->>>>>>> 2ca1fdc1
+          mvn test -Punit-tests -D"$SCALA_PROFILE" -D"$SPARK_PROFILE" -D"$FLINK_PROFILE" '-Dtest=Test*' -pl hudi-spark-datasource/hudi-spark $MVN_ARGS