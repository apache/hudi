name: Java CI

on:
  push:
    branches:
      - master
      - 'release-*'
  pull_request:
    branches:
      - master
      - 'release-*'

jobs:
  build:
    runs-on: ubuntu-latest
    strategy:
<<<<<<< HEAD
      max-parallel: 7
      matrix:
        include:
          # Spark 2.4.4
          - scalaProfile: "scala-2.11"
            sparkProfile: "spark2"
            sparkVersion: "2.4.4"

          # Spark 3.1.x
          - scalaProfile: "scala-2.12"
            sparkProfile: "spark3.1.x"
            sparkVersion: "3.1.0"

          - scalaProfile: "scala-2.12"
            sparkProfile: "spark3.1.x"
            sparkVersion: "3.1.1"

          - scalaProfile: "scala-2.12"
            sparkProfile: "spark3.1.x"
            sparkVersion: "3.1.2"

          - scalaProfile: "scala-2.12"
            sparkProfile: "spark3.1.x"
            sparkVersion: "3.1.3"

          # Spark 3.2.x
          - scalaProfile: "scala-2.12"
            sparkProfile: "spark3.2.0"
            sparkVersion: "3.2.0"

          - scalaProfile: "scala-2.12"
            sparkProfile: "spark3"
            sparkVersion: "3.2.1"
=======
      max-parallel: 8
      matrix:
        include:
          # Spark 2.4.4, scala 2.11
          - scalaProfile: "scala-2.11"
            sparkProfile: "spark2.4"
            sparkVersion: "2.4.4"
            flinkProfile: "flink1.13"

          # Spark 2.4.4, scala 2.12
          - scalaProfile: "scala-2.12"
            sparkProfile: "spark2.4"
            sparkVersion: "2.4.4"
            flinkProfile: "flink1.14"

          # Spark 3.1.x
          - scalaProfile: "scala-2.12"
            sparkProfile: "spark3.1"
            sparkVersion: "3.1.0"
            flinkProfile: "flink1.13"

          - scalaProfile: "scala-2.12"
            sparkProfile: "spark3.1"
            sparkVersion: "3.1.1"
            flinkProfile: "flink1.13"

          - scalaProfile: "scala-2.12"
            sparkProfile: "spark3.1"
            sparkVersion: "3.1.2"
            flinkProfile: "flink1.14"

          - scalaProfile: "scala-2.12"
            sparkProfile: "spark3.1"
            sparkVersion: "3.1.3"
            flinkProfile: "flink1.14"

          # Spark 3.2.x
          - scalaProfile: "scala-2.12"
            sparkProfile: "spark3.2"
            sparkVersion: "3.2.0"
            flinkProfile: "flink1.13"

          - scalaProfile: "scala-2.12"
            sparkProfile: "spark3.2"
            sparkVersion: "3.2.1"
            flinkProfile: "flink1.14"

>>>>>>> 3d8fc78c
    steps:
      - uses: actions/checkout@v2
      - name: Set up JDK 8
        uses: actions/setup-java@v2
        with:
          java-version: '8'
          distribution: 'adopt'
          architecture: x64
      - name: Build Project
        env:
          SCALA_PROFILE: ${{ matrix.scalaProfile }}
          SPARK_PROFILE: ${{ matrix.sparkProfile }}
          SPARK_VERSION: ${{ matrix.sparkVersion }}
<<<<<<< HEAD
        run:
          mvn -T 2.5C clean install -P "$SCALA_PROFILE,$SPARK_PROFILE" -Dspark.version="$SPARK_VERSION" -DskipTests=true -Dmaven.javadoc.skip=true -B -V
=======
          FLINK_PROFILE: ${{ matrix.flinkProfile }}
        run:
          mvn clean install -D"$SCALA_PROFILE" -D"$SPARK_PROFILE" -D"$FLINK_PROFILE" -Dspark.version="$SPARK_VERSION" -Pintegration-tests -DskipTests=true -B -V
>>>>>>> 3d8fc78c
      - name: Quickstart Test
        env:
          SCALA_PROFILE: ${{ matrix.scalaProfile }}
          SPARK_PROFILE: ${{ matrix.sparkProfile }}
          SPARK_VERSION: ${{ matrix.sparkVersion }}
<<<<<<< HEAD
        if: ${{ !startsWith(env.SPARK_VERSION, '3.2.') }} # skip test spark 3.2 before hadoop upgrade to 3.x
        run:
          mvn test -Punit-tests -D"$SCALA_PROFILE" -D"$SPARK_PROFILE" -Dspark.version="$SPARK_VERSION" -DfailIfNoTests=false -pl hudi-examples/hudi-examples-flink,hudi-examples/hudi-examples-java,hudi-examples/hudi-examples-spark
=======
          FLINK_PROFILE: ${{ matrix.flinkProfile }}
        if: ${{ !startsWith(env.SPARK_VERSION, '3.2.') }} # skip test spark 3.2 before hadoop upgrade to 3.x
        run:
          mvn test -P "unit-tests" -D"$SCALA_PROFILE" -D"$SPARK_PROFILE" -D"$FLINK_PROFILE" -Dspark.version="$SPARK_VERSION" -DfailIfNoTests=false -pl hudi-examples/hudi-examples-flink,hudi-examples/hudi-examples-java,hudi-examples/hudi-examples-spark
>>>>>>> 3d8fc78c
<|MERGE_RESOLUTION|>--- conflicted
+++ resolved
@@ -14,41 +14,6 @@
   build:
     runs-on: ubuntu-latest
     strategy:
-<<<<<<< HEAD
-      max-parallel: 7
-      matrix:
-        include:
-          # Spark 2.4.4
-          - scalaProfile: "scala-2.11"
-            sparkProfile: "spark2"
-            sparkVersion: "2.4.4"
-
-          # Spark 3.1.x
-          - scalaProfile: "scala-2.12"
-            sparkProfile: "spark3.1.x"
-            sparkVersion: "3.1.0"
-
-          - scalaProfile: "scala-2.12"
-            sparkProfile: "spark3.1.x"
-            sparkVersion: "3.1.1"
-
-          - scalaProfile: "scala-2.12"
-            sparkProfile: "spark3.1.x"
-            sparkVersion: "3.1.2"
-
-          - scalaProfile: "scala-2.12"
-            sparkProfile: "spark3.1.x"
-            sparkVersion: "3.1.3"
-
-          # Spark 3.2.x
-          - scalaProfile: "scala-2.12"
-            sparkProfile: "spark3.2.0"
-            sparkVersion: "3.2.0"
-
-          - scalaProfile: "scala-2.12"
-            sparkProfile: "spark3"
-            sparkVersion: "3.2.1"
-=======
       max-parallel: 8
       matrix:
         include:
@@ -96,7 +61,6 @@
             sparkVersion: "3.2.1"
             flinkProfile: "flink1.14"
 
->>>>>>> 3d8fc78c
     steps:
       - uses: actions/checkout@v2
       - name: Set up JDK 8
@@ -110,26 +74,15 @@
           SCALA_PROFILE: ${{ matrix.scalaProfile }}
           SPARK_PROFILE: ${{ matrix.sparkProfile }}
           SPARK_VERSION: ${{ matrix.sparkVersion }}
-<<<<<<< HEAD
-        run:
-          mvn -T 2.5C clean install -P "$SCALA_PROFILE,$SPARK_PROFILE" -Dspark.version="$SPARK_VERSION" -DskipTests=true -Dmaven.javadoc.skip=true -B -V
-=======
           FLINK_PROFILE: ${{ matrix.flinkProfile }}
         run:
           mvn clean install -D"$SCALA_PROFILE" -D"$SPARK_PROFILE" -D"$FLINK_PROFILE" -Dspark.version="$SPARK_VERSION" -Pintegration-tests -DskipTests=true -B -V
->>>>>>> 3d8fc78c
       - name: Quickstart Test
         env:
           SCALA_PROFILE: ${{ matrix.scalaProfile }}
           SPARK_PROFILE: ${{ matrix.sparkProfile }}
           SPARK_VERSION: ${{ matrix.sparkVersion }}
-<<<<<<< HEAD
-        if: ${{ !startsWith(env.SPARK_VERSION, '3.2.') }} # skip test spark 3.2 before hadoop upgrade to 3.x
-        run:
-          mvn test -Punit-tests -D"$SCALA_PROFILE" -D"$SPARK_PROFILE" -Dspark.version="$SPARK_VERSION" -DfailIfNoTests=false -pl hudi-examples/hudi-examples-flink,hudi-examples/hudi-examples-java,hudi-examples/hudi-examples-spark
-=======
           FLINK_PROFILE: ${{ matrix.flinkProfile }}
         if: ${{ !startsWith(env.SPARK_VERSION, '3.2.') }} # skip test spark 3.2 before hadoop upgrade to 3.x
         run:
-          mvn test -P "unit-tests" -D"$SCALA_PROFILE" -D"$SPARK_PROFILE" -D"$FLINK_PROFILE" -Dspark.version="$SPARK_VERSION" -DfailIfNoTests=false -pl hudi-examples/hudi-examples-flink,hudi-examples/hudi-examples-java,hudi-examples/hudi-examples-spark
->>>>>>> 3d8fc78c
+          mvn test -P "unit-tests" -D"$SCALA_PROFILE" -D"$SPARK_PROFILE" -D"$FLINK_PROFILE" -Dspark.version="$SPARK_VERSION" -DfailIfNoTests=false -pl hudi-examples/hudi-examples-flink,hudi-examples/hudi-examples-java,hudi-examples/hudi-examples-spark