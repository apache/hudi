/*
 * Licensed to the Apache Software Foundation (ASF) under one
 * or more contributor license agreements.  See the NOTICE file
 * distributed with this work for additional information
 * regarding copyright ownership.  The ASF licenses this file
 * to you under the Apache License, Version 2.0 (the
 * "License"); you may not use this file except in compliance
 * with the License.  You may obtain a copy of the License at
 *
 *      http://www.apache.org/licenses/LICENSE-2.0
 *
 * Unless required by applicable law or agreed to in writing, software
 * distributed under the License is distributed on an "AS IS" BASIS,
 * WITHOUT WARRANTIES OR CONDITIONS OF ANY KIND, either express or implied.
 * See the License for the specific language governing permissions and
 * limitations under the License.
 */

package org.apache.hudi.hadoop;

import org.apache.hudi.avro.HoodieAvroUtils;
import org.apache.hudi.avro.model.HoodieCompactionPlan;
import org.apache.hudi.common.config.HoodieReaderConfig;
import org.apache.hudi.common.fs.FSUtils;
import org.apache.hudi.common.model.HoodieCommitMetadata;
import org.apache.hudi.common.model.HoodieFileFormat;
import org.apache.hudi.common.model.HoodieTableType;
import org.apache.hudi.common.model.HoodieWriteStat;
import org.apache.hudi.common.model.WriteOperationType;
import org.apache.hudi.common.table.HoodieTableMetaClient;
import org.apache.hudi.common.table.timeline.HoodieActiveTimeline;
import org.apache.hudi.common.table.timeline.HoodieInstant;
import org.apache.hudi.common.table.timeline.HoodieTimeline;
import org.apache.hudi.common.table.timeline.TimelineMetadataUtils;
import org.apache.hudi.common.testutils.FileCreateUtils;
import org.apache.hudi.common.testutils.HoodieTestUtils;
import org.apache.hudi.common.testutils.InProcessTimeGenerator;
import org.apache.hudi.common.testutils.SchemaTestUtil;
import org.apache.hudi.common.util.CommitUtils;
import org.apache.hudi.common.util.Option;
import org.apache.hudi.exception.HoodieIOException;
import org.apache.hudi.hadoop.testutils.InputFormatTestUtil;
import org.apache.hudi.hadoop.utils.HoodieHiveUtils;
import org.apache.hudi.hadoop.utils.HoodieInputFormatUtils;

import org.apache.avro.Schema;
import org.apache.avro.generic.GenericData;
import org.apache.hadoop.fs.FileStatus;
import org.apache.hadoop.fs.Path;
import org.apache.hadoop.hive.ql.io.IOConstants;
import org.apache.hadoop.io.ArrayWritable;
import org.apache.hadoop.io.LongWritable;
import org.apache.hadoop.io.NullWritable;
import org.apache.hadoop.mapred.FileInputFormat;
import org.apache.hadoop.mapred.InputSplit;
import org.apache.hadoop.mapred.JobConf;
import org.apache.hadoop.mapred.RecordReader;
import org.apache.hadoop.mapreduce.Job;
import org.apache.hive.common.util.HiveVersionInfo;
import org.apache.parquet.avro.AvroParquetWriter;
import org.junit.jupiter.api.BeforeEach;
import org.junit.jupiter.api.Disabled;
import org.junit.jupiter.api.Test;
import org.junit.jupiter.api.io.TempDir;

import java.io.File;
import java.io.FileOutputStream;
import java.io.IOException;
import java.nio.file.Paths;
import java.sql.Timestamp;
import java.time.Instant;
import java.time.LocalDate;
import java.time.LocalDateTime;
import java.time.ZoneOffset;
import java.util.ArrayList;
import java.util.Collections;
import java.util.List;

import static org.apache.hudi.common.table.timeline.TimelineMetadataUtils.serializeCommitMetadata;
import static org.apache.hudi.common.testutils.SchemaTestUtil.getSchemaFromResource;
import static org.apache.hudi.hadoop.HoodieColumnProjectionUtils.READ_COLUMN_NAMES_CONF_STR;
import static org.junit.jupiter.api.Assertions.assertEquals;
import static org.junit.jupiter.api.Assertions.assertFalse;
import static org.junit.jupiter.api.Assertions.assertThrows;
import static org.junit.jupiter.api.Assertions.assertTrue;
import static org.junit.jupiter.api.Assertions.fail;

public class TestHoodieParquetInputFormat {

  protected HoodieParquetInputFormat inputFormat;
  protected JobConf jobConf;
  private final HoodieFileFormat baseFileFormat = HoodieFileFormat.PARQUET;
  private final String baseFileExtension = baseFileFormat.getFileExtension();

  public static void ensureFilesInCommit(String msg, FileStatus[] files, String commit, int expected) {
    int count = 0;
    for (FileStatus file : files) {
      String commitTs = FSUtils.getCommitTime(file.getPath().getName());
      if (commit.equals(commitTs)) {
        count++;
      }
    }
    assertEquals(expected, count, msg);
  }

  @BeforeEach
  public void setUp() {
    inputFormat = new HoodieParquetInputFormat();
    jobConf = new JobConf();
    inputFormat.setConf(jobConf);
  }

  @TempDir
  public java.nio.file.Path basePath;

  // Verify that HoodieParquetInputFormat does not return instants after pending compaction
  @Test
  public void testPendingCompactionWithActiveCommits() throws IOException {
    // setup 4 sample instants in timeline
    List<HoodieInstant> instants = new ArrayList<>();
    HoodieInstant t1 = new HoodieInstant(HoodieInstant.State.COMPLETED, HoodieTimeline.COMMIT_ACTION, "1");
    HoodieInstant t2 = new HoodieInstant(HoodieInstant.State.INFLIGHT, HoodieTimeline.DELTA_COMMIT_ACTION, "2");
    HoodieInstant t3 = new HoodieInstant(HoodieInstant.State.REQUESTED, HoodieTimeline.COMPACTION_ACTION, "3");
    HoodieInstant t4 = new HoodieInstant(HoodieInstant.State.COMPLETED, HoodieTimeline.DELTA_COMMIT_ACTION, "4");
    HoodieInstant t5 = new HoodieInstant(HoodieInstant.State.REQUESTED, HoodieTimeline.COMPACTION_ACTION, "5");
    HoodieInstant t6 = new HoodieInstant(HoodieInstant.State.COMPLETED, HoodieTimeline.DELTA_COMMIT_ACTION, "6");

    instants.add(t1);
    instants.add(t2);
    instants.add(t3);
    instants.add(t4);
    instants.add(t5);
    instants.add(t6);
    HoodieTableMetaClient metaClient = HoodieTestUtils.init(basePath.toString());
    HoodieActiveTimeline timeline = new HoodieActiveTimeline(metaClient);
    timeline.setInstants(instants);

    // Verify getCommitsTimelineBeforePendingCompaction does not return instants after first compaction instant
    HoodieTimeline filteredTimeline = HoodieInputFormatUtils.filterInstantsTimeline(timeline);
    assertTrue(filteredTimeline.containsInstant(t1));
    assertTrue(filteredTimeline.containsInstant(t2));
    assertFalse(filteredTimeline.containsInstant(t3));
    assertFalse(filteredTimeline.containsInstant(t4));
    assertFalse(filteredTimeline.containsInstant(t5));
    assertFalse(filteredTimeline.containsInstant(t6));
    // remove compaction instant and setup timeline again
    instants.remove(t3);
    timeline = new HoodieActiveTimeline(metaClient);
    timeline.setInstants(instants);
    filteredTimeline = HoodieInputFormatUtils.filterInstantsTimeline(timeline);

    // verify all remaining instants are returned.
    assertTrue(filteredTimeline.containsInstant(t1));
    assertTrue(filteredTimeline.containsInstant(t2));
    assertFalse(filteredTimeline.containsInstant(t3));
    assertTrue(filteredTimeline.containsInstant(t4));
    assertFalse(filteredTimeline.containsInstant(t5));
    assertFalse(filteredTimeline.containsInstant(t6));

    // remove remaining compaction instant and setup timeline again
    instants.remove(t5);
    timeline = new HoodieActiveTimeline(metaClient);
    timeline.setInstants(instants);
    filteredTimeline = HoodieInputFormatUtils.filterInstantsTimeline(timeline);

    // verify all remaining instants are returned.
    assertTrue(filteredTimeline.containsInstant(t1));
    assertTrue(filteredTimeline.containsInstant(t2));
    assertFalse(filteredTimeline.containsInstant(t3));
    assertTrue(filteredTimeline.containsInstant(t4));
    assertFalse(filteredTimeline.containsInstant(t5));
    assertTrue(filteredTimeline.containsInstant(t6));
  }

  @Test
  public void testInputFormatLoad() throws IOException {
    // initial commit
    File partitionDir = InputFormatTestUtil.prepareTable(basePath, baseFileFormat, 10, "100");
    InputFormatTestUtil.commit(basePath, "100");

    // Add the paths
    FileInputFormat.setInputPaths(jobConf, partitionDir.getPath());

    InputSplit[] inputSplits = inputFormat.getSplits(jobConf, 10);
    assertEquals(10, inputSplits.length);

    FileStatus[] files = inputFormat.listStatus(jobConf);
    assertEquals(10, files.length);
  }

  @Test
  public void testInputFormatLoadForNonPartitionedAndVirtualKeyedTable() throws IOException {
    // initial commit
    Schema schema = HoodieAvroUtils.addMetadataFields(SchemaTestUtil.getSimpleSchema());
    File partitionDir = InputFormatTestUtil.prepareCustomizedTable(basePath, baseFileFormat, 10, "100", true, false,
        true, schema);
    HoodieCommitMetadata commitMetadata = CommitUtils.buildMetadata(Collections.emptyList(), Collections.emptyMap(), Option.empty(), WriteOperationType.UPSERT,
        schema.toString(), HoodieTimeline.COMMIT_ACTION);
    FileCreateUtils.createCommit(basePath.toString(), "100", Option.of(commitMetadata));

    // Add the paths
    FileInputFormat.setInputPaths(jobConf, partitionDir.getPath());

    InputSplit[] inputSplits = inputFormat.getSplits(jobConf, 10);
    assertEquals(10, inputSplits.length);

    FileStatus[] files = inputFormat.listStatus(jobConf);
    assertEquals(10, files.length);
  }

  @Test
  public void testInputFormatLoadWithEmptyTable() throws IOException {
    // initial hoodie table
    String bathPathStr = "/tmp/test_empty_table";
    HoodieTestUtils.init(HoodieTestUtils.getDefaultHadoopConf(), bathPathStr, HoodieTableType.COPY_ON_WRITE,
            baseFileFormat);
    // Add the paths
    FileInputFormat.setInputPaths(jobConf, bathPathStr);

    FileStatus[] files = inputFormat.listStatus(jobConf);
    assertEquals(0, files.length);
    InputSplit[] inputSplits = inputFormat.getSplits(jobConf, 0);
    assertEquals(0, inputSplits.length);
  }

  @Test
  public void testInputFormatUpdates() throws IOException {
    // initial commit
    File partitionDir = InputFormatTestUtil.prepareTable(basePath, baseFileFormat, 10, "100");
    InputFormatTestUtil.commit(basePath, "100");

    // Add the paths
    FileInputFormat.setInputPaths(jobConf, partitionDir.getPath());

    FileStatus[] files = inputFormat.listStatus(jobConf);
    assertEquals(10, files.length);

    // update files
    InputFormatTestUtil.simulateUpdates(partitionDir, baseFileExtension, "100", 5, "200", true);
    // Before the commit
    files = inputFormat.listStatus(jobConf);
    assertEquals(10, files.length);
    ensureFilesInCommit("Commit 200 has not been committed. We should not see files from this commit", files, "200", 0);
    InputFormatTestUtil.commit(basePath, "200");
    files = inputFormat.listStatus(jobConf);
    assertEquals(10, files.length);
    ensureFilesInCommit("5 files have been updated to commit 200. We should see 5 files from commit 200 and 5 "
        + "files from 100 commit", files, "200", 5);
    ensureFilesInCommit("5 files have been updated to commit 200. We should see 5 files from commit 100 and 5 "
        + "files from 200 commit", files, "100", 5);
  }

  @Test
  public void testSnapshotWithInvalidCommitShouldThrowException() throws IOException {
    File partitionDir = InputFormatTestUtil.prepareTable(basePath, baseFileFormat, 10, "100");
    InputFormatTestUtil.commit(basePath, "100");

    FileInputFormat.setInputPaths(jobConf, partitionDir.getPath());
    InputFormatTestUtil.setupSnapshotIncludePendingCommits(jobConf, "1");
    Exception exception = assertThrows(HoodieIOException.class, () -> inputFormat.listStatus(jobConf));
    assertEquals("Query instant (1) not found in the timeline", exception.getMessage());

    InputFormatTestUtil.setupSnapshotMaxCommitTimeQueryMode(jobConf, "1");
    exception = assertThrows(HoodieIOException.class, () -> inputFormat.listStatus(jobConf));
    assertEquals("Query instant (1) not found in the timeline", exception.getMessage());
  }

  @Test
  public void testPointInTimeQueryWithUpdates() throws IOException {
    // initial commit
    File partitionDir = InputFormatTestUtil.prepareTable(basePath, baseFileFormat, 10, "100");
    InputFormatTestUtil.commit(basePath, "100");

    // Add the paths
    FileInputFormat.setInputPaths(jobConf, partitionDir.getPath());

    FileStatus[] files = inputFormat.listStatus(jobConf);
    assertEquals(10, files.length);

    // update files
    InputFormatTestUtil.simulateUpdates(partitionDir, baseFileExtension, "100", 5, "200", true);
    // Before the commit
    files = inputFormat.listStatus(jobConf);
    assertEquals(10, files.length);
    ensureFilesInCommit("Commit 200 has not been committed. We should not see files from this commit", files, "200", 0);
    InputFormatTestUtil.commit(basePath, "200");

    InputFormatTestUtil.setupSnapshotMaxCommitTimeQueryMode(jobConf, "100");

    files = inputFormat.listStatus(jobConf);
    assertEquals(10, files.length);
    ensureFilesInCommit("We shouldn't have any file pertaining to commit 200", files, "200", 0);
    ensureFilesInCommit("All files should be from commit 100", files, "100", 10);

    InputFormatTestUtil.setupSnapshotMaxCommitTimeQueryMode(jobConf, "200");
    files = inputFormat.listStatus(jobConf);
    assertEquals(10, files.length);
    ensureFilesInCommit("5 files for commit 200", files, "200", 5);
    ensureFilesInCommit("5 files for commit 100", files, "100", 5);
  }

  @Test
  public void testInputFormatWithCompaction() throws IOException {
    // initial commit
    File partitionDir = InputFormatTestUtil.prepareTable(basePath, baseFileFormat, 10, "100");
    InputFormatTestUtil.commit(basePath, "100");

    // Add the paths
    FileInputFormat.setInputPaths(jobConf, partitionDir.getPath());

    InputSplit[] inputSplits = inputFormat.getSplits(jobConf, 10);
    assertEquals(10, inputSplits.length);

    FileStatus[] files = inputFormat.listStatus(jobConf);
    assertEquals(10, files.length);

    // simulate compaction requested
    createCompactionFile(basePath, "125");

    // add inserts after compaction timestamp
    InputFormatTestUtil.simulateInserts(partitionDir, baseFileExtension, "fileId2", 5, "200");
    InputFormatTestUtil.commit(basePath, "200");

    // verify snapshot reads show all new inserts even though there is pending compaction
    files = inputFormat.listStatus(jobConf);
    assertEquals(15, files.length);

    // verify that incremental reads do NOT show inserts after compaction timestamp
    InputFormatTestUtil.setupIncremental(jobConf, "100", 10);
    files = inputFormat.listStatus(jobConf);
    assertEquals(0, files.length,
        "We should exclude commit 200 when there is a pending compaction at 150");
  }

  @Test
  public void testIncrementalSimple() throws IOException {
    // initial commit
    File partitionDir = InputFormatTestUtil.prepareTable(basePath, baseFileFormat, 10, "100");
    createCommitFile(basePath, "100", "2016/05/01");

    // Add the paths
    FileInputFormat.setInputPaths(jobConf, partitionDir.getPath());

    InputFormatTestUtil.setupIncremental(jobConf, "100", 1);

    HoodieTableMetaClient metaClient = HoodieTestUtils.init(HoodieTestUtils.getDefaultHadoopConf(), basePath.toString(),
            HoodieTableType.COPY_ON_WRITE, baseFileFormat);
    assertEquals(null, metaClient.getTableConfig().getDatabaseName(),
        "When hoodie.database.name is not set, it should default to null");

    FileStatus[] files = inputFormat.listStatus(jobConf);
    assertEquals(0, files.length,
        "We should exclude commit 100 when returning incremental pull with start commit time as 100");

    InputFormatTestUtil.setupIncremental(jobConf, "100", 1, true);

    files = inputFormat.listStatus(jobConf);
    assertEquals(0, files.length,
        "We should exclude commit 100 when returning incremental pull with start commit time as 100");

    metaClient = HoodieTestUtils.init(HoodieTestUtils.getDefaultHadoopConf(), basePath.toString(), HoodieTableType.COPY_ON_WRITE,
            baseFileFormat, HoodieTestUtils.HOODIE_DATABASE);
    assertEquals(HoodieTestUtils.HOODIE_DATABASE, metaClient.getTableConfig().getDatabaseName(),
        String.format("The hoodie.database.name should be %s ", HoodieTestUtils.HOODIE_DATABASE));

    files = inputFormat.listStatus(jobConf);
    assertEquals(10, files.length,
        "When hoodie.incremental.use.database is true and hoodie.database.name is not null or empty"
                + " and the incremental database name is not set, then the incremental query will not take effect");
  }

  @Test
  public void testIncrementalWithDatabaseName() throws IOException {
    // initial commit
    File partitionDir = InputFormatTestUtil.prepareTable(basePath, baseFileFormat, 10, "100");
    createCommitFile(basePath, "100", "2016/05/01");

    // Add the paths
    FileInputFormat.setInputPaths(jobConf, partitionDir.getPath());

    InputFormatTestUtil.setupIncremental(jobConf, "100", 1, HoodieTestUtils.HOODIE_DATABASE, true);

    HoodieTableMetaClient metaClient = HoodieTestUtils.init(HoodieTestUtils.getDefaultHadoopConf(), basePath.toString(),
            HoodieTableType.COPY_ON_WRITE, baseFileFormat);
    assertEquals(null, metaClient.getTableConfig().getDatabaseName(),
        "When hoodie.database.name is not set, it should default to null");

    FileStatus[] files = inputFormat.listStatus(jobConf);
    assertEquals(10, files.length,
        "When hoodie.database.name is null, then the incremental query will not take effect");

    metaClient = HoodieTestUtils.init(HoodieTestUtils.getDefaultHadoopConf(), basePath.toString(), HoodieTableType.COPY_ON_WRITE,
            baseFileFormat, "");
    assertEquals("", metaClient.getTableConfig().getDatabaseName(),
        "The hoodie.database.name should be empty");

    files = inputFormat.listStatus(jobConf);
    assertEquals(10, files.length,
        "When hoodie.database.name is empty, then the incremental query will not take effect");

    metaClient = HoodieTestUtils.init(HoodieTestUtils.getDefaultHadoopConf(), basePath.toString(), HoodieTableType.COPY_ON_WRITE,
            baseFileFormat, HoodieTestUtils.HOODIE_DATABASE);
    assertEquals(HoodieTestUtils.HOODIE_DATABASE, metaClient.getTableConfig().getDatabaseName(),
            String.format("The hoodie.database.name should be %s ", HoodieTestUtils.HOODIE_DATABASE));

    files = inputFormat.listStatus(jobConf);
    assertEquals(0, files.length,
        "We should exclude commit 100 when returning incremental pull with start commit time as 100");

    InputFormatTestUtil.setupIncremental(jobConf, "100", 1, HoodieTestUtils.HOODIE_DATABASE, false);

    files = inputFormat.listStatus(jobConf);
    assertEquals(10, files.length,
        "When hoodie.incremental.use.database is false and the incremental database name is set, "
                + "then the incremental query will not take effect");

    // The configuration with and without database name exists together
    InputFormatTestUtil.setupIncremental(jobConf, "1", 1, true);

    files = inputFormat.listStatus(jobConf);
    assertEquals(0, files.length,
        "When hoodie.incremental.use.database is true, "
                + "We should exclude commit 100 because the returning incremental pull with start commit time is 100");

    InputFormatTestUtil.setupIncremental(jobConf, "1", 1, false);
    files = inputFormat.listStatus(jobConf);
    assertEquals(10, files.length,
        "When hoodie.incremental.use.database is false, "
                + "We should include commit 100 because the returning incremental pull with start commit time is 1");
  }

  @Test
  public void testMultiPartitionTableIncremental() throws IOException {
    // initial commit
    java.nio.file.Path tablePath = Paths.get(basePath.toString(), "raw_trips");

    // create hudi table and insert data to it
    // create only one file
    File partitionDir1 = InputFormatTestUtil
        .prepareMultiPartitionTable(basePath, baseFileFormat, 1, "100", "1");
    createCommitFile(basePath, "100", "2016/05/1");

    // insert new data to partition "2016/05/11"
    // create only one file
    File partitionDir2 = InputFormatTestUtil
        .prepareMultiPartitionTable(basePath, baseFileFormat, 1, "100", "11");
    createCommitFile(basePath, "101", "2016/05/11");


    // now partitionDir2.getPath().contain(partitionDir1.getPath()), and hudi-1817 will occur
    assertEquals(true, partitionDir2.getPath().contains(partitionDir1.getPath()));

    // set partitionDir2 to be the inputPaths of current inputFormat
    FileInputFormat.setInputPaths(jobConf, partitionDir2.getPath());

    // set incremental startCommit=0 and numberOfCommitsToPull=3  to pull all the data from hudi table
    InputFormatTestUtil.setupIncremental(jobConf, "0", 3);

    FileStatus[] files = inputFormat.listStatus(jobConf);
    assertEquals(1, files.length,
        "We should get one file from partition: " + partitionDir2.getPath());
  }

  @Test
  public void testIncrementalEmptyPartitions() throws IOException {
    // initial commit
    File partitionDir = InputFormatTestUtil.prepareTable(basePath, baseFileFormat, 10, "100");
    createCommitFile(basePath, "100", "2016/05/01");

    // Add the paths
    FileInputFormat.setInputPaths(jobConf, partitionDir.getPath());

    InputFormatTestUtil.setupIncremental(jobConf, "000", 1);

    FileStatus[] files = inputFormat.listStatus(jobConf);
    assertEquals(10, files.length,
        "We should include only 1 commit 100 when returning incremental pull with start commit time as 100");
    ensureFilesInCommit("Pulling 1 commits from 000, should get us the 10 files from 100 commit", files, "100", 10);

    // Add new commit only to a new partition
    partitionDir = InputFormatTestUtil.prepareTable(basePath, baseFileFormat, 10, "200");
    createCommitFile(basePath, "200", "2017/05/01");

    InputFormatTestUtil.setupIncremental(jobConf, "100", 1);
    files = inputFormat.listStatus(jobConf);

    assertEquals(0, files.length,
        "We should exclude commit 200 when returning incremental pull with start commit time as 100 as filePaths does not include new partition");
  }

  private void createCommitFile(java.nio.file.Path basePath, String commitNumber, String partitionPath)
      throws IOException {
    List<HoodieWriteStat> writeStats = HoodieTestUtils.generateFakeHoodieWriteStat(1);
    HoodieCommitMetadata commitMetadata = new HoodieCommitMetadata();
    writeStats.forEach(stat -> commitMetadata.addWriteStat(partitionPath, stat));
    File file = basePath.resolve(".hoodie")
        .resolve(commitNumber + "_" + InProcessTimeGenerator.createNewInstantTime() + ".commit").toFile();
    file.createNewFile();
    FileOutputStream fileOutputStream = new FileOutputStream(file);
    fileOutputStream.write(serializeCommitMetadata(commitMetadata).get());
    fileOutputStream.flush();
    fileOutputStream.close();
  }

  private File createCompactionFile(java.nio.file.Path basePath, String commitTime)
      throws IOException {
    File file = basePath.resolve(".hoodie")
        .resolve(HoodieTimeline.makeRequestedCompactionFileName(commitTime)).toFile();
    assertTrue(file.createNewFile());
    FileOutputStream os = new FileOutputStream(file);
    try {
      HoodieCompactionPlan compactionPlan = HoodieCompactionPlan.newBuilder().setVersion(2).build();
      // Write empty commit metadata
      os.write(TimelineMetadataUtils.serializeCompactionPlan(compactionPlan).get());
      return file;
    } finally {
      os.close();
    }
  }

  @Test
  public void testIncrementalWithMultipleCommits() throws IOException {
    // initial commit
    File partitionDir = InputFormatTestUtil.prepareTable(basePath, baseFileFormat, 10, "100");
    createCommitFile(basePath, "100", "2016/05/01");

    // Add the paths
    FileInputFormat.setInputPaths(jobConf, partitionDir.getPath());
    // update files
    InputFormatTestUtil.simulateUpdates(partitionDir, baseFileExtension, "100", 5, "200", false);
    createCommitFile(basePath, "200", "2016/05/01");

    InputFormatTestUtil.simulateUpdates(partitionDir, baseFileExtension, "100", 4, "300", false);
    createCommitFile(basePath, "300", "2016/05/01");

    InputFormatTestUtil.simulateUpdates(partitionDir, baseFileExtension, "100", 3, "400", false);
    createCommitFile(basePath, "400", "2016/05/01");

    InputFormatTestUtil.simulateUpdates(partitionDir, baseFileExtension, "100", 2, "500", false);
    createCommitFile(basePath, "500", "2016/05/01");

    InputFormatTestUtil.simulateUpdates(partitionDir, baseFileExtension, "100", 1, "600", false);
    createCommitFile(basePath, "600", "2016/05/01");

    InputFormatTestUtil.setupIncremental(jobConf, "100", 1);
    FileStatus[] files = inputFormat.listStatus(jobConf);
    assertEquals(5, files.length, "Pulling 1 commit from 100, should get us the 5 files committed at 200");
    ensureFilesInCommit("Pulling 1 commit from 100, should get us the 5 files committed at 200", files, "200", 5);

    InputFormatTestUtil.setupIncremental(jobConf, "100", 3);
    files = inputFormat.listStatus(jobConf);

    assertEquals(5, files.length, "Pulling 3 commits from 100, should get us the 3 files from 400 commit, 1 file from 300 "
        + "commit and 1 file from 200 commit");
    ensureFilesInCommit("Pulling 3 commits from 100, should get us the 3 files from 400 commit", files, "400", 3);
    ensureFilesInCommit("Pulling 3 commits from 100, should get us the 1 files from 300 commit", files, "300", 1);
    ensureFilesInCommit("Pulling 3 commits from 100, should get us the 1 files from 200 commit", files, "200", 1);

    InputFormatTestUtil.setupIncremental(jobConf, "100", HoodieHiveUtils.MAX_COMMIT_ALL);
    files = inputFormat.listStatus(jobConf);

    assertEquals(5, files.length,
        "Pulling all commits from 100, should get us the 1 file from each of 200,300,400,500,400 commits");
    ensureFilesInCommit("Pulling all commits from 100, should get us the 1 files from 600 commit", files, "600", 1);
    ensureFilesInCommit("Pulling all commits from 100, should get us the 1 files from 500 commit", files, "500", 1);
    ensureFilesInCommit("Pulling all commits from 100, should get us the 1 files from 400 commit", files, "400", 1);
    ensureFilesInCommit("Pulling all commits from 100, should get us the 1 files from 300 commit", files, "300", 1);
    ensureFilesInCommit("Pulling all commits from 100, should get us the 1 files from 200 commit", files, "200", 1);
  }

  @Disabled("enable this after enabling predicate push down")
  @Test
  public void testPredicatePushDown() throws IOException {
    // initial commit
    Schema schema = getSchemaFromResource(getClass(), "/sample1.avsc");
    String commit1 = "20160628071126";
    File partitionDir = InputFormatTestUtil.prepareParquetTable(basePath, schema, 1, 10, commit1);
    InputFormatTestUtil.commit(basePath, commit1);
    // Add the paths
    FileInputFormat.setInputPaths(jobConf, partitionDir.getPath());
    // check whether we have 10 records at this point
    ensureRecordsInCommit("We need to have 10 records at this point for commit " + commit1, commit1, 10, 10);

    // update 2 records in the original parquet file and save it as commit 200
    String commit2 = "20160629193623";
    InputFormatTestUtil.simulateParquetUpdates(partitionDir, schema, commit1, 10, 2, commit2);
    InputFormatTestUtil.commit(basePath, commit2);

    InputFormatTestUtil.setupIncremental(jobConf, commit1, 1);
    // check whether we have 2 records at this point
    ensureRecordsInCommit("We need to have 2 records that was modified at commit " + commit2 + " and no more", commit2,
        2, 2);
    // Make sure we have the 10 records if we roll back the start time
    InputFormatTestUtil.setupIncremental(jobConf, "0", 2);
    ensureRecordsInCommit("We need to have 8 records that was modified at commit " + commit1 + " and no more", commit1,
        8, 10);
    ensureRecordsInCommit("We need to have 2 records that was modified at commit " + commit2 + " and no more", commit2,
        2, 10);
  }

  @Test
  public void testGetIncrementalTableNames() throws IOException {
    String[] expectedIncrTables = {"db1.raw_trips", "db2.model_trips", "db3.model_trips"};
    JobConf conf = new JobConf();
    String incrementalMode1 = String.format(HoodieHiveUtils.HOODIE_CONSUME_MODE_PATTERN, expectedIncrTables[0]);
    conf.set(incrementalMode1, HoodieHiveUtils.INCREMENTAL_SCAN_MODE);
    String incrementalMode2 = String.format(HoodieHiveUtils.HOODIE_CONSUME_MODE_PATTERN, expectedIncrTables[1]);
    conf.set(incrementalMode2, HoodieHiveUtils.INCREMENTAL_SCAN_MODE);
    String incrementalMode3 = String.format(HoodieHiveUtils.HOODIE_CONSUME_MODE_PATTERN, "db3.model_trips");
    conf.set(incrementalMode3, HoodieHiveUtils.INCREMENTAL_SCAN_MODE.toLowerCase());
    String defaultMode = String.format(HoodieHiveUtils.HOODIE_CONSUME_MODE_PATTERN, "db3.first_trips");
    conf.set(defaultMode, HoodieHiveUtils.DEFAULT_SCAN_MODE);
    List<String> actualIncrTables = HoodieHiveUtils.getIncrementalTableNames(Job.getInstance(conf));
    for (String expectedIncrTable : expectedIncrTables) {
      assertTrue(actualIncrTables.contains(expectedIncrTable));
    }
  }

  // test incremental read does not go past compaction instant for RO views
  @Test
  public void testIncrementalWithPendingCompaction() throws IOException {
    // initial commit
    File partitionDir = InputFormatTestUtil.prepareTable(basePath, baseFileFormat, 10, "100");
    createCommitFile(basePath, "100", "2016/05/01");

    // simulate compaction requested at 300
    File compactionFile = createCompactionFile(basePath, "300");

    // write inserts into new bucket
    InputFormatTestUtil.simulateInserts(partitionDir, baseFileExtension, "fileId2", 10, "400");
    createCommitFile(basePath, "400", "2016/05/01");

    // Add the paths
    FileInputFormat.setInputPaths(jobConf, partitionDir.getPath());
    InputFormatTestUtil.setupIncremental(jobConf, "0", -1);
    FileStatus[] files = inputFormat.listStatus(jobConf);
    assertEquals(10, files.length,
        "Pulling all commit from beginning, should not return instants after begin compaction");
    ensureFilesInCommit("Pulling all commit from beginning, should not return instants after begin compaction",
        files, "100", 10);

    // delete compaction and verify inserts show up
    compactionFile.delete();
    InputFormatTestUtil.setupIncremental(jobConf, "0", -1);
    files = inputFormat.listStatus(jobConf);
    assertEquals(20, files.length,
        "after deleting compaction, should get all inserted files");

    ensureFilesInCommit("Pulling all commit from beginning, should return instants before requested compaction",
        files, "100", 10);
    ensureFilesInCommit("Pulling all commit from beginning, should return instants after requested compaction",
        files, "400", 10);

  }

  @Test
  public void testSnapshotPreCommitValidate() throws IOException {
    // initial commit
    File partitionDir = InputFormatTestUtil.prepareTable(basePath, baseFileFormat, 10, "100");
    createCommitFile(basePath, "100", "2016/05/01");

    // Add the paths
    FileInputFormat.setInputPaths(jobConf, partitionDir.getPath());
    FileStatus[] files = inputFormat.listStatus(jobConf);
    assertEquals(10, files.length, "Snapshot read must return all files in partition");

    // add more files
    InputFormatTestUtil.simulateInserts(partitionDir, baseFileExtension, "fileId2-", 5, "200");
    FileCreateUtils.createInflightCommit(basePath.toString(), "200");

    // Verify that validate mode reads uncommitted files
    InputFormatTestUtil.setupSnapshotIncludePendingCommits(jobConf, "200");
    files = inputFormat.listStatus(jobConf);
    assertEquals(15, files.length, "Must return uncommitted files");
    ensureFilesInCommit("Pulling 1 commit from 100, should get us the 5 files committed at 200", files, "200", 5);
    ensureFilesInCommit("Pulling 1 commit from 100, should get us the 10 files committed at 100", files, "100", 10);

    try {
      // Verify that Validate mode throws error with invalid commit time
      InputFormatTestUtil.setupSnapshotIncludePendingCommits(jobConf, "300"); 
      inputFormat.listStatus(jobConf);
      fail("Expected list status to fail when validate is called with unknown timestamp");
    } catch (HoodieIOException e) {
      // expected because validate is called with invalid instantTime
    }
    
    //Creating a new jobCOnf Object because old one has hoodie.%.consume.commit set
    jobConf = new JobConf();
    inputFormat.setConf(jobConf);
    FileInputFormat.setInputPaths(jobConf, partitionDir.getPath());

    // verify that snapshot mode skips uncommitted files
    InputFormatTestUtil.setupSnapshotScanMode(jobConf);
    files = inputFormat.listStatus(jobConf);
    assertEquals(10, files.length, "snapshot scan mode must not return uncommitted files");
    ensureFilesInCommit("Pulling 1 commit from 100, should get us the 10 files committed at 100", files, "100", 10);
  }

  /**
   * Test scenario where inflight commit is between completed commits.
   */
  @Test
  public void testSnapshotPreCommitValidateWithInflights() throws IOException {
    // Create commit and data files with commit 000
    File partitionDir = InputFormatTestUtil.prepareTable(basePath, baseFileFormat, 5, "000");
    createCommitFile(basePath, "000", "2016/05/01");

    // create inflight commit add more files with same file_id.
    InputFormatTestUtil.simulateInserts(partitionDir, baseFileExtension, "fileId1", 5, "100");
    FileCreateUtils.createInflightCommit(basePath.toString(), "100");

    // Create another commit without datafiles.
    createCommitFile(basePath, "200", "2016/05/01");

    // Add the paths
    FileInputFormat.setInputPaths(jobConf, partitionDir.getPath());

    // Now, the original data files with commit time 000 should be returned.
    FileStatus[] files = inputFormat.listStatus(jobConf);
    assertEquals(5, files.length, "Snapshot read must return all files in partition");
    ensureFilesInCommit("Should return base files from commit 000, inflight data files with "
        + "greater timestamp should be filtered", files, "000", 5);

    // Create data files with same file_id for commit 200.
    InputFormatTestUtil.simulateInserts(partitionDir, baseFileExtension, "fileId1", 5, "200");

    // This time data files from commit time 200 will be returned.
    files = inputFormat.listStatus(jobConf);
    assertEquals(5, files.length, "Snapshot read must return all files in partition");
    ensureFilesInCommit("Only completed commits files should be returned.",
        files, "200", 5);
  }

  @Test
  public void testInputFormatLoadForEmptyPartitionedTable() throws IOException {
    // initial commit
    File partitionDir = InputFormatTestUtil.prepareTable(basePath, baseFileFormat, 10, "100");
    InputFormatTestUtil.commit(basePath, "100");

    // Add the empty paths
    String emptyPath = ClassLoader.getSystemResource("emptyFile").getPath();
    FileInputFormat.setInputPaths(jobConf, emptyPath);

    InputSplit[] inputSplits = inputFormat.getSplits(jobConf, 10);
    assertEquals(1, inputSplits.length);

    FileStatus[] files = inputFormat.listStatus(jobConf);
    assertEquals(1, files.length);
  }

  private void ensureRecordsInCommit(String msg, String commit, int expectedNumberOfRecordsInCommit,
      int totalExpected) throws IOException {
    int actualCount = 0;
    int totalCount = 0;
    InputSplit[] splits = inputFormat.getSplits(jobConf, 1);
    for (InputSplit split : splits) {
      RecordReader<NullWritable, ArrayWritable> recordReader = inputFormat.getRecordReader(split, jobConf, null);
      NullWritable key = recordReader.createKey();
      ArrayWritable writable = recordReader.createValue();

      while (recordReader.next(key, writable)) {
        // writable returns an array with [field1, field2, _hoodie_commit_time,
        // _hoodie_commit_seqno]
        // Take the commit time and compare with the one we are interested in
        if (commit.equals((writable.get()[2]).toString())) {
          actualCount++;
        }
        totalCount++;
      }
      recordReader.close();
    }
    assertEquals(expectedNumberOfRecordsInCommit, actualCount, msg);
    assertEquals(totalExpected, totalCount, msg);
  }

  @Test
  public void testHoodieParquetInputFormatReadTimeType() throws IOException {
    try {
      long testTimestampLong = System.currentTimeMillis();
      int testDate = 19116;// 2022-05-04

      Schema schema = SchemaTestUtil.getSchemaFromResource(getClass(), "/test_timetype.avsc");
      String commit = "20160628071126";
      HoodieTestUtils.init(HoodieTestUtils.getDefaultHadoopConf(), basePath.toString(),
          HoodieTableType.COPY_ON_WRITE, HoodieFileFormat.PARQUET);
      java.nio.file.Path partitionPath = basePath.resolve(Paths.get("2016", "06", "28"));
      String fileId = FSUtils.makeBaseFileName(commit, "1-0-1", "fileid1",
          HoodieFileFormat.PARQUET.getFileExtension());
      try (AvroParquetWriter parquetWriter = new AvroParquetWriter(
          new Path(partitionPath.resolve(fileId).toString()), schema)) {
        GenericData.Record record = new GenericData.Record(schema);
        record.put("test_timestamp", testTimestampLong * 1000);
        record.put("test_long", testTimestampLong * 1000);
        record.put("test_date", testDate);
        record.put("_hoodie_commit_time", commit);
        record.put("_hoodie_commit_seqno", commit + 1);
        parquetWriter.write(record);
      }

      //this is not a hoodie table!!
      jobConf.set(HoodieReaderConfig.FILE_GROUP_READER_ENABLED.key(), "false");
      jobConf.set(IOConstants.COLUMNS, "test_timestamp,test_long,test_date,_hoodie_commit_time,_hoodie_commit_seqno");
      jobConf.set(IOConstants.COLUMNS_TYPES, "timestamp,bigint,date,string,string");
      jobConf.set(READ_COLUMN_NAMES_CONF_STR, "test_timestamp,test_long,test_date,_hoodie_commit_time,_hoodie_commit_seqno");
      InputFormatTestUtil.setupPartition(basePath, partitionPath);
      InputFormatTestUtil.commit(basePath, commit);
      FileInputFormat.setInputPaths(jobConf, partitionPath.toFile().getPath());

      InputSplit[] splits = inputFormat.getSplits(jobConf, 1);
      for (InputSplit split : splits) {
        RecordReader<NullWritable, ArrayWritable> recordReader = inputFormat
            .getRecordReader(split, jobConf, null);
        NullWritable key = recordReader.createKey();
        ArrayWritable writable = recordReader.createValue();
        while (recordReader.next(key, writable)) {
          // test timestamp
          if (HiveVersionInfo.getShortVersion().startsWith("3")) {
            LocalDateTime localDateTime = LocalDateTime.ofInstant(
                Instant.ofEpochMilli(testTimestampLong), ZoneOffset.UTC);
            assertEquals(Timestamp.valueOf(localDateTime).toString(), String.valueOf(writable.get()[0]));
          } else {
            assertEquals(new Timestamp(testTimestampLong).toString(), String.valueOf(writable.get()[0]));
          }
          // test long
          assertEquals(testTimestampLong * 1000, ((LongWritable) writable.get()[1]).get());
          // test date
          assertEquals(LocalDate.ofEpochDay(testDate).toString(), String.valueOf(writable.get()[2]));
        }
      }
<<<<<<< HEAD
    } finally {
      jobConf.set(HoodieReaderConfig.FILE_GROUP_READER_ENABLED.key(), "true");
=======
      recordReader.close();
>>>>>>> d1322b0d
    }

  }
}<|MERGE_RESOLUTION|>--- conflicted
+++ resolved
@@ -826,13 +826,10 @@
           // test date
           assertEquals(LocalDate.ofEpochDay(testDate).toString(), String.valueOf(writable.get()[2]));
         }
+        recordReader.close();
       }
-<<<<<<< HEAD
     } finally {
       jobConf.set(HoodieReaderConfig.FILE_GROUP_READER_ENABLED.key(), "true");
-=======
-      recordReader.close();
->>>>>>> d1322b0d
     }
 
   }
