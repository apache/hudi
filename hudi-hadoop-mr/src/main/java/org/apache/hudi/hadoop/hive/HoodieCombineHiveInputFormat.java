/*
 * Licensed to the Apache Software Foundation (ASF) under one
 * or more contributor license agreements.  See the NOTICE file
 * distributed with this work for additional information
 * regarding copyright ownership.  The ASF licenses this file
 * to you under the Apache License, Version 2.0 (the
 * "License"); you may not use this file except in compliance
 * with the License.  You may obtain a copy of the License at
 *
 *      http://www.apache.org/licenses/LICENSE-2.0
 *
 * Unless required by applicable law or agreed to in writing, software
 * distributed under the License is distributed on an "AS IS" BASIS,
 * WITHOUT WARRANTIES OR CONDITIONS OF ANY KIND, either express or implied.
 * See the License for the specific language governing permissions and
 * limitations under the License.
 */

package org.apache.hudi.hadoop.hive;

import org.apache.hudi.common.util.ReflectionUtils;
import org.apache.hudi.common.util.ValidationUtils;
import org.apache.hudi.hadoop.HoodieParquetInputFormat;
import org.apache.hudi.hadoop.realtime.HoodieCombineRealtimeRecordReader;
import org.apache.hudi.hadoop.realtime.HoodieParquetRealtimeInputFormat;
import org.apache.hudi.hadoop.utils.HoodieInputFormatUtils;
import org.apache.hadoop.conf.Configuration;
import org.apache.hadoop.fs.FileStatus;
import org.apache.hadoop.fs.Path;
import org.apache.hadoop.fs.PathFilter;
import org.apache.hadoop.hive.common.StringInternUtils;
import org.apache.hadoop.hive.conf.HiveConf;
import org.apache.hadoop.hive.metastore.api.hive_metastoreConstants;
import org.apache.hadoop.hive.ql.exec.Operator;
import org.apache.hadoop.hive.ql.exec.Utilities;
import org.apache.hadoop.hive.ql.io.CombineHiveRecordReader;
import org.apache.hadoop.hive.ql.io.HiveFileFormatUtils;
import org.apache.hadoop.hive.ql.io.HiveInputFormat;
import org.apache.hadoop.hive.ql.io.IOContextMap;
import org.apache.hadoop.hive.ql.io.IOPrepareCache;
import org.apache.hadoop.hive.ql.io.SymlinkTextInputFormat;
import org.apache.hadoop.hive.ql.log.PerfLogger;
import org.apache.hadoop.hive.ql.parse.SplitSample;
import org.apache.hadoop.hive.ql.plan.OperatorDesc;
import org.apache.hadoop.hive.ql.plan.PartitionDesc;
import org.apache.hadoop.hive.ql.plan.TableDesc;
import org.apache.hadoop.hive.ql.session.SessionState;
import org.apache.hadoop.hive.shims.HadoopShims.CombineFileInputFormatShim;
import org.apache.hadoop.hive.shims.HadoopShimsSecure;
import org.apache.hadoop.hive.shims.HadoopShimsSecure.InputSplitShim;
import org.apache.hadoop.hive.shims.ShimLoader;
import org.apache.hadoop.io.Text;
import org.apache.hadoop.io.Writable;
import org.apache.hadoop.io.WritableComparable;
import org.apache.hadoop.mapred.FileInputFormat;
import org.apache.hadoop.mapred.FileSplit;
import org.apache.hadoop.mapred.InputFormat;
import org.apache.hadoop.mapred.InputSplit;
import org.apache.hadoop.mapred.JobConf;
import org.apache.hadoop.mapred.RecordReader;
import org.apache.hadoop.mapred.Reporter;
import org.apache.hadoop.mapred.lib.CombineFileInputFormat;
import org.apache.hadoop.mapred.lib.CombineFileSplit;
import org.apache.hadoop.mapreduce.JobContext;
import org.apache.log4j.LogManager;
import org.apache.log4j.Logger;

import java.io.DataInput;
import java.io.DataOutput;
import java.io.IOException;
import java.lang.reflect.Method;
import java.util.ArrayList;
import java.util.Arrays;
import java.util.Collections;
import java.util.HashMap;
import java.util.HashSet;
import java.util.LinkedList;
import java.util.List;
import java.util.Map;
import java.util.Objects;
import java.util.Set;
import java.util.concurrent.Callable;
import java.util.concurrent.ExecutionException;
import java.util.concurrent.ExecutorService;
import java.util.concurrent.Executors;
import java.util.concurrent.Future;

/**
 * This is just a copy of the org.apache.hadoop.hive.ql.io.CombineHiveInputFormat from Hive 2.x Search for **MOD** to
 * see minor modifications to support custom inputformat in CombineHiveInputFormat. See
 * https://issues.apache.org/jira/browse/HIVE-9771
 * <p>
 * <p>
 * CombineHiveInputFormat is a parameterized InputFormat which looks at the path name and determine the correct
 * InputFormat for that path name from mapredPlan.pathToPartitionInfo(). It can be used to read files with different
 * input format in the same map-reduce job.
 *
 * NOTE : This class is implemented to work with Hive 2.x +
 */
public class HoodieCombineHiveInputFormat<K extends WritableComparable, V extends Writable>
    extends HiveInputFormat<K, V> {

  private static final String CLASS_NAME = HoodieCombineHiveInputFormat.class.getName();
  public static final Logger LOG = LogManager.getLogger(CLASS_NAME);

  // max number of threads we can use to check non-combinable paths
  private static final int MAX_CHECK_NONCOMBINABLE_THREAD_NUM = 50;
  private static final int DEFAULT_NUM_PATH_PER_THREAD = 100;

  protected String getParquetInputFormatClassName() {
    return HoodieParquetInputFormat.class.getName();
  }

  protected String getParquetRealtimeInputFormatClassName() {
    return HoodieParquetRealtimeInputFormat.class.getName();
  }

  protected HoodieCombineFileInputFormatShim createInputFormatShim() {
    return new HoodieCombineHiveInputFormat.HoodieCombineFileInputFormatShim<>();
  }

  /**
   * Create Hive splits based on CombineFileSplit.
   */
  private InputSplit[] getCombineSplits(JobConf job, int numSplits, Map<Path, PartitionDesc> pathToPartitionInfo)
      throws IOException {
    init(job);
    Map<Path, ArrayList<String>> pathToAliases = mrwork.getPathToAliases();
    Map<String, Operator<? extends OperatorDesc>> aliasToWork = mrwork.getAliasToWork();
    /* MOD - Initialize a custom combine input format shim that will call listStatus on the custom inputFormat **/
    HoodieCombineHiveInputFormat.HoodieCombineFileInputFormatShim combine = createInputFormatShim();

    InputSplit[] splits;

    if (combine.getInputPathsShim(job).length == 0) {
      throw new IOException("No input paths specified in job");
    }
    List<InputSplit> result = new ArrayList<>();

    // combine splits only from same tables and same partitions. Do not combine splits from multiple
    // tables or multiple partitions.
    Path[] paths = StringInternUtils.internUriStringsInPathArray(combine.getInputPathsShim(job));

    List<Path> inpDirs = new ArrayList<>();
    List<Path> inpFiles = new ArrayList<>();
    Map<CombinePathInputFormat, CombineFilter> poolMap = new HashMap<>();
    Set<Path> poolSet = new HashSet<>();

    for (Path path : paths) {
      PartitionDesc part = getPartitionFromPath(pathToPartitionInfo, path,
          IOPrepareCache.get().allocatePartitionDescMap());
      TableDesc tableDesc = part.getTableDesc();
      if ((tableDesc != null) && tableDesc.isNonNative()) {
        return super.getSplits(job, numSplits);
      }

      // Use HiveInputFormat if any of the paths is not splittable
      Class<?> inputFormatClass = part.getInputFileFormatClass();
      String inputFormatClassName = inputFormatClass.getName();
      InputFormat inputFormat = getInputFormatFromCache(inputFormatClass, job);
      LOG.info("Input Format => " + inputFormatClass.getName());
      // **MOD** Set the hoodie filter in the combine
      if (inputFormatClass.getName().equals(getParquetInputFormatClassName())) {
        combine.setHoodieFilter(true);
      } else if (inputFormatClass.getName().equals(getParquetRealtimeInputFormatClassName())) {
        LOG.info("Setting hoodie filter and realtime input format");
        combine.setHoodieFilter(true);
        combine.setRealTime(true);
        if (job.get(hive_metastoreConstants.META_TABLE_PARTITION_COLUMNS, "").isEmpty()) {
          List<String> partitions = new ArrayList<>(part.getPartSpec().keySet());
          if (!partitions.isEmpty()) {
            String partitionStr = String.join("/", partitions);
            LOG.info("Setting Partitions in jobConf - Partition Keys for Path : " + path + " is :" + partitionStr);
            job.set(hive_metastoreConstants.META_TABLE_PARTITION_COLUMNS, partitionStr);
          } else {
            job.set(hive_metastoreConstants.META_TABLE_PARTITION_COLUMNS, "");
          }
        }
      }
      String deserializerClassName = null;
      try {
        deserializerClassName = part.getDeserializer(job).getClass().getName();
      } catch (Exception e) {
        // ignore
<<<<<<< HEAD
        LOG.error("can not get deserializerClassName, occur exception ", e);
=======
        LOG.error("Getting deserializer class name error ", e);
>>>>>>> c9e18d1e
      }

      // don't combine if inputformat is a SymlinkTextInputFormat
      if (inputFormat instanceof SymlinkTextInputFormat) {
        splits = super.getSplits(job, numSplits);
        return splits;
      }

      Path filterPath = path;

      // Does a pool exist for this path already
      CombineFilter f;
      List<Operator<? extends OperatorDesc>> opList;

      if (!mrwork.isMapperCannotSpanPartns()) {
        // if mapper can span partitions, make sure a splits does not contain multiple
        // opList + inputFormatClassName + deserializerClassName combination
        // This is done using the Map of CombinePathInputFormat to PathFilter

        opList = HiveFileFormatUtils.doGetWorksFromPath(pathToAliases, aliasToWork, filterPath);
        CombinePathInputFormat combinePathInputFormat =
            new CombinePathInputFormat(opList, inputFormatClassName, deserializerClassName);
        f = poolMap.get(combinePathInputFormat);
        if (f == null) {
          f = new CombineFilter(filterPath);
          LOG.info("CombineHiveInputSplit creating pool for " + path + "; using filter path " + filterPath);
          combine.createPool(job, f);
          poolMap.put(combinePathInputFormat, f);
        } else {
          LOG.info("CombineHiveInputSplit: pool is already created for " + path + "; using filter path " + filterPath);
          f.addPath(filterPath);
        }
      } else {
        // In the case of tablesample, the input paths are pointing to files rather than directories.
        // We need to get the parent directory as the filtering path so that all files in the same
        // parent directory will be grouped into one pool but not files from different parent
        // directories. This guarantees that a split will combine all files in the same partition
        // but won't cross multiple partitions if the user has asked so.
        if (!path.getFileSystem(job).getFileStatus(path).isDirectory()) { // path is not directory
          filterPath = path.getParent();
          inpFiles.add(path);
          poolSet.add(filterPath);
        } else {
          inpDirs.add(path);
        }
      }
    }

    // Processing directories
    List<CombineFileSplit> iss = new ArrayList<>();
    if (!mrwork.isMapperCannotSpanPartns()) {
      // mapper can span partitions
      // combine into as few as one split, subject to the PathFilters set
      // using combine.createPool.
      iss = Arrays.asList(combine.getSplits(job, 1));
    } else {
      for (Path path : inpDirs) {
        processPaths(job, combine, iss, path);
      }

      if (inpFiles.size() > 0) {
        // Processing files
        for (Path filterPath : poolSet) {
          combine.createPool(job, new CombineFilter(filterPath));
        }
        processPaths(job, combine, iss, inpFiles.toArray(new Path[0]));
      }
    }

    if (mrwork.getNameToSplitSample() != null && !mrwork.getNameToSplitSample().isEmpty()) {
      iss = sampleSplits(iss);
    }

    for (CombineFileSplit is : iss) {
      final InputSplit csplit;
      if (combine.isRealTime) {
        if (is instanceof HoodieCombineRealtimeHiveSplit) {
          csplit = is;
        } else {
          csplit = new HoodieCombineRealtimeHiveSplit(job, is, pathToPartitionInfo);
        }
      } else {
        csplit = new CombineHiveInputSplit(job, is, pathToPartitionInfo);
      }
      result.add(csplit);
    }

    LOG.info("number of splits " + result.size());
    return result.toArray(new CombineHiveInputSplit[result.size()]);
  }

  /**
   * Gets all the path indices that should not be combined.
   */
  public Set<Integer> getNonCombinablePathIndices(JobConf job, Path[] paths, int numThreads)
      throws ExecutionException, InterruptedException {
    LOG.info("Total number of paths: " + paths.length + ", launching " + numThreads
        + " threads to check non-combinable ones.");
    int numPathPerThread = (int) Math.ceil((double) paths.length / numThreads);

    ExecutorService executor = Executors.newFixedThreadPool(numThreads);
    List<Future<Set<Integer>>> futureList = new ArrayList<>(numThreads);
    try {
      for (int i = 0; i < numThreads; i++) {
        int start = i * numPathPerThread;
        int length = i != numThreads - 1 ? numPathPerThread : paths.length - start;
        futureList.add(executor.submit(new CheckNonCombinablePathCallable(paths, start, length, job)));
      }
      Set<Integer> nonCombinablePathIndices = new HashSet<>();
      for (Future<Set<Integer>> future : futureList) {
        nonCombinablePathIndices.addAll(future.get());
      }
      return nonCombinablePathIndices;
    } finally {
      executor.shutdownNow();
    }
  }

  /**
   * Create Hive splits based on CombineFileSplit.
   */
  @Override
  public InputSplit[] getSplits(JobConf job, int numSplits) throws IOException {
    PerfLogger perfLogger = SessionState.getPerfLogger();
    perfLogger.PerfLogBegin(CLASS_NAME, PerfLogger.GET_SPLITS);
    init(job);

    List<InputSplit> result = new ArrayList<>();

    Path[] paths = getInputPaths(job);

    List<Path> nonCombinablePaths = new ArrayList<>(paths.length / 2);
    List<Path> combinablePaths = new ArrayList<>(paths.length / 2);

    int numThreads = Math.min(MAX_CHECK_NONCOMBINABLE_THREAD_NUM,
        (int) Math.ceil((double) paths.length / DEFAULT_NUM_PATH_PER_THREAD));

    // This check is necessary because for Spark branch, the result array from
    // getInputPaths() above could be empty, and therefore numThreads could be 0.
    // In that case, Executors.newFixedThreadPool will fail.
    if (numThreads > 0) {
      try {
        Set<Integer> nonCombinablePathIndices = getNonCombinablePathIndices(job, paths, numThreads);
        for (int i = 0; i < paths.length; i++) {
          if (nonCombinablePathIndices.contains(i)) {
            nonCombinablePaths.add(paths[i]);
          } else {
            combinablePaths.add(paths[i]);
          }
        }
      } catch (Exception e) {
        LOG.error("Error checking non-combinable path", e);
        perfLogger.PerfLogEnd(CLASS_NAME, PerfLogger.GET_SPLITS);
        throw new IOException(e);
      }
    }

    // Store the previous value for the path specification
    String oldPaths = job.get(org.apache.hadoop.mapreduce.lib.input.FileInputFormat.INPUT_DIR);
    if (LOG.isDebugEnabled()) {
      LOG.debug("The received input paths are: [" + oldPaths + "] against the property "
          + org.apache.hadoop.mapreduce.lib.input.FileInputFormat.INPUT_DIR);
    }

    // Process the normal splits
    if (nonCombinablePaths.size() > 0) {
      FileInputFormat.setInputPaths(job, nonCombinablePaths.toArray(new Path[0]));
      InputSplit[] splits = super.getSplits(job, numSplits);
      Collections.addAll(result, splits);
    }

    // Process the combine splits
    if (combinablePaths.size() > 0) {
      FileInputFormat.setInputPaths(job, combinablePaths.toArray(new Path[0]));
      Map<Path, PartitionDesc> pathToPartitionInfo = this.pathToPartitionInfo != null ? this.pathToPartitionInfo
          : Utilities.getMapWork(job).getPathToPartitionInfo();
      InputSplit[] splits = getCombineSplits(job, numSplits, pathToPartitionInfo);
      Collections.addAll(result, splits);
    }

    // Restore the old path information back
    // This is just to prevent incompatibilities with previous versions Hive
    // if some application depends on the original value being set.
    if (oldPaths != null) {
      job.set(org.apache.hadoop.mapreduce.lib.input.FileInputFormat.INPUT_DIR, oldPaths);
    }

    // clear work from ThreadLocal after splits generated in case of thread is reused in pool.
    Utilities.clearWorkMapForConf(job);

    LOG.info("Number of all splits " + result.size());
    perfLogger.PerfLogEnd(CLASS_NAME, PerfLogger.GET_SPLITS);
    return result.toArray(new InputSplit[result.size()]);
  }

  private void processPaths(JobConf job, CombineFileInputFormatShim combine, List<CombineFileSplit> iss, Path... path)
      throws IOException {
    JobConf currJob = new JobConf(job);
    FileInputFormat.setInputPaths(currJob, path);
    iss.addAll(Arrays.asList(combine.getSplits(currJob, 1)));
  }

  /**
   * HiveFileFormatUtils.getPartitionDescFromPathRecursively is no longer available since Hive 3.
   * This method is to make it compatible with both Hive 2 and Hive 3.
   * @param pathToPartitionInfo
   * @param dir
   * @param cacheMap
   * @return
   * @throws IOException
   */
  private static PartitionDesc getPartitionFromPath(Map<Path, PartitionDesc> pathToPartitionInfo, Path dir,
      Map<Map<Path, PartitionDesc>, Map<Path, PartitionDesc>> cacheMap)
      throws IOException {
    Method method;
    try {
      Class<?> hiveUtilsClass = Class.forName("org.apache.hadoop.hive.ql.io.HiveFileFormatUtils");
      try {
        // HiveFileFormatUtils.getPartitionDescFromPathRecursively method only available in Hive 2.x
        method = hiveUtilsClass.getMethod("getPartitionDescFromPathRecursively", Map.class, Path.class, Map.class);
      } catch (NoSuchMethodException e) {
        // HiveFileFormatUtils.getFromPathRecursively method only available in Hive 3.x
        method = hiveUtilsClass.getMethod("getFromPathRecursively", Map.class, Path.class, Map.class);
      }
      return (PartitionDesc) method.invoke(null, pathToPartitionInfo, dir, cacheMap);
    } catch (ReflectiveOperationException e) {
      throw new IOException(e);
    }
  }

  /**
   * MOD - Just added this for visibility.
   */
  Path[] getInputPaths(JobConf job) throws IOException {
    Path[] dirs = FileInputFormat.getInputPaths(job);
    if (dirs.length == 0) {
      // on tez we're avoiding to duplicate the file info in FileInputFormat.
      if (HiveConf.getVar(job, HiveConf.ConfVars.HIVE_EXECUTION_ENGINE).equals("tez")) {
        try {
          List<Path> paths = Utilities.getInputPathsTez(job, mrwork);
          dirs = paths.toArray(new Path[paths.size()]);
        } catch (Exception e) {
          throw new IOException("Could not create input files", e);
        }
      } else {
        throw new IOException("No input paths specified in job");
      }
    }
    return dirs;
  }

  /**
   * This function is used to sample inputs for clauses like "TABLESAMPLE(1 PERCENT)"
   * <p>
   * First, splits are grouped by alias they are for. If one split serves more than one alias or not for any sampled
   * alias, we just directly add it to returned list. Then we find a list of exclusive splits for every alias to be
   * sampled. For each alias, we start from position of seedNumber%totalNumber, and keep add splits until the total size
   * hits percentage.
   *
   * @return the sampled splits
   */
  private List<CombineFileSplit> sampleSplits(List<CombineFileSplit> splits) {
    HashMap<String, SplitSample> nameToSamples = mrwork.getNameToSplitSample();
    List<CombineFileSplit> retLists = new ArrayList<>();
    Map<String, ArrayList<CombineFileSplit>> aliasToSplitList = new HashMap<>();
    Map<Path, ArrayList<String>> pathToAliases = mrwork.getPathToAliases();
    Map<Path, ArrayList<String>> pathToAliasesNoScheme = removeScheme(pathToAliases);

    // Populate list of exclusive splits for every sampled alias
    //
    for (CombineFileSplit split : splits) {
      String alias = null;
      for (Path path : split.getPaths()) {
        boolean schemeless = path.toUri().getScheme() == null;
        List<String> l =
            HiveFileFormatUtils.doGetAliasesFromPath(schemeless ? pathToAliasesNoScheme : pathToAliases, path);
        // a path for a split unqualified the split from being sampled if:
        // 1. it serves more than one alias
        // 2. the alias it serves is not sampled
        // 3. it serves different alias than another path for the same split
        if (l.size() != 1 || !nameToSamples.containsKey(l.get(0)) || (alias != null && !Objects.equals(l.get(0), alias))) {
          alias = null;
          break;
        }
        alias = l.get(0);
      }

      if (alias != null) {
        // split exclusively serves alias, which needs to be sampled
        // add it to the split list of the alias.
        if (!aliasToSplitList.containsKey(alias)) {
          aliasToSplitList.put(alias, new ArrayList<>());
        }
        aliasToSplitList.get(alias).add(split);
      } else {
        // The split doesn't exclusively serve one alias
        retLists.add(split);
      }
    }

    // for every sampled alias, we figure out splits to be sampled and add
    // them to return list
    //
    for (Map.Entry<String, ArrayList<CombineFileSplit>> entry : aliasToSplitList.entrySet()) {
      ArrayList<CombineFileSplit> splitList = entry.getValue();
      long totalSize = 0;
      for (CombineFileSplit split : splitList) {
        totalSize += split.getLength();
      }

      SplitSample splitSample = nameToSamples.get(entry.getKey());

      long targetSize = splitSample.getTargetSize(totalSize);
      int startIndex = splitSample.getSeedNum() % splitList.size();
      long size = 0;
      for (int i = 0; i < splitList.size(); i++) {
        CombineFileSplit split = splitList.get((startIndex + i) % splitList.size());
        retLists.add(split);
        long splitgLength = split.getLength();
        if (size + splitgLength >= targetSize) {
          LOG.info("Sample alias " + entry.getValue() + " using " + (i + 1) + "splits");
          if (size + splitgLength > targetSize) {
            ((InputSplitShim) split).shrinkSplit(targetSize - size);
          }
          break;
        }
        size += splitgLength;
      }

    }

    return retLists;
  }

  Map<Path, ArrayList<String>> removeScheme(Map<Path, ArrayList<String>> pathToAliases) {
    Map<Path, ArrayList<String>> result = new HashMap<>();
    for (Map.Entry<Path, ArrayList<String>> entry : pathToAliases.entrySet()) {
      Path newKey = Path.getPathWithoutSchemeAndAuthority(entry.getKey());
      StringInternUtils.internUriStringsInPath(newKey);
      result.put(newKey, entry.getValue());
    }
    return result;
  }

  /**
   * Create a generic Hive RecordReader than can iterate over all chunks in a CombinedFileSplit.
   */
  @Override
  public RecordReader getRecordReader(InputSplit split, JobConf job, Reporter reporter) throws IOException {
    if (!(split instanceof CombineHiveInputSplit)) {
      return super.getRecordReader(split, job, reporter);
    }

    CombineHiveInputSplit hsplit = (CombineHiveInputSplit) split;

    String inputFormatClassName = null;
    Class<?> inputFormatClass;
    try {
      inputFormatClassName = hsplit.inputFormatClassName();
      inputFormatClass = job.getClassByName(inputFormatClassName);
    } catch (Exception e) {
      throw new IOException("cannot find class " + inputFormatClassName);
    }

    pushProjectionsAndFilters(job, inputFormatClass, hsplit.getPath(0));

    if (inputFormatClass.getName().equals(getParquetRealtimeInputFormatClassName())) {
      HoodieCombineFileInputFormatShim shims = createInputFormatShim();
      IOContextMap.get(job).setInputPath(((CombineHiveInputSplit) split).getPath(0));
      return shims.getRecordReader(job, ((CombineHiveInputSplit) split).getInputSplitShim(),
          reporter, CombineHiveRecordReader.class);
    } else {
      return ShimLoader.getHadoopShims().getCombineFileInputFormat().getRecordReader(job, (CombineFileSplit) split,
          reporter, CombineHiveRecordReader.class);
    }
  }

  /**
   * This is a marker interface that is used to identify the formats where combine split generation is not applicable.
   */
  public interface AvoidSplitCombination {

    boolean shouldSkipCombine(Path path, Configuration conf) throws IOException;
  }

  /**
   * CombineHiveInputSplit encapsulates an InputSplit with its corresponding inputFormatClassName. A
   * CombineHiveInputSplit comprises of multiple chunks from different files. Since, they belong to a single directory,
   * there is a single inputformat for all the chunks.
   */
  public static class CombineHiveInputSplit extends InputSplitShim {

    private String inputFormatClassName;
    protected CombineFileSplit inputSplitShim;
    private Map<Path, PartitionDesc> pathToPartitionInfo;

    public CombineHiveInputSplit(CombineFileSplit inputSplitShim) throws IOException {
      this(inputSplitShim.getJob(), inputSplitShim);
    }

    public CombineHiveInputSplit(JobConf job, CombineFileSplit inputSplitShim) throws IOException {
      this(job, inputSplitShim, null);
    }

    public CombineHiveInputSplit(JobConf job, CombineFileSplit inputSplitShim,
        Map<Path, PartitionDesc> pathToPartitionInfo) throws IOException {
      this.inputSplitShim = inputSplitShim;
      this.pathToPartitionInfo = pathToPartitionInfo;
      if (job != null) {
        if (this.pathToPartitionInfo == null) {
          this.pathToPartitionInfo = Utilities.getMapWork(job).getPathToPartitionInfo();
        }

        // extract all the inputFormatClass names for each chunk in the
        // CombinedSplit.
        Path[] ipaths = inputSplitShim.getPaths();
        if (ipaths.length > 0) {
          PartitionDesc part = getPartitionFromPath(this.pathToPartitionInfo, ipaths[0],
              IOPrepareCache.get().getPartitionDescMap());
          inputFormatClassName = part.getInputFileFormatClass().getName();
        }
      }
    }

    public CombineFileSplit getInputSplitShim() {
      return inputSplitShim;
    }

    /**
     * Returns the inputFormat class name for the i-th chunk.
     */
    public String inputFormatClassName() {
      return inputFormatClassName;
    }

    public void setInputFormatClassName(String inputFormatClassName) {
      this.inputFormatClassName = inputFormatClassName;
    }

    @Override
    public JobConf getJob() {
      return inputSplitShim.getJob();
    }

    @Override
    public long getLength() {
      return inputSplitShim.getLength();
    }

    /**
     * Returns an array containing the startoffsets of the files in the split.
     */
    @Override
    public long[] getStartOffsets() {
      return inputSplitShim.getStartOffsets();
    }

    /**
     * Returns an array containing the lengths of the files in the split.
     */
    @Override
    public long[] getLengths() {
      return inputSplitShim.getLengths();
    }

    /**
     * Returns the start offset of the i<sup>th</sup> Path.
     */
    @Override
    public long getOffset(int i) {
      return inputSplitShim.getOffset(i);
    }

    /**
     * Returns the length of the i<sup>th</sup> Path.
     */
    @Override
    public long getLength(int i) {
      return inputSplitShim.getLength(i);
    }

    /**
     * Returns the number of Paths in the split.
     */
    @Override
    public int getNumPaths() {
      return inputSplitShim.getNumPaths();
    }

    /**
     * Returns the i<sup>th</sup> Path.
     */
    @Override
    public Path getPath(int i) {
      return inputSplitShim.getPath(i);
    }

    /**
     * Returns all the Paths in the split.
     */
    @Override
    public Path[] getPaths() {
      return inputSplitShim.getPaths();
    }

    /**
     * Returns all the Paths where this input-split resides.
     */
    @Override
    public String[] getLocations() throws IOException {
      return inputSplitShim.getLocations();
    }

    /**
     * Prints this obejct as a string.
     */
    @Override
    public String toString() {
      StringBuilder sb = new StringBuilder();
      sb.append(inputSplitShim.toString());
      sb.append("InputFormatClass: " + inputFormatClassName);
      sb.append("\n");
      return sb.toString();
    }

    /**
     * Writable interface.
     */
    @Override
    public void readFields(DataInput in) throws IOException {
      inputFormatClassName = Text.readString(in);
      if (HoodieParquetRealtimeInputFormat.class.getName().equals(inputFormatClassName)) {
        String inputShimClassName = Text.readString(in);
        inputSplitShim = ReflectionUtils.loadClass(inputShimClassName);
        inputSplitShim.readFields(in);
      } else {
        inputSplitShim.readFields(in);
      }
    }

    /**
     * Writable interface.
     */
    @Override
    public void write(DataOutput out) throws IOException {
      if (inputFormatClassName == null) {
        if (pathToPartitionInfo == null) {
          pathToPartitionInfo = Utilities.getMapWork(getJob()).getPathToPartitionInfo();
        }

        // extract all the inputFormatClass names for each chunk in the
        // CombinedSplit.
        PartitionDesc part = getPartitionFromPath(pathToPartitionInfo, inputSplitShim.getPath(0),
            IOPrepareCache.get().getPartitionDescMap());

        // create a new InputFormat instance if this is the first time to see
        // this class
        inputFormatClassName = part.getInputFileFormatClass().getName();
      }
      Text.writeString(out, inputFormatClassName);
      if (HoodieParquetRealtimeInputFormat.class.getName().equals(inputFormatClassName)) {
        // Write Shim Class Name
        Text.writeString(out, inputSplitShim.getClass().getName());
      }
      inputSplitShim.write(out);
    }
  }

  // Splits are not shared across different partitions with different input formats.
  // For example, 2 partitions (1 sequencefile and 1 rcfile) will have 2 different splits
  private static class CombinePathInputFormat {

    private final List<Operator<? extends OperatorDesc>> opList;
    private final String inputFormatClassName;
    private final String deserializerClassName;

    public CombinePathInputFormat(List<Operator<? extends OperatorDesc>> opList, String inputFormatClassName,
        String deserializerClassName) {
      this.opList = opList;
      this.inputFormatClassName = inputFormatClassName;
      this.deserializerClassName = deserializerClassName;
    }

    @Override
    public boolean equals(Object o) {
      if (o instanceof CombinePathInputFormat) {
        CombinePathInputFormat mObj = (CombinePathInputFormat) o;
        return (opList.equals(mObj.opList)) && (inputFormatClassName.equals(mObj.inputFormatClassName))
            && (deserializerClassName == null ? (mObj.deserializerClassName == null)
            : deserializerClassName.equals(mObj.deserializerClassName));
      }
      return false;
    }

    @Override
    public int hashCode() {
      return (opList == null) ? 0 : opList.hashCode();
    }
  }

  static class CombineFilter implements PathFilter {

    private final Set<String> pStrings = new HashSet<>();

    // store a path prefix in this TestFilter
    // PRECONDITION: p should always be a directory
    public CombineFilter(Path p) {
      // we need to keep the path part only because the Hadoop CombineFileInputFormat will
      // pass the path part only to accept().
      // Trailing the path with a separator to prevent partial matching.
      addPath(p);
    }

    public void addPath(Path p) {
      String pString = p.toUri().getPath();
      pStrings.add(pString);
    }

    // returns true if the specified path matches the prefix stored
    // in this TestFilter.
    @Override
    public boolean accept(Path path) {
      boolean find = false;
      while (path != null) {
        if (pStrings.contains(path.toUri().getPath())) {
          find = true;
          break;
        }
        path = path.getParent();
      }
      return find;
    }

    @Override
    public String toString() {
      StringBuilder s = new StringBuilder();
      s.append("PathFilter: ");
      for (String pString : pStrings) {
        s.append(pString + " ");
      }
      return s.toString();
    }
  }

  /**
   * **MOD** This is the implementation of CombineFileInputFormat which is a copy of
   * org.apache.hadoop.hive.shims.HadoopShimsSecure.CombineFileInputFormatShim with changes in listStatus.
   */
  public static class HoodieCombineFileInputFormatShim<K, V> extends CombineFileInputFormat<K, V>
      implements org.apache.hadoop.hive.shims.HadoopShims.CombineFileInputFormatShim<K, V> {

    private boolean hoodieFilter = false;
    private boolean isRealTime = false;

    protected HoodieParquetInputFormat createParquetInputFormat() {
      return new HoodieParquetInputFormat();
    }

    protected HoodieParquetRealtimeInputFormat createParquetRealtimeInputFormat() {
      return new HoodieParquetRealtimeInputFormat();
    }

    public HoodieCombineFileInputFormatShim() {
    }

    @Override
    public Path[] getInputPathsShim(JobConf conf) {
      try {
        return FileInputFormat.getInputPaths(conf);
      } catch (Exception var3) {
        throw new RuntimeException(var3);
      }
    }

    @Override
    public void createPool(JobConf conf, PathFilter... filters) {
      super.createPool(conf, filters);
    }

    @Override
    public RecordReader<K, V> getRecordReader(InputSplit split, JobConf job, Reporter reporter) throws IOException {
      throw new IOException("CombineFileInputFormat.getRecordReader not needed.");
    }

    @Override
    protected List<FileStatus> listStatus(JobContext job) throws IOException {
      LOG.info("Listing status in HoodieCombineHiveInputFormat.HoodieCombineFileInputFormatShim");
      List<FileStatus> result;
      if (hoodieFilter) {
        HoodieParquetInputFormat input;
        if (isRealTime) {
          LOG.info("Using HoodieRealtimeInputFormat");
          input = createParquetRealtimeInputFormat();
        } else {
          LOG.info("Using HoodieInputFormat");
          input = createParquetInputFormat();
        }
        input.setConf(job.getConfiguration());
        result = new ArrayList<>(Arrays.asList(input.listStatus(new JobConf(job.getConfiguration()))));
      } else {
        result = super.listStatus(job);
      }

      result.removeIf(stat -> !stat.isFile());
      return result;
    }

    @Override
    public CombineFileSplit[] getSplits(JobConf job, int numSplits) throws IOException {
      long minSize = job.getLong(org.apache.hadoop.mapreduce.lib.input.FileInputFormat.SPLIT_MINSIZE, 0L);
      long maxSize = job.getLong(org.apache.hadoop.mapreduce.lib.input.FileInputFormat.SPLIT_MAXSIZE, minSize);
      if (job.getLong("mapreduce.input.fileinputformat.split.minsize.per.node", 0L) == 0L) {
        super.setMinSplitSizeNode(minSize);
      }

      if (job.getLong("mapreduce.input.fileinputformat.split.minsize.per.rack", 0L) == 0L) {
        super.setMinSplitSizeRack(minSize);
      }

      if (job.getLong(org.apache.hadoop.mapreduce.lib.input.FileInputFormat.SPLIT_MAXSIZE, 0L) == 0L) {
        super.setMaxSplitSize(minSize);
      }
      LOG.info("mapreduce.input.fileinputformat.split.minsize=" + minSize
          + ", mapreduce.input.fileinputformat.split.maxsize=" + maxSize);

      if (isRealTime) {
        job.set("hudi.hive.realtime", "true");
        InputSplit[] splits;
        if (hoodieFilter) {
          HoodieParquetInputFormat input = createParquetRealtimeInputFormat();
          input.setConf(job);
          splits = input.getSplits(job, numSplits);
        } else {
          splits = super.getSplits(job, numSplits);
        }
        ArrayList<CombineFileSplit> combineFileSplits = new ArrayList<>();
        HoodieCombineRealtimeFileSplit.Builder builder = new HoodieCombineRealtimeFileSplit.Builder();
        int counter = 0;
        for (int pos = 0; pos < splits.length; pos++) {
          if (counter == maxSize - 1 || pos == splits.length - 1) {
            builder.addSplit((FileSplit)splits[pos]);
            combineFileSplits.add(builder.build(job));
            builder = new HoodieCombineRealtimeFileSplit.Builder();
            counter = 0;
          } else if (counter < maxSize) {
            counter++;
            builder.addSplit((FileSplit)splits[pos]);
          }
        }
        return combineFileSplits.toArray(new CombineFileSplit[combineFileSplits.size()]);
      } else {
        InputSplit[] splits = super.getSplits(job, numSplits);
        ArrayList inputSplitShims = new ArrayList();

        for (int pos = 0; pos < splits.length; ++pos) {
          CombineFileSplit split = (CombineFileSplit) splits[pos];
          if (split.getPaths().length > 0) {
            inputSplitShims.add(new HadoopShimsSecure.InputSplitShim(job, split.getPaths(), split.getStartOffsets(),
                split.getLengths(), split.getLocations()));
          }
        }
        return (CombineFileSplit[]) inputSplitShims
            .toArray(new HadoopShimsSecure.InputSplitShim[inputSplitShims.size()]);
      }
    }

    @Override
    public HadoopShimsSecure.InputSplitShim getInputSplitShim() {
      return new HadoopShimsSecure.InputSplitShim();
    }

    @Override
    public RecordReader getRecordReader(JobConf job, CombineFileSplit split, Reporter reporter,
        Class<RecordReader<K, V>> rrClass) throws IOException {
      isRealTime = Boolean.valueOf(job.get("hudi.hive.realtime", "false"));
      if (isRealTime) {
        List<RecordReader> recordReaders = new LinkedList<>();
        ValidationUtils.checkArgument(split instanceof HoodieCombineRealtimeFileSplit, "Only "
            + HoodieCombineRealtimeFileSplit.class.getName() + " allowed, found " + split.getClass().getName());
        for (InputSplit inputSplit : ((HoodieCombineRealtimeFileSplit) split).getRealtimeFileSplits()) {
          if (split.getPaths().length == 0) {
            continue;
          }
          FileInputFormat inputFormat = HoodieInputFormatUtils.getInputFormat(split.getPath(0).toString(), true, job);
          recordReaders.add(inputFormat.getRecordReader(inputSplit, job, reporter));
        }
        return new HoodieCombineRealtimeRecordReader(job, split, recordReaders);
      }
      return new HadoopShimsSecure.CombineFileRecordReader(job, split, reporter, rrClass);
    }

    public void setHoodieFilter(boolean hoodieFilter) {
      this.hoodieFilter = hoodieFilter;
    }

    public void setRealTime(boolean realTime) {
      isRealTime = realTime;
    }
  }

  private class CheckNonCombinablePathCallable implements Callable<Set<Integer>> {

    private final Path[] paths;
    private final int start;
    private final int length;
    private final JobConf conf;

    public CheckNonCombinablePathCallable(Path[] paths, int start, int length, JobConf conf) {
      this.paths = paths;
      this.start = start;
      this.length = length;
      this.conf = conf;
    }

    @Override
    public Set<Integer> call() throws Exception {
      Set<Integer> nonCombinablePathIndices = new HashSet<Integer>();
      for (int i = 0; i < length; i++) {
        PartitionDesc part = getPartitionFromPath(pathToPartitionInfo, paths[i + start],
            IOPrepareCache.get().allocatePartitionDescMap());
        // Use HiveInputFormat if any of the paths is not splittable
        Class<? extends InputFormat> inputFormatClass = part.getInputFileFormatClass();
        InputFormat<WritableComparable, Writable> inputFormat = getInputFormatFromCache(inputFormatClass, conf);
        if (inputFormat instanceof AvoidSplitCombination
            && ((AvoidSplitCombination) inputFormat).shouldSkipCombine(paths[i + start], conf)) {
          if (LOG.isDebugEnabled()) {
            LOG.debug("The path [" + paths[i + start] + "] is being parked for HiveInputFormat.getSplits");
          }
          nonCombinablePathIndices.add(i + start);
        }
      }
      return nonCombinablePathIndices;
    }
  }
}<|MERGE_RESOLUTION|>--- conflicted
+++ resolved
@@ -182,11 +182,7 @@
         deserializerClassName = part.getDeserializer(job).getClass().getName();
       } catch (Exception e) {
         // ignore
-<<<<<<< HEAD
-        LOG.error("can not get deserializerClassName, occur exception ", e);
-=======
         LOG.error("Getting deserializer class name error ", e);
->>>>>>> c9e18d1e
       }
 
       // don't combine if inputformat is a SymlinkTextInputFormat
