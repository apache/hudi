--- conflicted
+++ resolved
@@ -129,13 +129,8 @@
     LOG.debug("Creating HoodieFileGroupReaderRecordReader with tableBasePath={}, latestCommitTime={}, fileSplit={}", tableBasePath, latestCommitTime, fileSplit.getPath());
     this.fileGroupReader = new HoodieFileGroupReader<>(readerContext, metaClient.getStorage(), tableBasePath,
         latestCommitTime, getFileSliceFromSplit(fileSplit, hosts, getFs(tableBasePath, jobConfCopy), tableBasePath),
-<<<<<<< HEAD
-        tableSchema, requestedSchema, Option.empty(), metaClient, props, metaClient.getTableConfig(), fileSplit.getStart(),
+        tableSchema, requestedSchema, Option.empty(), metaClient, props, fileSplit.getStart(),
         fileSplit.getLength(), false);
-=======
-        tableSchema, requestedSchema, Option.empty(), metaClient, metaClient.getTableConfig().getProps(), fileSplit.getStart(),
-        fileSplit.getLength(), false, maxMemoryForMerge, spillableMapPath, spillMapType, bitmaskCompressEnabled);
->>>>>>> 8f0467b7
     this.fileGroupReader.initRecordIterators();
     // it expects the partition columns to be at the end
     Schema outputSchema = HoodieAvroUtils.generateProjectionSchema(tableSchema,
