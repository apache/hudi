--- conflicted
+++ resolved
@@ -117,14 +117,10 @@
     String latestCommitTime = getLatestCommitTime(split, metaClient);
     Schema tableSchema = getLatestTableSchema(metaClient, jobConfCopy, latestCommitTime);
     Schema requestedSchema = createRequestedSchema(tableSchema, jobConfCopy);
-<<<<<<< HEAD
     String tableName = metaClient.getTableConfig().getTableName();
     HoodieArrayWritableAvroUtils.initCacheForTable(tableName, tableSchema, jobConfCopy);
     this.readerContext = new HiveHoodieReaderContext(readerCreator, tableName,
         getRecordKeyField(metaClient), getStoredPartitionFieldNames(jobConfCopy, tableSchema));
-=======
-    this.readerContext = new HiveHoodieReaderContext(readerCreator, split, jobConfCopy, reporter, tableSchema, metaClient);
->>>>>>> db5c2d97
     this.arrayWritable = new ArrayWritable(Writable.class, new Writable[requestedSchema.getFields().size()]);
     TypedProperties props = metaClient.getTableConfig().getProps();
     jobConf.forEach(e -> {
@@ -257,11 +253,7 @@
       if (isLogFile) {
         return new FileSlice(fileGroupId, commitTime, null, realtimeSplit.getDeltaLogFiles());
       }
-<<<<<<< HEAD
-      HoodieBaseFile hoodieBaseFile = new HoodieBaseFile(convertToStoragePathInfo(fs.getFileStatus(realtimeSplit.getPath())), bootstrapBaseFile);
-=======
       HoodieBaseFile hoodieBaseFile = new HoodieBaseFile(convertToStoragePathInfo(fs.getFileStatus(realtimeSplit.getPath()), realtimeSplit.getLocations()), bootstrapBaseFile);
->>>>>>> db5c2d97
       return new FileSlice(fileGroupId, commitTime, hoodieBaseFile, realtimeSplit.getDeltaLogFiles());
     }
     // COW
@@ -277,11 +269,7 @@
     if (split instanceof BootstrapBaseFileSplit) {
       BootstrapBaseFileSplit bootstrapBaseFileSplit = (BootstrapBaseFileSplit) split;
       FileSplit bootstrapFileSplit = bootstrapBaseFileSplit.getBootstrapFileSplit();
-<<<<<<< HEAD
-      return new BaseFile(convertToStoragePathInfo(fs.getFileStatus(bootstrapFileSplit.getPath())));
-=======
       return new BaseFile(convertToStoragePathInfo(fs.getFileStatus(bootstrapFileSplit.getPath()), bootstrapFileSplit.getLocations()));
->>>>>>> db5c2d97
     }
     return null;
   }
