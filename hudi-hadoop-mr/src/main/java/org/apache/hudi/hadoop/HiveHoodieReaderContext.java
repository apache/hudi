--- conflicted
+++ resolved
@@ -69,13 +69,6 @@
  */
 public class HiveHoodieReaderContext extends HoodieReaderContext<ArrayWritable> {
   protected final HoodieFileGroupReaderBasedRecordReader.HiveReaderCreator readerCreator;
-<<<<<<< HEAD
-=======
-  protected final InputSplit split;
-  protected final JobConf jobConf;
-  protected final Reporter reporter;
-  protected final Schema writerSchema;
->>>>>>> db5c2d97
   protected final Map<String, TypeInfo> columnTypeMap;
   private final ObjectInspectorCache objectInspectorCache;
   private RecordReader<NullWritable, ArrayWritable> firstRecordReader = null;
@@ -86,25 +79,11 @@
   private final String recordKeyField;
 
   protected HiveHoodieReaderContext(HoodieFileGroupReaderBasedRecordReader.HiveReaderCreator readerCreator,
-<<<<<<< HEAD
                                     String tableName,
                                     String recordKeyField,
                                     List<String> partitionCols) {
     this.readerCreator = readerCreator;
     this.partitionCols = partitionCols;
-=======
-                                    InputSplit split,
-                                    JobConf jobConf,
-                                    Reporter reporter,
-                                    Schema writerSchema,
-                                    HoodieTableMetaClient metaClient) {
-    this.readerCreator = readerCreator;
-    this.split = split;
-    this.jobConf = jobConf;
-    this.reporter = reporter;
-    this.writerSchema = writerSchema;
-    this.partitionCols = getPartitionFieldNames(jobConf).stream().filter(n -> writerSchema.getField(n) != null).collect(Collectors.toList());
->>>>>>> db5c2d97
     this.partitionColSet = new HashSet<>(this.partitionCols);
     this.recordKeyField = recordKeyField;
     this.objectInspectorCache = HoodieArrayWritableAvroUtils.getCacheForTable(tableName);
@@ -130,8 +109,20 @@
   }
 
   @Override
-<<<<<<< HEAD
-  public ClosableIterator<ArrayWritable> getFileRecordIterator(StoragePath filePath, long start, long length, Schema dataSchema, Schema requiredSchema, HoodieStorage storage) throws IOException {
+  public ClosableIterator<ArrayWritable> getFileRecordIterator(StoragePath filePath, long start, long length, Schema dataSchema,
+                                                               Schema requiredSchema, HoodieStorage storage) throws IOException {
+    return getFileRecordIterator(filePath, null, start, length, dataSchema, requiredSchema, storage);
+  }
+
+  @Override
+  public ClosableIterator<ArrayWritable> getFileRecordIterator(
+      StoragePathInfo storagePathInfo, long start, long length, Schema dataSchema, Schema requiredSchema,
+      HoodieStorage storage) throws IOException {
+    return getFileRecordIterator(storagePathInfo.getPath(), storagePathInfo.getLocations(), start, length, dataSchema, requiredSchema, storage);
+  }
+
+  private ClosableIterator<ArrayWritable> getFileRecordIterator(StoragePath filePath, String[] hosts, long start, long length, Schema dataSchema,
+                                                                Schema requiredSchema, HoodieStorage storage) throws IOException {
     JobConf jobConfCopy = new JobConf(storage.getConf().unwrapAs(Configuration.class));
     if (getNeedsBootstrapMerge()) {
       // Hive PPD works at row-group level and only enabled when hive.optimize.index.filter=true;
@@ -142,35 +133,13 @@
       jobConfCopy.unset(TableScanDesc.FILTER_EXPR_CONF_STR);
       jobConfCopy.unset(ConvertAstToSearchArg.SARG_PUSHDOWN);
     }
-=======
-  public ClosableIterator<ArrayWritable> getFileRecordIterator(StoragePath filePath, long start, long length, Schema dataSchema,
-                                                               Schema requiredSchema, HoodieStorage storage) throws IOException {
-    return getFileRecordIterator(filePath, null, start, length, dataSchema, requiredSchema, storage);
-  }
-
-  @Override
-  public ClosableIterator<ArrayWritable> getFileRecordIterator(
-      StoragePathInfo storagePathInfo, long start, long length, Schema dataSchema, Schema requiredSchema,
-      HoodieStorage storage) throws IOException {
-    return getFileRecordIterator(storagePathInfo.getPath(), storagePathInfo.getLocations(), start, length, dataSchema, requiredSchema, storage);
-  }
-
-  private ClosableIterator<ArrayWritable> getFileRecordIterator(StoragePath filePath, String[] hosts, long start, long length, Schema dataSchema,
-                                                                Schema requiredSchema, HoodieStorage storage) throws IOException {
-    JobConf jobConfCopy = new JobConf(jobConf);
->>>>>>> db5c2d97
     //move the partition cols to the end, because in some cases it has issues if we don't do that
     Schema modifiedDataSchema = HoodieAvroUtils.generateProjectionSchema(dataSchema, Stream.concat(dataSchema.getFields().stream()
             .map(f -> f.name().toLowerCase(Locale.ROOT)).filter(n -> !partitionColSet.contains(n)),
         partitionCols.stream().filter(c -> dataSchema.getField(c) != null)).collect(Collectors.toList()));
     setSchemas(jobConfCopy, modifiedDataSchema, requiredSchema);
-<<<<<<< HEAD
-    InputSplit inputSplit = new FileSplit(new Path(filePath.toString()), start, length, (String[]) null);
+    InputSplit inputSplit = new FileSplit(new Path(filePath.toString()), start, length, hosts);
     RecordReader<NullWritable, ArrayWritable> recordReader = readerCreator.getRecordReader(inputSplit, jobConfCopy);
-=======
-    InputSplit inputSplit = new FileSplit(new Path(filePath.toString()), start, length, hosts);
-    RecordReader<NullWritable, ArrayWritable> recordReader = readerCreator.getRecordReader(inputSplit, jobConfCopy, reporter);
->>>>>>> db5c2d97
     if (firstRecordReader == null) {
       firstRecordReader = recordReader;
     }
