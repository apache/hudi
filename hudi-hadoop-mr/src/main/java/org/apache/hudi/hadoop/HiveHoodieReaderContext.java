/*
 * Licensed to the Apache Software Foundation (ASF) under one
 * or more contributor license agreements.  See the NOTICE file
 * distributed with this work for additional information
 * regarding copyright ownership.  The ASF licenses this file
 * to you under the Apache License, Version 2.0 (the
 * "License"); you may not use this file except in compliance
 * with the License.  You may obtain a copy of the License at
 *
 *   http://www.apache.org/licenses/LICENSE-2.0
 *
 * Unless required by applicable law or agreed to in writing,
 * software distributed under the License is distributed on an
 * "AS IS" BASIS, WITHOUT WARRANTIES OR CONDITIONS OF ANY
 * KIND, either express or implied.  See the License for the
 * specific language governing permissions and limitations
 * under the License.
 */

package org.apache.hudi.hadoop;

import org.apache.hudi.avro.HoodieAvroUtils;
import org.apache.hudi.common.config.RecordMergeMode;
import org.apache.hudi.common.engine.EngineType;
import org.apache.hudi.common.engine.HoodieReaderContext;
import org.apache.hudi.common.model.HoodieAvroRecordMerger;
import org.apache.hudi.common.model.HoodieEmptyRecord;
import org.apache.hudi.common.model.HoodieKey;
import org.apache.hudi.common.model.HoodieRecord;
import org.apache.hudi.common.model.HoodieRecordMerger;
import org.apache.hudi.common.util.HoodieRecordUtils;
import org.apache.hudi.common.util.Option;
import org.apache.hudi.common.util.StringUtils;
import org.apache.hudi.common.util.collection.ClosableIterator;
import org.apache.hudi.common.util.collection.CloseableMappingIterator;
import org.apache.hudi.hadoop.utils.HoodieArrayWritableAvroUtils;
import org.apache.hudi.hadoop.utils.HoodieRealtimeRecordReaderUtils;
import org.apache.hudi.hadoop.utils.ObjectInspectorCache;
import org.apache.hudi.storage.HoodieStorage;
import org.apache.hudi.storage.StoragePath;
import org.apache.hudi.storage.StoragePathInfo;

import org.apache.avro.Schema;
import org.apache.avro.generic.GenericRecord;
import org.apache.avro.generic.IndexedRecord;
import org.apache.hadoop.conf.Configuration;
import org.apache.hadoop.fs.Path;
import org.apache.hadoop.hive.ql.io.sarg.ConvertAstToSearchArg;
import org.apache.hadoop.hive.ql.plan.TableScanDesc;
import org.apache.hadoop.hive.serde.serdeConstants;
import org.apache.hadoop.hive.serde2.ColumnProjectionUtils;
import org.apache.hadoop.hive.serde2.io.DoubleWritable;
import org.apache.hadoop.hive.serde2.typeinfo.TypeInfo;
import org.apache.hadoop.io.ArrayWritable;
import org.apache.hadoop.io.BooleanWritable;
import org.apache.hadoop.io.FloatWritable;
import org.apache.hadoop.io.IntWritable;
import org.apache.hadoop.io.LongWritable;
import org.apache.hadoop.io.NullWritable;
import org.apache.hadoop.io.Text;
import org.apache.hadoop.io.Writable;
import org.apache.hadoop.io.WritableComparable;
import org.apache.hadoop.mapred.FileSplit;
import org.apache.hadoop.mapred.InputSplit;
import org.apache.hadoop.mapred.JobConf;
import org.apache.hadoop.mapred.RecordReader;

import java.io.IOException;
import java.util.Arrays;
import java.util.HashSet;
import java.util.List;
import java.util.Locale;
import java.util.Map;
import java.util.Set;
import java.util.function.UnaryOperator;
import java.util.stream.Collectors;
import java.util.stream.Stream;

import static org.apache.hudi.common.config.HoodieReaderConfig.RECORD_MERGE_IMPL_CLASSES_WRITE_CONFIG_KEY;

/**
 * {@link HoodieReaderContext} for Hive-specific {@link HoodieFileGroupReaderBasedRecordReader}.
 */
public class HiveHoodieReaderContext extends HoodieReaderContext<ArrayWritable> {
  protected final HoodieFileGroupReaderBasedRecordReader.HiveReaderCreator readerCreator;
  protected final Map<String, TypeInfo> columnTypeMap;
  private final ObjectInspectorCache objectInspectorCache;
  private RecordReader<NullWritable, ArrayWritable> firstRecordReader = null;

  private final List<String> partitionCols;
  private final Set<String> partitionColSet;

  private final String recordKeyField;

  protected HiveHoodieReaderContext(HoodieFileGroupReaderBasedRecordReader.HiveReaderCreator readerCreator,
                                    String recordKeyField,
                                    List<String> partitionCols,
                                    ObjectInspectorCache objectInspectorCache) {
    this.readerCreator = readerCreator;
    this.partitionCols = partitionCols;
    this.partitionColSet = new HashSet<>(this.partitionCols);
    this.recordKeyField = recordKeyField;
    this.objectInspectorCache = objectInspectorCache;
    this.columnTypeMap = objectInspectorCache.getColumnTypeMap();
  }

  private void setSchemas(JobConf jobConf, Schema dataSchema, Schema requiredSchema) {
    List<String> dataColumnNameList = dataSchema.getFields().stream().map(f -> f.name().toLowerCase(Locale.ROOT)).collect(Collectors.toList());
    List<TypeInfo> dataColumnTypeList = dataColumnNameList.stream().map(fieldName -> {
      TypeInfo type = columnTypeMap.get(fieldName);
      if (type == null) {
        throw new IllegalArgumentException("Field: " + fieldName + ", does not have a defined type");
      }
      return type;
    }).collect(Collectors.toList());
    jobConf.set(serdeConstants.LIST_COLUMNS, String.join(",", dataColumnNameList));
    jobConf.set(serdeConstants.LIST_COLUMN_TYPES, dataColumnTypeList.stream().map(TypeInfo::getQualifiedName).collect(Collectors.joining(",")));
    // don't replace `f -> f.name()` with lambda reference
    String readColNames = requiredSchema.getFields().stream().map(f -> f.name()).collect(Collectors.joining(","));
    jobConf.set(ColumnProjectionUtils.READ_COLUMN_NAMES_CONF_STR, readColNames);
    jobConf.set(ColumnProjectionUtils.READ_COLUMN_IDS_CONF_STR, requiredSchema.getFields()
        .stream().map(f -> String.valueOf(dataSchema.getField(f.name()).pos())).collect(Collectors.joining(",")));
  }

  @Override
  public ClosableIterator<ArrayWritable> getFileRecordIterator(StoragePath filePath, long start, long length, Schema dataSchema,
                                                               Schema requiredSchema, HoodieStorage storage) throws IOException {
    return getFileRecordIterator(filePath, null, start, length, dataSchema, requiredSchema, storage);
  }

  @Override
  public ClosableIterator<ArrayWritable> getFileRecordIterator(
      StoragePathInfo storagePathInfo, long start, long length, Schema dataSchema, Schema requiredSchema,
      HoodieStorage storage) throws IOException {
    return getFileRecordIterator(storagePathInfo.getPath(), storagePathInfo.getLocations(), start, length, dataSchema, requiredSchema, storage);
  }

  private ClosableIterator<ArrayWritable> getFileRecordIterator(StoragePath filePath, String[] hosts, long start, long length, Schema dataSchema,
                                                                Schema requiredSchema, HoodieStorage storage) throws IOException {
    JobConf jobConfCopy = new JobConf(storage.getConf().unwrapAs(Configuration.class));
    if (getNeedsBootstrapMerge()) {
      // Hive PPD works at row-group level and only enabled when hive.optimize.index.filter=true;
      // The above config is disabled by default. But when enabled, would cause misalignment between
      // skeleton and bootstrap file. We will disable them specifically when query needs bootstrap and skeleton
      // file to be stitched.
      // This disables row-group filtering
      jobConfCopy.unset(TableScanDesc.FILTER_EXPR_CONF_STR);
      jobConfCopy.unset(ConvertAstToSearchArg.SARG_PUSHDOWN);
    }
    //move the partition cols to the end, because in some cases it has issues if we don't do that
    Schema modifiedDataSchema = HoodieAvroUtils.generateProjectionSchema(dataSchema, Stream.concat(dataSchema.getFields().stream()
            .map(f -> f.name().toLowerCase(Locale.ROOT)).filter(n -> !partitionColSet.contains(n)),
        partitionCols.stream().filter(c -> dataSchema.getField(c) != null)).collect(Collectors.toList()));
    setSchemas(jobConfCopy, modifiedDataSchema, requiredSchema);
    InputSplit inputSplit = new FileSplit(new Path(filePath.toString()), start, length, hosts);
    RecordReader<NullWritable, ArrayWritable> recordReader = readerCreator.getRecordReader(inputSplit, jobConfCopy);
    if (firstRecordReader == null) {
      firstRecordReader = recordReader;
    }
    ClosableIterator<ArrayWritable> recordIterator = new RecordReaderValueIterator<>(recordReader);
    if (modifiedDataSchema.equals(requiredSchema)) {
      return recordIterator;
    }
    // record reader puts the required columns in the positions of the data schema and nulls the rest of the columns
    return new CloseableMappingIterator<>(recordIterator, projectRecord(modifiedDataSchema, requiredSchema));
  }

  @Override
  public ArrayWritable convertAvroRecord(IndexedRecord avroRecord) {
    return (ArrayWritable) HoodieRealtimeRecordReaderUtils.avroToArrayWritable(avroRecord, avroRecord.getSchema(), true);
  }

  @Override
  public GenericRecord convertToAvroRecord(ArrayWritable record, Schema schema) {
    return objectInspectorCache.serialize(record, schema);
  }

  @Override
  public Option<HoodieRecordMerger> getRecordMerger(RecordMergeMode mergeMode, String mergeStrategyId, String mergeImplClasses) {
    // TODO(HUDI-7843):
    // get rid of event time and commit time ordering. Just return Option.empty
    switch (mergeMode) {
      case EVENT_TIME_ORDERING:
        return Option.of(new DefaultHiveRecordMerger());
      case COMMIT_TIME_ORDERING:
        return Option.of(new OverwriteWithLatestHiveRecordMerger());
      case CUSTOM:
      default:
        if (mergeStrategyId.equals(HoodieRecordMerger.PAYLOAD_BASED_MERGE_STRATEGY_UUID)) {
          return Option.of(HoodieAvroRecordMerger.INSTANCE);
        }
        Option<HoodieRecordMerger> mergerClass = HoodieRecordUtils.createValidRecordMerger(EngineType.JAVA, mergeImplClasses, mergeStrategyId);
        if (mergerClass.isEmpty()) {
          throw new IllegalArgumentException("No valid hive merger implementation set for `"
              + RECORD_MERGE_IMPL_CLASSES_WRITE_CONFIG_KEY + "`");
        }
        return mergerClass;
    }
  }

  @Override
  public String getRecordKey(ArrayWritable record, Schema schema) {
    return getValue(record, schema, recordKeyField).toString();
  }

  @Override
  public Object getValue(ArrayWritable record, Schema schema, String fieldName) {
    return StringUtils.isNullOrEmpty(fieldName) ? null : objectInspectorCache.getValue(record, schema, fieldName);
  }

  @Override
  public boolean castToBoolean(Object value) {
    if (value instanceof BooleanWritable) {
      return ((BooleanWritable) value).get();
    } else {
      throw new IllegalArgumentException(
          "Expected BooleanWritable but got " + value.getClass());
    }
  }

  @Override
  public HoodieRecord<ArrayWritable> constructHoodieRecord(Option<ArrayWritable> recordOption, Map<String, Object> metadataMap) {
    if (!recordOption.isPresent()) {
      return new HoodieEmptyRecord<>(new HoodieKey((String) metadataMap.get(INTERNAL_META_RECORD_KEY), (String) metadataMap.get(INTERNAL_META_PARTITION_PATH)), HoodieRecord.HoodieRecordType.HIVE);
    }
<<<<<<< HEAD
    Schema schema = getSchemaHandler().decodeAvroSchema(metadataMap.get(INTERNAL_META_SCHEMA_ID));
=======
    Schema schema = getSchemaFromMetadata(metadataMap);
>>>>>>> 45dedd81
    ArrayWritable writable = recordOption.get();
    return new HoodieHiveRecord(new HoodieKey((String) metadataMap.get(INTERNAL_META_RECORD_KEY), (String) metadataMap.get(INTERNAL_META_PARTITION_PATH)), writable, schema, objectInspectorCache);
  }

  @Override
  public ArrayWritable seal(ArrayWritable record) {
    return new ArrayWritable(Writable.class, Arrays.copyOf(record.get(), record.get().length));
  }

  @Override
  public ClosableIterator<ArrayWritable> mergeBootstrapReaders(ClosableIterator<ArrayWritable> skeletonFileIterator,
                                                               Schema skeletonRequiredSchema,
                                                               ClosableIterator<ArrayWritable> dataFileIterator,
                                                               Schema dataRequiredSchema) {
    int skeletonLen = skeletonRequiredSchema.getFields().size();
    int dataLen = dataRequiredSchema.getFields().size();
    return new ClosableIterator<ArrayWritable>() {

      private final ArrayWritable returnWritable = new ArrayWritable(Writable.class);

      @Override
      public boolean hasNext() {
        if (dataFileIterator.hasNext() != skeletonFileIterator.hasNext()) {
          throw new IllegalStateException("bootstrap data file iterator and skeleton file iterator are out of sync");
        }
        return dataFileIterator.hasNext();
      }

      @Override
      public ArrayWritable next() {
        Writable[] skeletonWritable = skeletonFileIterator.next().get();
        Writable[] dataWritable = dataFileIterator.next().get();
        Writable[] mergedWritable = new Writable[skeletonLen + dataLen];
        System.arraycopy(skeletonWritable, 0, mergedWritable, 0, skeletonLen);
        System.arraycopy(dataWritable, 0, mergedWritable, skeletonLen, dataLen);
        returnWritable.set(mergedWritable);
        return returnWritable;
      }

      @Override
      public void close() {
        skeletonFileIterator.close();
        dataFileIterator.close();
      }
    };
  }

  @Override
  public UnaryOperator<ArrayWritable> projectRecord(Schema from, Schema to, Map<String, String> renamedColumns) {
    if (!renamedColumns.isEmpty()) {
      throw new IllegalStateException("Schema evolution is not supported in the filegroup reader for Hive currently");
    }
    return HoodieArrayWritableAvroUtils.projectRecord(from, to);
  }

  @Override
  public Comparable convertValueToEngineType(Comparable value) {
    if (value instanceof WritableComparable) {
      return value;
    }
    //TODO: [HUDI-8261] cover more types
    if (value == null) {
      return null;
    } else if (value instanceof String) {
      return new Text((String) value);
    } else if (value instanceof Integer) {
      return new IntWritable((int) value);
    } else if (value instanceof Long) {
      return new LongWritable((long) value);
    } else if (value instanceof Float) {
      return new FloatWritable((float) value);
    } else if (value instanceof Double) {
      return new DoubleWritable((double) value);
    } else if (value instanceof Boolean) {
      return new BooleanWritable((boolean) value);
    }
    return value;
  }

  public UnaryOperator<ArrayWritable> reverseProjectRecord(Schema from, Schema to) {
    return HoodieArrayWritableAvroUtils.reverseProject(from, to);
  }

  public long getPos() throws IOException {
    if (firstRecordReader != null) {
      return firstRecordReader.getPos();
    }
    throw new IllegalStateException("getPos() should not be called before a record reader has been initialized");
  }

  public float getProgress() throws IOException {
    if (firstRecordReader != null) {
      return firstRecordReader.getProgress();
    }
    throw new IllegalStateException("getProgress() should not be called before a record reader has been initialized");
  }

}<|MERGE_RESOLUTION|>--- conflicted
+++ resolved
@@ -223,11 +223,7 @@
     if (!recordOption.isPresent()) {
       return new HoodieEmptyRecord<>(new HoodieKey((String) metadataMap.get(INTERNAL_META_RECORD_KEY), (String) metadataMap.get(INTERNAL_META_PARTITION_PATH)), HoodieRecord.HoodieRecordType.HIVE);
     }
-<<<<<<< HEAD
-    Schema schema = getSchemaHandler().decodeAvroSchema(metadataMap.get(INTERNAL_META_SCHEMA_ID));
-=======
     Schema schema = getSchemaFromMetadata(metadataMap);
->>>>>>> 45dedd81
     ArrayWritable writable = recordOption.get();
     return new HoodieHiveRecord(new HoodieKey((String) metadataMap.get(INTERNAL_META_RECORD_KEY), (String) metadataMap.get(INTERNAL_META_PARTITION_PATH)), writable, schema, objectInspectorCache);
   }
