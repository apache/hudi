--- conflicted
+++ resolved
@@ -50,19 +50,12 @@
 
   private final Map<Schema, HiveAvroSerializer> serializerCache = new ConcurrentHashMap<>();
 
-<<<<<<< HEAD
   private HiveAvroSerializer getHiveAvroSerializer(Schema schema) {
     return serializerCache.computeIfAbsent(schema, HiveAvroSerializer::new);
-=======
-  public HiveRecordContext(HoodieTableConfig tableConfig, StorageConfiguration<?> storageConf, ObjectInspectorCache objectInspectorCache) {
-    super(tableConfig, new HiveJavaTypeConverter());
-    this.objectInspectorCache = objectInspectorCache;
->>>>>>> 73982718
   }
 
   public HiveRecordContext(HoodieTableConfig tableConfig) {
-    super(tableConfig);
-    this.typeConverter = new HiveJavaTypeConverter();
+    super(tableConfig, new HiveJavaTypeConverter());
   }
 
   @Override
