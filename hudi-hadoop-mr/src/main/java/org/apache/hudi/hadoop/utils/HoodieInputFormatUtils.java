--- conflicted
+++ resolved
@@ -226,13 +226,8 @@
           .findInstantsBefore(pendingCompactionInstant.get().requestedTime()));
       int numCommitsFilteredByCompaction = commitsAndCompactionTimeline.getCommitsTimeline().countInstants()
           - instantsTimeline.getCommitsTimeline().countInstants();
-<<<<<<< HEAD
       LOG.info("Earliest pending compaction instant is: {} skipping {} commits",
-          pendingCompactionInstant.get().getTimestamp(), numCommitsFilteredByCompaction);
-=======
-      LOG.info("Earliest pending compaction instant is: " + pendingCompactionInstant.get().requestedTime()
-          + " skipping " + numCommitsFilteredByCompaction + " commits");
->>>>>>> 14c292c6
+          pendingCompactionInstant.get().requestedTime(), numCommitsFilteredByCompaction);
 
       return instantsTimeline;
     } else {
