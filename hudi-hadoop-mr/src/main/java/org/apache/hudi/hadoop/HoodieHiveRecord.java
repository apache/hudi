/*
 * Licensed to the Apache Software Foundation (ASF) under one
 * or more contributor license agreements.  See the NOTICE file
 * distributed with this work for additional information
 * regarding copyright ownership.  The ASF licenses this file
 * to you under the Apache License, Version 2.0 (the
 * "License"); you may not use this file except in compliance
 * with the License.  You may obtain a copy of the License at
 *
 *   http://www.apache.org/licenses/LICENSE-2.0
 *
 * Unless required by applicable law or agreed to in writing,
 * software distributed under the License is distributed on an
 * "AS IS" BASIS, WITHOUT WARRANTIES OR CONDITIONS OF ANY
 * KIND, either express or implied.  See the License for the
 * specific language governing permissions and limitations
 * under the License.
 */

package org.apache.hudi.hadoop;

import org.apache.hudi.common.model.HoodieAvroIndexedRecord;
import org.apache.hudi.common.model.HoodieKey;
import org.apache.hudi.common.model.HoodieOperation;
import org.apache.hudi.common.model.HoodieRecord;
import org.apache.hudi.common.model.MetadataValues;
import org.apache.hudi.common.util.Option;
import org.apache.hudi.common.util.OrderingValues;
import org.apache.hudi.common.util.collection.Pair;
import org.apache.hudi.hadoop.utils.HiveAvroSerializer;
import org.apache.hudi.keygen.BaseKeyGenerator;

import com.esotericsoftware.kryo.Kryo;
import com.esotericsoftware.kryo.io.Input;
import com.esotericsoftware.kryo.io.Output;
import org.apache.avro.LogicalType;
import org.apache.avro.LogicalTypes;
import org.apache.avro.Schema;
import org.apache.hadoop.hive.serde2.io.HiveDecimalWritable;
import org.apache.hadoop.io.ArrayWritable;
import org.apache.hadoop.io.BooleanWritable;
import org.apache.hadoop.io.IntWritable;
import org.apache.hadoop.io.LongWritable;
import org.apache.hadoop.io.Text;
import org.apache.hadoop.io.Writable;

import java.io.ByteArrayOutputStream;
import java.io.IOException;
import java.time.LocalDate;
import java.util.Arrays;
import java.util.Map;
import java.util.Properties;

/**
 * {@link HoodieRecord} implementation for Hive records of {@link ArrayWritable}.
 */
public class HoodieHiveRecord extends HoodieRecord<ArrayWritable> {

  private boolean copy;

  private final HiveAvroSerializer avroSerializer;

  protected Schema schema;

  public HoodieHiveRecord(HoodieKey key, ArrayWritable data, Schema schema, HiveAvroSerializer avroSerializer) {
    super(key, data);
    this.avroSerializer = avroSerializer;
    this.schema = schema;
    this.copy = false;
    isDelete = data == null;
  }

  public HoodieHiveRecord(HoodieKey key, ArrayWritable data, Schema schema, ObjectInspectorCache objectInspectorCache, HoodieOperation hoodieOperation, boolean isDelete) {
    super(key, data, hoodieOperation, isDelete, Option.empty());
    this.objectInspector = objectInspectorCache.getObjectInspector(schema);
    this.objectInspectorCache = objectInspectorCache;
    this.schema = schema;
    this.copy = false;
  }

  private HoodieHiveRecord(HoodieKey key, ArrayWritable data, Schema schema, HoodieOperation operation, boolean isCopy,
                           HiveAvroSerializer avroSerializer) {
    super(key, data, operation, Option.empty());
    this.schema = schema;
    this.copy = isCopy;
<<<<<<< HEAD
    isDeleted = data == null;
    this.avroSerializer = avroSerializer;
=======
    isDelete = data == null;
    this.objectInspector = objectInspector;
    this.objectInspectorCache = objectInspectorCache;
>>>>>>> 1a23db20
  }

  @Override
  public HoodieRecord<ArrayWritable> newInstance() {
    return new HoodieHiveRecord(this.key, this.data, this.schema, this.operation, this.copy, this.avroSerializer);
  }

  @Override
  public HoodieRecord<ArrayWritable> newInstance(HoodieKey key, HoodieOperation op) {
    throw new UnsupportedOperationException("ObjectInspector is needed for HoodieHiveRecord");
  }

  @Override
  public HoodieRecord<ArrayWritable> newInstance(HoodieKey key) {
    throw new UnsupportedOperationException("ObjectInspector is needed for HoodieHiveRecord");
  }

  @Override
  public Comparable<?> doGetOrderingValue(Schema recordSchema, Properties props, String[] orderingFields) {
    if (orderingFields == null) {
      return OrderingValues.getDefault();
    } else {
      return OrderingValues.create(orderingFields, field -> (Comparable<?>) getValue(field));
    }
  }

  @Override
  public HoodieRecordType getRecordType() {
    return HoodieRecordType.HIVE;
  }

  @Override
  public String getRecordKey(Schema recordSchema, Option<BaseKeyGenerator> keyGeneratorOpt) {
    throw new UnsupportedOperationException("Not supported for HoodieHiveRecord");
  }

  @Override
  public String getRecordKey(Schema recordSchema, String keyFieldName) {
    throw new UnsupportedOperationException("Not supported for HoodieHiveRecord");
  }

  @Override
  protected void writeRecordPayload(ArrayWritable payload, Kryo kryo, Output output) {
    throw new UnsupportedOperationException("Not supported for HoodieHiveRecord");
  }

  @Override
  protected ArrayWritable readRecordPayload(Kryo kryo, Input input) {
    throw new UnsupportedOperationException("Not supported for HoodieHiveRecord");
  }

  @Override
  public Object convertColumnValueForLogicalType(Schema fieldSchema,
                                                 Object fieldValue,
                                                 boolean keepConsistentLogicalTimestamp) {
    if (fieldValue == null) {
      return null;
    }
    LogicalType logicalType = fieldSchema.getLogicalType();

    if (logicalType == LogicalTypes.date()) {
      return LocalDate.ofEpochDay(((IntWritable) fieldValue).get());
    } else if (logicalType == LogicalTypes.timestampMillis() && keepConsistentLogicalTimestamp) {
      return ((LongWritable) fieldValue).get();
    } else if (logicalType == LogicalTypes.timestampMicros() && keepConsistentLogicalTimestamp) {
      return ((LongWritable) fieldValue).get() / 1000;
    } else if (logicalType instanceof LogicalTypes.Decimal) {
      return ((HiveDecimalWritable) fieldValue).getHiveDecimal().bigDecimalValue();
    }
    return fieldValue;
  }

  @Override
  public Object[] getColumnValues(Schema recordSchema, String[] columns, boolean consistentLogicalTimestampEnabled) {
    Object[] objects = new Object[columns.length];
    for (int i = 0; i < objects.length; i++) {
      objects[i] = getValue(columns[i]);
    }
    return objects;
  }

  @Override
  public Object getColumnValueAsJava(Schema recordSchema, String column, Properties props) {
    return avroSerializer.getValueAsJava(data, column);
  }

  @Override
  public HoodieRecord joinWith(HoodieRecord other, Schema targetSchema) {
    throw new UnsupportedOperationException("Not supported for HoodieHiveRecord");
  }

  @Override
  public HoodieRecord prependMetaFields(Schema recordSchema, Schema targetSchema, MetadataValues metadataValues, Properties props) {
    throw new UnsupportedOperationException("Not supported for HoodieHiveRecord");
  }

  @Override
  public HoodieRecord rewriteRecordWithNewSchema(Schema recordSchema, Properties props, Schema newSchema, Map<String, String> renameCols) {
    throw new UnsupportedOperationException("Not supported for HoodieHiveRecord");
  }

  @Override
  public boolean checkIsDelete(Schema recordSchema, Properties props) throws IOException {
    if (null == data) {
      return true;
    }
    if (recordSchema.getField(HoodieRecord.HOODIE_IS_DELETED_FIELD) == null) {
      return false;
    }
    Object deleteMarker = getValue(HoodieRecord.HOODIE_IS_DELETED_FIELD);
    return deleteMarker instanceof BooleanWritable && ((BooleanWritable) deleteMarker).get();
  }

  @Override
  public boolean shouldIgnore(Schema recordSchema, Properties props) throws IOException {
    return false;
  }

  @Override
  public HoodieRecord<ArrayWritable> copy() {
    if (!copy) {
      this.data = new ArrayWritable(Writable.class, Arrays.copyOf(this.data.get(), this.data.get().length));
      this.copy = true;
    }
    return this;
  }

  @Override
  public Option<Map<String, String>> getMetadata() {
    // TODO HUDI-5282 support metaData
    return Option.empty();
  }

  @Override
  public HoodieRecord wrapIntoHoodieRecordPayloadWithParams(Schema recordSchema, Properties props, Option<Pair<String, String>> simpleKeyGenFieldsOpt, Boolean withOperation,
                                                            Option<String> partitionNameOp, Boolean populateMetaFieldsOp, Option<Schema> schemaWithoutMetaFields) throws IOException {
    throw new UnsupportedOperationException("Not supported for HoodieHiveRecord");
  }

  @Override
  public HoodieRecord wrapIntoHoodieRecordPayloadWithKeyGen(Schema recordSchema, Properties props, Option<BaseKeyGenerator> keyGen) {
    throw new UnsupportedOperationException("Not supported for HoodieHiveRecord");
  }

  @Override
  public HoodieRecord truncateRecordKey(Schema recordSchema, Properties props, String keyFieldName) throws IOException {
    data.get()[recordSchema.getIndexNamed(keyFieldName)] = new Text();
    return this;
  }

  @Override
  public Option<HoodieAvroIndexedRecord> toIndexedRecord(Schema recordSchema, Properties props) throws IOException {
    throw new UnsupportedOperationException("Not supported for HoodieHiveRecord");
  }

  @Override
  public ByteArrayOutputStream getAvroBytes(Schema recordSchema, Properties props) throws IOException {
    throw new UnsupportedOperationException("Not supported for HoodieHiveRecord");
  }

  private Object getValue(String name) {
    return avroSerializer.getValue(data, name);
  }

  protected Schema getSchema() {
    return schema;
  }
}<|MERGE_RESOLUTION|>--- conflicted
+++ resolved
@@ -70,10 +70,9 @@
     isDelete = data == null;
   }
 
-  public HoodieHiveRecord(HoodieKey key, ArrayWritable data, Schema schema, ObjectInspectorCache objectInspectorCache, HoodieOperation hoodieOperation, boolean isDelete) {
+  public HoodieHiveRecord(HoodieKey key, ArrayWritable data, Schema schema, HiveAvroSerializer avroSerializer, HoodieOperation hoodieOperation, boolean isDelete) {
     super(key, data, hoodieOperation, isDelete, Option.empty());
-    this.objectInspector = objectInspectorCache.getObjectInspector(schema);
-    this.objectInspectorCache = objectInspectorCache;
+    this.avroSerializer = avroSerializer;
     this.schema = schema;
     this.copy = false;
   }
@@ -83,14 +82,8 @@
     super(key, data, operation, Option.empty());
     this.schema = schema;
     this.copy = isCopy;
-<<<<<<< HEAD
-    isDeleted = data == null;
+    isDelete = data == null;
     this.avroSerializer = avroSerializer;
-=======
-    isDelete = data == null;
-    this.objectInspector = objectInspector;
-    this.objectInspectorCache = objectInspectorCache;
->>>>>>> 1a23db20
   }
 
   @Override
