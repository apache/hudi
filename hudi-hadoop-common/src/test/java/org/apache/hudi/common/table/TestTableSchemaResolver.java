/*
 * Licensed to the Apache Software Foundation (ASF) under one
 * or more contributor license agreements.  See the NOTICE file
 * distributed with this work for additional information
 * regarding copyright ownership.  The ASF licenses this file
 * to you under the Apache License, Version 2.0 (the
 * "License"); you may not use this file except in compliance
 * with the License.  You may obtain a copy of the License at
 *
 *      http://www.apache.org/licenses/LICENSE-2.0
 *
 * Unless required by applicable law or agreed to in writing, software
 * distributed under the License is distributed on an "AS IS" BASIS,
 * WITHOUT WARRANTIES OR CONDITIONS OF ANY KIND, either express or implied.
 * See the License for the specific language governing permissions and
 * limitations under the License.
 */

package org.apache.hudi.common.table;

import org.apache.hudi.avro.AvroSchemaUtils;
import org.apache.hudi.common.model.HoodieLogFile;
import org.apache.hudi.common.table.log.HoodieLogFormat;
import org.apache.hudi.common.table.log.block.HoodieDataBlock;
import org.apache.hudi.common.table.log.block.HoodieLogBlock;
import org.apache.hudi.common.testutils.HoodieCommonTestHarness;
import org.apache.hudi.common.testutils.HoodieTestDataGenerator;
import org.apache.hudi.common.testutils.HoodieTestUtils;
import org.apache.hudi.common.testutils.SchemaTestUtil;
import org.apache.hudi.common.util.Option;
import org.apache.hudi.internal.schema.HoodieSchemaException;
import org.apache.hudi.storage.HoodieStorage;
import org.apache.hudi.storage.StoragePath;
import org.apache.hudi.storage.hadoop.HoodieHadoopStorage;

import org.apache.avro.Schema;
import org.apache.avro.generic.IndexedRecord;
<<<<<<< HEAD
=======
import org.junit.jupiter.api.AfterEach;
import org.junit.jupiter.api.BeforeEach;
import org.junit.jupiter.api.Disabled;
>>>>>>> d3d83020
import org.junit.jupiter.api.Test;
import org.junit.jupiter.api.io.TempDir;

import java.io.IOException;
import java.net.URISyntaxException;
import java.util.HashMap;
import java.util.List;
import java.util.Map;

import static org.apache.hudi.common.functional.TestHoodieLogFormat.getDataBlock;
import static org.apache.hudi.common.table.log.block.HoodieLogBlock.HoodieLogBlockType.AVRO_DATA_BLOCK;
import static org.apache.hudi.common.testutils.SchemaTestUtil.getSimpleSchema;
import static org.junit.jupiter.api.Assertions.assertEquals;
import static org.junit.jupiter.api.Assertions.assertNotEquals;
import static org.junit.jupiter.api.Assertions.assertTrue;

/**
 * Tests {@link TableSchemaResolver}.
 */
public class TestTableSchemaResolver extends HoodieCommonTestHarness {

  @TempDir
  public java.nio.file.Path tempDir;

  @Test
  public void testRecreateSchemaWhenDropPartitionColumns() {
    Schema originSchema = new Schema.Parser().parse(HoodieTestDataGenerator.TRIP_EXAMPLE_SCHEMA);

    // case2
    String[] pts1 = new String[0];
    Schema s2 = TableSchemaResolver.appendPartitionColumns(originSchema, Option.of(pts1));
    assertEquals(originSchema, s2);

    // case3: partition_path is in originSchema
    String[] pts2 = {"partition_path"};
    Schema s3 = TableSchemaResolver.appendPartitionColumns(originSchema, Option.of(pts2));
    assertEquals(originSchema, s3);

    // case4: user_partition is not in originSchema
    String[] pts3 = {"user_partition"};
    Schema s4 = TableSchemaResolver.appendPartitionColumns(originSchema, Option.of(pts3));
    assertNotEquals(originSchema, s4);
    assertTrue(s4.getFields().stream().anyMatch(f -> f.name().equals("user_partition")));
    Schema.Field f = s4.getField("user_partition");
    assertEquals(f.schema(), AvroSchemaUtils.createNullableSchema(Schema.Type.STRING));

    // case5: user_partition is in originSchema, but partition_path is in originSchema
    String[] pts4 = {"user_partition", "partition_path"};
    try {
      TableSchemaResolver.appendPartitionColumns(originSchema, Option.of(pts3));
    } catch (HoodieSchemaException e) {
      assertTrue(e.getMessage().contains("Partial partition fields are still in the schema"));
    }
  }

  @Test
  public void testReadSchemaFromLogFile() throws IOException, URISyntaxException, InterruptedException {
    String testDir = initTestDir("read_schema_from_log_file");
    StoragePath partitionPath = new StoragePath(testDir, "partition1");
    Schema expectedSchema = getSimpleSchema();
    StoragePath logFilePath = writeLogFile(partitionPath, expectedSchema);
    assertEquals(expectedSchema, TableSchemaResolver.readSchemaFromLogFile(new HoodieHadoopStorage(
        logFilePath, HoodieTestUtils.getDefaultStorageConfWithDefaults()), logFilePath));
  }

<<<<<<< HEAD
  private String initTestDir(String folderName) throws IOException {
    java.nio.file.Path basePath = tempDir.resolve(folderName);
    java.nio.file.Files.createDirectories(basePath);
    return basePath.toString();
=======
  @Test
  public void testGetTableSchemaFromLatestCommitMetadataV2() throws Exception {
    Schema originalSchema = new Schema.Parser().parse(HoodieTestDataGenerator.TRIP_EXAMPLE_SCHEMA);

    HoodieActiveTimeline activeTimeline = metaClient.getActiveTimeline();
    String commitTime1 = "001";
    HoodieInstant instant1 = new HoodieInstant(INFLIGHT, COMMIT_ACTION, commitTime1, InstantComparatorV2.REQUESTED_TIME_BASED_COMPARATOR);
    activeTimeline.createNewInstant(instant1);

    Map<String, String> extraMetadata = new HashMap<>();
    extraMetadata.put(HoodieCommitMetadata.SCHEMA_KEY, originalSchema.toString());

    activeTimeline.saveAsComplete(instant1,
        Option.of(getCommitMetadata(basePath, "partition1", commitTime1, 2, extraMetadata)));
    metaClient.reloadActiveTimeline();

    TableSchemaResolver resolver = new TableSchemaResolver(metaClient);
    Option<Schema> schemaOption = resolver.getTableAvroSchemaForClustering(false);
    assertTrue(schemaOption.isPresent());
    assertEquals(originalSchema, schemaOption.get());
  }

  @Test
  public void testGetTableCreateSchemaWithMetadata() throws IOException {
    Schema originalSchema = new Schema.Parser().parse(HoodieTestDataGenerator.TRIP_EXAMPLE_SCHEMA);

    // Set table create schema in table config
    // Create commit metadata without schema information, which should be ignored.
    Map<String, String> emptyMetadata = new HashMap<>();

    HoodieActiveTimeline activeTimeline = metaClient.getActiveTimeline();
    String commitTime1 = "001";
    HoodieInstant instant1 = new HoodieInstant(INFLIGHT, COMMIT_ACTION, commitTime1, InstantComparatorV2.REQUESTED_TIME_BASED_COMPARATOR);
    activeTimeline.createNewInstant(instant1);
    activeTimeline.saveAsComplete(instant1, Option.of(getCommitMetadata(basePath, "partition1", commitTime1, 2, emptyMetadata)));
    metaClient.reloadActiveTimeline();
    metaClient.getTableConfig().setValue(HoodieTableConfig.CREATE_SCHEMA, originalSchema.toString());

    TableSchemaResolver resolver = new TableSchemaResolver(metaClient);
    Option<Schema> schemaOption = resolver.getTableAvroSchemaForClustering(false);
    assertTrue(schemaOption.isPresent());
    assertEquals(originalSchema, schemaOption.get());
  }

  @Test
  public void testHandlePartitionColumnsIfNeeded() {
    Schema originalSchema = new Schema.Parser().parse(HoodieTestDataGenerator.TRIP_EXAMPLE_SCHEMA);

    String[] partitionFields = new String[] {"partition_path"};
    metaClient.getTableConfig().setValue(PARTITION_FIELDS, String.join(",", partitionFields));
    metaClient.getTableConfig().setValue(HoodieTableConfig.DROP_PARTITION_COLUMNS, "true");
    metaClient.getTableConfig().setValue(HoodieTableConfig.CREATE_SCHEMA, originalSchema.toString());

    TableSchemaResolver resolver = new TableSchemaResolver(metaClient);
    Option<Schema> schemaOption = resolver.getTableAvroSchemaForClustering(false);
    assertTrue(schemaOption.isPresent());

    Schema resultSchema = schemaOption.get();
    assertTrue(resultSchema.getFields().stream()
        .anyMatch(f -> f.name().equals("partition_path")));
  }

  static class SchemaEvolutionTestCase {
    private final String name;
    private final HoodieTableType tableType;
    private final List<HoodieInstant> inputInstants;
    private final List<HoodieInstant> expectedInstants;
    private final Option<HoodieInstant> clusteringInstants;

    public SchemaEvolutionTestCase(
        String name,
        HoodieTableType tableType,
        List<HoodieInstant> inputInstants,
        List<HoodieInstant> expectedInstants) {
      this.name = name;
      this.tableType = tableType;
      this.inputInstants = inputInstants;
      this.expectedInstants = expectedInstants;
      this.clusteringInstants = Option.empty();
    }

    public SchemaEvolutionTestCase(
        String name,
        HoodieTableType tableType,
        List<HoodieInstant> inputInstants,
        List<HoodieInstant> expectedInstants,
        HoodieInstant clusteringInstants
    ) {
      this.name = name;
      this.tableType = tableType;
      this.inputInstants = inputInstants;
      this.expectedInstants = expectedInstants;
      this.clusteringInstants = Option.of(clusteringInstants);
    }

    @Override
    public String toString() {
      return String.format("%s (%s)", name, tableType);
    }
  }

  static Stream<SchemaEvolutionTestCase> schemaEvolutionTestCases() {
    return Stream.of(
        // Empty timeline case
        new SchemaEvolutionTestCase(
            "Empty Timeline",
            HoodieTableType.COPY_ON_WRITE,
            new ArrayList<>(),
            new ArrayList<>()
        ),

        // Empty timeline case
        new SchemaEvolutionTestCase(
            "Empty Timeline",
            HoodieTableType.MERGE_ON_READ,
            new ArrayList<>(),
            new ArrayList<>()
        ),

        // Mixed actions case
        new SchemaEvolutionTestCase(
            "Mixed Actions",
            HoodieTableType.COPY_ON_WRITE,
            Arrays.asList(
                new HoodieInstant(COMPLETED, COMMIT_ACTION, "001", InstantComparatorV2.REQUESTED_TIME_BASED_COMPARATOR),
                new HoodieInstant(COMPLETED, REPLACE_COMMIT_ACTION, "002",
                    InstantComparatorV2.REQUESTED_TIME_BASED_COMPARATOR),
                new HoodieInstant(COMPLETED, COMMIT_ACTION, "003", InstantComparatorV2.REQUESTED_TIME_BASED_COMPARATOR),
                // Table service actions that should be filtered out
                new HoodieInstant(REQUESTED, CLEAN_ACTION, "004", InstantComparatorV2.REQUESTED_TIME_BASED_COMPARATOR),
                new HoodieInstant(REQUESTED, ROLLBACK_ACTION, "005",
                    InstantComparatorV2.REQUESTED_TIME_BASED_COMPARATOR),
                new HoodieInstant(REQUESTED, CLUSTERING_ACTION, "006",
                    InstantComparatorV2.REQUESTED_TIME_BASED_COMPARATOR),
                new HoodieInstant(INFLIGHT, CLEAN_ACTION, "004", InstantComparatorV2.REQUESTED_TIME_BASED_COMPARATOR),
                new HoodieInstant(INFLIGHT, ROLLBACK_ACTION, "005",
                    InstantComparatorV2.REQUESTED_TIME_BASED_COMPARATOR),
                new HoodieInstant(INFLIGHT, CLUSTERING_ACTION, "006",
                    InstantComparatorV2.REQUESTED_TIME_BASED_COMPARATOR),
                new HoodieInstant(COMPLETED, CLEAN_ACTION, "004", InstantComparatorV2.REQUESTED_TIME_BASED_COMPARATOR),
                new HoodieInstant(COMPLETED, ROLLBACK_ACTION, "005",
                    InstantComparatorV2.REQUESTED_TIME_BASED_COMPARATOR),
                new HoodieInstant(COMPLETED, CLUSTERING_ACTION, "006",
                    InstantComparatorV2.REQUESTED_TIME_BASED_COMPARATOR),
                new HoodieInstant(COMPLETED, REPLACE_COMMIT_ACTION, "010",
                    InstantComparatorV2.REQUESTED_TIME_BASED_COMPARATOR) // clustering commits

            ),
            Arrays.asList(
                new HoodieInstant(COMPLETED, COMMIT_ACTION, "003", InstantComparatorV2.REQUESTED_TIME_BASED_COMPARATOR),
                new HoodieInstant(COMPLETED, REPLACE_COMMIT_ACTION, "002",
                    InstantComparatorV2.REQUESTED_TIME_BASED_COMPARATOR),
                new HoodieInstant(COMPLETED, COMMIT_ACTION, "001", InstantComparatorV2.REQUESTED_TIME_BASED_COMPARATOR)
            ),
            new HoodieInstant(COMPLETED, REPLACE_COMMIT_ACTION, "010",
                InstantComparatorV2.REQUESTED_TIME_BASED_COMPARATOR)
        ),

        // Case 3: Comprehensive Mixed Timeline
        new SchemaEvolutionTestCase(
            "Comprehensive Mixed Timeline",
            HoodieTableType.COPY_ON_WRITE,
            Arrays.asList(
                // Valid instants
                new HoodieInstant(COMPLETED, COMMIT_ACTION, "001", InstantComparatorV2.REQUESTED_TIME_BASED_COMPARATOR),
                new HoodieInstant(COMPLETED, REPLACE_COMMIT_ACTION, "002",
                    InstantComparatorV2.REQUESTED_TIME_BASED_COMPARATOR),
                new HoodieInstant(COMPLETED, COMMIT_ACTION, "003", InstantComparatorV2.REQUESTED_TIME_BASED_COMPARATOR),

                // Invalid states
                new HoodieInstant(REQUESTED, COMMIT_ACTION, "004", InstantComparatorV2.REQUESTED_TIME_BASED_COMPARATOR),
                new HoodieInstant(INFLIGHT, COMMIT_ACTION, "005", InstantComparatorV2.REQUESTED_TIME_BASED_COMPARATOR),
                // Invalid actions
                new HoodieInstant(COMPLETED, CLEAN_ACTION, "006", InstantComparatorV2.REQUESTED_TIME_BASED_COMPARATOR),
                new HoodieInstant(COMPLETED, CLUSTERING_ACTION, "007",
                    InstantComparatorV2.REQUESTED_TIME_BASED_COMPARATOR),
                new HoodieInstant(COMPLETED, REPLACE_COMMIT_ACTION, "010",
                    InstantComparatorV2.REQUESTED_TIME_BASED_COMPARATOR) // clustering commits
            ),
            Arrays.asList(
                new HoodieInstant(COMPLETED, COMMIT_ACTION, "003", InstantComparatorV2.REQUESTED_TIME_BASED_COMPARATOR),
                new HoodieInstant(COMPLETED, REPLACE_COMMIT_ACTION, "002",
                    InstantComparatorV2.REQUESTED_TIME_BASED_COMPARATOR),
                new HoodieInstant(COMPLETED, COMMIT_ACTION, "001", InstantComparatorV2.REQUESTED_TIME_BASED_COMPARATOR)
            ),
            new HoodieInstant(COMPLETED, REPLACE_COMMIT_ACTION, "010",
                InstantComparatorV2.REQUESTED_TIME_BASED_COMPARATOR)
        )
    );
  }

  private HoodieTableMetaClient prepareMetaClient(List<HoodieInstant> instants, HoodieTableType tableType,
                                                  Option<HoodieInstant> clusteringInstant) throws IOException {
    HoodieTableMetaClient mockMetaClient = mock(HoodieTableMetaClient.class);
    HoodieTableConfig mockTableConfig = mock(HoodieTableConfig.class);
    TimelineLayout timelineLayout = TimelineLayout.TIMELINE_LAYOUT_V2;
    HoodieActiveTimeline mockActiveTimeline = mock(HoodieActiveTimeline.class);

    when(mockMetaClient.getTableType()).thenReturn(tableType);
    when(mockMetaClient.getTimelineLayout()).thenReturn(timelineLayout);
    when(mockMetaClient.getActiveTimeline()).thenReturn(mockActiveTimeline);
    when(mockActiveTimeline.getInstantsAsStream()).thenReturn(instants.stream());
    when(mockActiveTimeline.getInstantDetails(any()))
        .thenReturn(Option.of(new byte[0]));
    when(mockMetaClient.getBasePath()).thenReturn(new StoragePath("file://dummy/path"));
    when(mockMetaClient.scanHoodieInstantsFromFileSystem(any(), any(), eq(true)))
        .thenReturn(instants);
    when(mockMetaClient.getMetaPath()).thenReturn(new StoragePath("file://dummy/path/.hoodie"));
    when(mockMetaClient.getTableConfig()).thenReturn(mockTableConfig);
    when(mockMetaClient.getTableConfig().getTimelinePath()).thenReturn("timeline");
    when(mockMetaClient.getInstantGenerator()).thenReturn(INSTANT_GENERATOR);

    if (clusteringInstant.isPresent()) {
      // Create clustering plan metadata
      HoodieRequestedReplaceMetadata requestedReplaceMetadata =
          HoodieRequestedReplaceMetadata.newBuilder()
              .setOperationType("CLUSTER")
              .setClusteringPlan(HoodieClusteringPlan.newBuilder()
                  .setVersion(1)
                  .setStrategy(HoodieClusteringStrategy.newBuilder()
                      .setStrategyClassName(
                          "org.apache.hudi.client.clustering.run.strategy.SparkSingleFileSortStrategy")
                      .build())
                  .build())
              .build();
      // Get the corresponding requested instant for the inflight instant
      HoodieInstant requestedInstant = new HoodieInstant(
          HoodieInstant.State.REQUESTED, CLUSTERING_ACTION, clusteringInstant.get().requestedTime(),
          InstantComparatorV2.REQUESTED_TIME_BASED_COMPARATOR);
      when(mockActiveTimeline.getInstantDetails(requestedInstant)).thenReturn(
          serializeRequestedReplaceMetadata(requestedReplaceMetadata));
    }
    return mockMetaClient;
  }

  @Disabled("HUDI-8219")
  @ParameterizedTest
  @MethodSource("schemaEvolutionTestCases")
  public void testGetSchemaEvolutionTimelineInReverseOrder(SchemaEvolutionTestCase testCase) throws IOException {
    HoodieTableMetaClient mockMetaClient =
        prepareMetaClient(testCase.inputInstants, testCase.tableType, testCase.clusteringInstants);
    TableSchemaResolver resolver = new TableSchemaResolver(mockMetaClient);
    HoodieTimeline timeline = resolver.getSchemaEvolutionTimelineInReverseOrder();

    verifyTimelineInstants(testCase.expectedInstants, timeline);
  }

  private void verifyTimelineInstants(List<HoodieInstant> expectedInstants, HoodieTimeline timeline) {
    // Verify the timeline contains exactly the expected instants in reverse order
    List<HoodieInstant> actualInstants = timeline.getInstantsAsStream().collect(Collectors.toList());
    assertEquals(expectedInstants.size(), actualInstants.size());

    for (int i = 0; i < expectedInstants.size(); i++) {
      HoodieInstant expected = expectedInstants.get(i);
      HoodieInstant actual = actualInstants.get(i);
      assertEquals(expected.getAction(), actual.getAction());
      assertEquals(expected.getCompletionTime(), actual.getCompletionTime());
      assertEquals(expected.getState(), actual.getState());
    }
>>>>>>> d3d83020
  }

  private StoragePath writeLogFile(StoragePath partitionPath, Schema schema) throws IOException, URISyntaxException, InterruptedException {
    HoodieStorage storage = HoodieTestUtils.getStorage(partitionPath);
    HoodieLogFormat.Writer writer =
        HoodieLogFormat.newWriterBuilder().onParentPath(partitionPath).withFileExtension(HoodieLogFile.DELTA_EXTENSION)
            .withFileId("test-fileid1").withInstantTime("100").withStorage(storage).build();
    List<IndexedRecord> records = SchemaTestUtil.generateTestRecords(0, 100);
    Map<HoodieLogBlock.HeaderMetadataType, String> header = new HashMap<>();
    header.put(HoodieLogBlock.HeaderMetadataType.INSTANT_TIME, "100");
    header.put(HoodieLogBlock.HeaderMetadataType.SCHEMA, schema.toString());
    HoodieDataBlock dataBlock = getDataBlock(AVRO_DATA_BLOCK, records, header);
    writer.appendBlock(dataBlock);
    writer.close();
    return writer.getLogFile().getPath();
  }
}<|MERGE_RESOLUTION|>--- conflicted
+++ resolved
@@ -35,12 +35,6 @@
 
 import org.apache.avro.Schema;
 import org.apache.avro.generic.IndexedRecord;
-<<<<<<< HEAD
-=======
-import org.junit.jupiter.api.AfterEach;
-import org.junit.jupiter.api.BeforeEach;
-import org.junit.jupiter.api.Disabled;
->>>>>>> d3d83020
 import org.junit.jupiter.api.Test;
 import org.junit.jupiter.api.io.TempDir;
 
@@ -50,7 +44,6 @@
 import java.util.List;
 import java.util.Map;
 
-import static org.apache.hudi.common.functional.TestHoodieLogFormat.getDataBlock;
 import static org.apache.hudi.common.table.log.block.HoodieLogBlock.HoodieLogBlockType.AVRO_DATA_BLOCK;
 import static org.apache.hudi.common.testutils.SchemaTestUtil.getSimpleSchema;
 import static org.junit.jupiter.api.Assertions.assertEquals;
@@ -106,272 +99,10 @@
         logFilePath, HoodieTestUtils.getDefaultStorageConfWithDefaults()), logFilePath));
   }
 
-<<<<<<< HEAD
   private String initTestDir(String folderName) throws IOException {
     java.nio.file.Path basePath = tempDir.resolve(folderName);
     java.nio.file.Files.createDirectories(basePath);
     return basePath.toString();
-=======
-  @Test
-  public void testGetTableSchemaFromLatestCommitMetadataV2() throws Exception {
-    Schema originalSchema = new Schema.Parser().parse(HoodieTestDataGenerator.TRIP_EXAMPLE_SCHEMA);
-
-    HoodieActiveTimeline activeTimeline = metaClient.getActiveTimeline();
-    String commitTime1 = "001";
-    HoodieInstant instant1 = new HoodieInstant(INFLIGHT, COMMIT_ACTION, commitTime1, InstantComparatorV2.REQUESTED_TIME_BASED_COMPARATOR);
-    activeTimeline.createNewInstant(instant1);
-
-    Map<String, String> extraMetadata = new HashMap<>();
-    extraMetadata.put(HoodieCommitMetadata.SCHEMA_KEY, originalSchema.toString());
-
-    activeTimeline.saveAsComplete(instant1,
-        Option.of(getCommitMetadata(basePath, "partition1", commitTime1, 2, extraMetadata)));
-    metaClient.reloadActiveTimeline();
-
-    TableSchemaResolver resolver = new TableSchemaResolver(metaClient);
-    Option<Schema> schemaOption = resolver.getTableAvroSchemaForClustering(false);
-    assertTrue(schemaOption.isPresent());
-    assertEquals(originalSchema, schemaOption.get());
-  }
-
-  @Test
-  public void testGetTableCreateSchemaWithMetadata() throws IOException {
-    Schema originalSchema = new Schema.Parser().parse(HoodieTestDataGenerator.TRIP_EXAMPLE_SCHEMA);
-
-    // Set table create schema in table config
-    // Create commit metadata without schema information, which should be ignored.
-    Map<String, String> emptyMetadata = new HashMap<>();
-
-    HoodieActiveTimeline activeTimeline = metaClient.getActiveTimeline();
-    String commitTime1 = "001";
-    HoodieInstant instant1 = new HoodieInstant(INFLIGHT, COMMIT_ACTION, commitTime1, InstantComparatorV2.REQUESTED_TIME_BASED_COMPARATOR);
-    activeTimeline.createNewInstant(instant1);
-    activeTimeline.saveAsComplete(instant1, Option.of(getCommitMetadata(basePath, "partition1", commitTime1, 2, emptyMetadata)));
-    metaClient.reloadActiveTimeline();
-    metaClient.getTableConfig().setValue(HoodieTableConfig.CREATE_SCHEMA, originalSchema.toString());
-
-    TableSchemaResolver resolver = new TableSchemaResolver(metaClient);
-    Option<Schema> schemaOption = resolver.getTableAvroSchemaForClustering(false);
-    assertTrue(schemaOption.isPresent());
-    assertEquals(originalSchema, schemaOption.get());
-  }
-
-  @Test
-  public void testHandlePartitionColumnsIfNeeded() {
-    Schema originalSchema = new Schema.Parser().parse(HoodieTestDataGenerator.TRIP_EXAMPLE_SCHEMA);
-
-    String[] partitionFields = new String[] {"partition_path"};
-    metaClient.getTableConfig().setValue(PARTITION_FIELDS, String.join(",", partitionFields));
-    metaClient.getTableConfig().setValue(HoodieTableConfig.DROP_PARTITION_COLUMNS, "true");
-    metaClient.getTableConfig().setValue(HoodieTableConfig.CREATE_SCHEMA, originalSchema.toString());
-
-    TableSchemaResolver resolver = new TableSchemaResolver(metaClient);
-    Option<Schema> schemaOption = resolver.getTableAvroSchemaForClustering(false);
-    assertTrue(schemaOption.isPresent());
-
-    Schema resultSchema = schemaOption.get();
-    assertTrue(resultSchema.getFields().stream()
-        .anyMatch(f -> f.name().equals("partition_path")));
-  }
-
-  static class SchemaEvolutionTestCase {
-    private final String name;
-    private final HoodieTableType tableType;
-    private final List<HoodieInstant> inputInstants;
-    private final List<HoodieInstant> expectedInstants;
-    private final Option<HoodieInstant> clusteringInstants;
-
-    public SchemaEvolutionTestCase(
-        String name,
-        HoodieTableType tableType,
-        List<HoodieInstant> inputInstants,
-        List<HoodieInstant> expectedInstants) {
-      this.name = name;
-      this.tableType = tableType;
-      this.inputInstants = inputInstants;
-      this.expectedInstants = expectedInstants;
-      this.clusteringInstants = Option.empty();
-    }
-
-    public SchemaEvolutionTestCase(
-        String name,
-        HoodieTableType tableType,
-        List<HoodieInstant> inputInstants,
-        List<HoodieInstant> expectedInstants,
-        HoodieInstant clusteringInstants
-    ) {
-      this.name = name;
-      this.tableType = tableType;
-      this.inputInstants = inputInstants;
-      this.expectedInstants = expectedInstants;
-      this.clusteringInstants = Option.of(clusteringInstants);
-    }
-
-    @Override
-    public String toString() {
-      return String.format("%s (%s)", name, tableType);
-    }
-  }
-
-  static Stream<SchemaEvolutionTestCase> schemaEvolutionTestCases() {
-    return Stream.of(
-        // Empty timeline case
-        new SchemaEvolutionTestCase(
-            "Empty Timeline",
-            HoodieTableType.COPY_ON_WRITE,
-            new ArrayList<>(),
-            new ArrayList<>()
-        ),
-
-        // Empty timeline case
-        new SchemaEvolutionTestCase(
-            "Empty Timeline",
-            HoodieTableType.MERGE_ON_READ,
-            new ArrayList<>(),
-            new ArrayList<>()
-        ),
-
-        // Mixed actions case
-        new SchemaEvolutionTestCase(
-            "Mixed Actions",
-            HoodieTableType.COPY_ON_WRITE,
-            Arrays.asList(
-                new HoodieInstant(COMPLETED, COMMIT_ACTION, "001", InstantComparatorV2.REQUESTED_TIME_BASED_COMPARATOR),
-                new HoodieInstant(COMPLETED, REPLACE_COMMIT_ACTION, "002",
-                    InstantComparatorV2.REQUESTED_TIME_BASED_COMPARATOR),
-                new HoodieInstant(COMPLETED, COMMIT_ACTION, "003", InstantComparatorV2.REQUESTED_TIME_BASED_COMPARATOR),
-                // Table service actions that should be filtered out
-                new HoodieInstant(REQUESTED, CLEAN_ACTION, "004", InstantComparatorV2.REQUESTED_TIME_BASED_COMPARATOR),
-                new HoodieInstant(REQUESTED, ROLLBACK_ACTION, "005",
-                    InstantComparatorV2.REQUESTED_TIME_BASED_COMPARATOR),
-                new HoodieInstant(REQUESTED, CLUSTERING_ACTION, "006",
-                    InstantComparatorV2.REQUESTED_TIME_BASED_COMPARATOR),
-                new HoodieInstant(INFLIGHT, CLEAN_ACTION, "004", InstantComparatorV2.REQUESTED_TIME_BASED_COMPARATOR),
-                new HoodieInstant(INFLIGHT, ROLLBACK_ACTION, "005",
-                    InstantComparatorV2.REQUESTED_TIME_BASED_COMPARATOR),
-                new HoodieInstant(INFLIGHT, CLUSTERING_ACTION, "006",
-                    InstantComparatorV2.REQUESTED_TIME_BASED_COMPARATOR),
-                new HoodieInstant(COMPLETED, CLEAN_ACTION, "004", InstantComparatorV2.REQUESTED_TIME_BASED_COMPARATOR),
-                new HoodieInstant(COMPLETED, ROLLBACK_ACTION, "005",
-                    InstantComparatorV2.REQUESTED_TIME_BASED_COMPARATOR),
-                new HoodieInstant(COMPLETED, CLUSTERING_ACTION, "006",
-                    InstantComparatorV2.REQUESTED_TIME_BASED_COMPARATOR),
-                new HoodieInstant(COMPLETED, REPLACE_COMMIT_ACTION, "010",
-                    InstantComparatorV2.REQUESTED_TIME_BASED_COMPARATOR) // clustering commits
-
-            ),
-            Arrays.asList(
-                new HoodieInstant(COMPLETED, COMMIT_ACTION, "003", InstantComparatorV2.REQUESTED_TIME_BASED_COMPARATOR),
-                new HoodieInstant(COMPLETED, REPLACE_COMMIT_ACTION, "002",
-                    InstantComparatorV2.REQUESTED_TIME_BASED_COMPARATOR),
-                new HoodieInstant(COMPLETED, COMMIT_ACTION, "001", InstantComparatorV2.REQUESTED_TIME_BASED_COMPARATOR)
-            ),
-            new HoodieInstant(COMPLETED, REPLACE_COMMIT_ACTION, "010",
-                InstantComparatorV2.REQUESTED_TIME_BASED_COMPARATOR)
-        ),
-
-        // Case 3: Comprehensive Mixed Timeline
-        new SchemaEvolutionTestCase(
-            "Comprehensive Mixed Timeline",
-            HoodieTableType.COPY_ON_WRITE,
-            Arrays.asList(
-                // Valid instants
-                new HoodieInstant(COMPLETED, COMMIT_ACTION, "001", InstantComparatorV2.REQUESTED_TIME_BASED_COMPARATOR),
-                new HoodieInstant(COMPLETED, REPLACE_COMMIT_ACTION, "002",
-                    InstantComparatorV2.REQUESTED_TIME_BASED_COMPARATOR),
-                new HoodieInstant(COMPLETED, COMMIT_ACTION, "003", InstantComparatorV2.REQUESTED_TIME_BASED_COMPARATOR),
-
-                // Invalid states
-                new HoodieInstant(REQUESTED, COMMIT_ACTION, "004", InstantComparatorV2.REQUESTED_TIME_BASED_COMPARATOR),
-                new HoodieInstant(INFLIGHT, COMMIT_ACTION, "005", InstantComparatorV2.REQUESTED_TIME_BASED_COMPARATOR),
-                // Invalid actions
-                new HoodieInstant(COMPLETED, CLEAN_ACTION, "006", InstantComparatorV2.REQUESTED_TIME_BASED_COMPARATOR),
-                new HoodieInstant(COMPLETED, CLUSTERING_ACTION, "007",
-                    InstantComparatorV2.REQUESTED_TIME_BASED_COMPARATOR),
-                new HoodieInstant(COMPLETED, REPLACE_COMMIT_ACTION, "010",
-                    InstantComparatorV2.REQUESTED_TIME_BASED_COMPARATOR) // clustering commits
-            ),
-            Arrays.asList(
-                new HoodieInstant(COMPLETED, COMMIT_ACTION, "003", InstantComparatorV2.REQUESTED_TIME_BASED_COMPARATOR),
-                new HoodieInstant(COMPLETED, REPLACE_COMMIT_ACTION, "002",
-                    InstantComparatorV2.REQUESTED_TIME_BASED_COMPARATOR),
-                new HoodieInstant(COMPLETED, COMMIT_ACTION, "001", InstantComparatorV2.REQUESTED_TIME_BASED_COMPARATOR)
-            ),
-            new HoodieInstant(COMPLETED, REPLACE_COMMIT_ACTION, "010",
-                InstantComparatorV2.REQUESTED_TIME_BASED_COMPARATOR)
-        )
-    );
-  }
-
-  private HoodieTableMetaClient prepareMetaClient(List<HoodieInstant> instants, HoodieTableType tableType,
-                                                  Option<HoodieInstant> clusteringInstant) throws IOException {
-    HoodieTableMetaClient mockMetaClient = mock(HoodieTableMetaClient.class);
-    HoodieTableConfig mockTableConfig = mock(HoodieTableConfig.class);
-    TimelineLayout timelineLayout = TimelineLayout.TIMELINE_LAYOUT_V2;
-    HoodieActiveTimeline mockActiveTimeline = mock(HoodieActiveTimeline.class);
-
-    when(mockMetaClient.getTableType()).thenReturn(tableType);
-    when(mockMetaClient.getTimelineLayout()).thenReturn(timelineLayout);
-    when(mockMetaClient.getActiveTimeline()).thenReturn(mockActiveTimeline);
-    when(mockActiveTimeline.getInstantsAsStream()).thenReturn(instants.stream());
-    when(mockActiveTimeline.getInstantDetails(any()))
-        .thenReturn(Option.of(new byte[0]));
-    when(mockMetaClient.getBasePath()).thenReturn(new StoragePath("file://dummy/path"));
-    when(mockMetaClient.scanHoodieInstantsFromFileSystem(any(), any(), eq(true)))
-        .thenReturn(instants);
-    when(mockMetaClient.getMetaPath()).thenReturn(new StoragePath("file://dummy/path/.hoodie"));
-    when(mockMetaClient.getTableConfig()).thenReturn(mockTableConfig);
-    when(mockMetaClient.getTableConfig().getTimelinePath()).thenReturn("timeline");
-    when(mockMetaClient.getInstantGenerator()).thenReturn(INSTANT_GENERATOR);
-
-    if (clusteringInstant.isPresent()) {
-      // Create clustering plan metadata
-      HoodieRequestedReplaceMetadata requestedReplaceMetadata =
-          HoodieRequestedReplaceMetadata.newBuilder()
-              .setOperationType("CLUSTER")
-              .setClusteringPlan(HoodieClusteringPlan.newBuilder()
-                  .setVersion(1)
-                  .setStrategy(HoodieClusteringStrategy.newBuilder()
-                      .setStrategyClassName(
-                          "org.apache.hudi.client.clustering.run.strategy.SparkSingleFileSortStrategy")
-                      .build())
-                  .build())
-              .build();
-      // Get the corresponding requested instant for the inflight instant
-      HoodieInstant requestedInstant = new HoodieInstant(
-          HoodieInstant.State.REQUESTED, CLUSTERING_ACTION, clusteringInstant.get().requestedTime(),
-          InstantComparatorV2.REQUESTED_TIME_BASED_COMPARATOR);
-      when(mockActiveTimeline.getInstantDetails(requestedInstant)).thenReturn(
-          serializeRequestedReplaceMetadata(requestedReplaceMetadata));
-    }
-    return mockMetaClient;
-  }
-
-  @Disabled("HUDI-8219")
-  @ParameterizedTest
-  @MethodSource("schemaEvolutionTestCases")
-  public void testGetSchemaEvolutionTimelineInReverseOrder(SchemaEvolutionTestCase testCase) throws IOException {
-    HoodieTableMetaClient mockMetaClient =
-        prepareMetaClient(testCase.inputInstants, testCase.tableType, testCase.clusteringInstants);
-    TableSchemaResolver resolver = new TableSchemaResolver(mockMetaClient);
-    HoodieTimeline timeline = resolver.getSchemaEvolutionTimelineInReverseOrder();
-
-    verifyTimelineInstants(testCase.expectedInstants, timeline);
-  }
-
-  private void verifyTimelineInstants(List<HoodieInstant> expectedInstants, HoodieTimeline timeline) {
-    // Verify the timeline contains exactly the expected instants in reverse order
-    List<HoodieInstant> actualInstants = timeline.getInstantsAsStream().collect(Collectors.toList());
-    assertEquals(expectedInstants.size(), actualInstants.size());
-
-    for (int i = 0; i < expectedInstants.size(); i++) {
-      HoodieInstant expected = expectedInstants.get(i);
-      HoodieInstant actual = actualInstants.get(i);
-      assertEquals(expected.getAction(), actual.getAction());
-      assertEquals(expected.getCompletionTime(), actual.getCompletionTime());
-      assertEquals(expected.getState(), actual.getState());
-    }
->>>>>>> d3d83020
   }
 
   private StoragePath writeLogFile(StoragePath partitionPath, Schema schema) throws IOException, URISyntaxException, InterruptedException {
