--- conflicted
+++ resolved
@@ -23,7 +23,6 @@
 import org.apache.hudi.common.model.DeleteRecord;
 import org.apache.hudi.common.model.HoodieArchivedLogFile;
 import org.apache.hudi.common.model.HoodieAvroIndexedRecord;
-import org.apache.hudi.common.model.HoodieAvroPayload;
 import org.apache.hudi.common.model.HoodieAvroRecord;
 import org.apache.hudi.common.model.HoodieKey;
 import org.apache.hudi.common.model.HoodieLogFile;
@@ -32,11 +31,8 @@
 import org.apache.hudi.common.model.HoodieRecordPayload;
 import org.apache.hudi.common.model.HoodieTableType;
 import org.apache.hudi.common.table.HoodieTableConfig;
-<<<<<<< HEAD
-=======
 import org.apache.hudi.common.table.HoodieTableMetaClient;
 import org.apache.hudi.common.table.HoodieTableVersion;
->>>>>>> 6593b5f7
 import org.apache.hudi.common.table.cdc.HoodieCDCSupplementalLoggingMode;
 import org.apache.hudi.common.table.cdc.HoodieCDCUtils;
 import org.apache.hudi.common.table.log.AppendResult;
@@ -66,7 +62,6 @@
 import org.apache.hudi.common.util.collection.ExternalSpillableMap;
 import org.apache.hudi.common.util.collection.Pair;
 import org.apache.hudi.exception.CorruptedLogFileException;
-import org.apache.hudi.exception.HoodieException;
 import org.apache.hudi.storage.HoodieStorage;
 import org.apache.hudi.storage.HoodieStorageUtils;
 import org.apache.hudi.storage.StoragePath;
@@ -116,8 +111,6 @@
 import java.util.stream.Collectors;
 import java.util.stream.Stream;
 
-import static org.apache.hudi.common.model.HoodieRecord.HOODIE_META_COLUMNS_WITH_OPERATION;
-import static org.apache.hudi.common.table.HoodieTableMetaClient.METAFOLDER_NAME;
 import static org.apache.hudi.common.testutils.HoodieTestUtils.getJavaVersion;
 import static org.apache.hudi.common.testutils.HoodieTestUtils.shouldUseExternalHdfs;
 import static org.apache.hudi.common.testutils.HoodieTestUtils.useExternalHdfs;
@@ -2812,78 +2805,6 @@
     }
   }
 
-  @ParameterizedTest
-  @MethodSource("testArguments")
-  public void testLogReaderWithNoMetaFields(ExternalSpillableMap.DiskMapType diskMapType,
-      boolean isCompressionEnabled,
-      boolean enableOptimizedLogBlocksScan
-  ) throws IOException, URISyntaxException, InterruptedException {
-    final String recordKeyField = "name";
-    final String instantTime = "100";
-
-    // Clear the meta directory to ensure a clean test environment
-    storage.deleteDirectory(new StoragePath(basePath, METAFOLDER_NAME));
-
-    // Initialize the Hoodie table and do not populate meta fields
-    Properties properties = new Properties();
-    properties.put(HoodieTableConfig.POPULATE_META_FIELDS.key(), false);
-    properties.put(HoodieTableConfig.RECORDKEY_FIELDS.key(), recordKeyField);
-    HoodieTestUtils.init(storage.getConf().newInstance(), basePath, HoodieTableType.MERGE_ON_READ, properties);
-
-    // Generate a list of test records
-    Schema schema = getSimpleSchema();
-    SchemaTestUtil testUtil = new SchemaTestUtil();
-    List<GenericRecord> genRecords = testUtil.generateHoodieTestRecords(0, 400, schema).stream().map(r -> {
-      try {
-        return (GenericRecord) ((HoodieAvroPayload) r.getData()).getInsertValue(schema).get();
-      } catch (IOException e) {
-        throw new HoodieException(e);
-      }
-    }).collect(Collectors.toList());
-
-    // Deduplicate test records by Record Key to easily verify consistency with scanner results,
-    // as it is difficult to replicate the deduplication strategy of the Scanner
-    List<IndexedRecord> duplicatedRecords = genRecords.stream().collect(Collectors.toMap(
-        r -> r.get(recordKeyField).toString(), // Use the recordKeyField as the key
-        r -> r,
-        (r1, r2) -> r1
-    )).values().stream().collect(Collectors.toList());
-
-    Set<HoodieLogFile> logFiles = writeLogFiles(partitionPath, schema, duplicatedRecords, 4, storage);
-    FileCreateUtils.createDeltaCommit(basePath, instantTime, storage);
-
-    // Scan all log blocks
-    HoodieMergedLogRecordScanner scanner = HoodieMergedLogRecordScanner.newBuilder()
-        .withStorage(storage)
-        .withBasePath(basePath)
-        .withLogFilePaths(logFiles.stream().map(logFile -> logFile.getPath().toString()).collect(Collectors.toList()))
-        .withReaderSchema(schema)
-        .withLatestInstantTime(instantTime)
-        .withMaxMemorySizeInBytes(10240L)
-        .withReverseReader(false)
-        .withBufferSize(BUFFER_SIZE)
-        .withSpillableMapBasePath(spillableBasePath)
-        .withDiskMapType(diskMapType)
-        .withBitCaskDiskMapCompressionEnabled(isCompressionEnabled)
-        .withOptimizedLogBlocksScan(enableOptimizedLogBlocksScan)
-        .build();
-
-    List<IndexedRecord> scannedRecords = new ArrayList<>();
-    for (HoodieRecord record : scanner) {
-      scannedRecords.add((IndexedRecord) ((HoodieAvroRecord) record).getData().getInsertValue(schema).get());
-    }
-
-    for (IndexedRecord record : scannedRecords) {
-      for (String metaField : HOODIE_META_COLUMNS_WITH_OPERATION) {
-        assertNull(record.getSchema().getField(metaField), "Scanned record has meta field");
-      }
-    }
-
-    assertEquals(sort(duplicatedRecords, recordKeyField), sort(scannedRecords, recordKeyField),
-        "Scanner records count should be the same as test records");
-    scanner.close();
-  }
-
   private static Stream<Arguments> testArguments() {
     // Arg1: ExternalSpillableMap Type, Arg2: isDiskMapCompressionEnabled, Arg3: enableOptimizedLogBlocksScan
     return Stream.of(
@@ -2920,12 +2841,8 @@
   }
 
   private static List<IndexedRecord> sort(List<IndexedRecord> records) {
-    return sort(records, HoodieRecord.RECORD_KEY_METADATA_FIELD);
-  }
-
-  private static List<IndexedRecord> sort(List<IndexedRecord> records, String sortField) {
     List<IndexedRecord> copy = new ArrayList<>(records);
-    copy.sort(Comparator.comparing(r -> ((GenericRecord) r).get(sortField).toString()));
+    copy.sort(Comparator.comparing(r -> ((GenericRecord) r).get(HoodieRecord.RECORD_KEY_METADATA_FIELD).toString()));
     return copy;
   }
 
