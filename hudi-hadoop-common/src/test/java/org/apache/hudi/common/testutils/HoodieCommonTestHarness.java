/*
 * Licensed to the Apache Software Foundation (ASF) under one
 * or more contributor license agreements.  See the NOTICE file
 * distributed with this work for additional information
 * regarding copyright ownership.  The ASF licenses this file
 * to you under the Apache License, Version 2.0 (the
 * "License"); you may not use this file except in compliance
 * with the License.  You may obtain a copy of the License at
 *
 *      http://www.apache.org/licenses/LICENSE-2.0
 *
 * Unless required by applicable law or agreed to in writing, software
 * distributed under the License is distributed on an "AS IS" BASIS,
 * WITHOUT WARRANTIES OR CONDITIONS OF ANY KIND, either express or implied.
 * See the License for the specific language governing permissions and
 * limitations under the License.
 */

package org.apache.hudi.common.testutils;

import org.apache.hudi.common.config.HoodieReaderConfig;
import org.apache.hudi.common.engine.HoodieEngineContext;
import org.apache.hudi.common.engine.HoodieLocalEngineContext;
import org.apache.hudi.common.model.HoodieAvroIndexedRecord;
import org.apache.hudi.common.model.HoodieCommitMetadata;
import org.apache.hudi.common.model.HoodieLogFile;
import org.apache.hudi.common.model.HoodieRecord;
import org.apache.hudi.common.model.HoodieTableType;
import org.apache.hudi.common.model.HoodieWriteStat;
import org.apache.hudi.common.table.HoodieTableConfig;
import org.apache.hudi.common.table.HoodieTableMetaClient;
import org.apache.hudi.common.table.HoodieTableVersion;
import org.apache.hudi.common.table.log.HoodieLogFormat;
import org.apache.hudi.common.table.log.HoodieLogFormatWriter;
import org.apache.hudi.common.table.log.block.HoodieAvroDataBlock;
import org.apache.hudi.common.table.log.block.HoodieCDCDataBlock;
import org.apache.hudi.common.table.log.block.HoodieDataBlock;
import org.apache.hudi.common.table.log.block.HoodieHFileDataBlock;
import org.apache.hudi.common.table.log.block.HoodieLogBlock;
import org.apache.hudi.common.table.log.block.HoodieParquetDataBlock;
import org.apache.hudi.common.table.timeline.HoodieActiveTimeline;
import org.apache.hudi.common.table.timeline.HoodieInstant;
import org.apache.hudi.common.table.timeline.HoodieTimeline;
import org.apache.hudi.common.table.view.HoodieTableFileSystemView;
import org.apache.hudi.common.table.view.SyncableFileSystemView;
import org.apache.hudi.common.util.Option;
import org.apache.hudi.exception.HoodieIOException;
import org.apache.hudi.storage.HoodieStorage;
import org.apache.hudi.storage.StorageConfiguration;
import org.apache.hudi.storage.StoragePath;
import org.apache.hudi.storage.hadoop.HadoopStorageConfiguration;

import org.apache.avro.Schema;
import org.apache.avro.generic.IndexedRecord;
import org.apache.hadoop.conf.Configuration;
import org.apache.hadoop.fs.FSDataOutputStream;
import org.junit.jupiter.api.io.TempDir;
import org.slf4j.Logger;
import org.slf4j.LoggerFactory;

import java.io.IOException;
import java.net.URI;
import java.nio.file.Paths;
import java.util.ArrayList;
import java.util.HashMap;
import java.util.List;
import java.util.Map;
import java.util.Properties;
import java.util.Set;
import java.util.concurrent.ScheduledFuture;
import java.util.concurrent.ScheduledThreadPoolExecutor;
import java.util.concurrent.Semaphore;
import java.util.concurrent.TimeUnit;
import java.util.function.Predicate;
import java.util.stream.Collectors;

import static org.apache.hudi.common.config.HoodieStorageConfig.HFILE_COMPRESSION_ALGORITHM_NAME;
import static org.apache.hudi.common.config.HoodieStorageConfig.PARQUET_COMPRESSION_CODEC_NAME;
import static org.apache.hudi.common.table.timeline.TimelineMetadataUtils.serializeCommitMetadata;

/**
 * The common hoodie test harness to provide the basic infrastructure.
 */
public class HoodieCommonTestHarness {
  private static final Logger LOG = LoggerFactory.getLogger(HoodieCommonTestHarness.class);
  protected static final String BASE_FILE_EXTENSION = HoodieTableConfig.BASE_FILE_FORMAT.defaultValue().getFileExtension();
  protected static ScheduledThreadPoolExecutor scheduledThreadPoolExecutor = null;
  protected static final HoodieLogBlock.HoodieLogBlockType DEFAULT_DATA_BLOCK_TYPE = HoodieLogBlock.HoodieLogBlockType.AVRO_DATA_BLOCK;

  protected String tableName;
  protected String basePath;
  protected URI baseUri;
  protected HoodieTestDataGenerator dataGen;
  protected HoodieTableMetaClient metaClient;
  private HoodieEngineContext engineContext;
  @TempDir
  public java.nio.file.Path tempDir;

  protected StorageConfiguration<Configuration> storageConf;
  protected HoodieStorage storage;

  protected void setTableName(String tableName) {
    this.tableName = tableName;
  }

  /**
   * Initializes basePath.
   */
  protected void initPath() {
    initPath("dataset");
  }

  /**
   * Initializes basePath with folder name.
   *
   * @param folderName Folder name.
   */
  protected void initPath(String folderName) {
    try {
      java.nio.file.Path basePath = tempDir.resolve(folderName);
      java.nio.file.Files.createDirectories(basePath);
      this.basePath = basePath.toAbsolutePath().toString();
      this.baseUri = basePath.toUri();
    } catch (IOException ioe) {
      throw new HoodieIOException(ioe.getMessage(), ioe);
    }
  }

  /**
   * Initializes a test data generator which used to generate test data.
   */
  protected void initTestDataGenerator() {
    dataGen = new HoodieTestDataGenerator();
  }

  protected void initTestDataGenerator(String[] partitionPaths) {
    dataGen = new HoodieTestDataGenerator(partitionPaths);
  }

  /**
   * Cleanups test data generator.
   */
  protected void cleanupTestDataGenerator() {
    if (dataGen != null) {
      dataGen = null;
    }
  }

  /**
   * Initializes an instance of {@link HoodieTableMetaClient} with a special table type specified by
   * {@code getTableType()}.
   *
   * @throws IOException
   */
  protected void initMetaClient() throws IOException {
    if (basePath == null) {
      initPath();
    }
    metaClient = HoodieTestUtils.init(basePath, getTableType());
  }

  protected void initMetaClient(boolean preTableVersion8) throws IOException {
    if (basePath == null) {
      initPath();
    }
    metaClient = HoodieTestUtils.init(basePath, getTableType(), "", false, null, "datestr",
        preTableVersion8 ? Option.of(HoodieTableVersion.SIX) : Option.of(HoodieTableVersion.current()));
  }

  protected void cleanMetaClient() {
    if (metaClient != null) {
      metaClient = null;
    }
  }

  protected void refreshFsView() throws IOException {
    metaClient = HoodieTestUtils.createMetaClient(metaClient.getStorageConf(), basePath);
  }

  protected SyncableFileSystemView getFileSystemView(HoodieTimeline timeline) throws IOException {
    return getFileSystemView(timeline, false);
  }

  protected SyncableFileSystemView getFileSystemView(HoodieTimeline timeline, boolean enableIncrementalTimelineSync) {
    return HoodieTableFileSystemView.fileListingBasedFileSystemView(getEngineContext(), metaClient, timeline, enableIncrementalTimelineSync);
  }

  protected SyncableFileSystemView getFileSystemView(HoodieTableMetaClient metaClient) throws IOException {
    return getFileSystemView(metaClient, metaClient.getActiveTimeline().filterCompletedOrMajorOrMinorCompactionInstants());
  }

  protected SyncableFileSystemView getFileSystemView(HoodieTableMetaClient metaClient, HoodieTimeline timeline)
      throws IOException {
    return getFileSystemView(timeline, true);
  }

  protected SyncableFileSystemView getFileSystemViewWithUnCommittedSlices(HoodieTableMetaClient metaClient) {
    try {
      return new HoodieTableFileSystemView(metaClient,
          metaClient.getActiveTimeline(),
          HoodieTestTable.of(metaClient).listAllBaseAndLogFiles()
      );
    } catch (IOException ioe) {
      throw new HoodieIOException("Error getting file system view", ioe);
    }
  }

  /**
   * Gets a default {@link HoodieTableType#COPY_ON_WRITE} table type. Sub-classes can override this method to specify a
   * new table type.
   *
   * @return an instance of Hoodie table type.
   */
  protected HoodieTableType getTableType() {
    return HoodieTableType.COPY_ON_WRITE;
  }

  public void pollTimelineForAction(String tablePath, StorageConfiguration<?> conf, int numCommits, String action) throws InterruptedException {
    pollForTimeline(tablePath, conf, numCommits, instant -> instant.getAction().equals(action), true);
  }

  public void pollForTimeline(String tablePath, StorageConfiguration<?> conf, int commits) throws InterruptedException {
    pollForTimeline(tablePath, conf, commits, instant -> true, false);
  }

  private void pollForTimeline(String tablePath, StorageConfiguration<?> conf, int commits, Predicate<HoodieInstant> filter, boolean pullAllCommits)
      throws InterruptedException {
    Semaphore semaphore = new Semaphore(1);
    semaphore.acquire();
    ScheduledFuture<?> scheduledFuture = getScheduledExecutorService().scheduleWithFixedDelay(() -> {
      try {
        HoodieTableMetaClient metaClient =
            HoodieTableMetaClient.builder().setConf(conf).setBasePath(tablePath).build();
        HoodieTimeline timeline = pullAllCommits
            ? metaClient.getActiveTimeline().getAllCommitsTimeline()
            : metaClient.getActiveTimeline().getCommitsTimeline();
        List<HoodieInstant> instants = timeline
            .filterCompletedInstants()
            .getInstants()
            .stream()
            .filter(filter::test)
            .collect(Collectors.toList());
        if (instants.size() >= commits) {
          semaphore.release();
        }
      } catch (Exception e) {
        LOG.warn("Error in polling for timeline", e);
      }
    }, 0, 1, TimeUnit.SECONDS);
    int maxWaitInMinutes = 10;
    boolean timelineFound = semaphore.tryAcquire(maxWaitInMinutes, TimeUnit.MINUTES);
    scheduledFuture.cancel(true);
    if (!timelineFound) {
      throw new RuntimeException(String.format(
          "Failed to create timeline in %d minutes", maxWaitInMinutes));
    }
  }

  protected ScheduledThreadPoolExecutor getScheduledExecutorService() {
    if (scheduledThreadPoolExecutor == null || scheduledThreadPoolExecutor.isShutdown()) {
      scheduledThreadPoolExecutor = new ScheduledThreadPoolExecutor(2);
      scheduledThreadPoolExecutor.setRemoveOnCancelPolicy(true);
    }
    return scheduledThreadPoolExecutor;
  }

  protected HoodieActiveTimeline getActiveTimeline() {
    metaClient = HoodieTableMetaClient.reload(metaClient);
    return metaClient.getActiveTimeline();
  }

  protected Boolean hasPendingCommits() {
    HoodieActiveTimeline timeline = getActiveTimeline();
    HoodieTimeline completedTimeline = timeline.filterCompletedInstants();
    Set<String> completedInstants = completedTimeline
        .getInstants()
        .stream()
        .map(HoodieInstant::requestedTime).collect(Collectors.toSet());
    List<String> pendingInstants = timeline
        .getInstants()
        .stream()
        .map(HoodieInstant::requestedTime)
        .filter(t -> !completedInstants.contains(t))
        .collect(Collectors.toList());
    return !pendingInstants.isEmpty();
  }

<<<<<<< HEAD
  protected HoodieEngineContext getEngineContext() {
    if (engineContext == null) {
      this.engineContext = new HoodieLocalEngineContext(new HadoopStorageConfiguration(false));
    }
    return this.engineContext;
  }

  protected static Set<HoodieLogFile> writeLogFiles(StoragePath partitionPath,
                                                    Schema schema,
                                                    List<HoodieRecord> records,
                                                    int numFiles,
                                                    HoodieStorage storage,
                                                    Properties props,
                                                    String fileId,
                                                    String commitTime)
=======
  protected static List<HoodieLogFile> writeLogFiles(StoragePath partitionPath,
                                                     Schema schema,
                                                     List<HoodieRecord> records,
                                                     int numFiles,
                                                     HoodieStorage storage,
                                                     Properties props,
                                                     String fileId,
                                                     String commitTime)
>>>>>>> 14c292c6
      throws IOException, InterruptedException {
    List<IndexedRecord> indexedRecords = records.stream()
        .map(record -> {
          try {
            return record.toIndexedRecord(schema, props);
          } catch (IOException e) {
            throw new RuntimeException(e);
          }
        })
        .filter(Option::isPresent)
        .map(Option::get)
        .map(HoodieRecord::getData)
        .collect(Collectors.toList());
    return writeLogFiles(partitionPath, schema, indexedRecords, numFiles, storage, fileId, commitTime, "100");
  }

  protected static List<HoodieLogFile> writeLogFiles(StoragePath partitionPath,
                                                     Schema schema,
                                                     List<IndexedRecord> records,
                                                     int numFiles,
                                                     HoodieStorage storage)
      throws IOException, InterruptedException {
    return writeLogFiles(partitionPath, schema, records, numFiles, storage, "test-fileid1", "100", "100");
  }

  protected static List<HoodieLogFile> writeLogFiles(StoragePath partitionPath,
                                                     Schema schema,
                                                     List<IndexedRecord> records,
                                                     int numFiles,
                                                     HoodieStorage storage,
                                                     String fileId,
                                                     String commitTime,
                                                     String logBlockInstantTime)
      throws IOException, InterruptedException {
    HoodieLogFormat.Writer writer =
        HoodieLogFormat.newWriterBuilder().onParentPath(partitionPath)
            .withFileExtension(HoodieLogFile.DELTA_EXTENSION)
            .withSizeThreshold(1024).withFileId(fileId)
            .withInstantTime(commitTime)
            .withStorage(storage).build();
    if (storage.exists(writer.getLogFile().getPath())) {
      // enable append for reader test.
      ((HoodieLogFormatWriter) writer).withOutputStream(
          (FSDataOutputStream) storage.append(writer.getLogFile().getPath()));
    }
    Map<HoodieLogBlock.HeaderMetadataType, String> header = new HashMap<>();
    header.put(HoodieLogBlock.HeaderMetadataType.INSTANT_TIME, logBlockInstantTime);
    header.put(HoodieLogBlock.HeaderMetadataType.SCHEMA, schema.toString());

    List<HoodieLogFile> logFiles = new ArrayList<>();

    // Create log files
    int recordsPerFile = records.size() / numFiles;
    int filesWritten = 0;

    while (filesWritten < numFiles) {
      int targetRecordsCount = filesWritten == numFiles - 1
          ? recordsPerFile + (records.size() % recordsPerFile)
          : recordsPerFile;
      int offset = filesWritten * recordsPerFile;
      List<IndexedRecord> targetRecords = records.subList(offset, offset + targetRecordsCount);

      logFiles.add(writer.getLogFile());
      writer.appendBlock(getDataBlock(DEFAULT_DATA_BLOCK_TYPE, targetRecords, header));
      filesWritten++;
    }

    writer.close();

    return logFiles;
  }

  public static HoodieDataBlock getDataBlock(HoodieLogBlock.HoodieLogBlockType dataBlockType, List<IndexedRecord> records,
                                             Map<HoodieLogBlock.HeaderMetadataType, String> header) {
    return getDataBlock(dataBlockType, records.stream().map(HoodieAvroIndexedRecord::new).collect(Collectors.toList()), header, new StoragePath("dummy_path"));
  }

  private static HoodieDataBlock getDataBlock(HoodieLogBlock.HoodieLogBlockType dataBlockType, List<HoodieRecord> records,
                                              Map<HoodieLogBlock.HeaderMetadataType, String> header, StoragePath pathForReader) {
    switch (dataBlockType) {
      case CDC_DATA_BLOCK:
        return new HoodieCDCDataBlock(records, header, HoodieRecord.RECORD_KEY_METADATA_FIELD);
      case AVRO_DATA_BLOCK:
        return new HoodieAvroDataBlock(records, header, HoodieRecord.RECORD_KEY_METADATA_FIELD);
      case HFILE_DATA_BLOCK:
        return new HoodieHFileDataBlock(records, header, HFILE_COMPRESSION_ALGORITHM_NAME.defaultValue(), pathForReader, HoodieReaderConfig.USE_NATIVE_HFILE_READER.defaultValue());
      case PARQUET_DATA_BLOCK:
        return new HoodieParquetDataBlock(records, header, HoodieRecord.RECORD_KEY_METADATA_FIELD, PARQUET_COMPRESSION_CODEC_NAME.defaultValue(), 0.1, true);
      default:
        throw new RuntimeException("Unknown data block type " + dataBlockType);
    }
  }

  public byte[] getCommitMetadata(String basePath, String partition, String commitTs, int count, Map<String, String> extraMetadata)
      throws IOException {
    return getCommitMetadata(metaClient, basePath, partition, commitTs, count, extraMetadata);
  }

  public static byte[] getCommitMetadata(HoodieTableMetaClient metaClient, String basePath, String partition, String commitTs, int count, Map<String, String> extraMetadata)
      throws IOException {
    HoodieCommitMetadata commit = new HoodieCommitMetadata();
    for (int i = 1; i <= count; i++) {
      HoodieWriteStat stat = new HoodieWriteStat();
      stat.setFileId(i + "");
      stat.setPartitionPath(Paths.get(basePath, partition).toString());
      stat.setPath(commitTs + "." + i + metaClient.getTableConfig().getBaseFileFormat().getFileExtension());
      commit.addWriteStat(partition, stat);
    }
    for (Map.Entry<String, String> extraEntries : extraMetadata.entrySet()) {
      commit.addMetadata(extraEntries.getKey(), extraEntries.getValue());
    }
    return serializeCommitMetadata(metaClient.getCommitMetadataSerDe(), commit).get();
  }
}<|MERGE_RESOLUTION|>--- conflicted
+++ resolved
@@ -285,7 +285,6 @@
     return !pendingInstants.isEmpty();
   }
 
-<<<<<<< HEAD
   protected HoodieEngineContext getEngineContext() {
     if (engineContext == null) {
       this.engineContext = new HoodieLocalEngineContext(new HadoopStorageConfiguration(false));
@@ -293,15 +292,6 @@
     return this.engineContext;
   }
 
-  protected static Set<HoodieLogFile> writeLogFiles(StoragePath partitionPath,
-                                                    Schema schema,
-                                                    List<HoodieRecord> records,
-                                                    int numFiles,
-                                                    HoodieStorage storage,
-                                                    Properties props,
-                                                    String fileId,
-                                                    String commitTime)
-=======
   protected static List<HoodieLogFile> writeLogFiles(StoragePath partitionPath,
                                                      Schema schema,
                                                      List<HoodieRecord> records,
@@ -310,7 +300,6 @@
                                                      Properties props,
                                                      String fileId,
                                                      String commitTime)
->>>>>>> 14c292c6
       throws IOException, InterruptedException {
     List<IndexedRecord> indexedRecords = records.stream()
         .map(record -> {
