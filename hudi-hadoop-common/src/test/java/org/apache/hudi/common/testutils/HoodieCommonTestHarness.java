/*
 * Licensed to the Apache Software Foundation (ASF) under one
 * or more contributor license agreements.  See the NOTICE file
 * distributed with this work for additional information
 * regarding copyright ownership.  The ASF licenses this file
 * to you under the Apache License, Version 2.0 (the
 * "License"); you may not use this file except in compliance
 * with the License.  You may obtain a copy of the License at
 *
 *      http://www.apache.org/licenses/LICENSE-2.0
 *
 * Unless required by applicable law or agreed to in writing, software
 * distributed under the License is distributed on an "AS IS" BASIS,
 * WITHOUT WARRANTIES OR CONDITIONS OF ANY KIND, either express or implied.
 * See the License for the specific language governing permissions and
 * limitations under the License.
 */

package org.apache.hudi.common.testutils;

<<<<<<< HEAD
import org.apache.hudi.common.engine.HoodieEngineContext;
import org.apache.hudi.common.engine.HoodieLocalEngineContext;
=======
import org.apache.hudi.common.config.HoodieReaderConfig;
import org.apache.hudi.common.model.HoodieAvroIndexedRecord;
import org.apache.hudi.common.model.HoodieLogFile;
import org.apache.hudi.common.model.HoodieRecord;
>>>>>>> ece8d7c1
import org.apache.hudi.common.model.HoodieTableType;
import org.apache.hudi.common.table.HoodieTableConfig;
import org.apache.hudi.common.table.HoodieTableMetaClient;
import org.apache.hudi.common.table.log.HoodieLogFormat;
import org.apache.hudi.common.table.log.HoodieLogFormatWriter;
import org.apache.hudi.common.table.log.block.HoodieAvroDataBlock;
import org.apache.hudi.common.table.log.block.HoodieCDCDataBlock;
import org.apache.hudi.common.table.log.block.HoodieDataBlock;
import org.apache.hudi.common.table.log.block.HoodieHFileDataBlock;
import org.apache.hudi.common.table.log.block.HoodieLogBlock;
import org.apache.hudi.common.table.log.block.HoodieParquetDataBlock;
import org.apache.hudi.common.table.timeline.HoodieActiveTimeline;
import org.apache.hudi.common.table.timeline.HoodieInstant;
import org.apache.hudi.common.table.timeline.HoodieTimeline;
import org.apache.hudi.common.table.view.HoodieTableFileSystemView;
import org.apache.hudi.common.table.view.SyncableFileSystemView;
import org.apache.hudi.common.util.Option;
import org.apache.hudi.exception.HoodieIOException;
import org.apache.hudi.storage.HoodieStorage;
import org.apache.hudi.storage.StorageConfiguration;
<<<<<<< HEAD
import org.apache.hudi.storage.hadoop.HadoopStorageConfiguration;
=======
import org.apache.hudi.storage.StoragePath;
>>>>>>> ece8d7c1

import org.apache.avro.Schema;
import org.apache.avro.generic.IndexedRecord;
import org.apache.hadoop.conf.Configuration;
import org.apache.hadoop.fs.FSDataOutputStream;
import org.junit.jupiter.api.io.TempDir;
import org.slf4j.Logger;
import org.slf4j.LoggerFactory;

import java.io.IOException;
import java.net.URI;
import java.util.HashMap;
import java.util.HashSet;
import java.util.List;
import java.util.Map;
import java.util.Properties;
import java.util.Set;
import java.util.concurrent.ScheduledFuture;
import java.util.concurrent.ScheduledThreadPoolExecutor;
import java.util.concurrent.Semaphore;
import java.util.concurrent.TimeUnit;
import java.util.function.Predicate;
import java.util.stream.Collectors;

import static org.apache.hudi.common.config.HoodieStorageConfig.HFILE_COMPRESSION_ALGORITHM_NAME;
import static org.apache.hudi.common.config.HoodieStorageConfig.PARQUET_COMPRESSION_CODEC_NAME;

/**
 * The common hoodie test harness to provide the basic infrastructure.
 */
public class HoodieCommonTestHarness {
  private static final Logger LOG = LoggerFactory.getLogger(HoodieCommonTestHarness.class);
  protected static final String BASE_FILE_EXTENSION = HoodieTableConfig.BASE_FILE_FORMAT.defaultValue().getFileExtension();
  protected static ScheduledThreadPoolExecutor scheduledThreadPoolExecutor = null;
  protected static final HoodieLogBlock.HoodieLogBlockType DEFAULT_DATA_BLOCK_TYPE = HoodieLogBlock.HoodieLogBlockType.AVRO_DATA_BLOCK;

  protected String tableName;
  protected String basePath;
  protected URI baseUri;
  protected HoodieTestDataGenerator dataGen;
  protected HoodieTableMetaClient metaClient;
  private HoodieEngineContext engineContext;
  @TempDir
  public java.nio.file.Path tempDir;

  protected StorageConfiguration<Configuration> storageConf;
  protected HoodieStorage storage;

  protected void setTableName(String tableName) {
    this.tableName = tableName;
  }

  /**
   * Initializes basePath.
   */
  protected void initPath() {
    initPath("dataset");
  }

  /**
   * Initializes basePath with folder name.
   *
   * @param folderName Folder name.
   */
  protected void initPath(String folderName) {
    try {
      java.nio.file.Path basePath = tempDir.resolve(folderName);
      java.nio.file.Files.createDirectories(basePath);
      this.basePath = basePath.toAbsolutePath().toString();
      this.baseUri = basePath.toUri();
    } catch (IOException ioe) {
      throw new HoodieIOException(ioe.getMessage(), ioe);
    }
  }

  /**
   * Initializes a test data generator which used to generate test data.
   */
  protected void initTestDataGenerator() {
    dataGen = new HoodieTestDataGenerator();
  }

  protected void initTestDataGenerator(String[] partitionPaths) {
    dataGen = new HoodieTestDataGenerator(partitionPaths);
  }

  /**
   * Cleanups test data generator.
   */
  protected void cleanupTestDataGenerator() {
    if (dataGen != null) {
      dataGen = null;
    }
  }

  /**
   * Initializes an instance of {@link HoodieTableMetaClient} with a special table type specified by
   * {@code getTableType()}.
   *
   * @throws IOException
   */
  protected void initMetaClient() throws IOException {
    if (basePath == null) {
      initPath();
    }
    metaClient = HoodieTestUtils.init(basePath, getTableType());
  }

  protected void cleanMetaClient() {
    if (metaClient != null) {
      metaClient = null;
    }
  }

  protected void refreshFsView() throws IOException {
    metaClient = HoodieTestUtils.createMetaClient(metaClient.getStorageConf(), basePath);
  }

  protected SyncableFileSystemView getFileSystemView(HoodieTimeline timeline) throws IOException {
    return getFileSystemView(timeline, false);
  }

  protected SyncableFileSystemView getFileSystemView(HoodieTimeline timeline, boolean enableIncrementalTimelineSync) {
    return HoodieTableFileSystemView.fileListingBasedFileSystemView(getEngineContext(), metaClient, timeline, enableIncrementalTimelineSync);
  }

  protected SyncableFileSystemView getFileSystemView(HoodieTableMetaClient metaClient) throws IOException {
    return getFileSystemView(metaClient, metaClient.getActiveTimeline().filterCompletedOrMajorOrMinorCompactionInstants());
  }

  protected SyncableFileSystemView getFileSystemView(HoodieTableMetaClient metaClient, HoodieTimeline timeline)
      throws IOException {
    return getFileSystemView(timeline, true);
  }

  protected SyncableFileSystemView getFileSystemViewWithUnCommittedSlices(HoodieTableMetaClient metaClient) {
    try {
      return new HoodieTableFileSystemView(metaClient,
          metaClient.getActiveTimeline(),
          HoodieTestTable.of(metaClient).listAllBaseAndLogFiles()
      );
    } catch (IOException ioe) {
      throw new HoodieIOException("Error getting file system view", ioe);
    }
  }

  /**
   * Gets a default {@link HoodieTableType#COPY_ON_WRITE} table type. Sub-classes can override this method to specify a
   * new table type.
   *
   * @return an instance of Hoodie table type.
   */
  protected HoodieTableType getTableType() {
    return HoodieTableType.COPY_ON_WRITE;
  }

  public void pollTimelineForAction(String tablePath, StorageConfiguration<?> conf, int numCommits, String action) throws InterruptedException {
    pollForTimeline(tablePath, conf, numCommits, instant -> instant.getAction().equals(action), true);
  }

  public void pollForTimeline(String tablePath, StorageConfiguration<?> conf, int commits) throws InterruptedException {
    pollForTimeline(tablePath, conf, commits, instant -> true, false);
  }

  private void pollForTimeline(String tablePath, StorageConfiguration<?> conf, int commits, Predicate<HoodieInstant> filter, boolean pullAllCommits)
      throws InterruptedException {
    Semaphore semaphore = new Semaphore(1);
    semaphore.acquire();
    ScheduledFuture<?> scheduledFuture = getScheduledExecutorService().scheduleWithFixedDelay(() -> {
      try {
        HoodieTableMetaClient metaClient =
            HoodieTableMetaClient.builder().setConf(conf).setBasePath(tablePath).build();
        HoodieTimeline timeline = pullAllCommits
            ? metaClient.getActiveTimeline().getAllCommitsTimeline()
            : metaClient.getActiveTimeline().getCommitsTimeline();
        List<HoodieInstant> instants = timeline
            .filterCompletedInstants()
            .getInstants()
            .stream()
            .filter(filter::test)
            .collect(Collectors.toList());
        if (instants.size() >= commits) {
          semaphore.release();
        }
      } catch (Exception e) {
        LOG.warn("Error in polling for timeline", e);
      }
    }, 0, 1, TimeUnit.SECONDS);
    int maxWaitInMinutes = 10;
    boolean timelineFound = semaphore.tryAcquire(maxWaitInMinutes, TimeUnit.MINUTES);
    scheduledFuture.cancel(true);
    if (!timelineFound) {
      throw new RuntimeException(String.format(
          "Failed to create timeline in %d minutes", maxWaitInMinutes));
    }
  }

  protected ScheduledThreadPoolExecutor getScheduledExecutorService() {
    if (scheduledThreadPoolExecutor == null || scheduledThreadPoolExecutor.isShutdown()) {
      scheduledThreadPoolExecutor = new ScheduledThreadPoolExecutor(2);
      scheduledThreadPoolExecutor.setRemoveOnCancelPolicy(true);
    }
    return scheduledThreadPoolExecutor;
  }

  protected HoodieActiveTimeline getActiveTimeline() {
    metaClient = HoodieTableMetaClient.reload(metaClient);
    return metaClient.getActiveTimeline();
  }

  protected Boolean hasPendingCommits() {
    HoodieActiveTimeline timeline = getActiveTimeline();
    HoodieTimeline completedTimeline = timeline.filterCompletedInstants();
    Set<String> completedInstants = completedTimeline
        .getInstants()
        .stream()
        .map(HoodieInstant::getTimestamp).collect(Collectors.toSet());
    List<String> pendingInstants = timeline
        .getInstants()
        .stream()
        .map(HoodieInstant::getTimestamp)
        .filter(t -> !completedInstants.contains(t))
        .collect(Collectors.toList());
    return !pendingInstants.isEmpty();
  }

<<<<<<< HEAD
  protected HoodieEngineContext getEngineContext() {
    if (engineContext == null) {
      this.engineContext = new HoodieLocalEngineContext(new HadoopStorageConfiguration(false));
    }
    return this.engineContext;
=======
  protected static Set<HoodieLogFile> writeLogFiles(StoragePath partitionPath,
                                                    Schema schema,
                                                    List<HoodieRecord> records,
                                                    int numFiles,
                                                    HoodieStorage storage,
                                                    Properties props,
                                                    String fileId,
                                                    String commitTime)
      throws IOException, InterruptedException {
    List<IndexedRecord> indexedRecords = records.stream()
        .map(record -> {
          try {
            return record.toIndexedRecord(schema, props);
          } catch (IOException e) {
            throw new RuntimeException(e);
          }
        })
        .filter(Option::isPresent)
        .map(Option::get)
        .map(HoodieRecord::getData)
        .collect(Collectors.toList());
    return writeLogFiles(partitionPath, schema, indexedRecords, numFiles, false, storage, fileId, commitTime);
  }

  protected static Set<HoodieLogFile> writeLogFiles(StoragePath partitionPath,
                                                    Schema schema,
                                                    List<IndexedRecord> records,
                                                    int numFiles,
                                                    HoodieStorage storage)
      throws IOException, InterruptedException {
    return writeLogFiles(partitionPath, schema, records, numFiles, false, storage, "test-fileid1", "100");
  }

  protected static Set<HoodieLogFile> writeLogFiles(StoragePath partitionPath,
                                                    Schema schema,
                                                    List<IndexedRecord> records,
                                                    int numFiles,
                                                    boolean enableBlockSequenceNumbers,
                                                    HoodieStorage storage,
                                                    String fileId,
                                                    String commitTime)
      throws IOException, InterruptedException {
    int blockSeqNo = 0;
    HoodieLogFormat.Writer writer =
        HoodieLogFormat.newWriterBuilder().onParentPath(partitionPath)
            .withFileExtension(HoodieLogFile.DELTA_EXTENSION)
            .withSizeThreshold(1024).withFileId(fileId).withDeltaCommit(commitTime)
            .withStorage(storage).build();
    if (storage.exists(writer.getLogFile().getPath())) {
      // enable append for reader test.
      ((HoodieLogFormatWriter) writer).withOutputStream(
          (FSDataOutputStream) storage.append(writer.getLogFile().getPath()));
    }
    Map<HoodieLogBlock.HeaderMetadataType, String> header = new HashMap<>();
    header.put(HoodieLogBlock.HeaderMetadataType.INSTANT_TIME, "100");
    header.put(HoodieLogBlock.HeaderMetadataType.SCHEMA, schema.toString());

    Set<HoodieLogFile> logFiles = new HashSet<>();

    // Create log files
    int recordsPerFile = records.size() / numFiles;
    int filesWritten = 0;

    while (filesWritten < numFiles) {
      int targetRecordsCount = filesWritten == numFiles - 1
          ? recordsPerFile + (records.size() % recordsPerFile)
          : recordsPerFile;
      int offset = filesWritten * recordsPerFile;
      List<IndexedRecord> targetRecords = records.subList(offset, offset + targetRecordsCount);

      logFiles.add(writer.getLogFile());
      writer.appendBlock(getDataBlock(DEFAULT_DATA_BLOCK_TYPE, targetRecords, header));
      filesWritten++;
    }

    writer.close();

    return logFiles;
  }

  public static HoodieDataBlock getDataBlock(HoodieLogBlock.HoodieLogBlockType dataBlockType, List<IndexedRecord> records,
                                             Map<HoodieLogBlock.HeaderMetadataType, String> header) {
    return getDataBlock(dataBlockType, records.stream().map(HoodieAvroIndexedRecord::new).collect(Collectors.toList()), header, new StoragePath("dummy_path"));
  }

  private static HoodieDataBlock getDataBlock(HoodieLogBlock.HoodieLogBlockType dataBlockType, List<HoodieRecord> records,
                                              Map<HoodieLogBlock.HeaderMetadataType, String> header, StoragePath pathForReader) {
    switch (dataBlockType) {
      case CDC_DATA_BLOCK:
        return new HoodieCDCDataBlock(records, header, HoodieRecord.RECORD_KEY_METADATA_FIELD);
      case AVRO_DATA_BLOCK:
        return new HoodieAvroDataBlock(records, false, header, HoodieRecord.RECORD_KEY_METADATA_FIELD);
      case HFILE_DATA_BLOCK:
        return new HoodieHFileDataBlock(records, header, HFILE_COMPRESSION_ALGORITHM_NAME.defaultValue(), pathForReader, HoodieReaderConfig.USE_NATIVE_HFILE_READER.defaultValue());
      case PARQUET_DATA_BLOCK:
        return new HoodieParquetDataBlock(records, false, header, HoodieRecord.RECORD_KEY_METADATA_FIELD, PARQUET_COMPRESSION_CODEC_NAME.defaultValue(), 0.1, true);
      default:
        throw new RuntimeException("Unknown data block type " + dataBlockType);
    }
>>>>>>> ece8d7c1
  }
}<|MERGE_RESOLUTION|>--- conflicted
+++ resolved
@@ -18,15 +18,12 @@
 
 package org.apache.hudi.common.testutils;
 
-<<<<<<< HEAD
+import org.apache.hudi.common.config.HoodieReaderConfig;
 import org.apache.hudi.common.engine.HoodieEngineContext;
 import org.apache.hudi.common.engine.HoodieLocalEngineContext;
-=======
-import org.apache.hudi.common.config.HoodieReaderConfig;
 import org.apache.hudi.common.model.HoodieAvroIndexedRecord;
 import org.apache.hudi.common.model.HoodieLogFile;
 import org.apache.hudi.common.model.HoodieRecord;
->>>>>>> ece8d7c1
 import org.apache.hudi.common.model.HoodieTableType;
 import org.apache.hudi.common.table.HoodieTableConfig;
 import org.apache.hudi.common.table.HoodieTableMetaClient;
@@ -47,11 +44,8 @@
 import org.apache.hudi.exception.HoodieIOException;
 import org.apache.hudi.storage.HoodieStorage;
 import org.apache.hudi.storage.StorageConfiguration;
-<<<<<<< HEAD
+import org.apache.hudi.storage.StoragePath;
 import org.apache.hudi.storage.hadoop.HadoopStorageConfiguration;
-=======
-import org.apache.hudi.storage.StoragePath;
->>>>>>> ece8d7c1
 
 import org.apache.avro.Schema;
 import org.apache.avro.generic.IndexedRecord;
@@ -278,13 +272,13 @@
     return !pendingInstants.isEmpty();
   }
 
-<<<<<<< HEAD
   protected HoodieEngineContext getEngineContext() {
     if (engineContext == null) {
       this.engineContext = new HoodieLocalEngineContext(new HadoopStorageConfiguration(false));
     }
     return this.engineContext;
-=======
+  }
+
   protected static Set<HoodieLogFile> writeLogFiles(StoragePath partitionPath,
                                                     Schema schema,
                                                     List<HoodieRecord> records,
@@ -384,6 +378,5 @@
       default:
         throw new RuntimeException("Unknown data block type " + dataBlockType);
     }
->>>>>>> ece8d7c1
   }
 }