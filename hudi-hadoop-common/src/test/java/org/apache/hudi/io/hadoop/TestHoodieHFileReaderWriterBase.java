--- conflicted
+++ resolved
@@ -29,11 +29,9 @@
 import org.apache.hudi.common.testutils.HoodieTestUtils;
 import org.apache.hudi.common.util.FileIOUtils;
 import org.apache.hudi.hadoop.fs.HadoopFSUtils;
-import org.apache.hudi.io.hfile.HFileReaderImpl;
 import org.apache.hudi.io.storage.HoodieAvroFileReader;
 import org.apache.hudi.io.storage.HoodieAvroHFileReaderImplBase;
 import org.apache.hudi.io.storage.HoodieFileWriterFactory;
-import org.apache.hudi.io.storage.HoodieHBaseKVComparator;
 import org.apache.hudi.storage.HoodieStorage;
 import org.apache.hudi.storage.StoragePath;
 
@@ -484,11 +482,7 @@
     FileSystem fs = HadoopFSUtils.getFs(getFilePath().toString(), new Configuration());
     byte[] content = readHFileFromResources(simpleHFile);
     verifyHFileReader(
-<<<<<<< HEAD
         content, hfilePrefix, true, NUM_RECORDS_FIXTURE);
-=======
-        content, hfilePrefix, true, HoodieHBaseKVComparator.class, NUM_RECORDS_FIXTURE);
->>>>>>> 60eaefd1
 
     HoodieStorage storage = HoodieTestUtils.getStorage(getFilePath());
     try (HoodieAvroHFileReaderImplBase hfileReader = createHFileReader(storage, content)) {
@@ -500,11 +494,7 @@
 
     content = readHFileFromResources(complexHFile);
     verifyHFileReader(
-<<<<<<< HEAD
         content, hfilePrefix, true, NUM_RECORDS_FIXTURE);
-=======
-        content, hfilePrefix, true, HoodieHBaseKVComparator.class, NUM_RECORDS_FIXTURE);
->>>>>>> 60eaefd1
     try (HoodieAvroHFileReaderImplBase hfileReader = createHFileReader(storage, content)) {
       Schema avroSchema =
           getSchemaFromResource(TestHoodieReaderWriterBase.class, "/exampleSchemaWithUDT.avsc");
