--- conflicted
+++ resolved
@@ -162,7 +162,6 @@
   }
 
   /**
-<<<<<<< HEAD
    * Creates a new file with overwrite set to false. This ensures files are created
    * only once and never rewritten, also, here we take care if the content is not
    * empty, will first write the content to a temp file if {@code needTempFile} is
@@ -230,7 +229,9 @@
         }
       }
     }
-=======
+  }
+
+  /**
    * Fetch the right {@link FSDataInputStream} to be used by wrapping with required input streams.
    *
    * @param fs         instance of {@link FileSystem} in use.
@@ -314,6 +315,5 @@
    */
   public static boolean isCHDFileSystem(FileSystem fs) {
     return StorageSchemes.CHDFS.getScheme().equals(fs.getScheme());
->>>>>>> b3773657
   }
 }