--- conflicted
+++ resolved
@@ -1005,27 +1005,6 @@
         file.toString() + " does not have a open stream. Cannot get the bytes written on the stream");
   }
 
-<<<<<<< HEAD
-  protected boolean needCreateTempFile() {
-    return HDFS.getScheme().equals(fileSystem.getScheme());
-  }
-
-  /**
-   * Creates a new file with overwrite set to false. This ensures files are created
-   * only once and never rewritten, also, here we take care if the content is not
-   * empty, will first write the content to a temp file if {needCreateTempFile} is
-   * true, and then rename it back after the content is written.
-   *
-   * @param fullPath File Path
-   * @param content Content to be stored
-   */
-  public void createImmutableFileInPath(Path fullPath, Option<byte[]> content)
-      throws HoodieIOException {
-    HadoopFSUtils.createImmutableFileInPath(fileSystem, fullPath, content, needCreateTempFile(), TMP_PATH_POSTFIX);
-  }
-
-=======
->>>>>>> 8a0ce61b
   public FileSystem getFileSystem() {
     return fileSystem;
   }
