/*
 * Licensed to the Apache Software Foundation (ASF) under one
 * or more contributor license agreements.  See the NOTICE file
 * distributed with this work for additional information
 * regarding copyright ownership.  The ASF licenses this file
 * to you under the Apache License, Version 2.0 (the
 * "License"); you may not use this file except in compliance
 * with the License.  You may obtain a copy of the License at
 *
 * http://www.apache.org/licenses/LICENSE-2.0
 *
 * Unless required by applicable law or agreed to in writing, software
 * distributed under the License is distributed on an "AS IS" BASIS,
 * WITHOUT WARRANTIES OR CONDITIONS OF ANY KIND, either express or implied.
 * See the License for the specific language governing permissions and
 * limitations under the License.
 */

package org.apache.hudi.sink.utils;

import org.apache.hudi.adapter.CollectOutputAdapter;
import org.apache.hudi.adapter.TestStreamConfigs;
import org.apache.hudi.configuration.FlinkOptions;
import org.apache.hudi.configuration.OptionsResolver;
import org.apache.hudi.exception.HoodieException;
import org.apache.hudi.sink.StreamWriteOperatorCoordinator;
import org.apache.hudi.sink.bucket.BucketBulkInsertWriterHelper;
import org.apache.hudi.sink.bulk.BulkInsertWriteFunction;
import org.apache.hudi.sink.bulk.RowDataKeyGen;
import org.apache.hudi.sink.bulk.RowDataKeyGens;
import org.apache.hudi.sink.bulk.sort.SortOperator;
import org.apache.hudi.sink.bulk.sort.SortOperatorGen;
import org.apache.hudi.sink.common.AbstractWriteFunction;
import org.apache.hudi.sink.event.WriteMetadataEvent;
import org.apache.hudi.util.HoodieSchemaConverter;
import org.apache.hudi.util.StreamerUtil;

import org.apache.flink.api.common.ExecutionConfig;
import org.apache.flink.api.common.functions.MapFunction;
import org.apache.flink.configuration.Configuration;
import org.apache.flink.core.memory.ManagedMemoryUseCase;
import org.apache.flink.runtime.io.disk.iomanager.IOManager;
import org.apache.flink.runtime.io.disk.iomanager.IOManagerAsync;
import org.apache.flink.runtime.jobgraph.OperatorID;
import org.apache.flink.runtime.memory.MemoryManager;
import org.apache.flink.runtime.operators.coordination.MockOperatorCoordinatorContext;
import org.apache.flink.runtime.operators.coordination.OperatorEvent;
import org.apache.flink.runtime.operators.testutils.MockEnvironment;
import org.apache.flink.runtime.operators.testutils.MockEnvironmentBuilder;
import org.apache.flink.streaming.api.graph.StreamConfig;
import org.apache.flink.streaming.api.operators.collect.utils.MockOperatorEventGateway;
import org.apache.flink.streaming.runtime.streamrecord.StreamRecord;
import org.apache.flink.streaming.runtime.tasks.StreamTask;
import org.apache.flink.streaming.runtime.tasks.TestProcessingTimeService;
import org.apache.flink.streaming.util.MockStreamTaskBuilder;
import org.apache.flink.table.data.RowData;
import org.apache.flink.table.runtime.typeutils.RowDataSerializer;
import org.apache.flink.table.types.logical.RowType;

import java.util.HashMap;
import java.util.List;
import java.util.Map;

/**
 * A wrapper class to manipulate the {@link BulkInsertWriteFunction} instance for testing.
 *
 * @param <I> Input type
 */
public class BulkInsertFunctionWrapper<I> implements TestFunctionWrapper<I> {
  private final Configuration conf;
  private final RowType rowType;
  private final RowType rowTypeWithFileId;

  private final IOManager ioManager;
  private final MockStreamingRuntimeContext runtimeContext;
  private final MockOperatorEventGateway gateway;
  private final MockOperatorCoordinatorContext coordinatorContext;
  private StreamWriteOperatorCoordinator coordinator;
  private final boolean needSortInput;

  private BulkInsertWriteFunction<RowData> writeFunction;
  private MapFunction<RowData, RowData> mapFunction;
  private Map<String, String> bucketIdToFileId;
  private SortOperator sortOperator;
  private CollectOutputAdapter<RowData> output;

  public BulkInsertFunctionWrapper(String tablePath, Configuration conf) throws Exception {
    ioManager = new IOManagerAsync();
    MockEnvironment environment = new MockEnvironmentBuilder()
        .setTaskName("mockTask")
        .setManagedMemorySize(4 * MemoryManager.DEFAULT_PAGE_SIZE)
        .setIOManager(ioManager)
        .build();
    this.runtimeContext = new MockStreamingRuntimeContext(false, 1, 0, environment);
    this.gateway = new MockOperatorEventGateway();
    this.conf = conf;
<<<<<<< HEAD
    this.rowType = (RowType) HoodieSchemaConverter.convertToDataType(StreamerUtil.getSourceSchema(conf)).getLogicalType();
=======
    this.rowType = (RowType) AvroSchemaConverter.convertToDataType(StreamerUtil.getSourceSchema(conf).toAvroSchema()).getLogicalType();
>>>>>>> 2b8b9869
    this.rowTypeWithFileId = BucketBulkInsertWriterHelper.rowTypeWithFileId(rowType);
    this.coordinatorContext = new MockOperatorCoordinatorContext(new OperatorID(), 1);
    this.coordinator = new StreamWriteOperatorCoordinator(conf, this.coordinatorContext);
    this.needSortInput = conf.get(FlinkOptions.WRITE_BULK_INSERT_SORT_INPUT);
  }

  public void openFunction() throws Exception {
    this.coordinator.start();
    this.coordinator.setExecutor(new MockCoordinatorExecutor(coordinatorContext));
    setupWriteFunction();
    setupMapFunction();
    if (needSortInput) {
      setupSortOperator();
    }
  }

  public void invoke(I record) throws Exception {
    RowData recordWithFileId = mapFunction.map((RowData) record);
    if (needSortInput) {
      // Sort input first, trigger writeFunction at the #endInput
      sortOperator.processElement(new StreamRecord(recordWithFileId));
    } else {
      writeFunction.processElement(recordWithFileId, null, null);
    }
  }

  public WriteMetadataEvent[] getEventBuffer() {
    return this.coordinator.getEventBuffer();
  }

  @Override
  public WriteMetadataEvent[] getEventBuffer(long checkpointId) {
    return this.coordinator.getEventBuffer(checkpointId);
  }

  public OperatorEvent getNextEvent() {
    return this.gateway.getNextEvent();
  }

  public void checkpointFunction(long checkpointId) {
    // Do nothing
  }

  @Override
  public void endInput() {
    if (needSortInput) {
      // sort all inputs of SortOperator and flush to WriteFunction
      try {
        sortOperator.endInput();
        List<RowData> sortedRecords = output.getRecords();
        for (RowData record : sortedRecords) {
          writeFunction.processElement(record, null, null);
        }
      } catch (Exception e) {
        throw new HoodieException(e);
      }
    }
    writeFunction.endInput();
    if (bucketIdToFileId != null) {
      this.bucketIdToFileId.clear();
    }
  }

  public void checkpointComplete(long checkpointId) {
    coordinator.notifyCheckpointComplete(checkpointId);
  }

  public void coordinatorFails() throws Exception {
    this.coordinator.close();
    this.coordinator.start();
    this.coordinator.setExecutor(new MockCoordinatorExecutor(coordinatorContext));
  }

  public void restartCoordinator() throws Exception {
    this.coordinator.close();
    this.coordinator = new StreamWriteOperatorCoordinator(conf, this.coordinatorContext);
    this.coordinator.start();
    this.coordinator.setExecutor(new MockCoordinatorExecutor(coordinatorContext));
  }

  public void checkpointFails(long checkpointId) {
    coordinator.notifyCheckpointAborted(checkpointId);
  }

  public StreamWriteOperatorCoordinator getCoordinator() {
    return coordinator;
  }

  @Override
  public AbstractWriteFunction getWriteFunction() {
    return this.writeFunction;
  }

  public MockOperatorCoordinatorContext getCoordinatorContext() {
    return coordinatorContext;
  }

  @Override
  public void close() throws Exception {
    this.coordinator.close();
    this.ioManager.close();
    this.writeFunction.close();
    if (this.bucketIdToFileId != null) {
      this.bucketIdToFileId.clear();
    }
    if (needSortInput) {
      this.sortOperator.close();
    }
  }

  // -------------------------------------------------------------------------
  //  Utilities
  // -------------------------------------------------------------------------

  private void setupWriteFunction() throws Exception {
    writeFunction = new BulkInsertWriteFunction<>(conf, rowType);
    writeFunction.setRuntimeContext(runtimeContext);
    writeFunction.setOperatorEventGateway(gateway);
    writeFunction.open(conf);
    writeFunction.setCorrespondent(new MockCorrespondent(this.coordinator));
  }

  private void setupMapFunction() {
    RowDataKeyGen keyGen = RowDataKeyGens.instance(conf, rowType);
    String indexKeys = OptionsResolver.getIndexKeyField(conf);
    boolean needFixedFileIdSuffix = OptionsResolver.isNonBlockingConcurrencyControl(conf);
    this.bucketIdToFileId = new HashMap<>();
    this.mapFunction = r -> BucketBulkInsertWriterHelper.rowWithFileId(bucketIdToFileId, keyGen, r, indexKeys, conf, needFixedFileIdSuffix);
  }

  private void setupSortOperator() throws Exception {
    MockEnvironment environment = new MockEnvironmentBuilder()
        .setTaskName("mockTask")
        .setManagedMemorySize(12 * MemoryManager.DEFAULT_PAGE_SIZE)
        .setIOManager(ioManager)
        .build();
    StreamTask<?, ?> streamTask = new MockStreamTaskBuilder(environment)
        .setConfig(new StreamConfig(conf))
        .setExecutionConfig(new ExecutionConfig().enableObjectReuse())
        .build();
    SortOperatorGen sortOperatorGen = BucketBulkInsertWriterHelper.getFileIdSorterGen(rowTypeWithFileId);
    this.sortOperator = (SortOperator) sortOperatorGen.createSortOperator(conf);
    this.sortOperator.setProcessingTimeService(new TestProcessingTimeService());
    this.output = new CollectOutputAdapter<>();
    StreamConfig streamConfig = new StreamConfig(conf);
    streamConfig.setOperatorID(new OperatorID());
    RowDataSerializer inputSerializer = new RowDataSerializer(rowTypeWithFileId);
    TestStreamConfigs.setupNetworkInputs(streamConfig, inputSerializer);
    streamConfig.setManagedMemoryFractionOperatorOfUseCase(ManagedMemoryUseCase.OPERATOR, .99);
    this.sortOperator.setup(streamTask, streamConfig, output);
    this.sortOperator.open();
  }
}<|MERGE_RESOLUTION|>--- conflicted
+++ resolved
@@ -94,11 +94,7 @@
     this.runtimeContext = new MockStreamingRuntimeContext(false, 1, 0, environment);
     this.gateway = new MockOperatorEventGateway();
     this.conf = conf;
-<<<<<<< HEAD
     this.rowType = (RowType) HoodieSchemaConverter.convertToDataType(StreamerUtil.getSourceSchema(conf)).getLogicalType();
-=======
-    this.rowType = (RowType) AvroSchemaConverter.convertToDataType(StreamerUtil.getSourceSchema(conf).toAvroSchema()).getLogicalType();
->>>>>>> 2b8b9869
     this.rowTypeWithFileId = BucketBulkInsertWriterHelper.rowTypeWithFileId(rowType);
     this.coordinatorContext = new MockOperatorCoordinatorContext(new OperatorID(), 1);
     this.coordinator = new StreamWriteOperatorCoordinator(conf, this.coordinatorContext);
