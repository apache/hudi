--- conflicted
+++ resolved
@@ -50,22 +50,13 @@
 class TestFlinkRowDataReaderContext {
   private final StorageConfiguration<?> storageConfig = mock(StorageConfiguration.class);
   private final HoodieTableConfig tableConfig = mock(HoodieTableConfig.class);
-<<<<<<< HEAD
-  private static final List<HoodieSchemaField> FIELDS = Arrays.asList(
-          HoodieSchemaField.of("id", HoodieSchema.create(HoodieSchemaType.INT)),
-          HoodieSchemaField.of("name", HoodieSchema.create(HoodieSchemaType.STRING)),
-          HoodieSchemaField.of("active", HoodieSchema.create(HoodieSchemaType.BOOLEAN))
-  );
-  private static final HoodieSchema HOODIE_SCHEMA = HoodieSchema.createRecord("TestRecord", null, null, FIELDS);
-
-=======
   private static final HoodieSchema SCHEMA = HoodieSchema.createRecord("TestRecord", null, null,
       Arrays.asList(
           HoodieSchemaField.of("id", HoodieSchema.create(HoodieSchemaType.INT)),
           HoodieSchemaField.of("name", HoodieSchema.create(HoodieSchemaType.STRING)),
           HoodieSchemaField.of("active", HoodieSchema.create(HoodieSchemaType.BOOLEAN))
       ));
->>>>>>> 70be2181
+
   private FlinkRowDataReaderContext readerContext;
 
   @BeforeEach
@@ -81,11 +72,7 @@
   @Test
   void testConstructEngineRecordWithFieldValues() {
     Object[] fieldVals = new Object[] {1, StringData.fromString("Alice"), true};
-<<<<<<< HEAD
-    RowData row = readerContext.getRecordContext().constructEngineRecord(HOODIE_SCHEMA.getAvroSchema(), fieldVals);
-=======
     RowData row = readerContext.getRecordContext().constructEngineRecord(SCHEMA, fieldVals);
->>>>>>> 70be2181
     assertEquals(fieldVals[0], row.getInt(0));
     assertEquals(fieldVals[1], row.getString(1));
     assertEquals(fieldVals[2], row.getBoolean(2));
@@ -96,11 +83,7 @@
     RowData base = createBaseRow(1, "Alice", true);
     BufferedRecord<RowData> record = new BufferedRecord<>("anyKey", 1, base, 1, null);
     Map<Integer, Object> updates = new HashMap<>();
-<<<<<<< HEAD
-    RowData result = readerContext.getRecordContext().mergeWithEngineRecord(HOODIE_SCHEMA.getAvroSchema(), updates, record);
-=======
     RowData result = readerContext.getRecordContext().mergeWithEngineRecord(SCHEMA, updates, record);
->>>>>>> 70be2181
 
     assertEquals(1, result.getInt(0));
     assertEquals("Alice", result.getString(1).toString());
@@ -114,11 +97,7 @@
     Map<Integer, Object> updates = new HashMap<>();
     updates.put(1, StringData.fromString("Bob"));
 
-<<<<<<< HEAD
-    RowData result = readerContext.getRecordContext().mergeWithEngineRecord(HOODIE_SCHEMA.getAvroSchema(), updates, record);
-=======
     RowData result = readerContext.getRecordContext().mergeWithEngineRecord(SCHEMA, updates, record);
->>>>>>> 70be2181
 
     assertEquals(1, result.getInt(0)); // unchanged
     assertEquals("Bob", result.getString(1).toString()); // updated
@@ -133,11 +112,7 @@
     updates.put(0, 42);
     updates.put(1, StringData.fromString("Zoe"));
     updates.put(2, false);
-<<<<<<< HEAD
-    RowData result = readerContext.getRecordContext().mergeWithEngineRecord(HOODIE_SCHEMA.getAvroSchema(), updates, record);
-=======
     RowData result = readerContext.getRecordContext().mergeWithEngineRecord(SCHEMA, updates, record);
->>>>>>> 70be2181
 
     assertEquals(42, result.getInt(0));
     assertEquals("Zoe", result.getString(1).toString());
@@ -150,11 +125,7 @@
     BufferedRecord<RowData> record = new BufferedRecord<>("anyKey", 1, base, 1, null);
     Map<Integer, Object> updates = new HashMap<>();
     updates.put(1, null);
-<<<<<<< HEAD
-    RowData result = readerContext.getRecordContext().mergeWithEngineRecord(HOODIE_SCHEMA.getAvroSchema(), updates, record);
-=======
     RowData result = readerContext.getRecordContext().mergeWithEngineRecord(SCHEMA, updates, record);
->>>>>>> 70be2181
 
     assertEquals(5, result.getInt(0));
     assertTrue(result.isNullAt(1));
