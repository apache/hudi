/*
 * Licensed to the Apache Software Foundation (ASF) under one
 * or more contributor license agreements.  See the NOTICE file
 * distributed with this work for additional information
 * regarding copyright ownership.  The ASF licenses this file
 * to you under the Apache License, Version 2.0 (the
 * "License"); you may not use this file except in compliance
 * with the License.  You may obtain a copy of the License at
 *
 *   http://www.apache.org/licenses/LICENSE-2.0
 *
 * Unless required by applicable law or agreed to in writing,
 * software distributed under the License is distributed on an
 * "AS IS" BASIS, WITHOUT WARRANTIES OR CONDITIONS OF ANY
 * KIND, either express or implied.  See the License for the
 * specific language governing permissions and limitations
 * under the License.
 */

package org.apache.hudi.table;

import org.apache.avro.Schema;
import org.apache.hudi.common.config.HoodieStorageConfig;
import org.apache.hudi.common.config.RecordMergeMode;
import org.apache.hudi.common.engine.HoodieReaderContext;
import org.apache.hudi.common.model.HoodieRecord;
import org.apache.hudi.common.model.WriteOperationType;
import org.apache.hudi.common.schema.HoodieSchema;
import org.apache.hudi.common.schema.HoodieSchemaField;
import org.apache.hudi.common.schema.HoodieSchemaType;
import org.apache.hudi.common.table.HoodieTableConfig;
import org.apache.hudi.common.table.HoodieTableMetaClient;
import org.apache.hudi.common.table.log.InstantRange;
import org.apache.hudi.common.table.read.CustomPayloadForTesting;
import org.apache.hudi.common.table.read.HoodieFileGroupReader;
import org.apache.hudi.common.table.read.TestHoodieFileGroupReaderBase;
import org.apache.hudi.common.testutils.HoodieTestDataGenerator;
import org.apache.hudi.common.testutils.HoodieTestUtils;
import org.apache.hudi.common.util.CollectionUtils;
import org.apache.hudi.common.util.ConfigUtils;
import org.apache.hudi.common.util.Option;
import org.apache.hudi.common.util.OrderingValues;
import org.apache.hudi.common.util.collection.ClosableIterator;
import org.apache.hudi.configuration.FlinkOptions;
import org.apache.hudi.configuration.HadoopConfigurations;
import org.apache.hudi.exception.HoodieException;
import org.apache.hudi.storage.StorageConfiguration;
import org.apache.hudi.storage.hadoop.HadoopStorageConfiguration;
import org.apache.hudi.table.format.FlinkRowDataReaderContext;
import org.apache.hudi.table.format.InternalSchemaManager;
import org.apache.hudi.util.AvroToRowDataConverters;
import org.apache.hudi.util.HoodieSchemaConverter;
import org.apache.hudi.util.RowDataAvroQueryContexts;
import org.apache.hudi.utils.TestData;

<<<<<<< HEAD
=======
import org.apache.avro.Schema;
>>>>>>> 70be2181
import org.apache.flink.configuration.Configuration;
import org.apache.flink.table.data.GenericRowData;
import org.apache.flink.table.data.RowData;
import org.apache.flink.table.data.StringData;
import org.apache.flink.table.runtime.typeutils.RowDataSerializer;
import org.junit.jupiter.api.BeforeEach;
import org.junit.jupiter.api.Test;
import org.junit.jupiter.params.ParameterizedTest;
import org.junit.jupiter.params.provider.EnumSource;
import org.junit.jupiter.params.provider.MethodSource;
import org.mockito.Mockito;

import java.io.IOException;
import java.util.Arrays;
import java.util.Collections;
import java.util.HashMap;
import java.util.List;
import java.util.Map;
import java.util.stream.Collectors;

import static org.apache.hudi.common.model.WriteOperationType.INSERT;
import static org.apache.hudi.common.model.WriteOperationType.UPSERT;
import static org.apache.hudi.common.testutils.HoodieTestDataGenerator.TRIP_EXAMPLE_SCHEMA;
import static org.junit.jupiter.api.Assertions.assertEquals;
import static org.mockito.Mockito.when;

/**
 * Tests {@code HoodieFileGroupReader} with {@code FlinkRowDataReaderContext} on Flink.
 */
public class TestHoodieFileGroupReaderOnFlink extends TestHoodieFileGroupReaderBase<RowData> {
  private Configuration conf;
  private Option<InstantRange> instantRangeOpt = Option.empty();

  @BeforeEach
  public void setup() {
    conf = new Configuration();
    conf.set(FlinkOptions.TABLE_TYPE, FlinkOptions.TABLE_TYPE_MERGE_ON_READ);
    conf.set(FlinkOptions.PATH, getBasePath());
    conf.set(FlinkOptions.TABLE_NAME, "TestHoodieTable");
    // use hive style partition as a workaround for HUDI-9396
    conf.set(FlinkOptions.HIVE_STYLE_PARTITIONING, true);
  }

  @Override
  public StorageConfiguration<?> getStorageConf() {
    return new HadoopStorageConfiguration(HadoopConfigurations.getHadoopConf(conf));
  }

  @Override
  public String getBasePath() {
    return tempDir.toAbsolutePath().toUri().toString();
  }

  @Override
  public HoodieReaderContext<RowData> getHoodieReaderContext(
      String tablePath,
      Schema avroSchema,
      StorageConfiguration<?> storageConf,
      HoodieTableMetaClient metaClient) {
    return new FlinkRowDataReaderContext(
        storageConf,
        () -> InternalSchemaManager.DISABLED,
        Collections.emptyList(),
        metaClient.getTableConfig(),
        instantRangeOpt);
  }

  @Override
  public String getCustomPayload() {
    return CustomPayloadForTesting.class.getName();
  }

  @Override
  protected void readWithFileGroupReader(
      HoodieFileGroupReader<RowData> fileGroupReader,
      List<RowData> recordList,
      Schema recordSchema,
      HoodieReaderContext<RowData> readerContext,
      boolean sortOutput) throws IOException {
    RowDataSerializer rowDataSerializer = RowDataAvroQueryContexts.getRowDataSerializer(recordSchema);
    try (ClosableIterator<RowData> iterator = fileGroupReader.getClosableIterator()) {
      while (iterator.hasNext()) {
        RowData rowData = rowDataSerializer.copy(iterator.next());
        recordList.add(rowData);
      }
    }
  }

  @Override
  public void commitToTable(List<HoodieRecord> recordList, String operation, boolean firstCommit, Map<String, String> writeConfigs, String schemaStr) {
    writeConfigs.forEach((key, value) -> conf.setString(key, value));
    conf.set(FlinkOptions.ORDERING_FIELDS, ConfigUtils.getOrderingFieldsStrDuringWrite(writeConfigs));
    conf.set(FlinkOptions.OPERATION, operation);
    HoodieSchema localSchema = getRecordSchema(schemaStr);
    conf.set(FlinkOptions.SOURCE_AVRO_SCHEMA, localSchema.toString());
    AvroToRowDataConverters.AvroToRowDataConverter avroConverter =
        RowDataAvroQueryContexts.fromAvroSchema(localSchema.getAvroSchema()).getAvroToRowDataConverter();
    List<RowData> rowDataList = recordList.stream().map(record -> {
      try {
        return (RowData) avroConverter.convert(record.toIndexedRecord(localSchema.getAvroSchema(), CollectionUtils.emptyProps()).get().getData());
      } catch (IOException e) {
        throw new RuntimeException(e);
      }
    }).collect(Collectors.toList());

    try {
      TestData.writeData(rowDataList, conf);
    } catch (Exception e) {
      throw new HoodieException("Failed to insert data", e);
    }
  }

  @Override
  public void assertRecordsEqual(Schema schema, RowData expected, RowData actual) {
    TestData.assertRowDataEquals(
        Collections.singletonList(actual),
        Collections.singletonList(expected),
        RowDataAvroQueryContexts.fromAvroSchema(schema).getRowType());
  }

  @Override
  public void assertRecordMatchesSchema(Schema schema, RowData record) {
    // TODO: Add support for RowData
  }

  @Override
  public HoodieTestDataGenerator.SchemaEvolutionConfigs getSchemaEvolutionConfigs() {
    HoodieTestDataGenerator.SchemaEvolutionConfigs configs = new HoodieTestDataGenerator.SchemaEvolutionConfigs();
    configs.nestedSupport = false;
    configs.arraySupport = false;
    configs.mapSupport = false;
    configs.anyArraySupport = false;
    configs.addNewFieldSupport = false;
    configs.intToLongSupport = false;
    configs.intToFloatSupport = false;
    configs.intToDoubleSupport = false;
    configs.intToStringSupport = false;
    configs.longToFloatSupport = false;
    configs.longToDoubleSupport = false;
    configs.longToStringSupport = false;
    configs.floatToDoubleSupport = false;
    configs.floatToStringSupport = false;
    configs.doubleToStringSupport = false;
    configs.stringToBytesSupport = false;
    configs.bytesToStringSupport = false;
    return configs;
  }

  @Test
  public void testGetOrderingValue() {
    HoodieTableConfig tableConfig = Mockito.mock(HoodieTableConfig.class);
    when(tableConfig.populateMetaFields()).thenReturn(true);
    FlinkRowDataReaderContext readerContext =
        new FlinkRowDataReaderContext(getStorageConf(), () -> InternalSchemaManager.DISABLED, Collections.emptyList(), tableConfig, Option.empty());
<<<<<<< HEAD
    List<HoodieSchemaField> fields = Arrays.asList(
        HoodieSchemaField.of("field1", HoodieSchema.create(HoodieSchemaType.STRING)),
        HoodieSchemaField.of("field2", HoodieSchema.createNullable(HoodieSchema.create(HoodieSchemaType.STRING))),
        HoodieSchemaField.of("ts", HoodieSchema.createNullable(HoodieSchema.create(HoodieSchemaType.LONG)))
    );
    HoodieSchema schema = HoodieSchema.createRecord("test", null, null, fields);
=======
    HoodieSchema schema = HoodieSchema.createRecord("test", null, null,
        Arrays.asList(
            HoodieSchemaField.of("field1", HoodieSchema.create(HoodieSchemaType.STRING)),
            HoodieSchemaField.of("field2", HoodieSchema.createNullable(HoodieSchemaType.STRING), null, HoodieSchema.NULL_VALUE),
            HoodieSchemaField.of("ts", HoodieSchema.createNullable(HoodieSchemaType.LONG), null, HoodieSchema.NULL_VALUE)
        ));
>>>>>>> 70be2181
    GenericRowData rowData = GenericRowData.of(StringData.fromString("f1"), StringData.fromString("f2"), 1000L);
    assertEquals(1000L, readerContext.getRecordContext().getOrderingValue(rowData, schema.getAvroSchema(), Collections.singletonList("ts")));
    assertEquals(OrderingValues.getDefault(), readerContext.getRecordContext().getOrderingValue(rowData, schema.getAvroSchema(), Collections.singletonList("non_existent_col")));
  }

  @Test
  public void getRecordKeyFromMetadataFields() {
    HoodieTableConfig tableConfig = Mockito.mock(HoodieTableConfig.class);
    when(tableConfig.populateMetaFields()).thenReturn(true);
    FlinkRowDataReaderContext readerContext =
        new FlinkRowDataReaderContext(getStorageConf(), () -> InternalSchemaManager.DISABLED, Collections.emptyList(), tableConfig, Option.empty());
<<<<<<< HEAD
    List<HoodieSchemaField> fields = Arrays.asList(
        HoodieSchemaField.of(HoodieRecord.RECORD_KEY_METADATA_FIELD, HoodieSchema.create(HoodieSchemaType.STRING)),
        HoodieSchemaField.of("field2", HoodieSchema.createNullable(HoodieSchema.create(HoodieSchemaType.STRING)))
    );
    HoodieSchema schema = HoodieSchema.createRecord("test", null, null, fields);
=======
    HoodieSchema schema = HoodieSchema.createRecord("test", null, null,
        Arrays.asList(
            HoodieSchemaField.of(HoodieRecord.RECORD_KEY_METADATA_FIELD, HoodieSchema.create(HoodieSchemaType.STRING)),
            HoodieSchemaField.of("field2", HoodieSchema.createNullable(HoodieSchemaType.STRING), null, HoodieSchema.NULL_VALUE)
        ));
>>>>>>> 70be2181
    String key = "my_key";
    GenericRowData rowData = GenericRowData.of(StringData.fromString(key), StringData.fromString("field2_val"));
    assertEquals(key, readerContext.getRecordContext().getRecordKey(rowData, schema.getAvroSchema()));
  }

  @Test
  public void getRecordKeySingleKey() {
    HoodieTableConfig tableConfig = Mockito.mock(HoodieTableConfig.class);
    when(tableConfig.populateMetaFields()).thenReturn(false);
    when(tableConfig.getRecordKeyFields()).thenReturn(Option.of(new String[] {"field1"}));
    FlinkRowDataReaderContext readerContext =
        new FlinkRowDataReaderContext(getStorageConf(), () -> InternalSchemaManager.DISABLED, Collections.emptyList(), tableConfig, Option.empty());
<<<<<<< HEAD
    List<HoodieSchemaField> fields = Arrays.asList(
        HoodieSchemaField.of("field1", HoodieSchema.create(HoodieSchemaType.STRING)),
        HoodieSchemaField.of("field2", HoodieSchema.createNullable(HoodieSchema.create(HoodieSchemaType.STRING)))
    );
    HoodieSchema schema = HoodieSchema.createRecord("test", null, null, fields);

=======
    HoodieSchema schema = HoodieSchema.createRecord("test", null, null,
        Arrays.asList(
            HoodieSchemaField.of("field1", HoodieSchema.create(HoodieSchemaType.STRING)),
            HoodieSchemaField.of("field2", HoodieSchema.createNullable(HoodieSchemaType.STRING), null, HoodieSchema.NULL_VALUE)
        ));
>>>>>>> 70be2181
    String key = "key";
    GenericRowData rowData = GenericRowData.of(StringData.fromString(key), StringData.fromString("other"));
    assertEquals(key, readerContext.getRecordContext().getRecordKey(rowData, schema.getAvroSchema()));
  }

  @Test
  public void getRecordKeyWithMultipleKeys() {
    HoodieTableConfig tableConfig = Mockito.mock(HoodieTableConfig.class);
    when(tableConfig.populateMetaFields()).thenReturn(false);
    when(tableConfig.getRecordKeyFields()).thenReturn(Option.of(new String[] {"field1", "field2"}));
    FlinkRowDataReaderContext readerContext =
        new FlinkRowDataReaderContext(getStorageConf(), () -> InternalSchemaManager.DISABLED, Collections.emptyList(), tableConfig, Option.empty());

<<<<<<< HEAD
    List<HoodieSchemaField> fields = Arrays.asList(
        HoodieSchemaField.of("field1", HoodieSchema.create(HoodieSchemaType.STRING)),
        HoodieSchemaField.of("field2", HoodieSchema.create(HoodieSchemaType.STRING)),
        HoodieSchemaField.of("field3", HoodieSchema.create(HoodieSchemaType.STRING))
    );
    HoodieSchema schema = HoodieSchema.createRecord("test", null, null, fields);

=======
    HoodieSchema schema = HoodieSchema.createRecord("test", null, null,
        Arrays.asList(
            HoodieSchemaField.of("field1", HoodieSchema.create(HoodieSchemaType.STRING)),
            HoodieSchemaField.of("field2", HoodieSchema.create(HoodieSchemaType.STRING)),
            HoodieSchemaField.of("field3", HoodieSchema.create(HoodieSchemaType.STRING))
        ));
>>>>>>> 70be2181
    String key = "field1:va1,field2:__empty__";
    GenericRowData rowData = GenericRowData.of(StringData.fromString("va1"), StringData.fromString(""), StringData.fromString("other"));
    assertEquals(key, readerContext.getRecordContext().getRecordKey(rowData, schema.getAvroSchema()));
  }

  @ParameterizedTest
  @MethodSource("logFileOnlyCases")
  public void testReadLogFilesOnlyInMergeOnReadTable(RecordMergeMode recordMergeMode, String logDataBlockFormat) throws Exception {
    Map<String, String> writeConfigs = new HashMap<>(getCommonConfigs(recordMergeMode, true));
    writeConfigs.put(HoodieStorageConfig.LOGFILE_DATA_BLOCK_FORMAT.key(), logDataBlockFormat);

    try (HoodieTestDataGenerator dataGen = new HoodieTestDataGenerator(0xDEEF)) {
      // One commit; reading one file group containing a log file only
      List<HoodieRecord> initialRecords = dataGen.generateInserts("001", 100);
      commitToTable(initialRecords, UPSERT.value(), true, writeConfigs, TRIP_EXAMPLE_SCHEMA);
      String[] orderingFields = recordMergeMode == RecordMergeMode.COMMIT_TIME_ORDERING ? new String[0] : new String[] {ORDERING_FIELD_NAME};
      validateOutputFromFileGroupReader(
          getStorageConf(), getBasePath(), false, 1, recordMergeMode,
          initialRecords, initialRecords, orderingFields);

      // Two commits; reading one file group containing two log files
      List<HoodieRecord> updates = dataGen.generateUniqueUpdates("002", 50);
      List<HoodieRecord> allRecords = mergeRecordLists(updates, initialRecords);
      commitToTable(updates, UPSERT.value(), false, writeConfigs, TRIP_EXAMPLE_SCHEMA);
      validateOutputFromFileGroupReader(
          getStorageConf(), getBasePath(), false, 2, recordMergeMode,
          allRecords, CollectionUtils.combine(initialRecords, updates), orderingFields);
    }
  }

  @ParameterizedTest
  @EnumSource(value = WriteOperationType.class, names = {"INSERT", "UPSERT"})
  public void testFilterFileWithInstantRange(WriteOperationType firstCommitOperation) throws Exception {
    RecordMergeMode recordMergeMode = RecordMergeMode.EVENT_TIME_ORDERING;
    Map<String, String> writeConfigs = new HashMap<>(getCommonConfigs(recordMergeMode, true));
    boolean isFirstCommitInsert = firstCommitOperation == INSERT;

    try (HoodieTestDataGenerator dataGen = new HoodieTestDataGenerator(0xDEEF)) {
      // One commit; reading one file group containing a log file only
      List<HoodieRecord> initialRecords = dataGen.generateInserts("001", 100);
      commitToTable(initialRecords, firstCommitOperation.value(), true, writeConfigs, TRIP_EXAMPLE_SCHEMA);
      validateOutputFromFileGroupReader(
          getStorageConf(), getBasePath(), isFirstCommitInsert,
          isFirstCommitInsert ? 0 : 1, recordMergeMode, initialRecords, initialRecords, new String[] {ORDERING_FIELD_NAME});

      HoodieTableMetaClient metaClient = HoodieTestUtils.createMetaClient(getStorageConf(), getBasePath());
      String latestCompleteTime = metaClient.getActiveTimeline().getLatestCompletionTime().get();
      instantRangeOpt = Option.of(InstantRange.builder().startInstant(latestCompleteTime).rangeType(InstantRange.RangeType.OPEN_CLOSED).build());

      // the base/log file of the first commit is filtered out by the instant range.
      List<HoodieRecord> updates = dataGen.generateUniqueUpdates("002", 50);
      commitToTable(updates, UPSERT.value(), false, writeConfigs, TRIP_EXAMPLE_SCHEMA);
      validateOutputFromFileGroupReader(getStorageConf(), getBasePath(),
          isFirstCommitInsert, isFirstCommitInsert ? 1 : 2, recordMergeMode, updates, updates, new String[] {ORDERING_FIELD_NAME});
      // reset instant range
      instantRangeOpt = Option.empty();
    }
  }

  private static HoodieSchema getRecordSchema(String schemaStr) {
    HoodieSchema recordSchema = new HoodieSchema.Parser().parse(schemaStr);
    return HoodieSchemaConverter.convertToSchema(RowDataAvroQueryContexts.fromAvroSchema(recordSchema.getAvroSchema()).getRowType().getLogicalType());
  }
}<|MERGE_RESOLUTION|>--- conflicted
+++ resolved
@@ -53,10 +53,7 @@
 import org.apache.hudi.util.RowDataAvroQueryContexts;
 import org.apache.hudi.utils.TestData;
 
-<<<<<<< HEAD
-=======
 import org.apache.avro.Schema;
->>>>>>> 70be2181
 import org.apache.flink.configuration.Configuration;
 import org.apache.flink.table.data.GenericRowData;
 import org.apache.flink.table.data.RowData;
@@ -211,21 +208,12 @@
     when(tableConfig.populateMetaFields()).thenReturn(true);
     FlinkRowDataReaderContext readerContext =
         new FlinkRowDataReaderContext(getStorageConf(), () -> InternalSchemaManager.DISABLED, Collections.emptyList(), tableConfig, Option.empty());
-<<<<<<< HEAD
-    List<HoodieSchemaField> fields = Arrays.asList(
-        HoodieSchemaField.of("field1", HoodieSchema.create(HoodieSchemaType.STRING)),
-        HoodieSchemaField.of("field2", HoodieSchema.createNullable(HoodieSchema.create(HoodieSchemaType.STRING))),
-        HoodieSchemaField.of("ts", HoodieSchema.createNullable(HoodieSchema.create(HoodieSchemaType.LONG)))
-    );
-    HoodieSchema schema = HoodieSchema.createRecord("test", null, null, fields);
-=======
     HoodieSchema schema = HoodieSchema.createRecord("test", null, null,
         Arrays.asList(
             HoodieSchemaField.of("field1", HoodieSchema.create(HoodieSchemaType.STRING)),
             HoodieSchemaField.of("field2", HoodieSchema.createNullable(HoodieSchemaType.STRING), null, HoodieSchema.NULL_VALUE),
             HoodieSchemaField.of("ts", HoodieSchema.createNullable(HoodieSchemaType.LONG), null, HoodieSchema.NULL_VALUE)
         ));
->>>>>>> 70be2181
     GenericRowData rowData = GenericRowData.of(StringData.fromString("f1"), StringData.fromString("f2"), 1000L);
     assertEquals(1000L, readerContext.getRecordContext().getOrderingValue(rowData, schema.getAvroSchema(), Collections.singletonList("ts")));
     assertEquals(OrderingValues.getDefault(), readerContext.getRecordContext().getOrderingValue(rowData, schema.getAvroSchema(), Collections.singletonList("non_existent_col")));
@@ -237,19 +225,11 @@
     when(tableConfig.populateMetaFields()).thenReturn(true);
     FlinkRowDataReaderContext readerContext =
         new FlinkRowDataReaderContext(getStorageConf(), () -> InternalSchemaManager.DISABLED, Collections.emptyList(), tableConfig, Option.empty());
-<<<<<<< HEAD
-    List<HoodieSchemaField> fields = Arrays.asList(
-        HoodieSchemaField.of(HoodieRecord.RECORD_KEY_METADATA_FIELD, HoodieSchema.create(HoodieSchemaType.STRING)),
-        HoodieSchemaField.of("field2", HoodieSchema.createNullable(HoodieSchema.create(HoodieSchemaType.STRING)))
-    );
-    HoodieSchema schema = HoodieSchema.createRecord("test", null, null, fields);
-=======
     HoodieSchema schema = HoodieSchema.createRecord("test", null, null,
         Arrays.asList(
             HoodieSchemaField.of(HoodieRecord.RECORD_KEY_METADATA_FIELD, HoodieSchema.create(HoodieSchemaType.STRING)),
             HoodieSchemaField.of("field2", HoodieSchema.createNullable(HoodieSchemaType.STRING), null, HoodieSchema.NULL_VALUE)
         ));
->>>>>>> 70be2181
     String key = "my_key";
     GenericRowData rowData = GenericRowData.of(StringData.fromString(key), StringData.fromString("field2_val"));
     assertEquals(key, readerContext.getRecordContext().getRecordKey(rowData, schema.getAvroSchema()));
@@ -262,20 +242,11 @@
     when(tableConfig.getRecordKeyFields()).thenReturn(Option.of(new String[] {"field1"}));
     FlinkRowDataReaderContext readerContext =
         new FlinkRowDataReaderContext(getStorageConf(), () -> InternalSchemaManager.DISABLED, Collections.emptyList(), tableConfig, Option.empty());
-<<<<<<< HEAD
-    List<HoodieSchemaField> fields = Arrays.asList(
-        HoodieSchemaField.of("field1", HoodieSchema.create(HoodieSchemaType.STRING)),
-        HoodieSchemaField.of("field2", HoodieSchema.createNullable(HoodieSchema.create(HoodieSchemaType.STRING)))
-    );
-    HoodieSchema schema = HoodieSchema.createRecord("test", null, null, fields);
-
-=======
     HoodieSchema schema = HoodieSchema.createRecord("test", null, null,
         Arrays.asList(
             HoodieSchemaField.of("field1", HoodieSchema.create(HoodieSchemaType.STRING)),
             HoodieSchemaField.of("field2", HoodieSchema.createNullable(HoodieSchemaType.STRING), null, HoodieSchema.NULL_VALUE)
         ));
->>>>>>> 70be2181
     String key = "key";
     GenericRowData rowData = GenericRowData.of(StringData.fromString(key), StringData.fromString("other"));
     assertEquals(key, readerContext.getRecordContext().getRecordKey(rowData, schema.getAvroSchema()));
@@ -289,22 +260,12 @@
     FlinkRowDataReaderContext readerContext =
         new FlinkRowDataReaderContext(getStorageConf(), () -> InternalSchemaManager.DISABLED, Collections.emptyList(), tableConfig, Option.empty());
 
-<<<<<<< HEAD
-    List<HoodieSchemaField> fields = Arrays.asList(
-        HoodieSchemaField.of("field1", HoodieSchema.create(HoodieSchemaType.STRING)),
-        HoodieSchemaField.of("field2", HoodieSchema.create(HoodieSchemaType.STRING)),
-        HoodieSchemaField.of("field3", HoodieSchema.create(HoodieSchemaType.STRING))
-    );
-    HoodieSchema schema = HoodieSchema.createRecord("test", null, null, fields);
-
-=======
     HoodieSchema schema = HoodieSchema.createRecord("test", null, null,
         Arrays.asList(
             HoodieSchemaField.of("field1", HoodieSchema.create(HoodieSchemaType.STRING)),
             HoodieSchemaField.of("field2", HoodieSchema.create(HoodieSchemaType.STRING)),
             HoodieSchemaField.of("field3", HoodieSchema.create(HoodieSchemaType.STRING))
         ));
->>>>>>> 70be2181
     String key = "field1:va1,field2:__empty__";
     GenericRowData rowData = GenericRowData.of(StringData.fromString("va1"), StringData.fromString(""), StringData.fromString("other"));
     assertEquals(key, readerContext.getRecordContext().getRecordKey(rowData, schema.getAvroSchema()));
