--- conflicted
+++ resolved
@@ -131,14 +131,9 @@
       @Nullable PartitionPruners.PartitionPruner partitionPruner) {
     this.conf = conf;
     this.path = path;
-<<<<<<< HEAD
     this.interval = conf.getInteger(FlinkOptions.READ_STREAMING_CHECK_INTERVAL);
     this.cdcEnabled = conf.getBoolean(FlinkOptions.CDC_ENABLED);
     this.splitsLimit = conf.getInteger(FlinkOptions.READ_SPLITS_LIMIT);
-=======
-    this.interval = conf.get(FlinkOptions.READ_STREAMING_CHECK_INTERVAL);
-    this.cdcEnabled = conf.get(FlinkOptions.CDC_ENABLED);
->>>>>>> 14c39f06
     this.incrementalInputSplits = IncrementalInputSplits.builder()
         .conf(conf)
         .path(path)
@@ -281,11 +276,7 @@
             + "---------- consumed to instant: {}\n"
             + "---------- total sent {} inputsplits out of {}, percent is {}%\n"
             + "------------------------------------------------------------",
-<<<<<<< HEAD
         conf.getString(FlinkOptions.TABLE_NAME), this.issuedInstant, sentSplits, totalSplits, sentPercent);
-=======
-        conf.get(FlinkOptions.TABLE_NAME), this.issuedInstant);
->>>>>>> 14c39f06
     if (result.isEmpty()) {
       LOG.warn("No new files to read for current run.");
     }
