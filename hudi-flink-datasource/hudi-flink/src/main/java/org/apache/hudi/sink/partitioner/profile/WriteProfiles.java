--- conflicted
+++ resolved
@@ -97,94 +97,20 @@
       Path basePath,
       Configuration hadoopConf,
       List<HoodieCommitMetadata> metadataList,
-<<<<<<< HEAD
-      HoodieTableType tableType) {
-    Map<String, FileStatus> uniqueIdToFileStatus = new HashMap<>();
-    metadataList.forEach(metadata ->
-        uniqueIdToFileStatus.putAll(getFilesToReadOfInstant(basePath, metadata, hadoopConf, tableType)));
-    return uniqueIdToFileStatus.values().toArray(new FileStatus[0]);
-  }
-
-  /**
-   * Returns all the incremental write file statuses with the given commits metadata.
-   *
-   * @param basePath     Table base path
-   * @param hadoopConf   The hadoop conf
-   * @param metadataList The commits metadata
-   * @param tableType    The table type
-   * @return the file status array
-   */
-  public static FileStatus[] getWritePathsOfInstants(
-      Path basePath,
-      Configuration hadoopConf,
-      List<HoodieCommitMetadata> metadataList,
       HoodieTableType tableType,
+      boolean ignoreMissingFiles,
       Map<String, String> fileToPos) {
-    FileSystem fs = FSUtils.getFs(basePath.toString(), hadoopConf);
-    Map<String, FileStatus> uniqueIdToFileStatus = new HashMap<>();
-    metadataList.forEach(metadata ->
-        uniqueIdToFileStatus.putAll(getFilesToReadOfInstant(basePath, metadata, fs, tableType, fileToPos)));
-    return uniqueIdToFileStatus.values().toArray(new FileStatus[0]);
-  }
-
-  /**
-   * Returns the commit file status info with given metadata.
-   *
-   * @param basePath   Table base path
-   * @param metadata   The metadata
-   * @param hadoopConf The filesystem
-   * @param tableType  The table type
-   * @return the commit file status info grouping by specific ID
-   */
-  private static Map<String, FileStatus> getFilesToReadOfInstant(
-      Path basePath,
-      HoodieCommitMetadata metadata,
-      Configuration hadoopConf,
-      HoodieTableType tableType) {
-    return getFilesToRead(hadoopConf, metadata, basePath.toString(), tableType, null).entrySet().stream()
-        .filter(entry -> StreamerUtil.isValidFile(entry.getValue()))
-        .collect(Collectors.toMap(Map.Entry::getKey, Map.Entry::getValue));
-  }
-
-  /**
-   * Returns the commit file status info with given metadata.
-   *
-   * @param basePath  Table base path
-   * @param metadata  The metadata
-   * @param fs        The filesystem
-   * @param tableType The table type
-   * @return the commit file status info grouping by specific ID
-   */
-  private static Map<String, FileStatus> getFilesToReadOfInstant(
-      Path basePath,
-      HoodieCommitMetadata metadata,
-      FileSystem fs,
-      HoodieTableType tableType,
-      Map<String, String> fileToPos) {
-    return getFilesToRead(fs.getConf(), metadata, basePath.toString(), tableType, fileToPos).entrySet().stream()
-        // filter out the file paths that does not exist, some files may be cleaned by
-        // the cleaner.
-        .filter(entry -> {
-          try {
-            return fs.exists(entry.getValue().getPath());
-          } catch (IOException e) {
-            LOG.error("Checking exists of path: {} error", entry.getValue().getPath());
-            throw new HoodieException(e);
-=======
-      HoodieTableType tableType,
-      boolean ignoreMissingFiles) {
     FileSystem fs = FSUtils.getFs(basePath.toString(), hadoopConf);
     Map<String, FileStatus> uniqueIdToFileStatus = new HashMap<>();
     // If a file has been touched multiple times in the given commits, the return value should keep the one
     // from the latest commit, so here we traverse in reverse order
     for (int i = metadataList.size() - 1; i >= 0; i--) {
-      for (Map.Entry<String, FileStatus> entry : getFilesToRead(hadoopConf, metadataList.get(i), basePath.toString(), tableType).entrySet()) {
+      for (Map.Entry<String, FileStatus> entry : getFilesToRead(hadoopConf, metadataList.get(i), basePath.toString(), tableType, fileToPos).entrySet()) {
         if (StreamerUtil.isValidFile(entry.getValue()) && !uniqueIdToFileStatus.containsKey(entry.getKey())) {
           if (StreamerUtil.fileExists(fs, entry.getValue().getPath())) {
             uniqueIdToFileStatus.put(entry.getKey(), entry.getValue());
           } else if (!ignoreMissingFiles) {
             return null;
->>>>>>> ffde0c93
           }
         }
       }
