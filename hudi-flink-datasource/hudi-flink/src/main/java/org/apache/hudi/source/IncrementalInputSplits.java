--- conflicted
+++ resolved
@@ -492,11 +492,7 @@
 
     if (OptionsResolver.hasNoSpecificReadCommits(this.conf)) {
       // by default read from the latest commit
-<<<<<<< HEAD
-      List<HoodieInstant> instants = completedTimeline.getInstants().stream().collect(Collectors.toList());
-=======
       List<HoodieInstant> instants = completedTimeline.getInstants();
->>>>>>> 0d70df89
       if (instants.size() > 1) {
         return Collections.singletonList(instants.get(instants.size() - 1));
       }
