/*
 * Licensed to the Apache Software Foundation (ASF) under one
 * or more contributor license agreements.  See the NOTICE file
 * distributed with this work for additional information
 * regarding copyright ownership.  The ASF licenses this file
 * to you under the Apache License, Version 2.0 (the
 * "License"); you may not use this file except in compliance
 * with the License.  You may obtain a copy of the License at
 *
 *      http://www.apache.org/licenses/LICENSE-2.0
 *
 * Unless required by applicable law or agreed to in writing, software
 * distributed under the License is distributed on an "AS IS" BASIS,
 * WITHOUT WARRANTIES OR CONDITIONS OF ANY KIND, either express or implied.
 * See the License for the specific language governing permissions and
 * limitations under the License.
 */

package org.apache.hudi.sink.compact;

import org.apache.hudi.config.HoodieMemoryConfig;
import org.apache.hudi.configuration.FlinkOptions;

import com.beust.jcommander.Parameter;
import org.apache.flink.configuration.Configuration;
import org.apache.hudi.sink.compact.strategy.SingleCompactionPlanSelectStrategy;

/**
 * Configurations for Hoodie Flink compaction.
 */
public class FlinkCompactionConfig extends Configuration {

  @Parameter(names = {"--help", "-h"}, help = true)
  public Boolean help = false;

  // ------------------------------------------------------------------------
  //  Hudi Write Options
  // ------------------------------------------------------------------------

  @Parameter(names = {"--path"}, description = "Base path for the target hoodie table.", required = true)
  public String path;

  // ------------------------------------------------------------------------
  //  Compaction Options
  // ------------------------------------------------------------------------

  public static final String NUM_COMMITS = "num_commits";
  public static final String TIME_ELAPSED = "time_elapsed";
  public static final String NUM_AND_TIME = "num_and_time";
  public static final String NUM_OR_TIME = "num_or_time";
  @Parameter(names = {"--compaction-trigger-strategy"},
      description = "Strategy to trigger compaction, options are 'num_commits': trigger compaction when reach N delta commits;\n"
          + "'time_elapsed': trigger compaction when time elapsed > N seconds since last compaction;\n"
          + "'num_and_time': trigger compaction when both NUM_COMMITS and TIME_ELAPSED are satisfied;\n"
          + "'num_or_time': trigger compaction when NUM_COMMITS or TIME_ELAPSED is satisfied.\n"
          + "Default is 'num_commits'",
      required = false)
  public String compactionTriggerStrategy = NUM_COMMITS;

  @Parameter(names = {"--compaction-delta-commits"}, description = "Max delta commits needed to trigger compaction, default 5 commits", required = false)
  public Integer compactionDeltaCommits = 1;

  @Parameter(names = {"--compaction-delta-seconds"}, description = "Max delta seconds time needed to trigger compaction, default 1 hour", required = false)
  public Integer compactionDeltaSeconds = 3600;

  @Parameter(names = {"--clean-async-enabled"}, description = "Whether to cleanup the old commits immediately on new commits, enabled by default", required = false)
  public Boolean cleanAsyncEnable = false;

  @Parameter(names = {"--clean-retain-commits"},
      description = "Number of commits to retain. So data will be retained for num_of_commits * time_between_commits (scheduled).\n"
          + "This also directly translates into how much you can incrementally pull on this table, default 10",
      required = false)
  public Integer cleanRetainCommits = 10;

  @Parameter(names = {"--archive-min-commits"},
      description = "Min number of commits to keep before archiving older commits into a sequential log, default 20.",
      required = false)
  public Integer archiveMinCommits = 20;

  @Parameter(names = {"--archive-max-commits"},
      description = "Max number of commits to keep before archiving older commits into a sequential log, default 30.",
      required = false)
  public Integer archiveMaxCommits = 30;

  @Parameter(names = {"--compaction-max-memory"}, description = "Max memory in MB for compaction spillable map, default 100MB.", required = false)
  public Integer compactionMaxMemory = 100;

  @Parameter(names = {"--compaction-target-io"}, description = "Target IO per compaction (both read and write) for batching compaction, default 512000M.", required = false)
  public Long compactionTargetIo = 512000L;

  @Parameter(names = {"--compaction-tasks"}, description = "Parallelism of tasks that do actual compaction, default is -1", required = false)
  public Integer compactionTasks = -1;

  @Parameter(names = {"--schedule", "-sc"}, description = "Not recommended. Schedule the compaction plan in this job.\n"
      + "There is a risk of losing data when scheduling compaction outside the writer job.\n"
      + "Scheduling compaction in the writer job and only let this job do the compaction execution is recommended.\n"
      + "Default is false", required = false)
  public Boolean schedule = false;

  public static final String SEQ_FIFO = "FIFO";
  public static final String SEQ_LIFO = "LIFO";
  @Parameter(names = {"--seq"}, description = "Compaction plan execution sequence, two options are supported:\n"
      + "1). FIFO: execute the oldest plan first;\n"
      + "2). LIFO: execute the latest plan first, by default LIFO", required = false)
  public String compactionSeq = SEQ_LIFO;

  @Parameter(names = {"--service"}, description = "Flink Compaction runs in service mode, disable by default")
  public Boolean serviceMode = false;

  @Parameter(names = {"--min-compaction-interval-seconds"},
      description = "Min compaction interval of async compaction service, default 10 minutes")
  public Integer minCompactionIntervalSeconds = 600;

<<<<<<< HEAD
  @Parameter(names = {"--select-strategy"}, description = "The strategy define how to select compaction plan to compact.\n"
      + "1). SingleCompactionPlanSelectStrategy: Select first or last compaction plan."
      + "2). MultiCompactionPlanSelectStrategy: Select first or last n compaction plan (n is defined by compactionPlanMaxSelect)."
      + "3). AllPendingCompactionPlanSelectStrategy: Select all pending compaction plan"
      + "4). InstantCompactionPlanSelectStrategy: Select the compaction plan that instant is specified by compactionPlanInstant")
  public String compactionPlanSelectStrategy = SingleCompactionPlanSelectStrategy.class.getName();

  @Parameter(names = {"--select-max-number"}, description = "Max number of compaction plan would be selected in compaction."
      + "It's only effective for MultiCompactionPlanSelectStrategy.")
  public Integer compactionPlanMaxSelect = 10;

  @Parameter(names = {"--select-instant"}, description = "Specify the compaction plan instant to compact."
      + "It's only effective for InstantCompactionPlanSelectStrategy.")
  public String compactionPlanInstant;
=======
  @Parameter(names = {"--spillable_map_path"}, description = "Default file path prefix for spillable map.", required = false)
  public String spillableMapPath = HoodieMemoryConfig.SPILLABLE_MAP_BASE_PATH.defaultValue();
>>>>>>> 7eeaff9e

  /**
   * Transforms a {@code HoodieFlinkCompaction.config} into {@code Configuration}.
   * The latter is more suitable for the table APIs. It reads all the properties
   * in the properties file (set by `--props` option) and cmd line options
   * (set by `--hoodie-conf` option).
   */
  public static org.apache.flink.configuration.Configuration toFlinkConfig(FlinkCompactionConfig config) {
    org.apache.flink.configuration.Configuration conf = new Configuration();

    conf.setString(FlinkOptions.PATH, config.path);
    conf.setString(FlinkOptions.COMPACTION_TRIGGER_STRATEGY, config.compactionTriggerStrategy);
    conf.setInteger(FlinkOptions.ARCHIVE_MAX_COMMITS, config.archiveMaxCommits);
    conf.setInteger(FlinkOptions.ARCHIVE_MIN_COMMITS, config.archiveMinCommits);
    conf.setInteger(FlinkOptions.CLEAN_RETAIN_COMMITS, config.cleanRetainCommits);
    conf.setInteger(FlinkOptions.COMPACTION_DELTA_COMMITS, config.compactionDeltaCommits);
    conf.setInteger(FlinkOptions.COMPACTION_DELTA_SECONDS, config.compactionDeltaSeconds);
    conf.setInteger(FlinkOptions.COMPACTION_MAX_MEMORY, config.compactionMaxMemory);
    conf.setLong(FlinkOptions.COMPACTION_TARGET_IO, config.compactionTargetIo);
    conf.setInteger(FlinkOptions.COMPACTION_TASKS, config.compactionTasks);
    conf.setBoolean(FlinkOptions.CLEAN_ASYNC_ENABLED, config.cleanAsyncEnable);
    // use synchronous compaction always
    conf.setBoolean(FlinkOptions.COMPACTION_ASYNC_ENABLED, false);
    conf.setBoolean(FlinkOptions.COMPACTION_SCHEDULE_ENABLED, config.schedule);
    // Map memory
    conf.setString(HoodieMemoryConfig.SPILLABLE_MAP_BASE_PATH.key(), config.spillableMapPath);

    return conf;
  }
}<|MERGE_RESOLUTION|>--- conflicted
+++ resolved
@@ -111,7 +111,6 @@
       description = "Min compaction interval of async compaction service, default 10 minutes")
   public Integer minCompactionIntervalSeconds = 600;
 
-<<<<<<< HEAD
   @Parameter(names = {"--select-strategy"}, description = "The strategy define how to select compaction plan to compact.\n"
       + "1). SingleCompactionPlanSelectStrategy: Select first or last compaction plan."
       + "2). MultiCompactionPlanSelectStrategy: Select first or last n compaction plan (n is defined by compactionPlanMaxSelect)."
@@ -126,10 +125,8 @@
   @Parameter(names = {"--select-instant"}, description = "Specify the compaction plan instant to compact."
       + "It's only effective for InstantCompactionPlanSelectStrategy.")
   public String compactionPlanInstant;
-=======
   @Parameter(names = {"--spillable_map_path"}, description = "Default file path prefix for spillable map.", required = false)
   public String spillableMapPath = HoodieMemoryConfig.SPILLABLE_MAP_BASE_PATH.defaultValue();
->>>>>>> 7eeaff9e
 
   /**
    * Transforms a {@code HoodieFlinkCompaction.config} into {@code Configuration}.
