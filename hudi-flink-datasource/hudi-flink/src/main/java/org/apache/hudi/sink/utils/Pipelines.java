--- conflicted
+++ resolved
@@ -320,15 +320,9 @@
       WriteOperatorFactory<HoodieRecord> operatorFactory = BucketStreamWriteOperator.getFactory(conf);
       int bucketNum = conf.getInteger(FlinkOptions.BUCKET_INDEX_NUM_BUCKETS);
       String indexKeyFields = conf.getString(FlinkOptions.INDEX_KEY_FIELD);
-<<<<<<< HEAD
-      BucketIndexPartitioner<String> partitioner = new BucketIndexPartitioner<>(bucketNum, indexKeyFields);
-      return dataStream.partitionCustom(partitioner, HoodieRecord::getRecordKey)
-          .transform("bucket_write" + sinkOperatorNameSuffix, TypeInformation.of(Object.class), operatorFactory)
-=======
       BucketIndexPartitioner<HoodieKey> partitioner = new BucketIndexPartitioner<>(bucketNum, indexKeyFields);
       return dataStream.partitionCustom(partitioner, HoodieRecord::getKey)
-          .transform("bucket_write", TypeInformation.of(Object.class), operatorFactory)
->>>>>>> f30b3aef
+          .transform("bucket_write" + sinkOperatorNameSuffix, TypeInformation.of(Object.class), operatorFactory)
           .uid("uid_bucket_write" + conf.getString(FlinkOptions.TABLE_NAME))
           .setParallelism(conf.getInteger(FlinkOptions.WRITE_TASKS));
     } else {
