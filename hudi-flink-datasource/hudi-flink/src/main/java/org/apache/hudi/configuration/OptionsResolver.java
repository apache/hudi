/*
 * Licensed to the Apache Software Foundation (ASF) under one
 * or more contributor license agreements.  See the NOTICE file
 * distributed with this work for additional information
 * regarding copyright ownership.  The ASF licenses this file
 * to you under the Apache License, Version 2.0 (the
 * "License"); you may not use this file except in compliance
 * with the License.  You may obtain a copy of the License at
 *
 * http://www.apache.org/licenses/LICENSE-2.0
 *
 * Unless required by applicable law or agreed to in writing, software
 * distributed under the License is distributed on an "AS IS" BASIS,
 * WITHOUT WARRANTIES OR CONDITIONS OF ANY KIND, either express or implied.
 * See the License for the specific language governing permissions and
 * limitations under the License.
 */

package org.apache.hudi.configuration;

import org.apache.hudi.client.clustering.plan.strategy.FlinkConsistentBucketClusteringPlanStrategy;
import org.apache.hudi.client.transaction.BucketIndexConcurrentFileWritesConflictResolutionStrategy;
import org.apache.hudi.client.transaction.ConflictResolutionStrategy;
import org.apache.hudi.client.transaction.SimpleConcurrentFileWritesConflictResolutionStrategy;
import org.apache.hudi.common.config.HoodieCommonConfig;
import org.apache.hudi.common.model.DefaultHoodieRecordPayload;
import org.apache.hudi.common.model.HoodieFailedWritesCleaningPolicy;
import org.apache.hudi.common.model.HoodieTableType;
import org.apache.hudi.common.model.WriteConcurrencyMode;
import org.apache.hudi.common.model.WriteOperationType;
import org.apache.hudi.common.table.HoodieTableConfig;
import org.apache.hudi.common.table.cdc.HoodieCDCSupplementalLoggingMode;
import org.apache.hudi.common.table.timeline.TimelineUtils.HollowCommitHandling;
import org.apache.hudi.common.util.StringUtils;
import org.apache.hudi.config.HoodieCleanConfig;
import org.apache.hudi.config.HoodieWriteConfig;
import org.apache.hudi.exception.HoodieException;
import org.apache.hudi.index.HoodieIndex;
import org.apache.hudi.index.bucket.partition.PartitionBucketIndexUtils;
import org.apache.hudi.keygen.constant.KeyGeneratorOptions;
import org.apache.hudi.sink.overwrite.PartitionOverwriteMode;
import org.apache.hudi.table.format.FilePathUtils;

import org.apache.flink.configuration.ConfigOption;
import org.apache.flink.configuration.Configuration;
import org.apache.flink.table.types.logical.RowType;

import java.lang.reflect.Field;
import java.util.ArrayList;
import java.util.List;
import java.util.Locale;
import java.util.Map;

import static org.apache.hudi.common.config.HoodieCommonConfig.INCREMENTAL_READ_HANDLE_HOLLOW_COMMIT;

/**
 * Tool helping to resolve the flink options {@link FlinkOptions}.
 */
public class OptionsResolver {
  /**
   * Returns whether insert clustering is allowed with given configuration {@code conf}.
   */
  public static boolean insertClustering(Configuration conf) {
    return isCowTable(conf) && isInsertOperation(conf) && conf.getBoolean(FlinkOptions.INSERT_CLUSTER);
  }

  /**
   * Returns whether the insert is clustering disabled with given configuration {@code conf}.
   */
  public static boolean isAppendMode(Configuration conf) {
    // 1. inline clustering is supported for COW table;
    // 2. async clustering is supported for both COW and MOR table
    return isInsertOperation(conf) && ((isCowTable(conf) && !conf.getBoolean(FlinkOptions.INSERT_CLUSTER)) || isMorTable(conf));
  }

  /**
<<<<<<< HEAD
   * Returns whether current index is partition level simple bucket index based on given configuration {@code conf}.
   */
  public static Boolean isPartitionLevelSimpleBucketIndex(Configuration conf) {
    HoodieIndex.BucketIndexEngineType engineType = OptionsResolver.getBucketEngineType(conf);
    return engineType.equals(HoodieIndex.BucketIndexEngineType.SIMPLE)
        && PartitionBucketIndexUtils.isPartitionSimpleBucketIndex(HadoopConfigurations.getHadoopConf(conf), conf.get(FlinkOptions.PATH));
=======
   * Returns whether the RowData append is enabled with given configuration {@code conf}.
   * <p>
   * todo:
   * <p> support RowData append for COW, see HUDI-9149
   * <p> support RowData append for operation besides UPSERT/DELETE, see HUDI-9149
   */
  public static boolean supportRowDataAppend(Configuration conf, RowType rowType) {
    return conf.get(FlinkOptions.INSERT_ROWDATA_MODE_ENABLED)
        && HoodieTableType.valueOf(conf.get(FlinkOptions.TABLE_TYPE)) == HoodieTableType.MERGE_ON_READ
        && (WriteOperationType.valueOf(conf.get(FlinkOptions.OPERATION).toUpperCase()) == WriteOperationType.UPSERT
            || WriteOperationType.valueOf(conf.get(FlinkOptions.OPERATION).toUpperCase()) == WriteOperationType.DELETE);
>>>>>>> 93525763
  }

  /**
   * Returns whether the table operation is 'insert'.
   */
  public static boolean isInsertOperation(Configuration conf) {
    WriteOperationType operationType = WriteOperationType.fromValue(conf.getString(FlinkOptions.OPERATION));
    return operationType == WriteOperationType.INSERT;
  }

  /**
   * Returns whether the table operation is 'upsert'.
   */
  public static boolean isUpsertOperation(Configuration conf) {
    WriteOperationType operationType = WriteOperationType.fromValue(conf.getString(FlinkOptions.OPERATION));
    return operationType == WriteOperationType.UPSERT;
  }

  /**
   * Returns whether the table operation is 'bulk_insert'.
   */
  public static boolean isBulkInsertOperation(Configuration conf) {
    WriteOperationType operationType = WriteOperationType.fromValue(conf.getString(FlinkOptions.OPERATION));
    return operationType == WriteOperationType.BULK_INSERT;
  }

  /**
   * Returns whether it is a MERGE_ON_READ table.
   */
  public static boolean isMorTable(Configuration conf) {
    return conf.getString(FlinkOptions.TABLE_TYPE)
        .toUpperCase(Locale.ROOT)
        .equals(FlinkOptions.TABLE_TYPE_MERGE_ON_READ);
  }

  /**
   * Returns whether it is a MERGE_ON_READ table.
   */
  public static boolean isMorTable(Map<String, String> options) {
    return options.getOrDefault(FlinkOptions.TABLE_TYPE.key(),
        FlinkOptions.TABLE_TYPE.defaultValue()).equalsIgnoreCase(FlinkOptions.TABLE_TYPE_MERGE_ON_READ);
  }

  /**
   * Returns whether it is a COPY_ON_WRITE table.
   */
  public static boolean isCowTable(Configuration conf) {
    return conf.getString(FlinkOptions.TABLE_TYPE)
        .toUpperCase(Locale.ROOT)
        .equals(FlinkOptions.TABLE_TYPE_COPY_ON_WRITE);
  }

  /**
   * Returns whether the payload clazz is {@link DefaultHoodieRecordPayload}.
   */
  public static boolean isDefaultHoodieRecordPayloadClazz(Configuration conf) {
    return conf.getString(FlinkOptions.PAYLOAD_CLASS_NAME).contains(DefaultHoodieRecordPayload.class.getSimpleName());
  }

  /**
   * Returns the preCombine field
   * or null if the value is set as {@link FlinkOptions#NO_PRE_COMBINE}.
   */
  public static String getPreCombineField(Configuration conf) {
    final String preCombineField = conf.getString(FlinkOptions.PRECOMBINE_FIELD);
    return preCombineField.equals(FlinkOptions.NO_PRE_COMBINE) ? null : preCombineField;
  }

  /**
   * Returns whether the compaction strategy is based on elapsed delta time.
   */
  public static boolean isDeltaTimeCompaction(Configuration conf) {
    final String strategy = conf.getString(FlinkOptions.COMPACTION_TRIGGER_STRATEGY).toLowerCase(Locale.ROOT);
    return FlinkOptions.TIME_ELAPSED.equals(strategy) || FlinkOptions.NUM_OR_TIME.equals(strategy);
  }

  /**
   * Returns whether the table is partitioned.
   */
  public static boolean isPartitionedTable(Configuration conf) {
    return FilePathUtils.extractPartitionKeys(conf).length > 0;
  }

  /**
   * Returns whether the table index is bucket index.
   */
  public static boolean isBucketIndexType(Configuration conf) {
    return conf.getString(FlinkOptions.INDEX_TYPE).equalsIgnoreCase(HoodieIndex.IndexType.BUCKET.name());
  }

  /**
   * Returns whether it is a MERGE_ON_READ table, and updates by bucket index.
   */
  public static boolean isMorWithBucketIndexUpsert(Configuration conf) {
    return isMorTable(conf) && isUpsertOperation(conf) && isBucketIndexType(conf);
  }

  public static HoodieIndex.BucketIndexEngineType getBucketEngineType(Configuration conf) {
    String bucketEngineType = conf.get(FlinkOptions.BUCKET_INDEX_ENGINE_TYPE);
    return HoodieIndex.BucketIndexEngineType.valueOf(bucketEngineType);
  }

  /**
   * Returns whether the table index is consistent bucket index.
   */
  public static boolean isConsistentHashingBucketIndexType(Configuration conf) {
    return isBucketIndexType(conf) && getBucketEngineType(conf).equals(HoodieIndex.BucketIndexEngineType.CONSISTENT_HASHING);
  }

  /**
   * Returns whether the table index is simple bucket index.
   */
  public static boolean isSimpleBucketIndexType(Configuration conf) {
    return isBucketIndexType(conf) && getBucketEngineType(conf).equals(HoodieIndex.BucketIndexEngineType.SIMPLE);
  }

  /**
   * Returns the default plan strategy class.
   */
  public static String getDefaultPlanStrategyClassName(Configuration conf) {
    return OptionsResolver.isConsistentHashingBucketIndexType(conf) ? FlinkConsistentBucketClusteringPlanStrategy.class.getName() :
        FlinkOptions.CLUSTERING_PLAN_STRATEGY_CLASS.defaultValue();
  }

  /**
   * Returns whether the source should emit changelog.
   *
   * @return true if the source should emit changes.
   */
  public static boolean emitChangelog(Configuration conf) {
    return conf.getBoolean(FlinkOptions.READ_AS_STREAMING) && conf.getBoolean(FlinkOptions.CHANGELOG_ENABLED)
        || conf.getBoolean(FlinkOptions.READ_AS_STREAMING) && conf.getBoolean(FlinkOptions.CDC_ENABLED)
        || isIncrementalQuery(conf) && conf.getBoolean(FlinkOptions.CDC_ENABLED);
  }

  /**
   * Returns whether the source should emit deletes.
   *
   * @return true if the source is read as streaming with changelog mode enabled.
   */
  public static boolean emitDeletes(Configuration conf) {
    return conf.getBoolean(FlinkOptions.READ_AS_STREAMING) && conf.getBoolean(FlinkOptions.CHANGELOG_ENABLED);
  }

  /**
   * Returns whether there is need to schedule the async compaction.
   *
   * @param conf The flink configuration.
   */
  public static boolean needsAsyncCompaction(Configuration conf) {
    return OptionsResolver.isMorTable(conf)
        && conf.getBoolean(FlinkOptions.COMPACTION_ASYNC_ENABLED);
  }

  /**
   * Returns whether there is need to schedule the compaction plan.
   *
   * @param conf The flink configuration.
   */
  public static boolean needsScheduleCompaction(Configuration conf) {
    return OptionsResolver.isMorTable(conf)
        && conf.getBoolean(FlinkOptions.COMPACTION_SCHEDULE_ENABLED);
  }

  /**
   * Returns whether there is need to schedule the async clustering.
   *
   * @param conf The flink configuration.
   */
  public static boolean needsAsyncClustering(Configuration conf) {
    return isInsertOperation(conf) && conf.getBoolean(FlinkOptions.CLUSTERING_ASYNC_ENABLED);
  }

  /**
   * Returns whether there is need to schedule the clustering plan.
   *
   * @param conf The flink configuration.
   */
  public static boolean needsScheduleClustering(Configuration conf) {
    if (!conf.getBoolean(FlinkOptions.CLUSTERING_SCHEDULE_ENABLED)) {
      return false;
    }
    WriteOperationType operationType = WriteOperationType.fromValue(conf.getString(FlinkOptions.OPERATION));
    if (OptionsResolver.isConsistentHashingBucketIndexType(conf)) {
      // Write pipelines for table with consistent bucket index would detect whether clustering service occurs,
      // and automatically adjust the partitioner and write function if clustering service happens.
      // So it could handle UPSERT.
      // But it could not handle INSERT case, because insert write would not take index into consideration currently.
      return operationType == WriteOperationType.UPSERT;
    } else {
      return operationType == WriteOperationType.INSERT;
    }
  }

  /**
   * Returns whether the clustering sort is enabled.
   */
  public static boolean sortClusteringEnabled(Configuration conf) {
    return !StringUtils.isNullOrEmpty(conf.getString(FlinkOptions.CLUSTERING_SORT_COLUMNS));
  }

  /**
   * Returns whether the operation is INSERT OVERWRITE (table or partition).
   */
  public static boolean isInsertOverwrite(Configuration conf) {
    return conf.getString(FlinkOptions.OPERATION).equalsIgnoreCase(WriteOperationType.INSERT_OVERWRITE_TABLE.value())
        || conf.getString(FlinkOptions.OPERATION).equalsIgnoreCase(WriteOperationType.INSERT_OVERWRITE.value());
  }

  /**
   * Returns whether the operation is INSERT OVERWRITE dynamic partition.
   */
  public static boolean overwriteDynamicPartition(Configuration conf) {
    return conf.getString(FlinkOptions.OPERATION).equalsIgnoreCase(WriteOperationType.INSERT_OVERWRITE.value())
        || conf.getString(FlinkOptions.WRITE_PARTITION_OVERWRITE_MODE).equalsIgnoreCase(PartitionOverwriteMode.DYNAMIC.name());
  }

  /**
   * Returns whether the read start commit is specific commit timestamp.
   */
  public static boolean isSpecificStartCommit(Configuration conf) {
    return conf.getOptional(FlinkOptions.READ_START_COMMIT).isPresent()
        && !conf.get(FlinkOptions.READ_START_COMMIT).equalsIgnoreCase(FlinkOptions.START_COMMIT_EARLIEST);
  }

  /**
   * Returns true if there are no explicit start and end commits.
   */
  public static boolean hasNoSpecificReadCommits(Configuration conf) {
    return !conf.contains(FlinkOptions.READ_START_COMMIT) && !conf.contains(FlinkOptions.READ_END_COMMIT);
  }

  /**
   * Returns the read commits limit or -1 if not specified.
   */
  public static int getReadCommitsLimit(Configuration conf) {
    return conf.getInteger(FlinkOptions.READ_COMMITS_LIMIT, -1);
  }

  /**
   * Returns the supplemental logging mode.
   */
  public static HoodieCDCSupplementalLoggingMode getCDCSupplementalLoggingMode(Configuration conf) {
    String mode = conf.getString(FlinkOptions.SUPPLEMENTAL_LOGGING_MODE).toUpperCase();
    return HoodieCDCSupplementalLoggingMode.valueOf(mode);
  }

  /**
   * Returns whether comprehensive schema evolution enabled.
   */
  public static boolean isSchemaEvolutionEnabled(Configuration conf) {
    return conf.getBoolean(HoodieCommonConfig.SCHEMA_EVOLUTION_ENABLE.key(), HoodieCommonConfig.SCHEMA_EVOLUTION_ENABLE.defaultValue());
  }

  /**
   * Returns whether the query is incremental.
   */
  public static boolean isIncrementalQuery(Configuration conf) {
    return conf.getOptional(FlinkOptions.READ_START_COMMIT).isPresent() || conf.getOptional(FlinkOptions.READ_END_COMMIT).isPresent();
  }

  /**
   * Returns whether consistent value will be generated for a logical timestamp type column.
   */
  public static boolean isConsistentLogicalTimestampEnabled(Configuration conf) {
    return conf.getBoolean(KeyGeneratorOptions.KEYGENERATOR_CONSISTENT_LOGICAL_TIMESTAMP_ENABLED.key(),
        Boolean.parseBoolean(KeyGeneratorOptions.KEYGENERATOR_CONSISTENT_LOGICAL_TIMESTAMP_ENABLED.defaultValue()));
  }

  /**
   * Returns whether the writer txn should be guarded by lock.
   */
  public static boolean isLockRequired(Configuration conf) {
    return conf.getBoolean(FlinkOptions.METADATA_ENABLED) || isMultiWriter(conf);
  }

  /**
   * Returns whether multi-writer is enabled.
   */
  public static boolean isMultiWriter(Configuration conf) {
    return WriteConcurrencyMode.supportsMultiWriter(conf.getString(HoodieWriteConfig.WRITE_CONCURRENCY_MODE.key(), HoodieWriteConfig.WRITE_CONCURRENCY_MODE.defaultValue()));
  }

  /**
   * Returns whether to read the instants using completion time.
   *
   * <p>A Hudi instant contains both the txn start time and completion time, for incremental subscription
   * of the source reader, using completion time to filter the candidate instants can avoid data loss
   * in scenarios like multiple writers.
   */
  public static boolean isReadByTxnCompletionTime(Configuration conf) {
    HollowCommitHandling handlingMode = HollowCommitHandling.valueOf(conf
        .getString(INCREMENTAL_READ_HANDLE_HOLLOW_COMMIT.key(), INCREMENTAL_READ_HANDLE_HOLLOW_COMMIT.defaultValue()));
    return handlingMode == HollowCommitHandling.USE_TRANSITION_TIME;
  }

  /**
   * Returns whether to read the data changes only from changelog files. When CDC is enabled,
   * i) for COW table, the changelog is generated on each file update;
   * ii) for MOR table, the changelog is generated on compaction.
   *
   * <p>By default, always read from the changelog file,
   * once it is disabled, the reader would infer the changes based on the file slice dependencies.
   */
  public static boolean readCDCFromChangelog(Configuration conf) {
    return conf.getBoolean(FlinkOptions.READ_CDC_FROM_CHANGELOG);
  }

  /**
   * Returns whether to populate meta fields or not
   */
  public static boolean isPopulateMetaFields(Configuration conf) {
    return Boolean.parseBoolean(
        conf.getString(
            HoodieTableConfig.POPULATE_META_FIELDS.key(),
            HoodieTableConfig.POPULATE_META_FIELDS.defaultValue().toString()));
  }

  /**
   * Returns the index type.
   */
  public static HoodieIndex.IndexType getIndexType(Configuration conf) {
    return HoodieIndex.IndexType.valueOf(conf.getString(FlinkOptions.INDEX_TYPE).toUpperCase());
  }

  /**
   * Returns the index key field.
   */
  public static String getIndexKeyField(Configuration conf) {
    return conf.getString(FlinkOptions.INDEX_KEY_FIELD, conf.getString(FlinkOptions.RECORD_KEY_FIELD));
  }

  /**
   * Returns the index key field values.
   */
  public static String[] getIndexKeys(Configuration conf) {
    return getIndexKeyField(conf).split(",");
  }

  /**
   * Returns the conflict resolution strategy.
   */
  public static ConflictResolutionStrategy getConflictResolutionStrategy(Configuration conf) {
    return isBucketIndexType(conf)
        ? new BucketIndexConcurrentFileWritesConflictResolutionStrategy()
        : new SimpleConcurrentFileWritesConflictResolutionStrategy();
  }

  /**
   * Returns whether to commit even when current batch has no data, for flink defaults false
   */
  public static boolean allowCommitOnEmptyBatch(Configuration conf) {
    return conf.getBoolean(HoodieWriteConfig.ALLOW_EMPTY_COMMIT.key(), HoodieWriteConfig.ALLOW_EMPTY_COMMIT.defaultValue());
  }

  /**
   * Returns whether this is non-blocking concurrency control.
   */
  public static boolean isNonBlockingConcurrencyControl(Configuration config) {
    return WriteConcurrencyMode.isNonBlockingConcurrencyControl(config.getString(HoodieWriteConfig.WRITE_CONCURRENCY_MODE.key(), HoodieWriteConfig.WRITE_CONCURRENCY_MODE.defaultValue()));
  }

  /**
   * Returns whether Cleaner's failed writes policy is set to lazy
   */
  public static boolean isLazyFailedWritesCleanPolicy(Configuration conf) {
    // get all keys with alternatives as strings from Hudi's ConfigProperty
    List<String> allKeys = new ArrayList<>();
    allKeys.add(HoodieCleanConfig.FAILED_WRITES_CLEANER_POLICY.key());
    allKeys.addAll(HoodieCleanConfig.FAILED_WRITES_CLEANER_POLICY.getAlternatives());
    // and check them in Flink's Configuration for all key variations support
    for (String key : allKeys) {
      if (conf.containsKey(key)) {
        return conf.getString(key, "").equalsIgnoreCase(HoodieFailedWritesCleaningPolicy.LAZY.name());
      }
    }
    return HoodieCleanConfig.FAILED_WRITES_CLEANER_POLICY.defaultValue().equalsIgnoreCase(HoodieFailedWritesCleaningPolicy.LAZY.name());
  }

  // -------------------------------------------------------------------------
  //  Utilities
  // -------------------------------------------------------------------------

  /**
   * Returns all the config options with the given class {@code clazz}.
   */
  public static List<ConfigOption<?>> allOptions(Class<?> clazz) {
    Field[] declaredFields = clazz.getDeclaredFields();
    List<ConfigOption<?>> options = new ArrayList<>();
    for (Field field : declaredFields) {
      if (java.lang.reflect.Modifier.isStatic(field.getModifiers())
          && field.getType().equals(ConfigOption.class)) {
        try {
          options.add((ConfigOption<?>) field.get(ConfigOption.class));
        } catch (IllegalAccessException e) {
          throw new HoodieException("Error while fetching static config option", e);
        }
      }
    }
    return options;
  }

  /**
   * Whether the reader only consumes new commit instants.
   */
  public static boolean isOnlyConsumingNewCommits(Configuration conf) {
    return isMorTable(conf) && conf.getBoolean(FlinkOptions.READ_STREAMING_SKIP_COMPACT) // this is only true for flink.
        || isAppendMode(conf) && conf.getBoolean(FlinkOptions.READ_STREAMING_SKIP_CLUSTERING);
  }
}<|MERGE_RESOLUTION|>--- conflicted
+++ resolved
@@ -74,14 +74,6 @@
   }
 
   /**
-<<<<<<< HEAD
-   * Returns whether current index is partition level simple bucket index based on given configuration {@code conf}.
-   */
-  public static Boolean isPartitionLevelSimpleBucketIndex(Configuration conf) {
-    HoodieIndex.BucketIndexEngineType engineType = OptionsResolver.getBucketEngineType(conf);
-    return engineType.equals(HoodieIndex.BucketIndexEngineType.SIMPLE)
-        && PartitionBucketIndexUtils.isPartitionSimpleBucketIndex(HadoopConfigurations.getHadoopConf(conf), conf.get(FlinkOptions.PATH));
-=======
    * Returns whether the RowData append is enabled with given configuration {@code conf}.
    * <p>
    * todo:
@@ -93,7 +85,15 @@
         && HoodieTableType.valueOf(conf.get(FlinkOptions.TABLE_TYPE)) == HoodieTableType.MERGE_ON_READ
         && (WriteOperationType.valueOf(conf.get(FlinkOptions.OPERATION).toUpperCase()) == WriteOperationType.UPSERT
             || WriteOperationType.valueOf(conf.get(FlinkOptions.OPERATION).toUpperCase()) == WriteOperationType.DELETE);
->>>>>>> 93525763
+  }
+
+  /**
+   * Returns whether current index is partition level simple bucket index based on given configuration {@code conf}.
+   */
+  public static Boolean isPartitionLevelSimpleBucketIndex(Configuration conf) {
+    HoodieIndex.BucketIndexEngineType engineType = OptionsResolver.getBucketEngineType(conf);
+    return engineType.equals(HoodieIndex.BucketIndexEngineType.SIMPLE)
+        && PartitionBucketIndexUtils.isPartitionSimpleBucketIndex(HadoopConfigurations.getHadoopConf(conf), conf.get(FlinkOptions.PATH));
   }
 
   /**
