--- conflicted
+++ resolved
@@ -107,14 +107,8 @@
         (HoodieRowDataParquetReader) HoodieIOFactory.getIOFactory(storage)
             .getReaderFactory(HoodieRecord.HoodieRecordType.FLINK)
             .getFileReader(tableConfig, filePath, HoodieFileFormat.PARQUET, Option.empty());
-<<<<<<< HEAD
-    DataType rowType = RowDataAvroQueryContexts.fromAvroSchema(dataSchema).getRowType();
-    //TODO revisit once HoodieEngineContext takes in HoodieSchema
-    return rowDataParquetReader.getRowDataIterator(schemaManager, rowType, HoodieSchema.fromAvroSchema(requiredSchema), getSafePredicates(requiredSchema));
-=======
     DataType rowType = RowDataAvroQueryContexts.fromAvroSchema(dataSchema.toAvroSchema()).getRowType();
     return rowDataParquetReader.getRowDataIterator(schemaManager, rowType, requiredSchema.toAvroSchema(), getSafePredicates(requiredSchema.toAvroSchema()));
->>>>>>> 70be2181
   }
 
   @Override
