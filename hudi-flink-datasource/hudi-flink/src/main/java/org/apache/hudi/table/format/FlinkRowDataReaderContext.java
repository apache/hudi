/*
 * Licensed to the Apache Software Foundation (ASF) under one
 * or more contributor license agreements.  See the NOTICE file
 * distributed with this work for additional information
 * regarding copyright ownership.  The ASF licenses this file
 * to you under the Apache License, Version 2.0 (the
 * "License"); you may not use this file except in compliance
 * with the License.  You may obtain a copy of the License at
 *
 *      http://www.apache.org/licenses/LICENSE-2.0
 *
 * Unless required by applicable law or agreed to in writing, software
 * distributed under the License is distributed on an "AS IS" BASIS,
 * WITHOUT WARRANTIES OR CONDITIONS OF ANY KIND, either express or implied.
 * See the License for the specific language governing permissions and
 * limitations under the License.
 */

package org.apache.hudi.table.format;

import org.apache.hudi.client.model.CommitTimeFlinkRecordMerger;
import org.apache.hudi.client.model.EventTimeFlinkRecordMerger;
import org.apache.hudi.client.model.HoodieFlinkRecord;
import org.apache.hudi.common.config.RecordMergeMode;
import org.apache.hudi.common.engine.EngineType;
import org.apache.hudi.common.engine.HoodieReaderContext;
import org.apache.hudi.common.fs.FSUtils;
import org.apache.hudi.common.model.HoodieEmptyRecord;
import org.apache.hudi.common.model.HoodieFileFormat;
import org.apache.hudi.common.model.HoodieKey;
import org.apache.hudi.common.model.HoodieOperation;
import org.apache.hudi.common.model.HoodieRecord;
import org.apache.hudi.common.model.HoodieRecordMerger;
<<<<<<< HEAD
import org.apache.hudi.common.table.HoodieTableConfig;
=======
import org.apache.hudi.common.table.read.BufferedRecord;
>>>>>>> f0fcbf6e
import org.apache.hudi.common.util.HoodieRecordUtils;
import org.apache.hudi.common.util.Option;
import org.apache.hudi.common.util.ValidationUtils;
import org.apache.hudi.common.util.collection.ClosableIterator;
import org.apache.hudi.configuration.FlinkOptions;
import org.apache.hudi.exception.HoodieValidationException;
import org.apache.hudi.source.ExpressionPredicates.Predicate;
import org.apache.hudi.storage.HoodieStorage;
import org.apache.hudi.storage.StorageConfiguration;
import org.apache.hudi.storage.StoragePath;
import org.apache.hudi.util.AvroToRowDataConverters;
import org.apache.hudi.util.RowDataAvroQueryContexts;
import org.apache.hudi.util.RowProjection;
import org.apache.hudi.util.SchemaEvolvingRowDataProjection;

import org.apache.avro.Schema;
import org.apache.avro.generic.GenericRecord;
import org.apache.avro.generic.IndexedRecord;
import org.apache.flink.table.data.RowData;
import org.apache.flink.table.data.binary.BinaryRowData;
import org.apache.flink.table.data.utils.JoinedRowData;
import org.apache.flink.table.runtime.typeutils.RowDataSerializer;
import org.apache.flink.table.types.DataType;
import org.apache.flink.table.types.logical.RowType;

import java.io.IOException;
import java.util.List;
import java.util.Map;
import java.util.function.Supplier;
import java.util.function.UnaryOperator;
import java.util.stream.Collectors;

import static org.apache.hudi.common.config.HoodieReaderConfig.RECORD_MERGE_IMPL_CLASSES_WRITE_CONFIG_KEY;
import static org.apache.hudi.common.model.HoodieRecord.DEFAULT_ORDERING_VALUE;

/**
 * Implementation of {@link HoodieReaderContext} to read {@link RowData}s from base files or
 * log files with Flink parquet reader.
 */
public class FlinkRowDataReaderContext extends HoodieReaderContext<RowData> {
  private final List<Predicate> predicates;
  private final Supplier<InternalSchemaManager> internalSchemaManager;
  private final boolean utcTimezone;

  public FlinkRowDataReaderContext(
      StorageConfiguration<?> storageConfiguration,
      Supplier<InternalSchemaManager> internalSchemaManager,
      List<Predicate> predicates,
      HoodieTableConfig tableConfig) {
    super(storageConfiguration, tableConfig);
    this.internalSchemaManager = internalSchemaManager;
    this.predicates = predicates;
    this.utcTimezone = getStorageConfiguration().getBoolean(FlinkOptions.READ_UTC_TIMEZONE.key(), FlinkOptions.READ_UTC_TIMEZONE.defaultValue());
  }

  @Override
  public ClosableIterator<RowData> getFileRecordIterator(
      StoragePath filePath,
      long start,
      long length,
      Schema dataSchema,
      Schema requiredSchema,
      HoodieStorage storage) throws IOException {
    boolean isLogFile = FSUtils.isLogFile(filePath);
    // disable schema evolution in fileReader if it's log file, since schema evolution for log file is handled in `FileGroupRecordBuffer`
    InternalSchemaManager schemaManager = isLogFile ? InternalSchemaManager.DISABLED : internalSchemaManager.get();
    RowDataFileReaderFactories.Factory readerFactory = RowDataFileReaderFactories.getFactory(HoodieFileFormat.PARQUET);
    RowDataFileReader fileReader = readerFactory.createFileReader(schemaManager, getStorageConfiguration());

    List<String> fieldNames = dataSchema.getFields().stream().map(Schema.Field::name).collect(Collectors.toList());
    List<DataType> fieldTypes = RowDataAvroQueryContexts.fromAvroSchema(dataSchema).getRowType().getChildren();
    int[] selectedFields = requiredSchema.getFields().stream().map(Schema.Field::name)
        .map(fieldNames::indexOf)
        .mapToInt(i -> i)
        .toArray();

    return fileReader.getRowDataIterator(
        fieldNames, fieldTypes, selectedFields, predicates, filePath, start, length);
  }

  @Override
  public Option<HoodieRecordMerger> getRecordMerger(RecordMergeMode mergeMode, String mergeStrategyId, String mergeImplClasses) {
    switch (mergeMode) {
      case EVENT_TIME_ORDERING:
        return Option.of(new EventTimeFlinkRecordMerger());
      case COMMIT_TIME_ORDERING:
        return Option.of(new CommitTimeFlinkRecordMerger());
      default:
        Option<HoodieRecordMerger> mergerClass =
            HoodieRecordUtils.createValidRecordMerger(EngineType.FLINK, mergeImplClasses, mergeStrategyId);
        if (mergerClass.isEmpty()) {
          throw new HoodieValidationException("No valid flink merger implementation set for `"
              + RECORD_MERGE_IMPL_CLASSES_WRITE_CONFIG_KEY + "`");
        }
        return mergerClass;
    }
  }

  @Override
  public Object getValue(RowData record, Schema schema, String fieldName) {
    RowDataAvroQueryContexts.FieldQueryContext fieldQueryContext =
        RowDataAvroQueryContexts.fromAvroSchema(schema, utcTimezone).getFieldQueryContext(fieldName);
    if (fieldQueryContext == null) {
      return null;
    } else {
      return fieldQueryContext.getFieldGetter().getFieldOrNull(record);
    }
  }

  @Override
<<<<<<< HEAD
  public HoodieRecord<RowData> constructHoodieRecord(Option<RowData> recordOption, Map<String, Object> metadataMap) {
    HoodieKey hoodieKey = new HoodieKey(
        (String) metadataMap.get(INTERNAL_META_RECORD_KEY),
        (String) metadataMap.get(INTERNAL_META_PARTITION_PATH));
    RowData rowData = recordOption.get();
=======
  public String getRecordKey(RowData record, Schema schema) {
    return Objects.toString(getValue(record, schema, RECORD_KEY_METADATA_FIELD));
  }

  @Override
  public HoodieRecord<RowData> constructHoodieRecord(BufferedRecord<RowData> bufferedRecord) {
    HoodieKey hoodieKey = new HoodieKey(bufferedRecord.getRecordKey(), null);
>>>>>>> f0fcbf6e
    // delete record
    if (bufferedRecord.isDelete()) {
      return new HoodieEmptyRecord<>(hoodieKey, HoodieOperation.DELETE, bufferedRecord.getOrderingValue(), HoodieRecord.HoodieRecordType.FLINK);
    }
    RowData rowData = bufferedRecord.getRecord();
    HoodieOperation operation = HoodieOperation.fromValue(rowData.getRowKind().toByteValue());
    return new HoodieFlinkRecord(hoodieKey, operation, bufferedRecord.getOrderingValue(), rowData);
  }

  @Override
  public Comparable getOrderingValue(
      RowData record,
      Schema schema,
      Option<String> orderingFieldName) {
    if (orderingFieldName.isEmpty()) {
      return DEFAULT_ORDERING_VALUE;
    }
    RowDataAvroQueryContexts.FieldQueryContext context = RowDataAvroQueryContexts.fromAvroSchema(schema, utcTimezone).getFieldQueryContext(orderingFieldName.get());
    Comparable finalOrderingVal = (Comparable) context.getValAsJava(record, false);
    return finalOrderingVal;
  }

  @Override
  public RowData seal(RowData rowData) {
    if (rowData instanceof BinaryRowData) {
      return ((BinaryRowData) rowData).copy();
    }
    return rowData;
  }

  @Override
  public RowData toBinaryRow(Schema avroSchema, RowData record) {
    if (record instanceof BinaryRowData) {
      return record;
    }
    RowDataSerializer rowDataSerializer = RowDataAvroQueryContexts.getRowDataSerializer(avroSchema);
    return rowDataSerializer.toBinaryRow(record);
  }

  @Override
  public ClosableIterator<RowData> mergeBootstrapReaders(
      ClosableIterator<RowData> skeletonFileIterator,
      Schema skeletonRequiredSchema,
      ClosableIterator<RowData> dataFileIterator,
      Schema dataRequiredSchema) {
    return new ClosableIterator<RowData>() {
      final JoinedRowData joinedRow = new JoinedRowData();
      @Override
      public boolean hasNext() {
        boolean skeletonHasNext = skeletonFileIterator.hasNext();
        boolean dataHasNext = dataFileIterator.hasNext();
        ValidationUtils.checkArgument(skeletonHasNext == dataHasNext,
            "Bootstrap data-file iterator and skeleton-file iterator have to be in-sync!");
        return skeletonHasNext;
      }

      @Override
      public RowData next() {
        RowData skeletonRow = skeletonFileIterator.next();
        RowData dataRow = dataFileIterator.next();
        joinedRow.setRowKind(dataRow.getRowKind());
        joinedRow.replace(skeletonRow, dataRow);
        return joinedRow;
      }

      @Override
      public void close() {
        skeletonFileIterator.close();
        dataFileIterator.close();
      }
    };
  }

  /**
   * Creates a function that will reorder records of schema "from" to schema of "to".
   * It's possible there exist fields in `to` schema, but not in `from` schema because of schema
   * evolution.
   *
   * @param from           the schema of records to be passed into UnaryOperator
   * @param to             the schema of records produced by UnaryOperator
   * @param renamedColumns map of renamed columns where the key is the new name from the query and
   *                       the value is the old name that exists in the file
   * @return a function that takes in a record and returns the record with reordered columns
   */
  @Override
  public UnaryOperator<RowData> projectRecord(Schema from, Schema to, Map<String, String> renamedColumns) {
    RowType fromType = (RowType) RowDataAvroQueryContexts.fromAvroSchema(from).getRowType().getLogicalType();
    RowType toType =  (RowType) RowDataAvroQueryContexts.fromAvroSchema(to).getRowType().getLogicalType();
    RowProjection rowProjection = SchemaEvolvingRowDataProjection.instance(fromType, toType, renamedColumns);
    return rowProjection::project;
  }

  @Override
  public GenericRecord convertToAvroRecord(RowData record, Schema schema) {
    throw new UnsupportedOperationException("FlinkRowDataReaderContext do not support convertToAvroRecord yet.");
  }

  @Override
  public RowData convertAvroRecord(IndexedRecord avroRecord) {
    Schema recordSchema = avroRecord.getSchema();
    AvroToRowDataConverters.AvroToRowDataConverter converter = RowDataAvroQueryContexts.fromAvroSchema(recordSchema, utcTimezone).getAvroToRowDataConverter();
    return (RowData) converter.convert(avroRecord);
  }
}<|MERGE_RESOLUTION|>--- conflicted
+++ resolved
@@ -31,11 +31,8 @@
 import org.apache.hudi.common.model.HoodieOperation;
 import org.apache.hudi.common.model.HoodieRecord;
 import org.apache.hudi.common.model.HoodieRecordMerger;
-<<<<<<< HEAD
 import org.apache.hudi.common.table.HoodieTableConfig;
-=======
 import org.apache.hudi.common.table.read.BufferedRecord;
->>>>>>> f0fcbf6e
 import org.apache.hudi.common.util.HoodieRecordUtils;
 import org.apache.hudi.common.util.Option;
 import org.apache.hudi.common.util.ValidationUtils;
@@ -146,21 +143,8 @@
   }
 
   @Override
-<<<<<<< HEAD
-  public HoodieRecord<RowData> constructHoodieRecord(Option<RowData> recordOption, Map<String, Object> metadataMap) {
-    HoodieKey hoodieKey = new HoodieKey(
-        (String) metadataMap.get(INTERNAL_META_RECORD_KEY),
-        (String) metadataMap.get(INTERNAL_META_PARTITION_PATH));
-    RowData rowData = recordOption.get();
-=======
-  public String getRecordKey(RowData record, Schema schema) {
-    return Objects.toString(getValue(record, schema, RECORD_KEY_METADATA_FIELD));
-  }
-
-  @Override
   public HoodieRecord<RowData> constructHoodieRecord(BufferedRecord<RowData> bufferedRecord) {
     HoodieKey hoodieKey = new HoodieKey(bufferedRecord.getRecordKey(), null);
->>>>>>> f0fcbf6e
     // delete record
     if (bufferedRecord.isDelete()) {
       return new HoodieEmptyRecord<>(hoodieKey, HoodieOperation.DELETE, bufferedRecord.getOrderingValue(), HoodieRecord.HoodieRecordType.FLINK);
