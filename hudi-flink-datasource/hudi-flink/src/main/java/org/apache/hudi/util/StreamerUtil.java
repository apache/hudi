/*
 * Licensed to the Apache Software Foundation (ASF) under one
 * or more contributor license agreements.  See the NOTICE file
 * distributed with this work for additional information
 * regarding copyright ownership.  The ASF licenses this file
 * to you under the Apache License, Version 2.0 (the
 * "License"); you may not use this file except in compliance
 * with the License.  You may obtain a copy of the License at
 *
 *      http://www.apache.org/licenses/LICENSE-2.0
 *
 * Unless required by applicable law or agreed to in writing, software
 * distributed under the License is distributed on an "AS IS" BASIS,
 * WITHOUT WARRANTIES OR CONDITIONS OF ANY KIND, either express or implied.
 * See the License for the specific language governing permissions and
 * limitations under the License.
 */

package org.apache.hudi.util;

import org.apache.hudi.client.FlinkTaskContextSupplier;
import org.apache.hudi.client.HoodieFlinkWriteClient;
import org.apache.hudi.client.common.HoodieFlinkEngineContext;
import org.apache.hudi.common.config.DFSPropertiesConfiguration;
import org.apache.hudi.common.config.HoodieMetadataConfig;
import org.apache.hudi.common.config.SerializableConfiguration;
import org.apache.hudi.common.config.TypedProperties;
import org.apache.hudi.common.engine.EngineType;
import org.apache.hudi.common.fs.FSUtils;
import org.apache.hudi.common.model.HoodieCleaningPolicy;
import org.apache.hudi.common.table.HoodieTableMetaClient;
import org.apache.hudi.common.table.TableSchemaResolver;
import org.apache.hudi.common.table.log.HoodieLogFormat;
import org.apache.hudi.common.table.timeline.HoodieActiveTimeline;
import org.apache.hudi.common.table.timeline.HoodieInstant;
import org.apache.hudi.common.table.timeline.HoodieTimeline;
import org.apache.hudi.common.table.view.FileSystemViewStorageConfig;
import org.apache.hudi.common.util.Option;
import org.apache.hudi.common.util.ReflectionUtils;
import org.apache.hudi.common.util.ValidationUtils;
<<<<<<< HEAD
import org.apache.hudi.config.HoodieArchivalConfig;
import org.apache.hudi.config.HoodieCleanConfig;
=======
import org.apache.hudi.config.HoodieClusteringConfig;
>>>>>>> b18c3237
import org.apache.hudi.config.HoodieCompactionConfig;
import org.apache.hudi.config.HoodieWriteConfig;
import org.apache.hudi.config.HoodieMemoryConfig;
import org.apache.hudi.config.HoodieStorageConfig;
import org.apache.hudi.config.HoodiePayloadConfig;
import org.apache.hudi.configuration.FlinkOptions;
import org.apache.hudi.configuration.HadoopConfigurations;
import org.apache.hudi.configuration.OptionsResolver;
import org.apache.hudi.exception.HoodieException;
import org.apache.hudi.exception.HoodieIOException;
import org.apache.hudi.schema.FilebasedSchemaProvider;
import org.apache.hudi.sink.transform.ChainedTransformer;
import org.apache.hudi.sink.transform.Transformer;
import org.apache.hudi.streamer.FlinkStreamerConfig;
import org.apache.hudi.table.action.cluster.ClusteringPlanPartitionFilterMode;
import org.apache.hudi.table.action.compact.CompactionTriggerStrategy;

import org.apache.avro.Schema;
import org.apache.flink.api.common.functions.RuntimeContext;
import org.apache.flink.configuration.ConfigOption;
import org.apache.flink.configuration.Configuration;
import org.apache.flink.util.Preconditions;
import org.apache.hadoop.fs.FileStatus;
import org.apache.hadoop.fs.FileSystem;
import org.apache.hadoop.fs.Path;
import org.apache.kafka.clients.consumer.ConsumerConfig;
import org.apache.orc.OrcFile;
import org.apache.parquet.hadoop.ParquetFileWriter;
import org.slf4j.Logger;
import org.slf4j.LoggerFactory;

import java.io.BufferedReader;
import java.io.IOException;
import java.io.StringReader;
import java.text.ParseException;
import java.util.ArrayList;
import java.util.Collections;
import java.util.Date;
import java.util.List;
import java.util.Locale;
import java.util.Properties;

import static org.apache.hudi.common.model.HoodieFileFormat.HOODIE_LOG;
import static org.apache.hudi.common.model.HoodieFileFormat.ORC;
import static org.apache.hudi.common.model.HoodieFileFormat.PARQUET;
import static org.apache.hudi.common.table.HoodieTableConfig.ARCHIVELOG_FOLDER;

/**
 * Utilities for Flink stream read and write.
 */
public class StreamerUtil {

  private static final Logger LOG = LoggerFactory.getLogger(StreamerUtil.class);

  public static TypedProperties appendKafkaProps(FlinkStreamerConfig config) {
    TypedProperties properties = getProps(config);
    properties.put(ConsumerConfig.BOOTSTRAP_SERVERS_CONFIG, config.kafkaBootstrapServers);
    properties.put(ConsumerConfig.GROUP_ID_CONFIG, config.kafkaGroupId);
    return properties;
  }

  public static TypedProperties getProps(FlinkStreamerConfig cfg) {
    if (cfg.propsFilePath.isEmpty()) {
      return new TypedProperties();
    }
    return readConfig(
        HadoopConfigurations.getHadoopConf(cfg),
        new Path(cfg.propsFilePath), cfg.configs).getProps();
  }

  public static Schema getSourceSchema(FlinkStreamerConfig cfg) {
    return new FilebasedSchemaProvider(FlinkStreamerConfig.toFlinkConfig(cfg)).getSourceSchema();
  }

  public static Schema getSourceSchema(org.apache.flink.configuration.Configuration conf) {
    if (conf.getOptional(FlinkOptions.SOURCE_AVRO_SCHEMA_PATH).isPresent()) {
      return new FilebasedSchemaProvider(conf).getSourceSchema();
    } else if (conf.getOptional(FlinkOptions.SOURCE_AVRO_SCHEMA).isPresent()) {
      final String schemaStr = conf.get(FlinkOptions.SOURCE_AVRO_SCHEMA);
      return new Schema.Parser().parse(schemaStr);
    } else {
      final String errorMsg = String.format("Either option '%s' or '%s' "
              + "should be specified for avro schema deserialization",
          FlinkOptions.SOURCE_AVRO_SCHEMA_PATH.key(), FlinkOptions.SOURCE_AVRO_SCHEMA.key());
      throw new HoodieException(errorMsg);
    }
  }

  /**
   * Read config from properties file (`--props` option) and cmd line (`--hoodie-conf` option).
   */
  public static DFSPropertiesConfiguration readConfig(org.apache.hadoop.conf.Configuration hadoopConfig, Path cfgPath, List<String> overriddenProps) {
    DFSPropertiesConfiguration conf = new DFSPropertiesConfiguration(hadoopConfig, cfgPath);
    try {
      if (!overriddenProps.isEmpty()) {
        LOG.info("Adding overridden properties to file properties.");
        conf.addPropsFromStream(new BufferedReader(new StringReader(String.join("\n", overriddenProps))));
      }
    } catch (IOException ioe) {
      throw new HoodieIOException("Unexpected error adding config overrides", ioe);
    }

    return conf;
  }

  /**
   * Mainly used for tests.
   */
  public static HoodieWriteConfig getHoodieClientConfig(Configuration conf) {
    return getHoodieClientConfig(conf, false, false);
  }

  public static HoodieWriteConfig getHoodieClientConfig(Configuration conf, boolean loadFsViewStorageConfig) {
    return getHoodieClientConfig(conf, false, loadFsViewStorageConfig);
  }

  public static HoodieWriteConfig getHoodieClientConfig(
      Configuration conf,
      boolean enableEmbeddedTimelineService,
      boolean loadFsViewStorageConfig) {
    HoodieWriteConfig.Builder builder =
        HoodieWriteConfig.newBuilder()
            .withEngineType(EngineType.FLINK)
            .withPath(conf.getString(FlinkOptions.PATH))
            .combineInput(conf.getBoolean(FlinkOptions.PRE_COMBINE), true)
            .withMergeAllowDuplicateOnInserts(OptionsResolver.insertClustering(conf))
<<<<<<< HEAD
            .withCleanConfig(HoodieCleanConfig.newBuilder()
                .withAsyncClean(conf.getBoolean(FlinkOptions.CLEAN_ASYNC_ENABLED))
                .retainCommits(conf.getInteger(FlinkOptions.CLEAN_RETAIN_COMMITS))
                .retainFileVersions(conf.getInteger(FlinkOptions.CLEAN_RETAIN_FILE_VERSIONS))
                // override and hardcode to 20,
                // actually Flink cleaning is always with parallelism 1 now
                .withCleanerParallelism(20)
                .withCleanerPolicy(HoodieCleaningPolicy.valueOf(conf.getString(FlinkOptions.CLEAN_POLICY)))
                .build())
            .withArchivalConfig(HoodieArchivalConfig.newBuilder()
                .archiveCommitsWith(conf.getInteger(FlinkOptions.ARCHIVE_MIN_COMMITS), conf.getInteger(FlinkOptions.ARCHIVE_MAX_COMMITS))
                .build())
            .withCompactionConfig(HoodieCompactionConfig.newBuilder()
                .withTargetIOPerCompactionInMB(conf.getLong(FlinkOptions.COMPACTION_TARGET_IO))
                .withInlineCompactionTriggerStrategy(
                    CompactionTriggerStrategy.valueOf(conf.getString(FlinkOptions.COMPACTION_TRIGGER_STRATEGY).toUpperCase(Locale.ROOT)))
                .withMaxNumDeltaCommitsBeforeCompaction(conf.getInteger(FlinkOptions.COMPACTION_DELTA_COMMITS))
                .withMaxDeltaSecondsBeforeCompaction(conf.getInteger(FlinkOptions.COMPACTION_DELTA_SECONDS))
                .build())
            .withMemoryConfig(HoodieMemoryConfig.newBuilder()
                .withMaxMemoryMaxSize(
                    conf.getInteger(FlinkOptions.WRITE_MERGE_MAX_MEMORY) * 1024 * 1024L,
                    conf.getInteger(FlinkOptions.COMPACTION_MAX_MEMORY) * 1024 * 1024L
                ).build())
=======
            .withClusteringConfig(
                HoodieClusteringConfig.newBuilder()
                    .withAsyncClustering(conf.getBoolean(FlinkOptions.CLUSTERING_SCHEDULE_ENABLED))
                    .withClusteringPlanStrategyClass(conf.getString(FlinkOptions.CLUSTERING_PLAN_STRATEGY_CLASS))
                    .withClusteringPlanPartitionFilterMode(
                        ClusteringPlanPartitionFilterMode.valueOf(conf.getString(FlinkOptions.CLUSTERING_PLAN_PARTITION_FILTER_MODE_NAME)))
                    .withClusteringTargetPartitions(conf.getInteger(FlinkOptions.CLUSTERING_TARGET_PARTITIONS))
                    .withClusteringMaxNumGroups(conf.getInteger(FlinkOptions.CLUSTERING_MAX_NUM_GROUPS))
                    .withClusteringTargetFileMaxBytes(conf.getInteger(FlinkOptions.CLUSTERING_PLAN_STRATEGY_TARGET_FILE_MAX_BYTES))
                    .withClusteringPlanSmallFileLimit(conf.getInteger(FlinkOptions.CLUSTERING_PLAN_STRATEGY_SMALL_FILE_LIMIT) * 1024 * 1024L)
                    .withClusteringSkipPartitionsFromLatest(conf.getInteger(FlinkOptions.CLUSTERING_PLAN_STRATEGY_SKIP_PARTITIONS_FROM_LATEST))
                    .withAsyncClusteringMaxCommits(conf.getInteger(FlinkOptions.CLUSTERING_DELTA_COMMITS))
                    .build())
            .withCompactionConfig(
                HoodieCompactionConfig.newBuilder()
                    .withPayloadClass(conf.getString(FlinkOptions.PAYLOAD_CLASS_NAME))
                    .withTargetIOPerCompactionInMB(conf.getLong(FlinkOptions.COMPACTION_TARGET_IO))
                    .withInlineCompactionTriggerStrategy(
                        CompactionTriggerStrategy.valueOf(conf.getString(FlinkOptions.COMPACTION_TRIGGER_STRATEGY).toUpperCase(Locale.ROOT)))
                    .withMaxNumDeltaCommitsBeforeCompaction(conf.getInteger(FlinkOptions.COMPACTION_DELTA_COMMITS))
                    .withMaxDeltaSecondsBeforeCompaction(conf.getInteger(FlinkOptions.COMPACTION_DELTA_SECONDS))
                    .withAsyncClean(conf.getBoolean(FlinkOptions.CLEAN_ASYNC_ENABLED))
                    .retainCommits(conf.getInteger(FlinkOptions.CLEAN_RETAIN_COMMITS))
                    .retainFileVersions(conf.getInteger(FlinkOptions.CLEAN_RETAIN_FILE_VERSIONS))
                    // override and hardcode to 20,
                    // actually Flink cleaning is always with parallelism 1 now
                    .withCleanerParallelism(20)
                    .archiveCommitsWith(conf.getInteger(FlinkOptions.ARCHIVE_MIN_COMMITS), conf.getInteger(FlinkOptions.ARCHIVE_MAX_COMMITS))
                    .withCleanerPolicy(HoodieCleaningPolicy.valueOf(conf.getString(FlinkOptions.CLEAN_POLICY)))
                    .build())
            .withMemoryConfig(
                HoodieMemoryConfig.newBuilder()
                    .withMaxMemoryMaxSize(
                        conf.getInteger(FlinkOptions.WRITE_MERGE_MAX_MEMORY) * 1024 * 1024L,
                        conf.getInteger(FlinkOptions.COMPACTION_MAX_MEMORY) * 1024 * 1024L
                    ).build())
>>>>>>> b18c3237
            .forTable(conf.getString(FlinkOptions.TABLE_NAME))
            .withStorageConfig(HoodieStorageConfig.newBuilder()
                .logFileDataBlockMaxSize(conf.getInteger(FlinkOptions.WRITE_LOG_BLOCK_SIZE) * 1024 * 1024)
                .logFileMaxSize(conf.getLong(FlinkOptions.WRITE_LOG_MAX_SIZE) * 1024 * 1024)
                .parquetBlockSize(conf.getInteger(FlinkOptions.WRITE_PARQUET_BLOCK_SIZE) * 1024 * 1024)
                .parquetPageSize(conf.getInteger(FlinkOptions.WRITE_PARQUET_PAGE_SIZE) * 1024 * 1024)
                .parquetMaxFileSize(conf.getInteger(FlinkOptions.WRITE_PARQUET_MAX_FILE_SIZE) * 1024 * 1024L)
                .build())
            .withMetadataConfig(HoodieMetadataConfig.newBuilder()
                .enable(conf.getBoolean(FlinkOptions.METADATA_ENABLED))
                .withMaxNumDeltaCommitsBeforeCompaction(conf.getInteger(FlinkOptions.METADATA_COMPACTION_DELTA_COMMITS))
                .build())
            .withPayloadConfig(HoodiePayloadConfig.newBuilder()
                .withPayloadOrderingField(conf.getString(FlinkOptions.PRECOMBINE_FIELD))
                .withPayloadEventTimeField(conf.getString(FlinkOptions.PRECOMBINE_FIELD))
                .withPayloadClass(conf.getString(FlinkOptions.PAYLOAD_CLASS_NAME))
                .build())
            .withEmbeddedTimelineServerEnabled(enableEmbeddedTimelineService)
            .withEmbeddedTimelineServerReuseEnabled(true) // make write client embedded timeline service singleton
            .withAutoCommit(false)
            .withAllowOperationMetadataField(conf.getBoolean(FlinkOptions.CHANGELOG_ENABLED))
            .withProps(flinkConf2TypedProperties(conf))
            .withSchema(getSourceSchema(conf).toString());

    HoodieWriteConfig writeConfig = builder.build();
    if (loadFsViewStorageConfig) {
      // do not use the builder to give a change for recovering the original fs view storage config
      FileSystemViewStorageConfig viewStorageConfig = ViewStorageProperties.loadFromProperties(conf.getString(FlinkOptions.PATH), conf);
      writeConfig.setViewStorageConfig(viewStorageConfig);
    }
    return writeConfig;
  }

  /**
   * Converts the give {@link Configuration} to {@link TypedProperties}.
   * The default values are also set up.
   *
   * @param conf The flink configuration
   * @return a TypedProperties instance
   */
  public static TypedProperties flinkConf2TypedProperties(Configuration conf) {
    Configuration flatConf = FlinkOptions.flatOptions(conf);
    Properties properties = new Properties();
    // put all the set options
    flatConf.addAllToProperties(properties);
    // put all the default options
    for (ConfigOption<?> option : FlinkOptions.optionalOptions()) {
      if (!flatConf.contains(option) && option.hasDefaultValue()) {
        properties.put(option.key(), option.defaultValue());
      }
    }
    return new TypedProperties(properties);
  }

  public static void checkRequiredProperties(TypedProperties props, List<String> checkPropNames) {
    checkPropNames.forEach(prop ->
        Preconditions.checkState(props.containsKey(prop), "Required property " + prop + " is missing"));
  }

  /**
   * Initialize the table if it does not exist.
   *
   * @param conf the configuration
   * @throws IOException if errors happens when writing metadata
   */
  public static HoodieTableMetaClient initTableIfNotExists(Configuration conf) throws IOException {
    final String basePath = conf.getString(FlinkOptions.PATH);
    final org.apache.hadoop.conf.Configuration hadoopConf = HadoopConfigurations.getHadoopConf(conf);
    if (!tableExists(basePath, hadoopConf)) {
      HoodieTableMetaClient metaClient = HoodieTableMetaClient.withPropertyBuilder()
          .setTableCreateSchema(conf.getString(FlinkOptions.SOURCE_AVRO_SCHEMA))
          .setTableType(conf.getString(FlinkOptions.TABLE_TYPE))
          .setTableName(conf.getString(FlinkOptions.TABLE_NAME))
          .setRecordKeyFields(conf.getString(FlinkOptions.RECORD_KEY_FIELD, null))
          .setPayloadClassName(conf.getString(FlinkOptions.PAYLOAD_CLASS_NAME))
          .setPreCombineField(OptionsResolver.getPreCombineField(conf))
          .setArchiveLogFolder(ARCHIVELOG_FOLDER.defaultValue())
          .setPartitionFields(conf.getString(FlinkOptions.PARTITION_PATH_FIELD, null))
          .setKeyGeneratorClassProp(conf.getString(FlinkOptions.KEYGEN_CLASS_NAME))
          .setHiveStylePartitioningEnable(conf.getBoolean(FlinkOptions.HIVE_STYLE_PARTITIONING))
          .setUrlEncodePartitioning(conf.getBoolean(FlinkOptions.URL_ENCODE_PARTITIONING))
          .setTimelineLayoutVersion(1)
          .initTable(hadoopConf, basePath);
      LOG.info("Table initialized under base path {}", basePath);
      return metaClient;
    } else {
      LOG.info("Table [{}/{}] already exists, no need to initialize the table",
          basePath, conf.getString(FlinkOptions.TABLE_NAME));
      return StreamerUtil.createMetaClient(basePath, hadoopConf);
    }
    // Do not close the filesystem in order to use the CACHE,
    // some filesystems release the handles in #close method.
  }

  /**
   * Returns whether the hoodie table exists under given path {@code basePath}.
   */
  public static boolean tableExists(String basePath, org.apache.hadoop.conf.Configuration hadoopConf) {
    // Hadoop FileSystem
    FileSystem fs = FSUtils.getFs(basePath, hadoopConf);
    try {
      return fs.exists(new Path(basePath, HoodieTableMetaClient.METAFOLDER_NAME));
    } catch (IOException e) {
      throw new HoodieException("Error while checking whether table exists under path:" + basePath, e);
    }
  }

  /**
   * Generates the bucket ID using format {partition path}_{fileID}.
   */
  public static String generateBucketKey(String partitionPath, String fileId) {
    return String.format("%s_%s", partitionPath, fileId);
  }

  /**
   * Creates the meta client for reader.
   *
   * <p>The streaming pipeline process is long-running, so empty table path is allowed,
   * the reader would then check and refresh the meta client.
   *
   * @see org.apache.hudi.source.StreamReadMonitoringFunction
   */
  public static HoodieTableMetaClient metaClientForReader(
      Configuration conf,
      org.apache.hadoop.conf.Configuration hadoopConf) {
    final String basePath = conf.getString(FlinkOptions.PATH);
    if (conf.getBoolean(FlinkOptions.READ_AS_STREAMING) && !tableExists(basePath, hadoopConf)) {
      return null;
    } else {
      return createMetaClient(basePath, hadoopConf);
    }
  }

  /**
   * Creates the meta client.
   */
  public static HoodieTableMetaClient createMetaClient(String basePath, org.apache.hadoop.conf.Configuration hadoopConf) {
    return HoodieTableMetaClient.builder().setBasePath(basePath).setConf(hadoopConf).build();
  }

  /**
   * Creates the meta client.
   */
  public static HoodieTableMetaClient createMetaClient(Configuration conf) {
    return createMetaClient(conf.getString(FlinkOptions.PATH), HadoopConfigurations.getHadoopConf(conf));
  }

  /**
   * Creates the Flink write client.
   *
   * <p>This expects to be used by client, the driver should start an embedded timeline server.
   */
  @SuppressWarnings("rawtypes")
  public static HoodieFlinkWriteClient createWriteClient(Configuration conf, RuntimeContext runtimeContext) {
    return createWriteClient(conf, runtimeContext, true);
  }

  /**
   * Creates the Flink write client.
   *
   * <p>This expects to be used by client, set flag {@code loadFsViewStorageConfig} to use
   * remote filesystem view storage config, or an in-memory filesystem view storage is used.
   */
  @SuppressWarnings("rawtypes")
  public static HoodieFlinkWriteClient createWriteClient(Configuration conf, RuntimeContext runtimeContext, boolean loadFsViewStorageConfig) {
    HoodieFlinkEngineContext context =
        new HoodieFlinkEngineContext(
            new SerializableConfiguration(HadoopConfigurations.getHadoopConf(conf)),
            new FlinkTaskContextSupplier(runtimeContext));

    HoodieWriteConfig writeConfig = getHoodieClientConfig(conf, loadFsViewStorageConfig);
    return new HoodieFlinkWriteClient<>(context, writeConfig);
  }

  /**
   * Creates the Flink write client.
   *
   * <p>This expects to be used by the driver, the client can then send requests for files view.
   *
   * <p>The task context supplier is a constant: the write token is always '0-1-0'.
   */
  @SuppressWarnings("rawtypes")
  public static HoodieFlinkWriteClient createWriteClient(Configuration conf) throws IOException {
    HoodieWriteConfig writeConfig = getHoodieClientConfig(conf, true, false);
    // build the write client to start the embedded timeline server
    final HoodieFlinkWriteClient writeClient = new HoodieFlinkWriteClient<>(HoodieFlinkEngineContext.DEFAULT, writeConfig);
    // create the filesystem view storage properties for client
    final FileSystemViewStorageConfig viewStorageConfig = writeConfig.getViewStorageConfig();
    // rebuild the view storage config with simplified options.
    FileSystemViewStorageConfig rebuilt = FileSystemViewStorageConfig.newBuilder()
        .withStorageType(viewStorageConfig.getStorageType())
        .withRemoteServerHost(viewStorageConfig.getRemoteViewServerHost())
        .withRemoteServerPort(viewStorageConfig.getRemoteViewServerPort())
        .withRemoteTimelineClientTimeoutSecs(viewStorageConfig.getRemoteTimelineClientTimeoutSecs())
        .build();
    ViewStorageProperties.createProperties(conf.getString(FlinkOptions.PATH), rebuilt, conf);
    return writeClient;
  }

  /**
   * Returns the median instant time between the given two instant time.
   */
  public static Option<String> medianInstantTime(String highVal, String lowVal) {
    try {
      long high = HoodieActiveTimeline.parseDateFromInstantTime(highVal).getTime();
      long low = HoodieActiveTimeline.parseDateFromInstantTime(lowVal).getTime();
      ValidationUtils.checkArgument(high > low,
          "Instant [" + highVal + "] should have newer timestamp than instant [" + lowVal + "]");
      long median = low + (high - low) / 2;
      final String instantTime = HoodieActiveTimeline.formatDate(new Date(median));
      if (HoodieTimeline.compareTimestamps(lowVal, HoodieTimeline.GREATER_THAN_OR_EQUALS, instantTime)
          || HoodieTimeline.compareTimestamps(highVal, HoodieTimeline.LESSER_THAN_OR_EQUALS, instantTime)) {
        return Option.empty();
      }
      return Option.of(instantTime);
    } catch (ParseException e) {
      throw new HoodieException("Get median instant time with interval [" + lowVal + ", " + highVal + "] error", e);
    }
  }

  /**
   * Returns the time interval in seconds between the given instant time.
   */
  public static long instantTimeDiffSeconds(String newInstantTime, String oldInstantTime) {
    try {
      long newTimestamp = HoodieActiveTimeline.parseDateFromInstantTime(newInstantTime).getTime();
      long oldTimestamp = HoodieActiveTimeline.parseDateFromInstantTime(oldInstantTime).getTime();
      return (newTimestamp - oldTimestamp) / 1000;
    } catch (ParseException e) {
      throw new HoodieException("Get instant time diff with interval [" + oldInstantTime + ", " + newInstantTime + "] error", e);
    }
  }

  public static Option<Transformer> createTransformer(List<String> classNames) throws IOException {
    try {
      List<Transformer> transformers = new ArrayList<>();
      for (String className : Option.ofNullable(classNames).orElse(Collections.emptyList())) {
        transformers.add(ReflectionUtils.loadClass(className));
      }
      return transformers.isEmpty() ? Option.empty() : Option.of(new ChainedTransformer(transformers));
    } catch (Throwable e) {
      throw new IOException("Could not load transformer class(es) " + classNames, e);
    }
  }

  /**
   * Returns whether the give file is in valid hoodie format.
   * For example, filtering out the empty or corrupt files.
   */
  public static boolean isValidFile(FileStatus fileStatus) {
    final String extension = FSUtils.getFileExtension(fileStatus.getPath().toString());
    if (PARQUET.getFileExtension().equals(extension)) {
      return fileStatus.getLen() > ParquetFileWriter.MAGIC.length;
    }

    if (ORC.getFileExtension().equals(extension)) {
      return fileStatus.getLen() > OrcFile.MAGIC.length();
    }

    if (HOODIE_LOG.getFileExtension().equals(extension)) {
      return fileStatus.getLen() > HoodieLogFormat.MAGIC.length;
    }

    return fileStatus.getLen() > 0;
  }

  public static String getLastPendingInstant(HoodieTableMetaClient metaClient) {
    return getLastPendingInstant(metaClient, true);
  }

  public static String getLastPendingInstant(HoodieTableMetaClient metaClient, boolean reloadTimeline) {
    if (reloadTimeline) {
      metaClient.reloadActiveTimeline();
    }
    return metaClient.getCommitsTimeline().filterPendingExcludingCompaction()
        .lastInstant()
        .map(HoodieInstant::getTimestamp)
        .orElse(null);
  }

  public static String getLastCompletedInstant(HoodieTableMetaClient metaClient) {
    return metaClient.getCommitsTimeline().filterCompletedInstants()
        .lastInstant()
        .map(HoodieInstant::getTimestamp)
        .orElse(null);
  }

  /**
   * Returns whether there are successful commits on the timeline.
   *
   * @param metaClient The meta client
   * @return true if there is any successful commit
   */
  public static boolean haveSuccessfulCommits(HoodieTableMetaClient metaClient) {
    return !metaClient.getCommitsTimeline().filterCompletedInstants().empty();
  }

  /**
   * Returns the max compaction memory in bytes with given conf.
   */
  public static long getMaxCompactionMemoryInBytes(Configuration conf) {
    return (long) conf.getInteger(FlinkOptions.COMPACTION_MAX_MEMORY) * 1024 * 1024;
  }

  public static Schema getTableAvroSchema(HoodieTableMetaClient metaClient, boolean includeMetadataFields) throws Exception {
    TableSchemaResolver schemaUtil = new TableSchemaResolver(metaClient);
    return schemaUtil.getTableAvroSchema(includeMetadataFields);
  }
}<|MERGE_RESOLUTION|>--- conflicted
+++ resolved
@@ -38,12 +38,9 @@
 import org.apache.hudi.common.util.Option;
 import org.apache.hudi.common.util.ReflectionUtils;
 import org.apache.hudi.common.util.ValidationUtils;
-<<<<<<< HEAD
 import org.apache.hudi.config.HoodieArchivalConfig;
 import org.apache.hudi.config.HoodieCleanConfig;
-=======
 import org.apache.hudi.config.HoodieClusteringConfig;
->>>>>>> b18c3237
 import org.apache.hudi.config.HoodieCompactionConfig;
 import org.apache.hudi.config.HoodieWriteConfig;
 import org.apache.hudi.config.HoodieMemoryConfig;
@@ -170,7 +167,45 @@
             .withPath(conf.getString(FlinkOptions.PATH))
             .combineInput(conf.getBoolean(FlinkOptions.PRE_COMBINE), true)
             .withMergeAllowDuplicateOnInserts(OptionsResolver.insertClustering(conf))
-<<<<<<< HEAD
+//<<<<<<< HEAD
+//            .withCleanConfig(HoodieCleanConfig.newBuilder()
+//                .withAsyncClean(conf.getBoolean(FlinkOptions.CLEAN_ASYNC_ENABLED))
+//                .retainCommits(conf.getInteger(FlinkOptions.CLEAN_RETAIN_COMMITS))
+//                .retainFileVersions(conf.getInteger(FlinkOptions.CLEAN_RETAIN_FILE_VERSIONS))
+//                // override and hardcode to 20,
+//                // actually Flink cleaning is always with parallelism 1 now
+//                .withCleanerParallelism(20)
+//                .withCleanerPolicy(HoodieCleaningPolicy.valueOf(conf.getString(FlinkOptions.CLEAN_POLICY)))
+//                .build())
+//            .withArchivalConfig(HoodieArchivalConfig.newBuilder()
+//                .archiveCommitsWith(conf.getInteger(FlinkOptions.ARCHIVE_MIN_COMMITS), conf.getInteger(FlinkOptions.ARCHIVE_MAX_COMMITS))
+//                .build())
+//            .withCompactionConfig(HoodieCompactionConfig.newBuilder()
+//                .withTargetIOPerCompactionInMB(conf.getLong(FlinkOptions.COMPACTION_TARGET_IO))
+//                .withInlineCompactionTriggerStrategy(
+//                    CompactionTriggerStrategy.valueOf(conf.getString(FlinkOptions.COMPACTION_TRIGGER_STRATEGY).toUpperCase(Locale.ROOT)))
+//                .withMaxNumDeltaCommitsBeforeCompaction(conf.getInteger(FlinkOptions.COMPACTION_DELTA_COMMITS))
+//                .withMaxDeltaSecondsBeforeCompaction(conf.getInteger(FlinkOptions.COMPACTION_DELTA_SECONDS))
+//                .build())
+//            .withMemoryConfig(HoodieMemoryConfig.newBuilder()
+//                .withMaxMemoryMaxSize(
+//                    conf.getInteger(FlinkOptions.WRITE_MERGE_MAX_MEMORY) * 1024 * 1024L,
+//                    conf.getInteger(FlinkOptions.COMPACTION_MAX_MEMORY) * 1024 * 1024L
+//                ).build())
+//=======
+            .withClusteringConfig(
+                HoodieClusteringConfig.newBuilder()
+                    .withAsyncClustering(conf.getBoolean(FlinkOptions.CLUSTERING_SCHEDULE_ENABLED))
+                    .withClusteringPlanStrategyClass(conf.getString(FlinkOptions.CLUSTERING_PLAN_STRATEGY_CLASS))
+                    .withClusteringPlanPartitionFilterMode(
+                        ClusteringPlanPartitionFilterMode.valueOf(conf.getString(FlinkOptions.CLUSTERING_PLAN_PARTITION_FILTER_MODE_NAME)))
+                    .withClusteringTargetPartitions(conf.getInteger(FlinkOptions.CLUSTERING_TARGET_PARTITIONS))
+                    .withClusteringMaxNumGroups(conf.getInteger(FlinkOptions.CLUSTERING_MAX_NUM_GROUPS))
+                    .withClusteringTargetFileMaxBytes(conf.getInteger(FlinkOptions.CLUSTERING_PLAN_STRATEGY_TARGET_FILE_MAX_BYTES))
+                    .withClusteringPlanSmallFileLimit(conf.getInteger(FlinkOptions.CLUSTERING_PLAN_STRATEGY_SMALL_FILE_LIMIT) * 1024 * 1024L)
+                    .withClusteringSkipPartitionsFromLatest(conf.getInteger(FlinkOptions.CLUSTERING_PLAN_STRATEGY_SKIP_PARTITIONS_FROM_LATEST))
+                    .withAsyncClusteringMaxCommits(conf.getInteger(FlinkOptions.CLUSTERING_DELTA_COMMITS))
+                    .build())
             .withCleanConfig(HoodieCleanConfig.newBuilder()
                 .withAsyncClean(conf.getBoolean(FlinkOptions.CLEAN_ASYNC_ENABLED))
                 .retainCommits(conf.getInteger(FlinkOptions.CLEAN_RETAIN_COMMITS))
@@ -190,49 +225,12 @@
                 .withMaxNumDeltaCommitsBeforeCompaction(conf.getInteger(FlinkOptions.COMPACTION_DELTA_COMMITS))
                 .withMaxDeltaSecondsBeforeCompaction(conf.getInteger(FlinkOptions.COMPACTION_DELTA_SECONDS))
                 .build())
-            .withMemoryConfig(HoodieMemoryConfig.newBuilder()
-                .withMaxMemoryMaxSize(
-                    conf.getInteger(FlinkOptions.WRITE_MERGE_MAX_MEMORY) * 1024 * 1024L,
-                    conf.getInteger(FlinkOptions.COMPACTION_MAX_MEMORY) * 1024 * 1024L
-                ).build())
-=======
-            .withClusteringConfig(
-                HoodieClusteringConfig.newBuilder()
-                    .withAsyncClustering(conf.getBoolean(FlinkOptions.CLUSTERING_SCHEDULE_ENABLED))
-                    .withClusteringPlanStrategyClass(conf.getString(FlinkOptions.CLUSTERING_PLAN_STRATEGY_CLASS))
-                    .withClusteringPlanPartitionFilterMode(
-                        ClusteringPlanPartitionFilterMode.valueOf(conf.getString(FlinkOptions.CLUSTERING_PLAN_PARTITION_FILTER_MODE_NAME)))
-                    .withClusteringTargetPartitions(conf.getInteger(FlinkOptions.CLUSTERING_TARGET_PARTITIONS))
-                    .withClusteringMaxNumGroups(conf.getInteger(FlinkOptions.CLUSTERING_MAX_NUM_GROUPS))
-                    .withClusteringTargetFileMaxBytes(conf.getInteger(FlinkOptions.CLUSTERING_PLAN_STRATEGY_TARGET_FILE_MAX_BYTES))
-                    .withClusteringPlanSmallFileLimit(conf.getInteger(FlinkOptions.CLUSTERING_PLAN_STRATEGY_SMALL_FILE_LIMIT) * 1024 * 1024L)
-                    .withClusteringSkipPartitionsFromLatest(conf.getInteger(FlinkOptions.CLUSTERING_PLAN_STRATEGY_SKIP_PARTITIONS_FROM_LATEST))
-                    .withAsyncClusteringMaxCommits(conf.getInteger(FlinkOptions.CLUSTERING_DELTA_COMMITS))
-                    .build())
-            .withCompactionConfig(
-                HoodieCompactionConfig.newBuilder()
-                    .withPayloadClass(conf.getString(FlinkOptions.PAYLOAD_CLASS_NAME))
-                    .withTargetIOPerCompactionInMB(conf.getLong(FlinkOptions.COMPACTION_TARGET_IO))
-                    .withInlineCompactionTriggerStrategy(
-                        CompactionTriggerStrategy.valueOf(conf.getString(FlinkOptions.COMPACTION_TRIGGER_STRATEGY).toUpperCase(Locale.ROOT)))
-                    .withMaxNumDeltaCommitsBeforeCompaction(conf.getInteger(FlinkOptions.COMPACTION_DELTA_COMMITS))
-                    .withMaxDeltaSecondsBeforeCompaction(conf.getInteger(FlinkOptions.COMPACTION_DELTA_SECONDS))
-                    .withAsyncClean(conf.getBoolean(FlinkOptions.CLEAN_ASYNC_ENABLED))
-                    .retainCommits(conf.getInteger(FlinkOptions.CLEAN_RETAIN_COMMITS))
-                    .retainFileVersions(conf.getInteger(FlinkOptions.CLEAN_RETAIN_FILE_VERSIONS))
-                    // override and hardcode to 20,
-                    // actually Flink cleaning is always with parallelism 1 now
-                    .withCleanerParallelism(20)
-                    .archiveCommitsWith(conf.getInteger(FlinkOptions.ARCHIVE_MIN_COMMITS), conf.getInteger(FlinkOptions.ARCHIVE_MAX_COMMITS))
-                    .withCleanerPolicy(HoodieCleaningPolicy.valueOf(conf.getString(FlinkOptions.CLEAN_POLICY)))
-                    .build())
             .withMemoryConfig(
                 HoodieMemoryConfig.newBuilder()
                     .withMaxMemoryMaxSize(
                         conf.getInteger(FlinkOptions.WRITE_MERGE_MAX_MEMORY) * 1024 * 1024L,
                         conf.getInteger(FlinkOptions.COMPACTION_MAX_MEMORY) * 1024 * 1024L
                     ).build())
->>>>>>> b18c3237
             .forTable(conf.getString(FlinkOptions.TABLE_NAME))
             .withStorageConfig(HoodieStorageConfig.newBuilder()
                 .logFileDataBlockMaxSize(conf.getInteger(FlinkOptions.WRITE_LOG_BLOCK_SIZE) * 1024 * 1024)
@@ -246,6 +244,7 @@
                 .withMaxNumDeltaCommitsBeforeCompaction(conf.getInteger(FlinkOptions.METADATA_COMPACTION_DELTA_COMMITS))
                 .build())
             .withPayloadConfig(HoodiePayloadConfig.newBuilder()
+                .withPayloadClass(conf.getString(FlinkOptions.PAYLOAD_CLASS_NAME))
                 .withPayloadOrderingField(conf.getString(FlinkOptions.PRECOMBINE_FIELD))
                 .withPayloadEventTimeField(conf.getString(FlinkOptions.PRECOMBINE_FIELD))
                 .withPayloadClass(conf.getString(FlinkOptions.PAYLOAD_CLASS_NAME))
