--- conflicted
+++ resolved
@@ -516,7 +516,6 @@
     return schemaUtil.getTableAvroSchema(includeMetadataFields);
   }
 
-<<<<<<< HEAD
   public static Schema getLatestTableSchema(String path, org.apache.hadoop.conf.Configuration hadoopConf) {
     if (StringUtils.isNullOrEmpty(path) || !StreamerUtil.tableExists(path, hadoopConf)) {
       return null;
@@ -529,13 +528,13 @@
       LOG.warn("Error while resolving the latest table schema", e);
     }
     return null;
-=======
+  }
+    
   public static boolean fileExists(FileSystem fs, Path path) {
     try {
       return fs.exists(path);
     } catch (IOException e) {
       throw new HoodieException("Exception while checking file " + path + " existence", e);
     }
->>>>>>> b781b310
   }
 }