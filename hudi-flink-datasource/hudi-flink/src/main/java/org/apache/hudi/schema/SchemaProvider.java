/*
 * Licensed to the Apache Software Foundation (ASF) under one
 * or more contributor license agreements.  See the NOTICE file
 * distributed with this work for additional information
 * regarding copyright ownership.  The ASF licenses this file
 * to you under the Apache License, Version 2.0 (the
 * "License"); you may not use this file except in compliance
 * with the License.  You may obtain a copy of the License at
 *
 *      http://www.apache.org/licenses/LICENSE-2.0
 *
 * Unless required by applicable law or agreed to in writing, software
 * distributed under the License is distributed on an "AS IS" BASIS,
 * WITHOUT WARRANTIES OR CONDITIONS OF ANY KIND, either express or implied.
 * See the License for the specific language governing permissions and
 * limitations under the License.
 */

package org.apache.hudi.schema;

<<<<<<< HEAD
import org.apache.hudi.common.schema.HoodieSchema;
=======
import org.apache.hudi.ApiMaturityLevel;
import org.apache.hudi.PublicAPIMethod;
import org.apache.hudi.common.schema.HoodieSchema;

import org.apache.avro.Schema;
>>>>>>> 2b8b9869

import java.io.Serializable;

/**
 * Class to provide schema for reading data and also writing into a Hoodie table.
 * This class mirrors org.apache.hudi.utilities.schema.SchemaProvider.
 */
public abstract class SchemaProvider implements Serializable {

  private static final long serialVersionUID = 1L;

<<<<<<< HEAD
  public abstract HoodieSchema getSourceSchema();

  public HoodieSchema getTargetSchema() {
=======
  /**
   * Fetches the source schema from the provider.
   * @return Source schema as a HoodieSchema object.
   */
  @PublicAPIMethod(maturity = ApiMaturityLevel.STABLE)
  public HoodieSchema getSourceHoodieSchema() {
    Schema schema = getSourceSchema();
    return schema == null ? null : HoodieSchema.fromAvroSchema(schema);
  }

  /**
   * Fetches the source schema from the provider.
   * @return Source schema as an Avro Schema object.
   * @deprecated since 1.2.0, use {@link #getSourceHoodieSchema()} instead.
   */
  @PublicAPIMethod(maturity = ApiMaturityLevel.DEPRECATED)
  @Deprecated
  public Schema getSourceSchema() {
    throw new UnsupportedOperationException("getSourceSchema() is deprecated and is not implemented for this SchemaProvider. Use getSourceHoodieSchema() instead.");
  }

  /**
   * Fetches the target schema from the provider, defaults to the source schema.
   * @return Target schema as a HoodieSchema object.
   */
  @PublicAPIMethod(maturity = ApiMaturityLevel.STABLE)
  public HoodieSchema getTargetHoodieSchema() {
    try {
      // By default, delegate to legacy getTargetSchema() method
      Schema schema = getTargetSchema();
      return schema == null ? null : HoodieSchema.fromAvroSchema(schema);
    } catch (UnsupportedOperationException e) {
      // If the legacy getTargetSchema() calls getSourceSchema() which is not implemented,
      // fall back to using getSourceHoodieSchema as target schema
      return getSourceHoodieSchema();
    }
  }

  /**
   * Fetches the target schema from the provider, defaults to the source schema.
   * @return Target schema as an Avro Schema object.
   * @deprecated since 1.2.0, use {@link #getTargetHoodieSchema()} instead.
   */
  @PublicAPIMethod(maturity = ApiMaturityLevel.DEPRECATED)
  @Deprecated
  public Schema getTargetSchema() {
>>>>>>> 2b8b9869
    // by default, use source schema as target for hoodie table as well
    return getSourceSchema();
  }

}<|MERGE_RESOLUTION|>--- conflicted
+++ resolved
@@ -18,15 +18,11 @@
 
 package org.apache.hudi.schema;
 
-<<<<<<< HEAD
-import org.apache.hudi.common.schema.HoodieSchema;
-=======
 import org.apache.hudi.ApiMaturityLevel;
 import org.apache.hudi.PublicAPIMethod;
 import org.apache.hudi.common.schema.HoodieSchema;
 
 import org.apache.avro.Schema;
->>>>>>> 2b8b9869
 
 import java.io.Serializable;
 
@@ -38,11 +34,6 @@
 
   private static final long serialVersionUID = 1L;
 
-<<<<<<< HEAD
-  public abstract HoodieSchema getSourceSchema();
-
-  public HoodieSchema getTargetSchema() {
-=======
   /**
    * Fetches the source schema from the provider.
    * @return Source schema as a HoodieSchema object.
@@ -89,7 +80,6 @@
   @PublicAPIMethod(maturity = ApiMaturityLevel.DEPRECATED)
   @Deprecated
   public Schema getTargetSchema() {
->>>>>>> 2b8b9869
     // by default, use source schema as target for hoodie table as well
     return getSourceSchema();
   }
