--- conflicted
+++ resolved
@@ -30,11 +30,8 @@
 import org.apache.hudi.common.model.HoodieOperation;
 import org.apache.hudi.common.model.HoodieRecord;
 import org.apache.hudi.common.schema.HoodieSchema;
-<<<<<<< HEAD
+import org.apache.hudi.common.schema.HoodieSchemaUtils;
 import org.apache.hudi.common.schema.HoodieSchemaField;
-=======
->>>>>>> 70be2181
-import org.apache.hudi.common.schema.HoodieSchemaUtils;
 import org.apache.hudi.common.table.HoodieTableMetaClient;
 import org.apache.hudi.common.table.cdc.HoodieCDCFileSplit;
 import org.apache.hudi.common.table.cdc.HoodieCDCSupplementalLoggingMode;
@@ -186,11 +183,7 @@
         return new RemoveBaseFileIterator(tableState, getFileSliceIterator(inputSplit));
       case AS_IS:
         HoodieSchema dataSchema = HoodieSchemaUtils.removeMetadataFields(HoodieSchema.parse(tableState.getAvroSchema()));
-<<<<<<< HEAD
-        Schema cdcSchema = HoodieCDCUtils.schemaBySupplementalLoggingMode(mode, dataSchema.getAvroSchema());
-=======
         HoodieSchema cdcSchema = HoodieCDCUtils.schemaBySupplementalLoggingMode(mode, dataSchema);
->>>>>>> 70be2181
         switch (mode) {
           case DATA_BEFORE_AFTER:
             return new BeforeAfterImageIterator(tablePath, tableState, hadoopConf, cdcSchema, fileSplit);
@@ -371,11 +364,7 @@
         MergeOnReadTableState tableState,
         ClosableIterator<HoodieRecord<RowData>> logRecordIterator,
         HoodieTableMetaClient metaClient) throws IOException {
-<<<<<<< HEAD
-      this.tableSchema = HoodieSchema.parse(tableState.getAvroSchema()).getAvroSchema();
-=======
       this.tableSchema = HoodieSchema.parse(tableState.getAvroSchema());
->>>>>>> 70be2181
       this.maxCompactionMemoryInBytes = maxCompactionMemoryInBytes;
       this.imageManager = imageManager;
       this.projection = tableState.getRequiredRowType().equals(tableState.getRowType())
