/*
 * Licensed to the Apache Software Foundation (ASF) under one
 * or more contributor license agreements.  See the NOTICE file
 * distributed with this work for additional information
 * regarding copyright ownership.  The ASF licenses this file
 * to you under the Apache License, Version 2.0 (the
 * "License"); you may not use this file except in compliance
 * with the License.  You may obtain a copy of the License at
 *
 *      http://www.apache.org/licenses/LICENSE-2.0
 *
 * Unless required by applicable law or agreed to in writing, software
 * distributed under the License is distributed on an "AS IS" BASIS,
 * WITHOUT WARRANTIES OR CONDITIONS OF ANY KIND, either express or implied.
 * See the License for the specific language governing permissions and
 * limitations under the License.
 */

package org.apache.hudi.table.upgrade;

import org.apache.hudi.common.config.ConfigProperty;
import org.apache.hudi.common.config.TypedProperties;
import org.apache.hudi.common.engine.HoodieEngineContext;
import org.apache.hudi.common.model.HoodieCommitMetadata;
import org.apache.hudi.common.model.HoodieFailedWritesCleaningPolicy;
import org.apache.hudi.common.model.HoodieTableType;
import org.apache.hudi.common.model.WriteOperationType;
import org.apache.hudi.common.table.HoodieTableConfig;
import org.apache.hudi.common.table.HoodieTableMetaClient;
import org.apache.hudi.common.table.HoodieTableVersion;
import org.apache.hudi.common.util.Option;
import org.apache.hudi.config.HoodieWriteConfig;
import org.apache.hudi.exception.HoodieException;
import org.apache.hudi.exception.HoodieUpgradeDowngradeException;
import org.apache.hudi.metadata.HoodieMetadataWriteUtils;
import org.apache.hudi.metadata.HoodieTableMetadata;
import org.apache.hudi.metadata.HoodieTableMetadataWriter;
import org.apache.hudi.storage.StoragePath;
import org.apache.hudi.table.HoodieTable;

import org.slf4j.Logger;
import org.slf4j.LoggerFactory;

import java.util.ArrayList;
<<<<<<< HEAD
import java.util.Collections;
=======
import java.util.Arrays;
import java.util.HashSet;
>>>>>>> 1a23db20
import java.util.Hashtable;
import java.util.List;
import java.util.Map;
import java.util.Set;
<<<<<<< HEAD
import java.util.stream.Collectors;
=======
>>>>>>> 1a23db20

/**
 * Helper class to assist in upgrading/downgrading Hoodie when there is a version change.
 */
public class UpgradeDowngrade {

  private static final Logger LOG = LoggerFactory.getLogger(UpgradeDowngrade.class);
  public static final String HOODIE_UPDATED_PROPERTY_FILE = "hoodie.properties.updated";

  private static final Set<Pair<Integer, Integer>> UPGRADE_HANDLERS_REQUIRING_ROLLBACK_AND_COMPACT = new HashSet<>(Arrays.asList(
      Pair.of(7, 8), // SevenToEightUpgradeHandler
      Pair.of(8, 9)  // EightToNineUpgradeHandler
  ));

  private static final Set<Pair<Integer, Integer>> DOWNGRADE_HANDLERS_REQUIRING_ROLLBACK_ANDCOMPACT = new HashSet<>(Arrays.asList(
      Pair.of(8, 7), // EightToSevenDowngradeHandler
      Pair.of(9, 8), // NineToEightDowngradeHandler
      Pair.of(6, 5)  // SixToFiveDowngradeHandler
  ));

  private final SupportsUpgradeDowngrade upgradeDowngradeHelper;
  private HoodieTableMetaClient metaClient;
  protected HoodieWriteConfig config;
  protected HoodieEngineContext context;

  public UpgradeDowngrade(
      HoodieTableMetaClient metaClient, HoodieWriteConfig config, HoodieEngineContext context,
      SupportsUpgradeDowngrade upgradeDowngradeHelper) {
    this.metaClient = metaClient;
    this.config = config;
    this.context = context;
    this.upgradeDowngradeHelper = upgradeDowngradeHelper;
  }

  public static boolean needsUpgradeOrDowngrade(HoodieTableMetaClient metaClient, HoodieWriteConfig config, HoodieTableVersion toWriteVersion) {
    HoodieTableVersion fromTableVersion = metaClient.getTableConfig().getTableVersion();
    return needsUpgrade(metaClient, config, toWriteVersion) || toWriteVersion.versionCode() < fromTableVersion.versionCode();
  }

  public static boolean needsUpgrade(HoodieTableMetaClient metaClient, HoodieWriteConfig config, HoodieTableVersion toWriteVersion) {
    HoodieTableVersion fromTableVersion = metaClient.getTableConfig().getTableVersion();
    // If table version is less than SIX, then we need to upgrade to SIX first before upgrading to any other version, irrespective of autoUpgrade flag
    if (fromTableVersion.versionCode() < HoodieTableVersion.SIX.versionCode() && toWriteVersion.versionCode() >= HoodieTableVersion.EIGHT.versionCode()) {
      throw new HoodieUpgradeDowngradeException(
          String.format("Please upgrade table from version %s to %s before upgrading to version %s.", fromTableVersion, HoodieTableVersion.SIX.versionCode(), toWriteVersion));
    }

    // allow upgrades otherwise.
    return toWriteVersion.versionCode() > fromTableVersion.versionCode();
  }

  public boolean needsUpgradeOrDowngrade(HoodieTableVersion toWriteVersion) {
    return needsUpgradeOrDowngrade(metaClient, config, toWriteVersion);
  }

  public boolean needsUpgrade(HoodieTableVersion toWriteVersion) {
    return needsUpgrade(metaClient, config, toWriteVersion);
  }

  /**
   * Perform Upgrade or Downgrade steps if required and updated table version if need be.
   * <p>
   * Starting from version 0.6.0, this upgrade/downgrade step will be added in all write paths.
   * <p>
   * Essentially, if a dataset was created using an previous table version in an older release,
   * and Hoodie version was upgraded to a new release with new table version supported,
   * Hoodie table version gets bumped to the new version and there are some upgrade steps need
   * to be executed before doing any writes.
   * <p>
   * Similarly, if a dataset was created using an newer table version in an newer release,
   * and then hoodie was downgraded to an older release or to older Hoodie table version,
   * then some downgrade steps need to be executed before proceeding w/ any writes.
   * <p>
   * Below shows the table version corresponding to the Hudi release:
   * Hudi release -> table version
   * pre 0.6.0 -> v0
   * 0.6.0 to 0.8.0 -> v1
   * .
   * .
   * 0.12.0 to 0.13.0 -> v5
   * 0.14.0 to 0.x -> v6
   * 1.0.0 to 1.0.2 -> v8
   * 1.1.0 to current -> v9
   * <p>
   * On a high level, these are the steps performed
   * <p>
   * Step1 : Understand current hoodie table version and table version from hoodie.properties file
   * Step2 : Delete any left over .updated from previous upgrade/downgrade
   * Step3 : If version are different, perform upgrade/downgrade.
   * Step4 : Copy hoodie.properties -> hoodie.properties.updated with the version updated
   * Step6 : Rename hoodie.properties.updated to hoodie.properties
   * </p>
   *
   * @param toVersion   version to which upgrade or downgrade has to be done.
   * @param instantTime current instant time that should not be touched.
   */
  public void run(HoodieTableVersion toVersion, String instantTime) {
    // Fetch version from property file and current version
    HoodieTableVersion fromVersion = metaClient.getTableConfig().getTableVersion();
    // Determine if we are upgrading or downgrading
    boolean isUpgrade = fromVersion.versionCode() < toVersion.versionCode();
    if (isUpgrade && !config.autoUpgrade()) {
      // if we are attempting to upgrade and auto-upgrade is disabled
      // we exit out the upgrade process
      LOG.warn("AUTO_UPGRADE_VERSION was explicitly disabled, skipping table version upgrade process");
      return;
    }

    if (!needsUpgradeOrDowngrade(toVersion)) {
      return;
    }

    // Perform rollback and compaction only if a specific handler requires it, before upgrade/downgrade process
    performRollbackAndCompactionIfRequired(fromVersion, toVersion, isUpgrade);

    // Change metadata table version automatically
    if (toVersion.versionCode() >= HoodieTableVersion.FOUR.versionCode()) {
      String metadataTablePath = HoodieTableMetadata.getMetadataTableBasePath(
          metaClient.getBasePath().toString());
      try {
        if (metaClient.getStorage().exists(new StoragePath(metadataTablePath))) {
          HoodieTableMetaClient mdtMetaClient = HoodieTableMetaClient.builder()
              .setConf(metaClient.getStorageConf().newInstance()).setBasePath(metadataTablePath).build();
          HoodieWriteConfig mdtWriteConfig = HoodieMetadataWriteUtils.createMetadataWriteConfig(
              config, HoodieFailedWritesCleaningPolicy.EAGER, metaClient.getTableConfig().getTableVersion());
          new UpgradeDowngrade(mdtMetaClient, mdtWriteConfig, context, upgradeDowngradeHelper)
              .run(toVersion, instantTime);
        }
      } catch (Exception e) {
        throw new HoodieUpgradeDowngradeException("Upgrade/downgrade for the Hudi metadata table failed. "
            + "Please try again. If the failure repeats for metadata table, it is recommended to disable "
            + "the metadata table so that the upgrade and downgrade can continue for the data table.", e);
      }
    }


    // Perform the actual upgrade/downgrade; this has to be idempotent, for now.
    LOG.info("Attempting to move table from version " + fromVersion + " to " + toVersion);
    Map<ConfigProperty, String> tablePropsToAdd = new Hashtable<>();
    List<ConfigProperty> tablePropsToRemove = new ArrayList<>();
    if (isUpgrade) {
      // upgrade
      while (fromVersion.versionCode() < toVersion.versionCode()) {
        HoodieTableVersion nextVersion = HoodieTableVersion.fromVersionCode(fromVersion.versionCode() + 1);
        UpgradeDowngrade.TableConfigChangeSet tableConfigChangeSet =
            upgrade(fromVersion, nextVersion, instantTime);
        tablePropsToAdd.putAll(tableConfigChangeSet.getPropertiesToUpdate());
        tablePropsToRemove.addAll(tableConfigChangeSet.getPropertiesToDelete());
        fromVersion = nextVersion;
      }
    } else {
      // downgrade
      while (fromVersion.versionCode() > toVersion.versionCode()) {
        HoodieTableVersion prevVersion = HoodieTableVersion.fromVersionCode(fromVersion.versionCode() - 1);
        UpgradeDowngrade.TableConfigChangeSet tableConfigChangeSet = downgrade(fromVersion, prevVersion, instantTime);
        tablePropsToAdd.putAll(tableConfigChangeSet.getPropertiesToUpdate());
        tablePropsToRemove.addAll(tableConfigChangeSet.getPropertiesToDelete());
        fromVersion = prevVersion;
      }
    }
    // Reload the meta client to get the latest table config (which could have been updated due to metadata table)
    if (metaClient.getTableConfig().isMetadataTableAvailable()) {
      metaClient = HoodieTableMetaClient.reload(metaClient);
    }
    // Write out the current version in hoodie.properties.updated file
    for (Map.Entry<ConfigProperty, String> entry : tablePropsToAdd.entrySet()) {
      // add alternate keys.
      metaClient.getTableConfig().setValue(entry.getKey(), entry.getValue());
      entry.getKey().getAlternatives().forEach(alternateKey -> {
        metaClient.getTableConfig().setValue((String)alternateKey, entry.getValue());
      });
    }
    for (ConfigProperty configProperty : tablePropsToRemove) {
      metaClient.getTableConfig().clearValue(configProperty);
    }
    // user could have disabled auto upgrade (probably to deploy the new binary only),
    // in which case, we should not update the table version
    if (config.autoUpgrade()) {
      metaClient.getTableConfig().setTableVersion(toVersion);
    }

    // Remove properties.
    Set<String> propertiesToRemove =
        tablePropsToRemove.stream().map(ConfigProperty::key).collect(Collectors.toSet());
    // Update modified properties.
    HoodieTableConfig.updateDeleteProps(
        metaClient.getStorage(), metaClient.getMetaPath(), metaClient.getTableConfig().getProps(), propertiesToRemove);

    if (metaClient.getTableConfig().isMetadataTableAvailable() && toVersion.equals(HoodieTableVersion.SIX) && !isUpgrade) {
      // NOTE: Add empty deltacommit to metadata table. The compaction instant format has changed in version 8.
      //       It no longer has a suffix of "001" for the compaction instant. Due to that, the timeline instant
      //       comparison logic in metadata table will fail after LSM timeline downgrade.
      //       To avoid that, we add an empty deltacommit to metadata table in the downgrade step.
      TypedProperties typedProperties = config.getProps();
      typedProperties.setProperty(HoodieWriteConfig.WRITE_TABLE_VERSION.key(), "6");
      typedProperties.setProperty(HoodieWriteConfig.AUTO_UPGRADE_VERSION.key(), "false");
      HoodieWriteConfig updatedConfig = HoodieWriteConfig.newBuilder().withPath(config.getBasePath()).withProperties(typedProperties).build();

      HoodieTable table = upgradeDowngradeHelper.getTable(updatedConfig, context);
      String newInstant = table.getMetaClient().createNewInstantTime(false);
      Option<HoodieTableMetadataWriter> mdtWriterOpt = table.getMetadataWriter(newInstant);
      mdtWriterOpt.ifPresent(mdtWriter -> {
        HoodieCommitMetadata commitMetadata = new HoodieCommitMetadata();
        commitMetadata.setOperationType(WriteOperationType.UPSERT);
        mdtWriter.update(commitMetadata, newInstant);
        try {
          mdtWriter.close();
        } catch (Exception e) {
          throw new HoodieException("Failed to close MDT writer for table " + table.getConfig().getBasePath());
        }
      });
    }
  }

  protected UpgradeDowngrade.TableConfigChangeSet upgrade(HoodieTableVersion fromVersion,
                                                                            HoodieTableVersion toVersion,
                                                                            String instantTime) {
    if (fromVersion == HoodieTableVersion.ZERO && toVersion == HoodieTableVersion.ONE) {
      return new ZeroToOneUpgradeHandler().upgrade(config, context, instantTime, upgradeDowngradeHelper);
    } else if (fromVersion == HoodieTableVersion.ONE && toVersion == HoodieTableVersion.TWO) {
      return new OneToTwoUpgradeHandler().upgrade(config, context, instantTime, upgradeDowngradeHelper);
    } else if (fromVersion == HoodieTableVersion.TWO && toVersion == HoodieTableVersion.THREE) {
      return new TwoToThreeUpgradeHandler().upgrade(config, context, instantTime, upgradeDowngradeHelper);
    } else if (fromVersion == HoodieTableVersion.THREE && toVersion == HoodieTableVersion.FOUR) {
      return new ThreeToFourUpgradeHandler().upgrade(config, context, instantTime, upgradeDowngradeHelper);
    } else if (fromVersion == HoodieTableVersion.FOUR && toVersion == HoodieTableVersion.FIVE) {
      return new FourToFiveUpgradeHandler().upgrade(config, context, instantTime, upgradeDowngradeHelper);
    } else if (fromVersion == HoodieTableVersion.FIVE && toVersion == HoodieTableVersion.SIX) {
      return new FiveToSixUpgradeHandler().upgrade(config, context, instantTime, upgradeDowngradeHelper);
    } else if (fromVersion == HoodieTableVersion.SIX && toVersion == HoodieTableVersion.SEVEN) {
      return new SixToSevenUpgradeHandler().upgrade(config, context, instantTime, upgradeDowngradeHelper);
    } else if (fromVersion == HoodieTableVersion.SEVEN && toVersion == HoodieTableVersion.EIGHT) {
      return new SevenToEightUpgradeHandler().upgrade(config, context, instantTime, upgradeDowngradeHelper);
    } else if (fromVersion == HoodieTableVersion.EIGHT && toVersion == HoodieTableVersion.NINE) {
      return new EightToNineUpgradeHandler().upgrade(config, context, instantTime, upgradeDowngradeHelper);
    } else {
      throw new HoodieUpgradeDowngradeException(fromVersion.versionCode(), toVersion.versionCode(), true);
    }
  }

  protected TableConfigChangeSet downgrade(HoodieTableVersion fromVersion, HoodieTableVersion toVersion, String instantTime) {
    if (fromVersion == HoodieTableVersion.ONE && toVersion == HoodieTableVersion.ZERO) {
      return new OneToZeroDowngradeHandler().downgrade(config, context, instantTime, upgradeDowngradeHelper);
    } else if (fromVersion == HoodieTableVersion.TWO && toVersion == HoodieTableVersion.ONE) {
      return new TwoToOneDowngradeHandler().downgrade(config, context, instantTime, upgradeDowngradeHelper);
    } else if (fromVersion == HoodieTableVersion.THREE && toVersion == HoodieTableVersion.TWO) {
      return new ThreeToTwoDowngradeHandler().downgrade(config, context, instantTime, upgradeDowngradeHelper);
    } else if (fromVersion == HoodieTableVersion.FOUR && toVersion == HoodieTableVersion.THREE) {
      return new FourToThreeDowngradeHandler().downgrade(config, context, instantTime, upgradeDowngradeHelper);
    } else if (fromVersion == HoodieTableVersion.FIVE && toVersion == HoodieTableVersion.FOUR) {
      return new FiveToFourDowngradeHandler().downgrade(config, context, instantTime, upgradeDowngradeHelper);
    } else if (fromVersion == HoodieTableVersion.SIX && toVersion == HoodieTableVersion.FIVE) {
      return new SixToFiveDowngradeHandler().downgrade(config, context, instantTime, upgradeDowngradeHelper);
    } else if (fromVersion == HoodieTableVersion.SEVEN && toVersion == HoodieTableVersion.SIX) {
      return new SevenToSixDowngradeHandler().downgrade(config, context, instantTime, upgradeDowngradeHelper);
    } else if (fromVersion == HoodieTableVersion.EIGHT && toVersion == HoodieTableVersion.SEVEN) {
      return new EightToSevenDowngradeHandler().downgrade(config, context, instantTime, upgradeDowngradeHelper);
    } else if (fromVersion == HoodieTableVersion.NINE && toVersion == HoodieTableVersion.EIGHT) {
      return new NineToEightDowngradeHandler().downgrade(config, context, instantTime, upgradeDowngradeHelper);
    } else {
      throw new HoodieUpgradeDowngradeException(fromVersion.versionCode(), toVersion.versionCode(), false);
    }
  }

  /**
<<<<<<< HEAD
   * Class to hold the change set required to update or delete from table config properties.
   */
  static class TableConfigChangeSet {
    private final Map<ConfigProperty, String> propertiesToUpdate;
    private final List<ConfigProperty> propertiesToDelete;

    public TableConfigChangeSet() {
      this.propertiesToUpdate = Collections.emptyMap();
      this.propertiesToDelete = Collections.EMPTY_LIST;
    }

    public TableConfigChangeSet(Map<ConfigProperty, String> propertiesToUpdate, List<ConfigProperty> propertiesToDelete) {
      this.propertiesToUpdate = propertiesToUpdate;
      this.propertiesToDelete = propertiesToDelete;
    }

    public Map<ConfigProperty, String> getPropertiesToUpdate() {
      return propertiesToUpdate;
    }

    public List<ConfigProperty> getPropertiesToDelete() {
      return propertiesToDelete;
=======
   * Checks if any handlers in the upgrade/downgrade path require running rollback and compaction before starting process.
   *
   * @param fromVersion the current table version
   * @param toVersion   the target table version
   */
  private void performRollbackAndCompactionIfRequired(HoodieTableVersion fromVersion, HoodieTableVersion toVersion, boolean isUpgrade) {
    boolean requireRollbackAndCompaction = false;
    if (isUpgrade) {
      // Check upgrade handlers
      HoodieTableVersion checkVersion = fromVersion;
      while (checkVersion.versionCode() < toVersion.versionCode()) {
        HoodieTableVersion nextVersion = HoodieTableVersion.fromVersionCode(checkVersion.versionCode() + 1);
        if (UPGRADE_HANDLERS_REQUIRING_ROLLBACK_AND_COMPACT.contains(Pair.of(checkVersion.versionCode(), nextVersion.versionCode()))) {
          requireRollbackAndCompaction = true;
          break;
        }
        checkVersion = nextVersion;
      }
    } else {
      // Check downgrade handlers
      HoodieTableVersion checkVersion = fromVersion;
      while (checkVersion.versionCode() > toVersion.versionCode()) {
        HoodieTableVersion prevVersion = HoodieTableVersion.fromVersionCode(checkVersion.versionCode() - 1);
        if (DOWNGRADE_HANDLERS_REQUIRING_ROLLBACK_ANDCOMPACT.contains(Pair.of(checkVersion.versionCode(), prevVersion.versionCode()))) {
          requireRollbackAndCompaction = true;
          break;
        }
        checkVersion = prevVersion;
      }
    }
    if (requireRollbackAndCompaction) {
      LOG.info("Rolling back failed writes and compacting table before upgrade/downgrade");
      // For version SEVEN to EIGHT upgrade, use SIX as tableVersion to avoid hitting issue with WRITE_TABLE_VERSION,
      // as table version SEVEN is not considered as a valid value due to being a bridge release.
      // otherwise use current table version
      HoodieTableVersion tableVersion = fromVersion == HoodieTableVersion.SEVEN
          ? HoodieTableVersion.SIX 
          : metaClient.getTableConfig().getTableVersion();

      UpgradeDowngradeUtils.rollbackFailedWritesAndCompact(
          upgradeDowngradeHelper.getTable(config, context),
          context, 
          config, 
          upgradeDowngradeHelper, 
          HoodieTableType.MERGE_ON_READ.equals(metaClient.getTableType()),
          tableVersion);
>>>>>>> 1a23db20
    }
  }
}<|MERGE_RESOLUTION|>--- conflicted
+++ resolved
@@ -29,6 +29,7 @@
 import org.apache.hudi.common.table.HoodieTableMetaClient;
 import org.apache.hudi.common.table.HoodieTableVersion;
 import org.apache.hudi.common.util.Option;
+import org.apache.hudi.common.util.collection.Pair;
 import org.apache.hudi.config.HoodieWriteConfig;
 import org.apache.hudi.exception.HoodieException;
 import org.apache.hudi.exception.HoodieUpgradeDowngradeException;
@@ -42,20 +43,14 @@
 import org.slf4j.LoggerFactory;
 
 import java.util.ArrayList;
-<<<<<<< HEAD
 import java.util.Collections;
-=======
 import java.util.Arrays;
 import java.util.HashSet;
->>>>>>> 1a23db20
 import java.util.Hashtable;
 import java.util.List;
 import java.util.Map;
 import java.util.Set;
-<<<<<<< HEAD
 import java.util.stream.Collectors;
-=======
->>>>>>> 1a23db20
 
 /**
  * Helper class to assist in upgrading/downgrading Hoodie when there is a version change.
@@ -321,7 +316,6 @@
   }
 
   /**
-<<<<<<< HEAD
    * Class to hold the change set required to update or delete from table config properties.
    */
   static class TableConfigChangeSet {
@@ -344,7 +338,10 @@
 
     public List<ConfigProperty> getPropertiesToDelete() {
       return propertiesToDelete;
-=======
+    }
+  }
+
+  /**
    * Checks if any handlers in the upgrade/downgrade path require running rollback and compaction before starting process.
    *
    * @param fromVersion the current table version
@@ -391,7 +388,6 @@
           upgradeDowngradeHelper, 
           HoodieTableType.MERGE_ON_READ.equals(metaClient.getTableType()),
           tableVersion);
->>>>>>> 1a23db20
     }
   }
 }