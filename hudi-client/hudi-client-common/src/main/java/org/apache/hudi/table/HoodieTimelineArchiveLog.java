/*
 * Licensed to the Apache Software Foundation (ASF) under one
 * or more contributor license agreements.  See the NOTICE file
 * distributed with this work for additional information
 * regarding copyright ownership.  The ASF licenses this file
 * to you under the Apache License, Version 2.0 (the
 * "License"); you may not use this file except in compliance
 * with the License.  You may obtain a copy of the License at
 *
 *      http://www.apache.org/licenses/LICENSE-2.0
 *
 * Unless required by applicable law or agreed to in writing, software
 * distributed under the License is distributed on an "AS IS" BASIS,
 * WITHOUT WARRANTIES OR CONDITIONS OF ANY KIND, either express or implied.
 * See the License for the specific language governing permissions and
 * limitations under the License.
 */

package org.apache.hudi.table;

import org.apache.avro.Schema;
import org.apache.avro.generic.IndexedRecord;
import org.apache.hadoop.fs.Path;
import org.apache.hudi.avro.model.HoodieArchivedMetaEntry;
import org.apache.hudi.client.ReplaceArchivalHelper;
import org.apache.hudi.client.utils.MetadataConversionUtils;
import org.apache.hudi.common.engine.HoodieEngineContext;
import org.apache.hudi.common.model.HoodieArchivedLogFile;
import org.apache.hudi.common.model.HoodieAvroPayload;
import org.apache.hudi.common.model.HoodieFailedWritesCleaningPolicy;
import org.apache.hudi.common.model.HoodieReplaceCommitMetadata;
import org.apache.hudi.common.table.HoodieTableMetaClient;
import org.apache.hudi.common.table.log.HoodieLogFormat;
import org.apache.hudi.common.table.log.HoodieLogFormat.Writer;
import org.apache.hudi.common.table.log.block.HoodieAvroDataBlock;
import org.apache.hudi.common.table.log.block.HoodieLogBlock;
import org.apache.hudi.common.table.log.block.HoodieLogBlock.HeaderMetadataType;
import org.apache.hudi.common.table.timeline.HoodieActiveTimeline;
import org.apache.hudi.common.table.timeline.HoodieArchivedTimeline;
import org.apache.hudi.common.table.timeline.HoodieInstant;
import org.apache.hudi.common.table.timeline.HoodieTimeline;
import org.apache.hudi.common.table.view.FileSystemViewStorageConfig;
import org.apache.hudi.common.table.view.TableFileSystemView;
import org.apache.hudi.common.util.CollectionUtils;
import org.apache.hudi.common.util.Option;
import org.apache.hudi.common.util.collection.Pair;
import org.apache.hudi.config.HoodieWriteConfig;
import org.apache.hudi.exception.HoodieCommitException;
import org.apache.hudi.exception.HoodieException;
import org.apache.hudi.exception.HoodieIOException;
import org.apache.hudi.metadata.HoodieTableMetadata;
import org.apache.log4j.LogManager;
import org.apache.log4j.Logger;

import java.io.FileNotFoundException;
import java.io.IOException;
import java.util.ArrayList;
import java.util.Collection;
import java.util.Comparator;
import java.util.HashMap;
import java.util.List;
import java.util.Map;
import java.util.stream.Collectors;
import java.util.stream.Stream;

import static org.apache.hudi.common.table.timeline.HoodieTimeline.GREATER_THAN;
import static org.apache.hudi.common.table.timeline.HoodieTimeline.LESSER_THAN_OR_EQUALS;

/**
 * Archiver to bound the growth of files under .hoodie meta path.
 */
public class HoodieTimelineArchiveLog<T extends HoodieAvroPayload, I, K, O> {

  private static final Logger LOG = LogManager.getLogger(HoodieTimelineArchiveLog.class);

  private final Path archiveFilePath;
  private final HoodieWriteConfig config;
  private Writer writer;
  private final int maxInstantsToKeep;
  private final int minInstantsToKeep;
  private final HoodieTable<T, I, K, O> table;
  private final HoodieTableMetaClient metaClient;

  public HoodieTimelineArchiveLog(HoodieWriteConfig config, HoodieTable<T, I, K, O> table) {
    this.config = config;
    this.table = table;
    this.metaClient = table.getMetaClient();
    this.archiveFilePath = HoodieArchivedTimeline.getArchiveLogPath(metaClient.getArchivePath());
    this.maxInstantsToKeep = config.getMaxCommitsToKeep();
    this.minInstantsToKeep = config.getMinCommitsToKeep();
  }

  private Writer openWriter() {
    try {
      if (this.writer == null) {
        return HoodieLogFormat.newWriterBuilder().onParentPath(archiveFilePath.getParent())
            .withFileId(archiveFilePath.getName()).withFileExtension(HoodieArchivedLogFile.ARCHIVE_EXTENSION)
            .withFs(metaClient.getFs()).overBaseCommit("").build();
      } else {
        return this.writer;
      }
    } catch (IOException e) {
      throw new HoodieException("Unable to initialize HoodieLogFormat writer", e);
    }
  }

  private void close() {
    try {
      if (this.writer != null) {
        this.writer.close();
      }
    } catch (IOException e) {
      throw new HoodieException("Unable to close HoodieLogFormat writer", e);
    }
  }

  /**
   * Check if commits need to be archived. If yes, archive commits.
   */
  public boolean archiveIfRequired(HoodieEngineContext context) throws IOException {
    try {
      List<HoodieInstant> instantsToArchive = getInstantsToArchive().collect(Collectors.toList());

      boolean success = true;
      if (!instantsToArchive.isEmpty()) {
        this.writer = openWriter();
        LOG.info("Archiving instants " + instantsToArchive);
        archive(context, instantsToArchive);
        LOG.info("Deleting archived instants " + instantsToArchive);
        success = deleteArchivedInstants(instantsToArchive);
      } else {
        LOG.info("No Instants to archive");
      }

      return success;
    } finally {
      close();
    }
  }

  private Stream<HoodieInstant> getCleanInstantsToArchive() {
    HoodieTimeline cleanAndRollbackTimeline = table.getActiveTimeline()
        .getTimelineOfActions(CollectionUtils.createSet(HoodieTimeline.CLEAN_ACTION, HoodieTimeline.ROLLBACK_ACTION)).filterCompletedInstants();
    return cleanAndRollbackTimeline.getInstants()
        .collect(Collectors.groupingBy(HoodieInstant::getAction)).values().stream()
        .map(hoodieInstants -> {
          if (hoodieInstants.size() > this.maxInstantsToKeep) {
            return hoodieInstants.subList(0, hoodieInstants.size() - this.minInstantsToKeep);
          } else {
            return new ArrayList<HoodieInstant>();
          }
        }).flatMap(Collection::stream);
  }

  private Stream<HoodieInstant> getCommitInstantsToArchive() {
    // TODO (na) : Add a way to return actions associated with a timeline and then merge/unify
    // with logic above to avoid Stream.concats
    HoodieTimeline commitTimeline = table.getCompletedCommitsTimeline();
    Option<HoodieInstant> oldestPendingCompactionInstant =
        table.getActiveTimeline().filterPendingCompactionTimeline().firstInstant();
    Option<HoodieInstant> oldestInflightCommitInstant =
        table.getActiveTimeline()
            .getTimelineOfActions(CollectionUtils.createSet(HoodieTimeline.COMMIT_ACTION, HoodieTimeline.DELTA_COMMIT_ACTION))
            .filterInflights().firstInstant();

    // We cannot have any holes in the commit timeline. We cannot archive any commits which are
    // made after the first savepoint present.
    Option<HoodieInstant> firstSavepoint = table.getCompletedSavepointTimeline().firstInstant();
    if (!commitTimeline.empty() && commitTimeline.countInstants() > maxInstantsToKeep) {
      // Actually do the commits
      Stream<HoodieInstant> instantToArchiveStream = commitTimeline.getInstants()
          .filter(s -> {
            // if no savepoint present, then dont filter
            return !(firstSavepoint.isPresent() && HoodieTimeline.compareTimestamps(firstSavepoint.get().getTimestamp(), LESSER_THAN_OR_EQUALS, s.getTimestamp()));
          }).filter(s -> {
            // Ensure commits >= oldest pending compaction commit is retained
            return oldestPendingCompactionInstant
                .map(instant -> HoodieTimeline.compareTimestamps(instant.getTimestamp(), GREATER_THAN, s.getTimestamp()))
                .orElse(true);
          });
      // We need this to ensure that when multiple writers are performing conflict resolution, eligible instants don't
      // get archived, i.e, instants after the oldestInflight are retained on the timeline
      if (config.getFailedWritesCleanPolicy() == HoodieFailedWritesCleaningPolicy.LAZY) {
        instantToArchiveStream = instantToArchiveStream.filter(s -> oldestInflightCommitInstant.map(instant ->
            HoodieTimeline.compareTimestamps(instant.getTimestamp(), GREATER_THAN, s.getTimestamp()))
            .orElse(true));
      }
      return instantToArchiveStream.limit(commitTimeline.countInstants() - minInstantsToKeep);
    } else {
      return Stream.empty();
    }
  }

  private Stream<HoodieInstant> getInstantsToArchive() {
    Stream<HoodieInstant> instants = Stream.concat(getCleanInstantsToArchive(), getCommitInstantsToArchive());

    // For archiving and cleaning instants, we need to include intermediate state files if they exist
    HoodieActiveTimeline rawActiveTimeline = new HoodieActiveTimeline(metaClient, false);
    Map<Pair<String, String>, List<HoodieInstant>> groupByTsAction = rawActiveTimeline.getInstants()
        .collect(Collectors.groupingBy(i -> Pair.of(i.getTimestamp(),
            HoodieInstant.getComparableAction(i.getAction()))));

    // If metadata table is enabled, do not archive instants which are more recent that the latest synced
    // instant on the metadata table. This is required for metadata table sync.
    if (config.useFileListingMetadata()) {
      try (HoodieTableMetadata tableMetadata = HoodieTableMetadata.create(table.getContext(), config.getMetadataConfig(),
          config.getBasePath(), FileSystemViewStorageConfig.DEFAULT_VIEW_SPILLABLE_DIR)) {
        Option<String> lastSyncedInstantTime = tableMetadata.getSyncedInstantTime();

        if (lastSyncedInstantTime.isPresent()) {
          LOG.info("Limiting archiving of instants to last synced instant on metadata table at " + lastSyncedInstantTime.get());
          instants = instants.filter(i -> HoodieTimeline.compareTimestamps(i.getTimestamp(), HoodieTimeline.LESSER_THAN,
              lastSyncedInstantTime.get()));
        } else {
          LOG.info("Not archiving as there is no instants yet on the metadata table");
          instants = Stream.empty();
        }
      } catch (Exception e) {
        throw new HoodieException("Error limiting instant archival based on metadata table", e);
      }
    }

    return instants.flatMap(hoodieInstant ->
        groupByTsAction.get(Pair.of(hoodieInstant.getTimestamp(),
            HoodieInstant.getComparableAction(hoodieInstant.getAction()))).stream());
  }

  private boolean deleteArchivedInstants(List<HoodieInstant> archivedInstants) throws IOException {
    LOG.info("Deleting instants " + archivedInstants);
    boolean success = true;
    for (HoodieInstant archivedInstant : archivedInstants) {
      Path commitFile = new Path(metaClient.getMetaPath(), archivedInstant.getFileName());
      try {
        if (metaClient.getFs().exists(commitFile)) {
          success &= metaClient.getFs().delete(commitFile, false);
          LOG.info("Archived and deleted instant file " + commitFile);
        }
      } catch (IOException e) {
        throw new HoodieIOException("Failed to delete archived instant " + archivedInstant, e);
      }
    }

    // Remove older meta-data from auxiliary path too
    Option<HoodieInstant> latestCommitted = Option.fromJavaOptional(archivedInstants.stream().filter(i -> i.isCompleted() && (i.getAction().equals(HoodieTimeline.COMMIT_ACTION)
        || (i.getAction().equals(HoodieTimeline.DELTA_COMMIT_ACTION)))).max(Comparator.comparing(HoodieInstant::getTimestamp)));
    LOG.info("Latest Committed Instant=" + latestCommitted);
    if (latestCommitted.isPresent()) {
      success &= deleteAllInstantsOlderorEqualsInAuxMetaFolder(latestCommitted.get());
    }
    return success;
  }

  /**
   * Remove older instants from auxiliary meta folder.
   *
   * @param thresholdInstant Hoodie Instant
   * @return success if all eligible file deleted successfully
   * @throws IOException in case of error
   */
  private boolean deleteAllInstantsOlderorEqualsInAuxMetaFolder(HoodieInstant thresholdInstant) throws IOException {
    List<HoodieInstant> instants = null;
    boolean success = true;
    try {
      instants =
          metaClient.scanHoodieInstantsFromFileSystem(
              new Path(metaClient.getMetaAuxiliaryPath()),
              HoodieActiveTimeline.VALID_EXTENSIONS_IN_ACTIVE_TIMELINE,
              false);
    } catch (FileNotFoundException e) {
      /*
       * On some FSs deletion of all files in the directory can auto remove the directory itself.
       * GCS is one example, as it doesn't have real directories and subdirectories. When client
       * removes all the files from a "folder" on GCS is has to create a special "/" to keep the folder
       * around. If this doesn't happen (timeout, misconfigured client, ...) folder will be deleted and
       * in this case we should not break when aux folder is not found.
       * GCS information: (https://cloud.google.com/storage/docs/gsutil/addlhelp/HowSubdirectoriesWork)
       */
      LOG.warn("Aux path not found. Skipping: " + metaClient.getMetaAuxiliaryPath());
      return success;
    }

    List<HoodieInstant> instantsToBeDeleted =
        instants.stream().filter(instant1 -> HoodieTimeline.compareTimestamps(instant1.getTimestamp(),
            LESSER_THAN_OR_EQUALS, thresholdInstant.getTimestamp())).collect(Collectors.toList());

    for (HoodieInstant deleteInstant : instantsToBeDeleted) {
      LOG.info("Deleting instant " + deleteInstant + " in auxiliary meta path " + metaClient.getMetaAuxiliaryPath());
      Path metaFile = new Path(metaClient.getMetaAuxiliaryPath(), deleteInstant.getFileName());
      if (metaClient.getFs().exists(metaFile)) {
        success &= metaClient.getFs().delete(metaFile, false);
        LOG.info("Deleted instant file in auxiliary metapath : " + metaFile);
      }
    }
    return success;
  }

  public void archive(HoodieEngineContext context, List<HoodieInstant> instants) throws HoodieCommitException {
    try {
      HoodieTimeline commitTimeline = metaClient.getActiveTimeline().getAllCommitsTimeline().filterCompletedInstants();
      Schema wrapperSchema = HoodieArchivedMetaEntry.getClassSchema();
      LOG.info("Wrapper schema " + wrapperSchema.toString());
      List<IndexedRecord> records = new ArrayList<>();
      for (HoodieInstant hoodieInstant : instants) {
        // TODO HUDI-1518 Cleaner now takes care of removing replaced file groups. This call to deleteReplacedFileGroups can be removed.
        boolean deleteSuccess = deleteReplacedFileGroups(context, hoodieInstant);
        if (!deleteSuccess) {
          LOG.warn("Unable to delete file(s) for " + hoodieInstant.getFileName() + ", replaced files possibly deleted by cleaner");
        }
        try {
          deleteAnyLeftOverMarkerFiles(context, hoodieInstant);
          records.add(convertToAvroRecord(commitTimeline, hoodieInstant));
          if (records.size() >= this.config.getCommitArchivalBatchSize()) {
            writeToFile(wrapperSchema, records);
          }
        } catch (Exception e) {
          LOG.error("Failed to archive commits, .commit file: " + hoodieInstant.getFileName(), e);
          if (this.config.isFailOnTimelineArchivingEnabled()) {
            throw e;
          }
        }
      }
      writeToFile(wrapperSchema, records);
    } catch (Exception e) {
      throw new HoodieCommitException("Failed to archive commits", e);
    }
  }

  private void deleteAnyLeftOverMarkerFiles(HoodieEngineContext context, HoodieInstant instant) {
    MarkerFiles markerFiles = new MarkerFiles(table, instant.getTimestamp());
    if (markerFiles.deleteMarkerDir(context, config.getMarkersDeleteParallelism())) {
      LOG.info("Cleaned up left over marker directory for instant :" + instant);
    }
  }

  private boolean deleteReplacedFileGroups(HoodieEngineContext context, HoodieInstant instant) {
    if (!instant.isCompleted() || !HoodieTimeline.REPLACE_COMMIT_ACTION.equals(instant.getAction())) {
      // only delete files for completed replace instants
      return true;
    }

    TableFileSystemView fileSystemView = this.table.getFileSystemView();
    List<String> replacedPartitions = getReplacedPartitions(instant);
    return ReplaceArchivalHelper.deleteReplacedFileGroups(context, metaClient, fileSystemView, instant, replacedPartitions);
  }

  private List<String> getReplacedPartitions(HoodieInstant instant) {
    try {
      HoodieReplaceCommitMetadata metadata = HoodieReplaceCommitMetadata.fromBytes(
          metaClient.getActiveTimeline().getInstantDetails(instant).get(),
          HoodieReplaceCommitMetadata.class);

      return new ArrayList<>(metadata.getPartitionToReplaceFileIds().keySet());
    } catch (IOException e) {
      throw new HoodieCommitException("Failed to archive because cannot delete replace files", e);
    }
  }

  private void writeToFile(Schema wrapperSchema, List<IndexedRecord> records) throws Exception {
    if (records.size() > 0) {
      Map<HeaderMetadataType, String> header = new HashMap<>();
      header.put(HoodieLogBlock.HeaderMetadataType.SCHEMA, wrapperSchema.toString());
      HoodieAvroDataBlock block = new HoodieAvroDataBlock(records, header);
      writer.appendBlock(block);
      records.clear();
    }
  }

  private IndexedRecord convertToAvroRecord(HoodieTimeline commitTimeline, HoodieInstant hoodieInstant)
      throws IOException {
<<<<<<< HEAD
    HoodieArchivedMetaEntry archivedMetaWrapper = new HoodieArchivedMetaEntry();
    archivedMetaWrapper.setCommitTime(hoodieInstant.getTimestamp());
    archivedMetaWrapper.setActionState(hoodieInstant.getState().name());
    switch (hoodieInstant.getAction()) {
      case HoodieTimeline.CLEAN_ACTION: {
        if (hoodieInstant.isCompleted()) {
          archivedMetaWrapper.setHoodieCleanMetadata(CleanerUtils.getCleanerMetadata(metaClient, hoodieInstant));
        } else {
          archivedMetaWrapper.setHoodieCleanerPlan(CleanerUtils.getCleanerPlan(metaClient, hoodieInstant));
        }
        archivedMetaWrapper.setActionType(ActionType.clean.name());
        break;
      }
      case HoodieTimeline.COMMIT_ACTION:
      case HoodieTimeline.DELTA_COMMIT_ACTION: {
        HoodieCommitMetadata commitMetadata = HoodieCommitMetadata
            .fromBytes(commitTimeline.getInstantDetails(hoodieInstant).get(), HoodieCommitMetadata.class);
        archivedMetaWrapper.setHoodieCommitMetadata(convertCommitMetadata(commitMetadata));
        archivedMetaWrapper.setActionType(ActionType.commit.name());
        break;
      }
      case HoodieTimeline.REPLACE_COMMIT_ACTION: {
        if (hoodieInstant.isRequested()) {
          archivedMetaWrapper.setHoodieRequestedReplaceMetadata(
              TimelineMetadataUtils.deserializeRequestedReplaceMetadata(commitTimeline.getInstantDetails(hoodieInstant).get()));
        } else if (hoodieInstant.isCompleted()) {
          HoodieReplaceCommitMetadata replaceCommitMetadata = HoodieReplaceCommitMetadata
              .fromBytes(commitTimeline.getInstantDetails(hoodieInstant).get(), HoodieReplaceCommitMetadata.class);
          archivedMetaWrapper.setHoodieReplaceCommitMetadata(ReplaceArchivalHelper.convertReplaceCommitMetadata(replaceCommitMetadata));
        }
        archivedMetaWrapper.setActionType(ActionType.replacecommit.name());
        break;
      }
      case HoodieTimeline.ROLLBACK_ACTION: {
        if (hoodieInstant.isCompleted()) {
          archivedMetaWrapper.setHoodieRollbackMetadata(TimelineMetadataUtils.deserializeAvroMetadata(
                  commitTimeline.getInstantDetails(hoodieInstant).get(), HoodieRollbackMetadata.class));
        }
        archivedMetaWrapper.setActionType(ActionType.rollback.name());
        break;
      }
      case HoodieTimeline.SAVEPOINT_ACTION: {
        archivedMetaWrapper.setHoodieSavePointMetadata(TimelineMetadataUtils.deserializeAvroMetadata(
            commitTimeline.getInstantDetails(hoodieInstant).get(), HoodieSavepointMetadata.class));
        archivedMetaWrapper.setActionType(ActionType.savepoint.name());
        break;
      }
      case HoodieTimeline.COMPACTION_ACTION: {
        HoodieCompactionPlan plan = CompactionUtils.getCompactionPlan(metaClient, hoodieInstant.getTimestamp());
        archivedMetaWrapper.setHoodieCompactionPlan(plan);
        archivedMetaWrapper.setActionType(ActionType.compaction.name());
        break;
      }
      default: {
        throw new UnsupportedOperationException("Action not fully supported yet");
      }
    }
    return archivedMetaWrapper;
  }

  public static org.apache.hudi.avro.model.HoodieCommitMetadata convertCommitMetadata(
      HoodieCommitMetadata hoodieCommitMetadata) {
    ObjectMapper mapper = new ObjectMapper();
    // Need this to ignore other public get() methods
    mapper.configure(DeserializationFeature.FAIL_ON_UNKNOWN_PROPERTIES, false);
    org.apache.hudi.avro.model.HoodieCommitMetadata avroMetaData =
        mapper.convertValue(hoodieCommitMetadata, org.apache.hudi.avro.model.HoodieCommitMetadata.class);
    // Do not archive Rolling Stats, cannot set to null since AVRO will throw null pointer
    avroMetaData.getExtraMetadata().put(HoodieRollingStatMetadata.ROLLING_STAT_METADATA_KEY, "");
    return avroMetaData;
=======
    return MetadataConversionUtils.createMetaWrapper(hoodieInstant, metaClient);
>>>>>>> 4e050cc2
  }
}<|MERGE_RESOLUTION|>--- conflicted
+++ resolved
@@ -366,80 +366,7 @@
   }
 
   private IndexedRecord convertToAvroRecord(HoodieTimeline commitTimeline, HoodieInstant hoodieInstant)
-      throws IOException {
-<<<<<<< HEAD
-    HoodieArchivedMetaEntry archivedMetaWrapper = new HoodieArchivedMetaEntry();
-    archivedMetaWrapper.setCommitTime(hoodieInstant.getTimestamp());
-    archivedMetaWrapper.setActionState(hoodieInstant.getState().name());
-    switch (hoodieInstant.getAction()) {
-      case HoodieTimeline.CLEAN_ACTION: {
-        if (hoodieInstant.isCompleted()) {
-          archivedMetaWrapper.setHoodieCleanMetadata(CleanerUtils.getCleanerMetadata(metaClient, hoodieInstant));
-        } else {
-          archivedMetaWrapper.setHoodieCleanerPlan(CleanerUtils.getCleanerPlan(metaClient, hoodieInstant));
-        }
-        archivedMetaWrapper.setActionType(ActionType.clean.name());
-        break;
-      }
-      case HoodieTimeline.COMMIT_ACTION:
-      case HoodieTimeline.DELTA_COMMIT_ACTION: {
-        HoodieCommitMetadata commitMetadata = HoodieCommitMetadata
-            .fromBytes(commitTimeline.getInstantDetails(hoodieInstant).get(), HoodieCommitMetadata.class);
-        archivedMetaWrapper.setHoodieCommitMetadata(convertCommitMetadata(commitMetadata));
-        archivedMetaWrapper.setActionType(ActionType.commit.name());
-        break;
-      }
-      case HoodieTimeline.REPLACE_COMMIT_ACTION: {
-        if (hoodieInstant.isRequested()) {
-          archivedMetaWrapper.setHoodieRequestedReplaceMetadata(
-              TimelineMetadataUtils.deserializeRequestedReplaceMetadata(commitTimeline.getInstantDetails(hoodieInstant).get()));
-        } else if (hoodieInstant.isCompleted()) {
-          HoodieReplaceCommitMetadata replaceCommitMetadata = HoodieReplaceCommitMetadata
-              .fromBytes(commitTimeline.getInstantDetails(hoodieInstant).get(), HoodieReplaceCommitMetadata.class);
-          archivedMetaWrapper.setHoodieReplaceCommitMetadata(ReplaceArchivalHelper.convertReplaceCommitMetadata(replaceCommitMetadata));
-        }
-        archivedMetaWrapper.setActionType(ActionType.replacecommit.name());
-        break;
-      }
-      case HoodieTimeline.ROLLBACK_ACTION: {
-        if (hoodieInstant.isCompleted()) {
-          archivedMetaWrapper.setHoodieRollbackMetadata(TimelineMetadataUtils.deserializeAvroMetadata(
-                  commitTimeline.getInstantDetails(hoodieInstant).get(), HoodieRollbackMetadata.class));
-        }
-        archivedMetaWrapper.setActionType(ActionType.rollback.name());
-        break;
-      }
-      case HoodieTimeline.SAVEPOINT_ACTION: {
-        archivedMetaWrapper.setHoodieSavePointMetadata(TimelineMetadataUtils.deserializeAvroMetadata(
-            commitTimeline.getInstantDetails(hoodieInstant).get(), HoodieSavepointMetadata.class));
-        archivedMetaWrapper.setActionType(ActionType.savepoint.name());
-        break;
-      }
-      case HoodieTimeline.COMPACTION_ACTION: {
-        HoodieCompactionPlan plan = CompactionUtils.getCompactionPlan(metaClient, hoodieInstant.getTimestamp());
-        archivedMetaWrapper.setHoodieCompactionPlan(plan);
-        archivedMetaWrapper.setActionType(ActionType.compaction.name());
-        break;
-      }
-      default: {
-        throw new UnsupportedOperationException("Action not fully supported yet");
-      }
-    }
-    return archivedMetaWrapper;
-  }
-
-  public static org.apache.hudi.avro.model.HoodieCommitMetadata convertCommitMetadata(
-      HoodieCommitMetadata hoodieCommitMetadata) {
-    ObjectMapper mapper = new ObjectMapper();
-    // Need this to ignore other public get() methods
-    mapper.configure(DeserializationFeature.FAIL_ON_UNKNOWN_PROPERTIES, false);
-    org.apache.hudi.avro.model.HoodieCommitMetadata avroMetaData =
-        mapper.convertValue(hoodieCommitMetadata, org.apache.hudi.avro.model.HoodieCommitMetadata.class);
-    // Do not archive Rolling Stats, cannot set to null since AVRO will throw null pointer
-    avroMetaData.getExtraMetadata().put(HoodieRollingStatMetadata.ROLLING_STAT_METADATA_KEY, "");
-    return avroMetaData;
-=======
+          throws IOException {
     return MetadataConversionUtils.createMetaWrapper(hoodieInstant, metaClient);
->>>>>>> 4e050cc2
   }
 }