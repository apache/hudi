/*
 * Licensed to the Apache Software Foundation (ASF) under one
 * or more contributor license agreements.  See the NOTICE file
 * distributed with this work for additional information
 * regarding copyright ownership.  The ASF licenses this file
 * to you under the Apache License, Version 2.0 (the
 * "License"); you may not use this file except in compliance
 * with the License.  You may obtain a copy of the License at
 *
 *   http://www.apache.org/licenses/LICENSE-2.0
 *
 * Unless required by applicable law or agreed to in writing,
 * software distributed under the License is distributed on an
 * "AS IS" BASIS, WITHOUT WARRANTIES OR CONDITIONS OF ANY
 * KIND, either express or implied.  See the License for the
 * specific language governing permissions and limitations
 * under the License.
 */

package org.apache.hudi.table.action.index;

import org.apache.hudi.client.heartbeat.HoodieHeartbeatClient;
import org.apache.hudi.client.transaction.TransactionManager;
import org.apache.hudi.common.engine.HoodieEngineContext;
import org.apache.hudi.common.model.HoodieCommitMetadata;
import org.apache.hudi.common.table.HoodieTableMetaClient;
import org.apache.hudi.common.table.timeline.HoodieInstant;
<<<<<<< HEAD
import org.apache.hudi.common.table.view.HoodieTableFileSystemView;
import org.apache.hudi.common.util.collection.Pair;
import org.apache.hudi.metadata.HoodieTableMetadata;
import org.apache.hudi.metadata.HoodieTableMetadataUtil;
=======
>>>>>>> 14c292c6
import org.apache.hudi.metadata.HoodieTableMetadataWriter;
import org.apache.hudi.table.HoodieTable;

import java.io.IOException;
import java.util.List;
import java.util.Set;

/**
 * Indexing catchup task for record level indexing.
 */
public class RecordBasedIndexingCatchupTask extends AbstractIndexingCatchupTask {

  public RecordBasedIndexingCatchupTask(HoodieTableMetadataWriter metadataWriter,
                                        List<HoodieInstant> instantsToIndex,
                                        Set<String> metadataCompletedInstants,
                                        HoodieTableMetaClient metaClient,
                                        HoodieTableMetaClient metadataMetaClient,
                                        String currentCaughtupInstant,
                                        TransactionManager transactionManager,
                                        HoodieEngineContext engineContext,
                                        HoodieTable table,
                                        HoodieHeartbeatClient heartbeatClient) {
    super(metadataWriter, instantsToIndex, metadataCompletedInstants, metaClient, metadataMetaClient, transactionManager, currentCaughtupInstant, engineContext, table, heartbeatClient);
  }

  @Override
  public void updateIndexForWriteAction(HoodieInstant instant) throws IOException {
    HoodieCommitMetadata commitMetadata = metaClient.getCommitMetadataSerDe().deserialize(instant,
        metaClient.getActiveTimeline().getInstantDetails(instant).get(), HoodieCommitMetadata.class);
<<<<<<< HEAD
    HoodieData<HoodieRecord> records = readRecordKeysFromFileSlices(instant);
    metadataWriter.update(commitMetadata, records, instant.getTimestamp());
  }

  private HoodieData<HoodieRecord> readRecordKeysFromFileSlices(HoodieInstant instant) throws IOException {
    HoodieMetadataConfig metadataConfig = HoodieMetadataConfig.newBuilder().enable(true).build();
    HoodieTableMetadata metadata = HoodieTableMetadata.create(
        engineContext, metaClient.getStorage(), metadataConfig, metaClient.getBasePath().toString(), false);
    HoodieTableFileSystemView fsView = new HoodieTableFileSystemView(metadata, metaClient, metaClient.getActiveTimeline().filter(i -> i.equals(instant)));
    // Collect the list of latest file slices present in each partition
    List<String> partitions = metadata.getAllPartitionPaths();
    fsView.loadAllPartitions();
    final List<Pair<String, FileSlice>> partitionFileSlicePairs = new ArrayList<>();
    for (String partition : partitions) {
      fsView.getLatestFileSlices(partition).forEach(fs -> partitionFileSlicePairs.add(Pair.of(partition, fs)));
    }

    return HoodieTableMetadataUtil.readRecordKeysFromFileSlices(
        engineContext,
        partitionFileSlicePairs,
        false,
        metadataConfig.getRecordIndexMaxParallelism(),
        this.getClass().getSimpleName(),
        metaClient,
        EngineType.SPARK);
=======
    metadataWriter.update(commitMetadata, instant.requestedTime());
>>>>>>> 14c292c6
  }
}<|MERGE_RESOLUTION|>--- conflicted
+++ resolved
@@ -25,13 +25,6 @@
 import org.apache.hudi.common.model.HoodieCommitMetadata;
 import org.apache.hudi.common.table.HoodieTableMetaClient;
 import org.apache.hudi.common.table.timeline.HoodieInstant;
-<<<<<<< HEAD
-import org.apache.hudi.common.table.view.HoodieTableFileSystemView;
-import org.apache.hudi.common.util.collection.Pair;
-import org.apache.hudi.metadata.HoodieTableMetadata;
-import org.apache.hudi.metadata.HoodieTableMetadataUtil;
-=======
->>>>>>> 14c292c6
 import org.apache.hudi.metadata.HoodieTableMetadataWriter;
 import org.apache.hudi.table.HoodieTable;
 
@@ -61,34 +54,6 @@
   public void updateIndexForWriteAction(HoodieInstant instant) throws IOException {
     HoodieCommitMetadata commitMetadata = metaClient.getCommitMetadataSerDe().deserialize(instant,
         metaClient.getActiveTimeline().getInstantDetails(instant).get(), HoodieCommitMetadata.class);
-<<<<<<< HEAD
-    HoodieData<HoodieRecord> records = readRecordKeysFromFileSlices(instant);
-    metadataWriter.update(commitMetadata, records, instant.getTimestamp());
-  }
-
-  private HoodieData<HoodieRecord> readRecordKeysFromFileSlices(HoodieInstant instant) throws IOException {
-    HoodieMetadataConfig metadataConfig = HoodieMetadataConfig.newBuilder().enable(true).build();
-    HoodieTableMetadata metadata = HoodieTableMetadata.create(
-        engineContext, metaClient.getStorage(), metadataConfig, metaClient.getBasePath().toString(), false);
-    HoodieTableFileSystemView fsView = new HoodieTableFileSystemView(metadata, metaClient, metaClient.getActiveTimeline().filter(i -> i.equals(instant)));
-    // Collect the list of latest file slices present in each partition
-    List<String> partitions = metadata.getAllPartitionPaths();
-    fsView.loadAllPartitions();
-    final List<Pair<String, FileSlice>> partitionFileSlicePairs = new ArrayList<>();
-    for (String partition : partitions) {
-      fsView.getLatestFileSlices(partition).forEach(fs -> partitionFileSlicePairs.add(Pair.of(partition, fs)));
-    }
-
-    return HoodieTableMetadataUtil.readRecordKeysFromFileSlices(
-        engineContext,
-        partitionFileSlicePairs,
-        false,
-        metadataConfig.getRecordIndexMaxParallelism(),
-        this.getClass().getSimpleName(),
-        metaClient,
-        EngineType.SPARK);
-=======
     metadataWriter.update(commitMetadata, instant.requestedTime());
->>>>>>> 14c292c6
   }
 }