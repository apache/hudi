/*
 * Licensed to the Apache Software Foundation (ASF) under one
 * or more contributor license agreements.  See the NOTICE file
 * distributed with this work for additional information
 * regarding copyright ownership.  The ASF licenses this file
 * to you under the Apache License, Version 2.0 (the
 * "License"); you may not use this file except in compliance
 * with the License.  You may obtain a copy of the License at
 *
 *      http://www.apache.org/licenses/LICENSE-2.0
 *
 * Unless required by applicable law or agreed to in writing, software
 * distributed under the License is distributed on an "AS IS" BASIS,
 * WITHOUT WARRANTIES OR CONDITIONS OF ANY KIND, either express or implied.
 * See the License for the specific language governing permissions and
 * limitations under the License.
 */

package org.apache.hudi.table.upgrade;

import org.apache.hudi.client.BaseHoodieWriteClient;
import org.apache.hudi.client.transaction.lock.NoopLockProvider;
import org.apache.hudi.common.config.HoodieMetadataConfig;
import org.apache.hudi.common.config.HoodieTimeGeneratorConfig;
import org.apache.hudi.common.config.TypedProperties;
import org.apache.hudi.common.engine.HoodieEngineContext;
import org.apache.hudi.common.model.AWSDmsAvroPayload;
import org.apache.hudi.common.model.DefaultHoodieRecordPayload;
import org.apache.hudi.common.model.EventTimeAvroPayload;
import org.apache.hudi.common.model.HoodieFailedWritesCleaningPolicy;
import org.apache.hudi.common.model.HoodieTableType;
import org.apache.hudi.common.model.OverwriteNonDefaultsWithLatestAvroPayload;
import org.apache.hudi.common.model.OverwriteWithLatestAvroPayload;
import org.apache.hudi.common.model.PartialUpdateAvroPayload;
import org.apache.hudi.common.model.debezium.MySqlDebeziumAvroPayload;
import org.apache.hudi.common.model.debezium.PostgresDebeziumAvroPayload;
import org.apache.hudi.common.table.HoodieTableConfig;
import org.apache.hudi.common.table.HoodieTableMetaClient;
import org.apache.hudi.common.table.HoodieTableVersion;
import org.apache.hudi.common.table.timeline.HoodieInstant;
import org.apache.hudi.common.table.timeline.HoodieInstantTimeGenerator;
import org.apache.hudi.common.table.timeline.HoodieTimeline;
import org.apache.hudi.common.table.timeline.InstantComparison;
import org.apache.hudi.common.table.timeline.InstantFileNameGenerator;
import org.apache.hudi.common.table.timeline.TimelineFactory;
import org.apache.hudi.common.util.CollectionUtils;
import org.apache.hudi.common.util.FileIOUtils;
import org.apache.hudi.common.util.Option;
import org.apache.hudi.common.util.collection.Pair;
import org.apache.hudi.config.HoodieCleanConfig;
import org.apache.hudi.config.HoodieCompactionConfig;
import org.apache.hudi.config.HoodieLockConfig;
import org.apache.hudi.config.HoodieWriteConfig;
import org.apache.hudi.exception.HoodieException;
import org.apache.hudi.exception.HoodieIOException;
<<<<<<< HEAD
import org.apache.hudi.metadata.HoodieTableMetadata;
import org.apache.hudi.metadata.HoodieTableMetadataUtil;
=======
import org.apache.hudi.metadata.HoodieIndexVersion;
import org.apache.hudi.metadata.MetadataPartitionType;
>>>>>>> 7deaa18c
import org.apache.hudi.storage.StoragePath;
import org.apache.hudi.table.HoodieTable;
import org.apache.hudi.table.action.HoodieWriteMetadata;
import org.apache.hudi.table.action.compact.CompactionTriggerStrategy;
import org.apache.hudi.table.action.compact.strategy.UnBoundedCompactionStrategy;

import org.slf4j.Logger;
import org.slf4j.LoggerFactory;

import java.io.IOException;
import java.time.LocalDateTime;
import java.time.ZoneId;
import java.time.format.DateTimeFormatter;
<<<<<<< HEAD
import java.util.Arrays;
import java.util.HashSet;
import java.util.Map;
import java.util.Set;
=======
import java.util.List;
import java.util.Map;
import java.util.stream.Collectors;
>>>>>>> 7deaa18c

import static org.apache.hudi.common.table.timeline.HoodieTimeline.CLUSTERING_ACTION;
import static org.apache.hudi.common.table.timeline.HoodieTimeline.REPLACE_COMMIT_ACTION;

public class UpgradeDowngradeUtils {

  private static final Logger LOG = LoggerFactory.getLogger(UpgradeDowngradeUtils.class);

  // Map of actions that were renamed in table version 8
  static final Map<String, String> SIX_TO_EIGHT_TIMELINE_ACTION_MAP = CollectionUtils.createImmutableMap(
      Pair.of(REPLACE_COMMIT_ACTION, CLUSTERING_ACTION)
  );
  static final Map<String, String> EIGHT_TO_SIX_TIMELINE_ACTION_MAP = CollectionUtils.reverseMap(SIX_TO_EIGHT_TIMELINE_ACTION_MAP);
  static final Set<String> PAYLOAD_CLASSES_TO_HANDLE = new HashSet<>(Arrays.asList(
      AWSDmsAvroPayload.class.getName(),
      DefaultHoodieRecordPayload.class.getName(),
      EventTimeAvroPayload.class.getName(),
      MySqlDebeziumAvroPayload.class.getName(),
      OverwriteNonDefaultsWithLatestAvroPayload.class.getName(),
      OverwriteWithLatestAvroPayload.class.getName(),
      PartialUpdateAvroPayload.class.getName(),
      PostgresDebeziumAvroPayload.class.getName()));

  /**
   * Utility method to run compaction for MOR table as part of downgrade step.
   *
   * @Deprecated Use {@link UpgradeDowngradeUtils#rollbackFailedWritesAndCompact(HoodieTable, HoodieEngineContext, HoodieWriteConfig, SupportsUpgradeDowngrade, boolean, HoodieTableVersion)} instead.
   */
  public static void runCompaction(HoodieTable table, HoodieEngineContext context, HoodieWriteConfig config,
                                   SupportsUpgradeDowngrade upgradeDowngradeHelper) {
    try {
      if (table.getMetaClient().getTableType() == HoodieTableType.MERGE_ON_READ) {
        // set required configs for scheduling compaction.
        HoodieInstantTimeGenerator.setCommitTimeZone(table.getMetaClient().getTableConfig().getTimelineTimezone());
        HoodieWriteConfig compactionConfig = HoodieWriteConfig.newBuilder().withProps(config.getProps()).build();
        compactionConfig.setValue(HoodieCompactionConfig.INLINE_COMPACT.key(), "true");
        compactionConfig.setValue(HoodieCompactionConfig.INLINE_COMPACT_NUM_DELTA_COMMITS.key(), "1");
        compactionConfig.setValue(HoodieCompactionConfig.INLINE_COMPACT_TRIGGER_STRATEGY.key(), CompactionTriggerStrategy.NUM_COMMITS.name());
        compactionConfig.setValue(HoodieCompactionConfig.COMPACTION_STRATEGY.key(), UnBoundedCompactionStrategy.class.getName());
        compactionConfig.setValue(HoodieMetadataConfig.ENABLE.key(), "false");
        try (BaseHoodieWriteClient writeClient = upgradeDowngradeHelper.getWriteClient(compactionConfig, context)) {
          Option<String> compactionInstantOpt = writeClient.scheduleCompaction(Option.empty());
          if (compactionInstantOpt.isPresent()) {
            HoodieWriteMetadata result = writeClient.compact(compactionInstantOpt.get());
            writeClient.commitCompaction(compactionInstantOpt.get(), result, Option.of(table));
          }
        }
      }
    } catch (Exception e) {
      throw new HoodieException(e);
    }
  }

  /**
   * See HUDI-6040.
   */
  public static void syncCompactionRequestedFileToAuxiliaryFolder(HoodieTable table) {
    HoodieTableMetaClient metaClient = table.getMetaClient();
    TimelineFactory timelineFactory = metaClient.getTableFormat().getTimelineFactory();
    InstantFileNameGenerator instantFileNameGenerator = metaClient.getInstantFileNameGenerator();
    HoodieTimeline compactionTimeline = timelineFactory.createActiveTimeline(metaClient, false).filterPendingCompactionTimeline()
        .filter(instant -> instant.getState() == HoodieInstant.State.REQUESTED);
    compactionTimeline.getInstantsAsStream().forEach(instant -> {
      String fileName = instantFileNameGenerator.getFileName(instant);
      try {
        if (!metaClient.getStorage().exists(new StoragePath(metaClient.getMetaAuxiliaryPath(), fileName))) {
          FileIOUtils.copy(metaClient.getStorage(),
              new StoragePath(metaClient.getTimelinePath(), fileName),
              new StoragePath(metaClient.getMetaAuxiliaryPath(), fileName));
        }
      } catch (IOException e) {
        throw new HoodieIOException(e.getMessage(), e);
      }
    });
  }

  static void updateMetadataTableVersion(HoodieEngineContext context, HoodieTableVersion toVersion, HoodieTableMetaClient dataMetaClient) throws HoodieIOException {
    try {
      StoragePath metadataBasePath = new StoragePath(dataMetaClient.getBasePath(), HoodieTableMetaClient.METADATA_TABLE_FOLDER_PATH);
      if (dataMetaClient.getStorage().exists(metadataBasePath)) {
        HoodieTableMetaClient metaClient = HoodieTableMetaClient.builder()
            .setConf(context.getStorageConf().newInstance())
            .setBasePath(metadataBasePath)
            .build();
        metaClient.getTableConfig().setTableVersion(toVersion);
        HoodieTableConfig.update(metaClient.getStorage(), metaClient.getMetaPath(), metaClient.getTableConfig().getProps());
      }
    } catch (IOException e) {
      throw new HoodieIOException("Error while updating metadata table version", e);
    }
  }

  /**
   * Extract Epoch time from completion time string
   *
   * @param instant : HoodieInstant
   * @return
   */
  public static long convertCompletionTimeToEpoch(HoodieInstant instant) {
    try {
      String completionTime = instant.getCompletionTime();
      // In Java 8, no direct API to convert to epoch in millis.
      // Strip off millis
      String completionTimeInSecs = Long.parseLong(completionTime) / 1000 + "";
      DateTimeFormatter inputFormatter = DateTimeFormatter.ofPattern("yyyyMMddHHmmss");
      ZoneId zoneId = ZoneId.systemDefault();
      LocalDateTime ldtInSecs = LocalDateTime.parse(completionTimeInSecs, inputFormatter);
      long millis = Long.parseLong(completionTime.substring(completionTime.length() - 3));
      return ldtInSecs.atZone(zoneId).toEpochSecond() * 1000 + millis;
    } catch (Exception e) {
      LOG.warn("Failed to parse completion time string for instant {}", instant, e);
      return -1;
    }
  }

  static void rollbackFailedWritesAndCompact(HoodieTable table, HoodieEngineContext context, HoodieWriteConfig config,
                                             SupportsUpgradeDowngrade upgradeDowngradeHelper, boolean shouldCompact, HoodieTableVersion tableVersion) {
    try {
      // set required configs for rollback
      HoodieInstantTimeGenerator.setCommitTimeZone(table.getMetaClient().getTableConfig().getTimelineTimezone());
      // NOTE: at this stage rollback should use the current writer version and disable auto upgrade/downgrade
      TypedProperties properties = new TypedProperties();
      properties.putAll(config.getProps());
      // TimeGenerators are cached and re-used based on table base path. Since here we are changing the lock configurations, avoiding the cache use
      // for upgrade code block.
      properties.put(HoodieTimeGeneratorConfig.TIME_GENERATOR_REUSE_ENABLE.key(), "false");
      // override w/ NoopLock Provider to avoid re-entrant locking. already upgrade is happening within the table level lock.
      // Below we do trigger rollback and compaction which might again try to acquire the lock. So, here we are explicitly overriding to
      // NoopLockProvider for just the upgrade code block.
      properties.put(HoodieLockConfig.LOCK_PROVIDER_CLASS_NAME.key(), NoopLockProvider.class.getName());
      // if auto adjust it not disabled, chances that InProcessLockProvider will get overridden for single writer use-cases.
      properties.put(HoodieWriteConfig.AUTO_ADJUST_LOCK_CONFIGS.key(), "false");
      HoodieWriteConfig rollbackWriteConfig = HoodieWriteConfig.newBuilder()
          .withProps(properties)
          .withWriteTableVersion(tableVersion.versionCode())
          .withAutoUpgradeVersion(false)
          .build();
      // set eager cleaning
      rollbackWriteConfig.setValue(HoodieCleanConfig.FAILED_WRITES_CLEANER_POLICY.key(), HoodieFailedWritesCleaningPolicy.EAGER.name());
      rollbackWriteConfig.setValue(HoodieWriteConfig.ROLLBACK_USING_MARKERS_ENABLE.key(), String.valueOf(config.shouldRollbackUsingMarkers()));
      // set compaction configs
      if (shouldCompact) {
        rollbackWriteConfig.setValue(HoodieCompactionConfig.INLINE_COMPACT.key(), "true");
        rollbackWriteConfig.setValue(HoodieCompactionConfig.INLINE_COMPACT_NUM_DELTA_COMMITS.key(), "1");
        rollbackWriteConfig.setValue(HoodieCompactionConfig.INLINE_COMPACT_TRIGGER_STRATEGY.key(), CompactionTriggerStrategy.NUM_COMMITS.name());
        rollbackWriteConfig.setValue(HoodieCompactionConfig.COMPACTION_STRATEGY.key(), UnBoundedCompactionStrategy.class.getName());
      } else {
        rollbackWriteConfig.setValue(HoodieCompactionConfig.INLINE_COMPACT.key(), "false");
      }
      rollbackWriteConfig.setValue(HoodieMetadataConfig.ENABLE.key(), "false");

      try (BaseHoodieWriteClient writeClient = upgradeDowngradeHelper.getWriteClient(rollbackWriteConfig, context)) {
        writeClient.rollbackFailedWrites(table.getMetaClient());
        if (shouldCompact) {
          Option<String> compactionInstantOpt = writeClient.scheduleCompaction(Option.empty());
          if (compactionInstantOpt.isPresent()) {
            HoodieWriteMetadata result = writeClient.compact(compactionInstantOpt.get());
            writeClient.commitCompaction(compactionInstantOpt.get(), result, Option.empty());
          }
        }
      }
    } catch (Exception e) {
      throw new HoodieException(e);
    }
  }

<<<<<<< HEAD
  // If the metadata table is enabled for the data table, and
  // existing metadata table is behind the data table, then delete it.
  static void checkAndHandleMetadataTable(HoodieEngineContext context,
                                                 HoodieTable table,
                                                 HoodieWriteConfig config,
                                                 HoodieTableMetaClient metaClient) {
    if (!table.isMetadataTable()
        && config.isMetadataTableEnabled()
        && isMetadataTableBehindDataTable(config, metaClient)) {
      HoodieTableMetadataUtil.deleteMetadataTable(config.getBasePath(), context);
    }
  }

  static boolean isMetadataTableBehindDataTable(HoodieWriteConfig config,
                                                       HoodieTableMetaClient metaClient) {
    // if metadata table does not exist, then it is not behind
    if (!metaClient.getTableConfig().isMetadataTableAvailable()) {
      return false;
    }
    // get last commit instant in data table and metadata table
    HoodieInstant lastCommitInstantInDataTable = metaClient.getActiveTimeline().getCommitsTimeline().filterCompletedInstants().lastInstant().orElse(null);
    HoodieTableMetaClient metadataTableMetaClient = HoodieTableMetaClient.builder()
        .setConf(metaClient.getStorageConf().newInstance())
        .setBasePath(HoodieTableMetadata.getMetadataTableBasePath(config.getBasePath()))
        .build();
    HoodieInstant lastCommitInstantInMetadataTable = metadataTableMetaClient.getActiveTimeline().getCommitsTimeline().filterCompletedInstants().lastInstant().orElse(null);
    // if last commit instant in data table is greater than the last commit instant in metadata table, then metadata table is behind
    return lastCommitInstantInDataTable != null && lastCommitInstantInMetadataTable != null
        && InstantComparison.compareTimestamps(lastCommitInstantInMetadataTable.requestedTime(), InstantComparison.LESSER_THAN, lastCommitInstantInDataTable.requestedTime());
  }
=======
  /**
   * Drops secondary index partitions from metadata table that are V2 or higher.
   *
   * @param config        Write config
   * @param context       Engine context
   * @param table         Hoodie table
   * @param operationType Type of operation (upgrade/downgrade)
   */
  public static void dropNonV1SecondaryIndexPartitions(HoodieWriteConfig config, HoodieEngineContext context,
                                                       HoodieTable table, SupportsUpgradeDowngrade upgradeDowngradeHelper, String operationType) {
    HoodieTableMetaClient metaClient = table.getMetaClient();
    try (BaseHoodieWriteClient writeClient = upgradeDowngradeHelper.getWriteClient(config, context)) {
      List<String> mdtPartitions = metaClient.getTableConfig().getMetadataPartitions()
          .stream()
          .filter(partition -> {
            // Only drop secondary indexes that are not V1
            return metaClient.getIndexForMetadataPartition(partition)
                .map(indexDef -> {
                  if (MetadataPartitionType.fromPartitionPath(indexDef.getIndexName()).equals(MetadataPartitionType.SECONDARY_INDEX)) {
                    return HoodieIndexVersion.V1.lowerThan(indexDef.getVersion());
                  }
                  return false;
                })
                .orElse(false);
          })
          .collect(Collectors.toList());
      LOG.info("Dropping from MDT partitions for {}: {}", operationType, mdtPartitions);
      if (!mdtPartitions.isEmpty()) {
        writeClient.dropIndex(mdtPartitions);
      }
    }
  }
>>>>>>> 7deaa18c
}<|MERGE_RESOLUTION|>--- conflicted
+++ resolved
@@ -53,13 +53,10 @@
 import org.apache.hudi.config.HoodieWriteConfig;
 import org.apache.hudi.exception.HoodieException;
 import org.apache.hudi.exception.HoodieIOException;
-<<<<<<< HEAD
 import org.apache.hudi.metadata.HoodieTableMetadata;
 import org.apache.hudi.metadata.HoodieTableMetadataUtil;
-=======
 import org.apache.hudi.metadata.HoodieIndexVersion;
 import org.apache.hudi.metadata.MetadataPartitionType;
->>>>>>> 7deaa18c
 import org.apache.hudi.storage.StoragePath;
 import org.apache.hudi.table.HoodieTable;
 import org.apache.hudi.table.action.HoodieWriteMetadata;
@@ -73,16 +70,12 @@
 import java.time.LocalDateTime;
 import java.time.ZoneId;
 import java.time.format.DateTimeFormatter;
-<<<<<<< HEAD
 import java.util.Arrays;
 import java.util.HashSet;
 import java.util.Map;
 import java.util.Set;
-=======
 import java.util.List;
-import java.util.Map;
 import java.util.stream.Collectors;
->>>>>>> 7deaa18c
 
 import static org.apache.hudi.common.table.timeline.HoodieTimeline.CLUSTERING_ACTION;
 import static org.apache.hudi.common.table.timeline.HoodieTimeline.REPLACE_COMMIT_ACTION;
@@ -249,7 +242,6 @@
     }
   }
 
-<<<<<<< HEAD
   // If the metadata table is enabled for the data table, and
   // existing metadata table is behind the data table, then delete it.
   static void checkAndHandleMetadataTable(HoodieEngineContext context,
@@ -270,17 +262,21 @@
       return false;
     }
     // get last commit instant in data table and metadata table
-    HoodieInstant lastCommitInstantInDataTable = metaClient.getActiveTimeline().getCommitsTimeline().filterCompletedInstants().lastInstant().orElse(null);
+    HoodieInstant lastCommitInstantInDataTable = metaClient.getActiveTimeline()
+        .getCommitsTimeline().filterCompletedInstants().lastInstant().orElse(null);
     HoodieTableMetaClient metadataTableMetaClient = HoodieTableMetaClient.builder()
         .setConf(metaClient.getStorageConf().newInstance())
         .setBasePath(HoodieTableMetadata.getMetadataTableBasePath(config.getBasePath()))
         .build();
-    HoodieInstant lastCommitInstantInMetadataTable = metadataTableMetaClient.getActiveTimeline().getCommitsTimeline().filterCompletedInstants().lastInstant().orElse(null);
+    HoodieInstant lastCommitInstantInMetadataTable = metadataTableMetaClient.getActiveTimeline()
+        .getCommitsTimeline().filterCompletedInstants().lastInstant().orElse(null);
     // if last commit instant in data table is greater than the last commit instant in metadata table, then metadata table is behind
     return lastCommitInstantInDataTable != null && lastCommitInstantInMetadataTable != null
-        && InstantComparison.compareTimestamps(lastCommitInstantInMetadataTable.requestedTime(), InstantComparison.LESSER_THAN, lastCommitInstantInDataTable.requestedTime());
-  }
-=======
+        && InstantComparison.compareTimestamps(lastCommitInstantInMetadataTable.requestedTime(),
+        InstantComparison.LESSER_THAN,
+        lastCommitInstantInDataTable.requestedTime());
+  }
+
   /**
    * Drops secondary index partitions from metadata table that are V2 or higher.
    *
@@ -313,5 +309,4 @@
       }
     }
   }
->>>>>>> 7deaa18c
 }