/*
 * Licensed to the Apache Software Foundation (ASF) under one
 * or more contributor license agreements.  See the NOTICE file
 * distributed with this work for additional information
 * regarding copyright ownership.  The ASF licenses this file
 * to you under the Apache License, Version 2.0 (the
 * "License"); you may not use this file except in compliance
 * with the License.  You may obtain a copy of the License at
 *
 *      http://www.apache.org/licenses/LICENSE-2.0
 *
 * Unless required by applicable law or agreed to in writing, software
 * distributed under the License is distributed on an "AS IS" BASIS,
 * WITHOUT WARRANTIES OR CONDITIONS OF ANY KIND, either express or implied.
 * See the License for the specific language governing permissions and
 * limitations under the License.
 */

package org.apache.hudi.config;

import org.apache.hudi.common.config.ConfigClassProperty;
import org.apache.hudi.common.config.ConfigGroups;
import org.apache.hudi.common.config.ConfigProperty;
import org.apache.hudi.common.config.HoodieConfig;
import org.apache.hudi.index.HoodieIndex;
import org.apache.hudi.table.storage.HoodieStorageLayout;

import javax.annotation.concurrent.Immutable;

import java.util.Properties;

/**
 * Storage layout related config.
 */
@Immutable
@ConfigClassProperty(name = "Layout Configs",
    groupName = ConfigGroups.Names.WRITE_CLIENT,
    description = "Configurations that control storage layout and data distribution, "
        + "which defines how the files are organized within a table.")
public class HoodieLayoutConfig extends HoodieConfig {

  public static final ConfigProperty<String> LAYOUT_TYPE = ConfigProperty
      .key("hoodie.storage.layout.type")
<<<<<<< HEAD
      .defaultValue(HoodieStorageLayout.LayoutType.DEFAULT.name())
      .withDocumentation(HoodieStorageLayout.LayoutType.class);
=======
      .defaultValue("DEFAULT")
      .markAdvanced()
      .withDocumentation("Type of storage layout. Possible options are [DEFAULT | BUCKET]");
>>>>>>> b937b081

  public static final ConfigProperty<String> LAYOUT_PARTITIONER_CLASS_NAME = ConfigProperty
      .key("hoodie.storage.layout.partitioner.class")
      .noDefaultValue()
      .markAdvanced()
      .withDocumentation("Partitioner class, it is used to distribute data in a specific way.");

  public static final String SIMPLE_BUCKET_LAYOUT_PARTITIONER_CLASS_NAME =
      "org.apache.hudi.table.action.commit.SparkBucketIndexPartitioner";

  private HoodieLayoutConfig() {
    super();
  }

  public static HoodieLayoutConfig.Builder newBuilder() {
    return new Builder();
  }

  public static class Builder {
    public HoodieLayoutConfig layoutConfig = new HoodieLayoutConfig();

    public Builder fromProperties(Properties props) {
      this.layoutConfig.getProps().putAll(props);
      return this;
    }

    public Builder withLayoutType(String type) {
      layoutConfig.setValue(LAYOUT_TYPE, type);
      return this;
    }

    public Builder withLayoutPartitioner(String partitionerClass) {
      layoutConfig.setValue(LAYOUT_PARTITIONER_CLASS_NAME, partitionerClass);
      return this;
    }

    public HoodieLayoutConfig build() {
      setDefault();
      return layoutConfig;
    }

    private void setDefault() {
      if (layoutConfig.contains(HoodieIndexConfig.INDEX_TYPE.key())
          && layoutConfig.getString(HoodieIndexConfig.INDEX_TYPE.key()).equals(HoodieIndex.IndexType.BUCKET.name())) {
        layoutConfig.setDefaultValue(LAYOUT_TYPE, HoodieStorageLayout.LayoutType.BUCKET.name());

        // Currently, the partitioner of the SIMPLE bucket index is supported by SparkBucketIndexPartitioner only.
        if ("SIMPLE".equals(layoutConfig.getString(HoodieIndexConfig.BUCKET_INDEX_ENGINE_TYPE))) {
          layoutConfig.setDefaultValue(LAYOUT_PARTITIONER_CLASS_NAME, SIMPLE_BUCKET_LAYOUT_PARTITIONER_CLASS_NAME);
        }
      }
      layoutConfig.setDefaultValue(LAYOUT_TYPE, LAYOUT_TYPE.defaultValue());
    }
  }
}<|MERGE_RESOLUTION|>--- conflicted
+++ resolved
@@ -41,14 +41,9 @@
 
   public static final ConfigProperty<String> LAYOUT_TYPE = ConfigProperty
       .key("hoodie.storage.layout.type")
-<<<<<<< HEAD
       .defaultValue(HoodieStorageLayout.LayoutType.DEFAULT.name())
+      .markAdvanced()
       .withDocumentation(HoodieStorageLayout.LayoutType.class);
-=======
-      .defaultValue("DEFAULT")
-      .markAdvanced()
-      .withDocumentation("Type of storage layout. Possible options are [DEFAULT | BUCKET]");
->>>>>>> b937b081
 
   public static final ConfigProperty<String> LAYOUT_PARTITIONER_CLASS_NAME = ConfigProperty
       .key("hoodie.storage.layout.partitioner.class")
