--- conflicted
+++ resolved
@@ -595,21 +595,7 @@
     if (latestCommitted.isPresent()) {
       return deleteAllInstantsOlderOrEqualsInAuxMetaFolder(latestCommitted.get());
     }
-<<<<<<< HEAD
-    return success;
-  }
-
-  private boolean deleteArchivedInstantFiles(HoodieEngineContext context, boolean success, List<String> files) {
-    Map<String, Boolean> resultDeleteInstantFiles = deleteFilesParallelize(metaClient, files, context, false);
-
-    for (Map.Entry<String, Boolean> result : resultDeleteInstantFiles.entrySet()) {
-      LOG.debug("Archived and deleted instant file " + result.getKey() + " : " + result.getValue());
-      success &= result.getValue();
-    }
-    return success;
-=======
     return true;
->>>>>>> 9c814404
   }
 
   /**
