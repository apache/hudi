--- conflicted
+++ resolved
@@ -21,32 +21,24 @@
 import org.apache.hudi.common.config.ConfigProperty;
 import org.apache.hudi.common.config.RecordMergeMode;
 import org.apache.hudi.common.engine.HoodieEngineContext;
-<<<<<<< HEAD
+import org.apache.hudi.common.model.AWSDmsAvroPayload;
 import org.apache.hudi.common.model.EventTimeAvroPayload;
+import org.apache.hudi.common.model.HoodieIndexMetadata;
 import org.apache.hudi.common.model.HoodieRecordMerger;
-=======
-import org.apache.hudi.common.model.HoodieIndexMetadata;
-import org.apache.hudi.common.table.HoodieTableMetaClient;
-import org.apache.hudi.common.util.Option;
-import org.apache.hudi.config.HoodieWriteConfig;
-import org.apache.hudi.metadata.HoodieIndexVersion;
->>>>>>> 7deaa18c
 import org.apache.hudi.common.model.HoodieTableType;
-import org.apache.hudi.common.model.debezium.MySqlDebeziumAvroPayload;
-import org.apache.hudi.common.table.HoodieTableVersion;
-<<<<<<< HEAD
-import org.apache.hudi.common.model.AWSDmsAvroPayload;
 import org.apache.hudi.common.model.OverwriteNonDefaultsWithLatestAvroPayload;
 import org.apache.hudi.common.model.PartialUpdateAvroPayload;
+import org.apache.hudi.common.model.debezium.MySqlDebeziumAvroPayload;
 import org.apache.hudi.common.model.debezium.PostgresDebeziumAvroPayload;
 import org.apache.hudi.common.table.HoodieTableConfig;
 import org.apache.hudi.common.table.HoodieTableMetaClient;
+import org.apache.hudi.common.table.HoodieTableVersion;
 import org.apache.hudi.common.table.PartialUpdateMode;
+import org.apache.hudi.common.util.Option;
 import org.apache.hudi.common.util.StringUtils;
 import org.apache.hudi.common.util.collection.Pair;
 import org.apache.hudi.config.HoodieWriteConfig;
-=======
->>>>>>> 7deaa18c
+import org.apache.hudi.metadata.HoodieIndexVersion;
 import org.apache.hudi.table.HoodieTable;
 
 import java.util.ArrayList;
@@ -64,13 +56,13 @@
 import static org.apache.hudi.common.table.HoodieTableConfig.LEGACY_PAYLOAD_CLASS_NAME;
 import static org.apache.hudi.common.table.HoodieTableConfig.MERGE_PROPERTIES;
 import static org.apache.hudi.common.table.HoodieTableConfig.PARTIAL_UPDATE_CUSTOM_MARKER;
-import static org.apache.hudi.table.upgrade.UpgradeDowngradeUtils.rollbackFailedWritesAndCompact;
 import static org.apache.hudi.common.table.HoodieTableConfig.PARTIAL_UPDATE_MODE;
 import static org.apache.hudi.common.table.HoodieTableConfig.PAYLOAD_CLASS_NAME;
 import static org.apache.hudi.common.table.HoodieTableConfig.RECORD_MERGE_MODE;
 import static org.apache.hudi.common.table.HoodieTableConfig.RECORD_MERGE_STRATEGY_ID;
 import static org.apache.hudi.table.upgrade.UpgradeDowngradeUtils.PAYLOAD_CLASSES_TO_HANDLE;
 import static org.apache.hudi.table.upgrade.UpgradeDowngradeUtils.checkAndHandleMetadataTable;
+import static org.apache.hudi.table.upgrade.UpgradeDowngradeUtils.rollbackFailedWritesAndCompact;
 
 /**
  * Version 8 presents Hudi version from 1.0.0 to 1.0.2.
@@ -117,6 +109,17 @@
     }
     HoodieTableMetaClient metaClient = table.getMetaClient();
     HoodieTableConfig tableConfig = metaClient.getTableConfig();
+    // Populate missing index versions indexes
+    Option<HoodieIndexMetadata> indexMetadataOpt = metaClient.getIndexMetadata();
+    if (indexMetadataOpt.isPresent()) {
+      populateIndexVersionIfMissing(indexMetadataOpt);
+      // Write the updated index metadata back to storage
+      HoodieTableMetaClient.writeIndexMetadataToStorage(
+          metaClient.getStorage(),
+          metaClient.getIndexDefinitionPath(),
+          indexMetadataOpt.get(),
+          metaClient.getTableConfig().getTableVersion());
+    }
     // If metadata is enabled for the data table, and
     // existing metadata table is behind the data table, then delete it.
     checkAndHandleMetadataTable(context, table, config, metaClient);
@@ -206,26 +209,8 @@
       mergeProperties = StringUtils.isNullOrEmpty(mergeProperties)
           ? propertiesToAdd : mergeProperties + "," + mergeProperties;
     }
-<<<<<<< HEAD
     // else: No op, which means merge_properties is not changed.
     tablePropsToAdd.put(MERGE_PROPERTIES, mergeProperties);
-=======
-    HoodieTableMetaClient metaClient = table.getMetaClient();
-
-    // Populate missing index versions indexes
-    Option<HoodieIndexMetadata> indexMetadataOpt = metaClient.getIndexMetadata();
-    if (indexMetadataOpt.isPresent()) {
-      populateIndexVersionIfMissing(indexMetadataOpt);
-
-      // Write the updated index metadata back to storage
-      HoodieTableMetaClient.writeIndexMetadataToStorage(
-          metaClient.getStorage(),
-          metaClient.getIndexDefinitionPath(),
-          indexMetadataOpt.get(),
-          metaClient.getTableConfig().getTableVersion());
-    }
-    return Collections.emptyMap();
->>>>>>> 7deaa18c
   }
 
   /**
