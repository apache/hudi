/*
 * Licensed to the Apache Software Foundation (ASF) under one
 * or more contributor license agreements.  See the NOTICE file
 * distributed with this work for additional information
 * regarding copyright ownership.  The ASF licenses this file
 * to you under the Apache License, Version 2.0 (the
 * "License"); you may not use this file except in compliance
 * with the License.  You may obtain a copy of the License at
 *
 *      http://www.apache.org/licenses/LICENSE-2.0
 *
 * Unless required by applicable law or agreed to in writing, software
 * distributed under the License is distributed on an "AS IS" BASIS,
 * WITHOUT WARRANTIES OR CONDITIONS OF ANY KIND, either express or implied.
 * See the License for the specific language governing permissions and
 * limitations under the License.
 */

package org.apache.hudi.table.upgrade;

import org.apache.hudi.common.config.ConfigProperty;
import org.apache.hudi.common.config.RecordMergeMode;
import org.apache.hudi.common.engine.HoodieEngineContext;
import org.apache.hudi.common.model.AWSDmsAvroPayload;
import org.apache.hudi.common.model.EventTimeAvroPayload;
import org.apache.hudi.common.model.HoodieIndexMetadata;
import org.apache.hudi.common.model.HoodieTableType;
import org.apache.hudi.common.model.OverwriteNonDefaultsWithLatestAvroPayload;
import org.apache.hudi.common.model.PartialUpdateAvroPayload;
import org.apache.hudi.common.model.debezium.MySqlDebeziumAvroPayload;
import org.apache.hudi.common.model.debezium.PostgresDebeziumAvroPayload;
import org.apache.hudi.common.table.HoodieTableConfig;
import org.apache.hudi.common.table.HoodieTableMetaClient;
<<<<<<< HEAD
import org.apache.hudi.common.table.HoodieTableVersion;
import org.apache.hudi.common.table.PartialUpdateMode;
=======
>>>>>>> 2ca7a75e
import org.apache.hudi.common.util.Option;
import org.apache.hudi.common.util.StringUtils;
import org.apache.hudi.config.HoodieWriteConfig;
import org.apache.hudi.metadata.HoodieIndexVersion;
import org.apache.hudi.table.HoodieTable;

import java.util.ArrayList;
import java.util.Arrays;
import java.util.Collections;
import java.util.HashMap;
import java.util.HashSet;
import java.util.List;
import java.util.Map;
import java.util.Set;

import static org.apache.hudi.common.model.DefaultHoodieRecordPayload.DELETE_KEY;
import static org.apache.hudi.common.model.DefaultHoodieRecordPayload.DELETE_MARKER;
import static org.apache.hudi.common.model.HoodieRecordMerger.COMMIT_TIME_BASED_MERGE_STRATEGY_UUID;
import static org.apache.hudi.common.model.HoodieRecordMerger.CUSTOM_MERGE_STRATEGY_UUID;
import static org.apache.hudi.common.model.HoodieRecordMerger.EVENT_TIME_BASED_MERGE_STRATEGY_UUID;
import static org.apache.hudi.common.model.HoodieRecordMerger.PAYLOAD_BASED_MERGE_STRATEGY_UUID;
import static org.apache.hudi.common.table.HoodieTableConfig.DEBEZIUM_UNAVAILABLE_VALUE;
import static org.apache.hudi.common.table.HoodieTableConfig.LEGACY_PAYLOAD_CLASS_NAME;
import static org.apache.hudi.common.table.HoodieTableConfig.MERGE_CUSTOM_PROPERTY_PREFIX;
import static org.apache.hudi.common.table.HoodieTableConfig.PARTIAL_UPDATE_CUSTOM_MARKER;
import static org.apache.hudi.common.table.HoodieTableConfig.PARTIAL_UPDATE_MODE;
import static org.apache.hudi.common.table.HoodieTableConfig.PAYLOAD_CLASS_NAME;
import static org.apache.hudi.common.table.HoodieTableConfig.RECORD_MERGE_MODE;
import static org.apache.hudi.common.table.HoodieTableConfig.RECORD_MERGE_STRATEGY_ID;
import static org.apache.hudi.table.upgrade.UpgradeDowngradeUtils.PAYLOAD_CLASSES_TO_HANDLE;

/**
 * Version 8 presents Hudi version from 1.0.0 to 1.0.2.
 * Version 9 presents Hudi version >= 1.1.0.
 * Major upgrade logic:
 *  Deprecate a given set of payload classes to prefer merge mode. That is,
 *   for table with payload class defined in RFC-97,
 *     remove hoodie.compaction.payload.class from table_configs
 *     add hoodie.legacy.payload.class=payload to table_configs
 *     set hoodie.table.partial.update.mode based on RFC-97
 *     set hoodie.table.merge.properties based on RFC-97
 *     set hoodie.record.merge.mode based on RFC-97
 *     set hoodie.record.merge.strategy.id based on RFC-97
 *   for table with event_time/commit_time merge mode,
 *     set hoodie.table.partial.update.mode to default value
 *     set hoodie.table.merge.properties to default value
 *   for table with custom merger or payload,
 *     set hoodie.table.partial.update.mode to default value
 *     set hoodie.table.merge.properties to default value
 */
public class EightToNineUpgradeHandler implements UpgradeHandler {
  private static final Set<String> PAYLOADS_UPGRADE_TO_EVENT_TIME_MERGE_MODE = new HashSet<>(Arrays.asList(
      EventTimeAvroPayload.class.getName(),
      MySqlDebeziumAvroPayload.class.getName(),
      PartialUpdateAvroPayload.class.getName(),
      PostgresDebeziumAvroPayload.class.getName()));
  private static final Set<String> PAYLOADS_UPGRADE_TO_COMMIT_TIME_MERGE_MODE = new HashSet<>(Arrays.asList(
      AWSDmsAvroPayload.class.getName(),
      OverwriteNonDefaultsWithLatestAvroPayload.class.getName()));
  public static final Set<String> BUILTIN_MERGE_STRATEGIES = Collections.unmodifiableSet(
      new HashSet<>(Arrays.asList(
          COMMIT_TIME_BASED_MERGE_STRATEGY_UUID,
          CUSTOM_MERGE_STRATEGY_UUID,
          EVENT_TIME_BASED_MERGE_STRATEGY_UUID,
          PAYLOAD_BASED_MERGE_STRATEGY_UUID)));

  @Override
  public UpgradeDowngrade.TableConfigChangeSet upgrade(HoodieWriteConfig config,
                                                       HoodieEngineContext context,
                                                       String instantTime,
                                                       SupportsUpgradeDowngrade upgradeDowngradeHelper) {
    final HoodieTable table = upgradeDowngradeHelper.getTable(config, context);
<<<<<<< HEAD
    Map<ConfigProperty, String> tablePropsToAdd = new HashMap<>();
    // If auto upgrade is disabled, set writer version to 8 and return.
    if (!config.autoUpgrade()) {
      config.setValue(
          HoodieWriteConfig.WRITE_TABLE_VERSION,
          String.valueOf(HoodieTableVersion.EIGHT.versionCode()));
      return new UpgradeDowngrade.TableConfigChangeSet(tablePropsToAdd, Collections.emptyList());
    }
=======

>>>>>>> 2ca7a75e
    HoodieTableMetaClient metaClient = table.getMetaClient();
    HoodieTableConfig tableConfig = metaClient.getTableConfig();
    // Populate missing index versions indexes
    Option<HoodieIndexMetadata> indexMetadataOpt = metaClient.getIndexMetadata();
    if (indexMetadataOpt.isPresent()) {
      populateIndexVersionIfMissing(indexMetadataOpt);
      // Write the updated index metadata back to storage
      HoodieTableMetaClient.writeIndexMetadataToStorage(
          metaClient.getStorage(),
          metaClient.getIndexDefinitionPath(),
          indexMetadataOpt.get(),
          metaClient.getTableConfig().getTableVersion());
    }
    List<ConfigProperty> tablePropsToRemove = new ArrayList<>();
    // TODO: make it work for COW after write path is ready.
    if (tableConfig.getTableType() == HoodieTableType.MERGE_ON_READ) {
      // Handle merge mode config.
      reconcileMergeModeConfig(tablePropsToAdd, tableConfig);
      // Handle partial update mode config.
      reconcilePartialUpdateModeConfig(tablePropsToAdd, tableConfig);
      // Handle merge properties config.
      reconcileMergePropertiesConfig(tablePropsToAdd, tableConfig);
      // Handle payload class configs.
      reconcilePayloadClassConfig(tablePropsToAdd, tablePropsToRemove, tableConfig);
    }
    return new UpgradeDowngrade.TableConfigChangeSet(tablePropsToAdd, tablePropsToRemove);
  }

  private void reconcileMergeModeConfig(Map<ConfigProperty, String> tablePropsToAdd,
                                        HoodieTableConfig tableConfig) {
    String payloadClass = tableConfig.getPayloadClass();
    String mergeStrategy = tableConfig.getRecordMergeStrategyId();
    if (!BUILTIN_MERGE_STRATEGIES.contains(mergeStrategy) || StringUtils.isNullOrEmpty(payloadClass)) {
      return;
    }
    if (PAYLOADS_UPGRADE_TO_COMMIT_TIME_MERGE_MODE.contains(payloadClass)) {
      tablePropsToAdd.put(RECORD_MERGE_MODE, RecordMergeMode.COMMIT_TIME_ORDERING.name());
      tablePropsToAdd.put(RECORD_MERGE_STRATEGY_ID, COMMIT_TIME_BASED_MERGE_STRATEGY_UUID);
    } else if (PAYLOADS_UPGRADE_TO_EVENT_TIME_MERGE_MODE.contains(payloadClass)) {
      tablePropsToAdd.put(RECORD_MERGE_MODE, RecordMergeMode.EVENT_TIME_ORDERING.name());
      tablePropsToAdd.put(RECORD_MERGE_STRATEGY_ID, EVENT_TIME_BASED_MERGE_STRATEGY_UUID);
    }
    // else: No op, which means merge strategy id and merge mode are not changed.
  }

  private void reconcilePayloadClassConfig(Map<ConfigProperty, String> tablePropsToAdd,
                                           List<ConfigProperty> tablePropsToRemove,
                                           HoodieTableConfig tableConfig) {
    String payloadClass = tableConfig.getPayloadClass();
    String mergeStrategy = tableConfig.getRecordMergeStrategyId();
    if (!BUILTIN_MERGE_STRATEGIES.contains(mergeStrategy) || StringUtils.isNullOrEmpty(payloadClass)) {
      return;
    }
    if (PAYLOAD_CLASSES_TO_HANDLE.contains(payloadClass)) {
      tablePropsToAdd.put(LEGACY_PAYLOAD_CLASS_NAME, payloadClass);
      tablePropsToRemove.add(PAYLOAD_CLASS_NAME);
    }
  }

  private void reconcilePartialUpdateModeConfig(Map<ConfigProperty, String> tablePropsToAdd,
                                                HoodieTableConfig tableConfig) {
    // Set partial update mode for all tables.
    tablePropsToAdd.put(PARTIAL_UPDATE_MODE, PartialUpdateMode.NONE.name());

    String payloadClass = tableConfig.getPayloadClass();
    String mergeStrategy = tableConfig.getRecordMergeStrategyId();
    if (!BUILTIN_MERGE_STRATEGIES.contains(mergeStrategy) || StringUtils.isNullOrEmpty(payloadClass)) {
      return;
    }
    if (payloadClass.equals(OverwriteNonDefaultsWithLatestAvroPayload.class.getName())
        || payloadClass.equals(PartialUpdateAvroPayload.class.getName())) {
      tablePropsToAdd.put(PARTIAL_UPDATE_MODE, PartialUpdateMode.IGNORE_DEFAULTS.name());
    } else if (payloadClass.equals(PostgresDebeziumAvroPayload.class.getName())) {
      tablePropsToAdd.put(PARTIAL_UPDATE_MODE, PartialUpdateMode.IGNORE_MARKERS.name());
    } else {
      tablePropsToAdd.put(PARTIAL_UPDATE_MODE, PartialUpdateMode.NONE.name());
    }
  }

  private void reconcileMergePropertiesConfig(Map<ConfigProperty, String> tablePropsToAdd,
                                              HoodieTableConfig tableConfig) {
    String payloadClass = tableConfig.getPayloadClass();
    String mergeStrategy = tableConfig.getRecordMergeStrategyId();
    if (!BUILTIN_MERGE_STRATEGIES.contains(mergeStrategy) || StringUtils.isNullOrEmpty(payloadClass)) {
      return;
    }
    if (payloadClass.equals(AWSDmsAvroPayload.class.getName())) {
      tablePropsToAdd.put(
          ConfigProperty.key(MERGE_CUSTOM_PROPERTY_PREFIX + DELETE_KEY).noDefaultValue(),
          AWSDmsAvroPayload.OP_FIELD);
      tablePropsToAdd.put(
          ConfigProperty.key(MERGE_CUSTOM_PROPERTY_PREFIX + DELETE_MARKER).noDefaultValue(),
          AWSDmsAvroPayload.D_VALUE);
    } else if (payloadClass.equals(PostgresDebeziumAvroPayload.class.getName())) {
      tablePropsToAdd.put(
          ConfigProperty.key(MERGE_CUSTOM_PROPERTY_PREFIX + PARTIAL_UPDATE_CUSTOM_MARKER).noDefaultValue(),
          DEBEZIUM_UNAVAILABLE_VALUE);
    }
  }

  /**
   * Populates missing version attributes in index definitions based on table version.
   *
   * @param indexDefOption optional index metadata containing index definitions
   */
  static void populateIndexVersionIfMissing(Option<HoodieIndexMetadata> indexDefOption) {
    indexDefOption.ifPresent(idxDefs ->
        idxDefs.getIndexDefinitions().replaceAll((indexName, idxDef) -> {
          if (idxDef.getVersion() == null) {
            return idxDef.toBuilder().withVersion(HoodieIndexVersion.V1).build();
          } else {
            return idxDef;
          }
        }));
  }
}<|MERGE_RESOLUTION|>--- conflicted
+++ resolved
@@ -31,11 +31,8 @@
 import org.apache.hudi.common.model.debezium.PostgresDebeziumAvroPayload;
 import org.apache.hudi.common.table.HoodieTableConfig;
 import org.apache.hudi.common.table.HoodieTableMetaClient;
-<<<<<<< HEAD
 import org.apache.hudi.common.table.HoodieTableVersion;
 import org.apache.hudi.common.table.PartialUpdateMode;
-=======
->>>>>>> 2ca7a75e
 import org.apache.hudi.common.util.Option;
 import org.apache.hudi.common.util.StringUtils;
 import org.apache.hudi.config.HoodieWriteConfig;
@@ -108,7 +105,6 @@
                                                        String instantTime,
                                                        SupportsUpgradeDowngrade upgradeDowngradeHelper) {
     final HoodieTable table = upgradeDowngradeHelper.getTable(config, context);
-<<<<<<< HEAD
     Map<ConfigProperty, String> tablePropsToAdd = new HashMap<>();
     // If auto upgrade is disabled, set writer version to 8 and return.
     if (!config.autoUpgrade()) {
@@ -117,9 +113,7 @@
           String.valueOf(HoodieTableVersion.EIGHT.versionCode()));
       return new UpgradeDowngrade.TableConfigChangeSet(tablePropsToAdd, Collections.emptyList());
     }
-=======
-
->>>>>>> 2ca7a75e
+
     HoodieTableMetaClient metaClient = table.getMetaClient();
     HoodieTableConfig tableConfig = metaClient.getTableConfig();
     // Populate missing index versions indexes
