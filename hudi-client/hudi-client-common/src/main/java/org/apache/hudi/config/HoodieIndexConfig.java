/*
 * Licensed to the Apache Software Foundation (ASF) under one
 * or more contributor license agreements.  See the NOTICE file
 * distributed with this work for additional information
 * regarding copyright ownership.  The ASF licenses this file
 * to you under the Apache License, Version 2.0 (the
 * "License"); you may not use this file except in compliance
 * with the License.  You may obtain a copy of the License at
 *
 *      http://www.apache.org/licenses/LICENSE-2.0
 *
 * Unless required by applicable law or agreed to in writing, software
 * distributed under the License is distributed on an "AS IS" BASIS,
 * WITHOUT WARRANTIES OR CONDITIONS OF ANY KIND, either express or implied.
 * See the License for the specific language governing permissions and
 * limitations under the License.
 */

package org.apache.hudi.config;

import org.apache.hudi.common.bloom.BloomFilterTypeCode;
import org.apache.hudi.common.config.ConfigClassProperty;
import org.apache.hudi.common.config.ConfigGroups;
import org.apache.hudi.common.config.ConfigProperty;
import org.apache.hudi.common.config.HoodieConfig;
import org.apache.hudi.common.engine.EngineType;
import org.apache.hudi.common.util.StringUtils;
import org.apache.hudi.exception.HoodieIndexException;
import org.apache.hudi.exception.HoodieNotSupportedException;
import org.apache.hudi.index.HoodieIndex;
import org.apache.hudi.keygen.constant.KeyGeneratorOptions;

import org.slf4j.Logger;
import org.slf4j.LoggerFactory;

import javax.annotation.concurrent.Immutable;

import java.io.File;
import java.io.FileReader;
import java.io.IOException;
import java.util.Arrays;
import java.util.Properties;
import java.util.stream.Collectors;

import static org.apache.hudi.config.HoodieHBaseIndexConfig.GET_BATCH_SIZE;
import static org.apache.hudi.config.HoodieHBaseIndexConfig.PUT_BATCH_SIZE;
import static org.apache.hudi.config.HoodieHBaseIndexConfig.TABLENAME;
import static org.apache.hudi.config.HoodieHBaseIndexConfig.ZKPORT;
import static org.apache.hudi.config.HoodieHBaseIndexConfig.ZKQUORUM;
import static org.apache.hudi.index.HoodieIndex.IndexType.BLOOM;
import static org.apache.hudi.index.HoodieIndex.IndexType.BUCKET;
import static org.apache.hudi.index.HoodieIndex.IndexType.FLINK_STATE;
import static org.apache.hudi.index.HoodieIndex.IndexType.GLOBAL_BLOOM;
import static org.apache.hudi.index.HoodieIndex.IndexType.GLOBAL_SIMPLE;
import static org.apache.hudi.index.HoodieIndex.IndexType.HBASE;
import static org.apache.hudi.index.HoodieIndex.IndexType.INMEMORY;
import static org.apache.hudi.index.HoodieIndex.IndexType.SIMPLE;

/**
 * Indexing related config.
 */
@Immutable
@ConfigClassProperty(name = "Common Index Configs",
    groupName = ConfigGroups.Names.WRITE_CLIENT,
    subGroupName = ConfigGroups.SubGroupNames.INDEX,
    areCommonConfigs = true,
    description = "")
public class HoodieIndexConfig extends HoodieConfig {

  private static final Logger LOG = LoggerFactory.getLogger(HoodieIndexConfig.class);

  public static final ConfigProperty<String> INDEX_TYPE = ConfigProperty
      .key("hoodie.index.type")
      // Builder#getDefaultIndexType has already set it according to engine type
      .noDefaultValue()
      .withValidValues(HBASE.name(), INMEMORY.name(), BLOOM.name(), GLOBAL_BLOOM.name(),
          SIMPLE.name(), GLOBAL_SIMPLE.name(), BUCKET.name(), FLINK_STATE.name())
      .withDocumentation(HoodieIndex.IndexType.class);


  public static final ConfigProperty<String> INDEX_CLASS_NAME = ConfigProperty
      .key("hoodie.index.class")
      .defaultValue("")
      .markAdvanced()
      .withDocumentation("Full path of user-defined index class and must be a subclass of HoodieIndex class. "
          + "It will take precedence over the hoodie.index.type configuration if specified");

  // ***** Bloom Index configs *****
  public static final ConfigProperty<String> BLOOM_FILTER_NUM_ENTRIES_VALUE = ConfigProperty
      .key("hoodie.index.bloom.num_entries")
      .defaultValue("60000")
      .markAdvanced()
      .withDocumentation("Only applies if index type is BLOOM. "
          + "This is the number of entries to be stored in the bloom filter. "
          + "The rationale for the default: Assume the maxParquetFileSize is 128MB and averageRecordSize is 1kb and "
          + "hence we approx a total of 130K records in a file. The default (60000) is roughly half of this approximation. "
          + "Warning: Setting this very low, will generate a lot of false positives and index lookup "
          + "will have to scan a lot more files than it has to and setting this to a very high number will "
          + "increase the size every base file linearly (roughly 4KB for every 50000 entries). "
          + "This config is also used with DYNAMIC bloom filter which determines the initial size for the bloom.");

  public static final ConfigProperty<String> BLOOM_FILTER_FPP_VALUE = ConfigProperty
      .key("hoodie.index.bloom.fpp")
      .defaultValue("0.000000001")
      .markAdvanced()
      .withDocumentation("Only applies if index type is BLOOM. "
          + "Error rate allowed given the number of entries. This is used to calculate how many bits should be "
          + "assigned for the bloom filter and the number of hash functions. This is usually set very low (default: 0.000000001), "
          + "we like to tradeoff disk space for lower false positives. "
          + "If the number of entries added to bloom filter exceeds the configured value (hoodie.index.bloom.num_entries), "
          + "then this fpp may not be honored.");

  public static final ConfigProperty<String> BLOOM_INDEX_PARALLELISM = ConfigProperty
      .key("hoodie.bloom.index.parallelism")
      .defaultValue("0")
      .markAdvanced()
      .withDocumentation("Only applies if index type is BLOOM. "
          + "This is the amount of parallelism for index lookup, which involves a shuffle. "
          + "By default, this is auto computed based on input workload characteristics. "
          + "If the parallelism is explicitly configured by the user, the user-configured "
          + "value is used in defining the actual parallelism. If the indexing stage is slow "
          + "due to the limited parallelism, you can increase this to tune the performance.");

  public static final ConfigProperty<String> BLOOM_INDEX_PRUNE_BY_RANGES = ConfigProperty
      .key("hoodie.bloom.index.prune.by.ranges")
      .defaultValue("true")
      .markAdvanced()
      .withDocumentation("Only applies if index type is BLOOM. "
          + "When true, range information from files to leveraged speed up index lookups. Particularly helpful, "
          + "if the key has a monotonously increasing prefix, such as timestamp. "
          + "If the record key is completely random, it is better to turn this off, since range pruning will only "
          + " add extra overhead to the index lookup.");

  public static final ConfigProperty<String> BLOOM_INDEX_USE_CACHING = ConfigProperty
      .key("hoodie.bloom.index.use.caching")
      .defaultValue("true")
      .markAdvanced()
      .withDocumentation("Only applies if index type is BLOOM."
          + "When true, the input RDD will cached to speed up index lookup by reducing IO "
          + "for computing parallelism or affected partitions");

  public static final ConfigProperty<Boolean> BLOOM_INDEX_USE_METADATA = ConfigProperty
      .key("hoodie.bloom.index.use.metadata")
      .defaultValue(false)
      .markAdvanced()
      .sinceVersion("0.11.0")
      .withDocumentation("Only applies if index type is BLOOM."
          + "When true, the index lookup uses bloom filters and column stats from metadata "
          + "table when available to speed up the process.");

  public static final ConfigProperty<String> BLOOM_INDEX_TREE_BASED_FILTER = ConfigProperty
      .key("hoodie.bloom.index.use.treebased.filter")
      .defaultValue("true")
      .markAdvanced()
      .withDocumentation("Only applies if index type is BLOOM. "
          + "When true, interval tree based file pruning optimization is enabled. "
          + "This mode speeds-up file-pruning based on key ranges when compared with the brute-force mode");

  // TODO: On by default. Once stable, we will remove the other mode.
  public static final ConfigProperty<String> BLOOM_INDEX_BUCKETIZED_CHECKING = ConfigProperty
      .key("hoodie.bloom.index.bucketized.checking")
      .defaultValue("true")
      .markAdvanced()
      .withDocumentation("Only applies if index type is BLOOM. "
          + "When true, bucketized bloom filtering is enabled. "
          + "This reduces skew seen in sort based bloom index lookup");

  public static final ConfigProperty<String> BLOOM_FILTER_TYPE = ConfigProperty
      .key("hoodie.bloom.index.filter.type")
      .defaultValue(BloomFilterTypeCode.DYNAMIC_V0.name())
<<<<<<< HEAD
      .withDocumentation(BloomFilterTypeCode.class);
=======
      .withValidValues(BloomFilterTypeCode.SIMPLE.name(), BloomFilterTypeCode.DYNAMIC_V0.name())
      .markAdvanced()
      .withDocumentation("Filter type used. Default is BloomFilterTypeCode.DYNAMIC_V0. "
          + "Available values are [BloomFilterTypeCode.SIMPLE , BloomFilterTypeCode.DYNAMIC_V0]. "
          + "Dynamic bloom filters auto size themselves based on number of keys.");
>>>>>>> b937b081

  public static final ConfigProperty<String> BLOOM_INDEX_FILTER_DYNAMIC_MAX_ENTRIES = ConfigProperty
      .key("hoodie.bloom.index.filter.dynamic.max.entries")
      .defaultValue("100000")
      .markAdvanced()
      .withDocumentation("The threshold for the maximum number of keys to record in a dynamic Bloom filter row. "
          + "Only applies if filter type is BloomFilterTypeCode.DYNAMIC_V0.");

  public static final ConfigProperty<String> SIMPLE_INDEX_USE_CACHING = ConfigProperty
      .key("hoodie.simple.index.use.caching")
      .defaultValue("true")
      .markAdvanced()
      .withDocumentation("Only applies if index type is SIMPLE. "
          + "When true, the incoming writes will cached to speed up index lookup by reducing IO "
          + "for computing parallelism or affected partitions");

  public static final ConfigProperty<String> SIMPLE_INDEX_PARALLELISM = ConfigProperty
      .key("hoodie.simple.index.parallelism")
      .defaultValue("100")
      .markAdvanced()
      .withDocumentation("Only applies if index type is SIMPLE. "
          + "This limits the parallelism of fetching records from the base files of affected "
          + "partitions. The index picks the configured parallelism if the number of base "
          + "files is larger than this configured value; otherwise, the number of base files "
          + "is used as the parallelism. If the indexing stage is slow due to the limited "
          + "parallelism, you can increase this to tune the performance.");

  public static final ConfigProperty<String> GLOBAL_SIMPLE_INDEX_PARALLELISM = ConfigProperty
      .key("hoodie.global.simple.index.parallelism")
      .defaultValue("100")
      .markAdvanced()
      .withDocumentation("Only applies if index type is GLOBAL_SIMPLE. "
          + "This limits the parallelism of fetching records from the base files of all table "
          + "partitions. The index picks the configured parallelism if the number of base "
          + "files is larger than this configured value; otherwise, the number of base files "
          + "is used as the parallelism. If the indexing stage is slow due to the limited "
          + "parallelism, you can increase this to tune the performance.");

  // 1B bloom filter checks happen in 250 seconds. 500ms to read a bloom filter.
  // 10M checks in 2500ms, thus amortizing the cost of reading bloom filter across partitions.
  public static final ConfigProperty<String> BLOOM_INDEX_KEYS_PER_BUCKET = ConfigProperty
      .key("hoodie.bloom.index.keys.per.bucket")
      .defaultValue("10000000")
      .markAdvanced()
      .withDocumentation("Only applies if bloomIndexBucketizedChecking is enabled and index type is bloom. "
          + "This configuration controls the “bucket” size which tracks the number of record-key checks made against "
          + "a single file and is the unit of work allocated to each partition performing bloom filter lookup. "
          + "A higher value would amortize the fixed cost of reading a bloom filter to memory.");

  public static final ConfigProperty<String> BLOOM_INDEX_INPUT_STORAGE_LEVEL_VALUE = ConfigProperty
      .key("hoodie.bloom.index.input.storage.level")
      .defaultValue("MEMORY_AND_DISK_SER")
      .markAdvanced()
      .withDocumentation("Only applies when #bloomIndexUseCaching is set. Determine what level of persistence is used to cache input RDDs. "
          + "Refer to org.apache.spark.storage.StorageLevel for different values");

  public static final ConfigProperty<String> SIMPLE_INDEX_INPUT_STORAGE_LEVEL_VALUE = ConfigProperty
      .key("hoodie.simple.index.input.storage.level")
      .defaultValue("MEMORY_AND_DISK_SER")
      .markAdvanced()
      .withDocumentation("Only applies when #simpleIndexUseCaching is set. Determine what level of persistence is used to cache input RDDs. "
          + "Refer to org.apache.spark.storage.StorageLevel for different values");

  /**
   * Only applies if index type is GLOBAL_BLOOM.
   * <p>
   * When set to true, an update to a record with a different partition from its existing one
   * will insert the record to the new partition and delete it from the old partition.
   * <p>
   * When set to false, a record will be updated to the old partition.
   */
  public static final ConfigProperty<String> BLOOM_INDEX_UPDATE_PARTITION_PATH_ENABLE = ConfigProperty
      .key("hoodie.bloom.index.update.partition.path")
      .defaultValue("true")
      .markAdvanced()
      .withDocumentation("Only applies if index type is GLOBAL_BLOOM. "
          + "When set to true, an update including the partition path of a record that already exists will result in "
          + "inserting the incoming record into the new partition and deleting the original record in the old partition. "
          + "When set to false, the original record will only be updated in the old partition");

  public static final ConfigProperty<String> SIMPLE_INDEX_UPDATE_PARTITION_PATH_ENABLE = ConfigProperty
      .key("hoodie.simple.index.update.partition.path")
      .defaultValue("true")
      .markAdvanced()
      .withDocumentation("Similar to " + BLOOM_INDEX_UPDATE_PARTITION_PATH_ENABLE + ", but for simple index.");

  /**
   * ***** Bucket Index Configs *****
   * Bucket Index is targeted to locate the record fast by hash in big data scenarios.
   * A bucket size is recommended less than 3GB to avoid being too small.
   * For more details and progress, see [HUDI-3039].
   */

  /**
   * Bucket Index Engine Type: implementation of bucket index
   *
   * SIMPLE:
   *  0. Check `HoodieSimpleBucketLayout` for its supported operations.
   *  1. Bucket num is fixed and requires rewriting the partition if we want to change it.
   *
   * CONSISTENT_HASHING:
   *  0. Check `HoodieConsistentBucketLayout` for its supported operations.
   *  1. Bucket num will auto-adjust by running clustering (still in progress)
   */
  public static final ConfigProperty<String> BUCKET_INDEX_ENGINE_TYPE = ConfigProperty
      .key("hoodie.index.bucket.engine")
<<<<<<< HEAD
      .defaultValue(HoodieIndex.BucketIndexEngineType.SIMPLE.name())
      .withDocumentation(HoodieIndex.BucketIndexEngineType.class)
      .sinceVersion("0.11.0");
=======
      .defaultValue("SIMPLE")
      .markAdvanced()
      .sinceVersion("0.11.0")
      .withDocumentation("Type of bucket index engine to use. Default is SIMPLE bucket index, with fixed number of bucket."
          + "Possible options are [SIMPLE | CONSISTENT_HASHING]."
          + "Consistent hashing supports dynamic resizing of the number of bucket, solving potential data skew and file size "
          + "issues of the SIMPLE hashing engine. Consistent hashing only works with MOR tables, only use simple hashing on COW tables.");
>>>>>>> b937b081

  /**
   * Bucket num equals file groups num in each partition.
   * Bucket num can be set according to partition size and file group size.
   *
   * In dynamic bucket index cases (e.g., using CONSISTENT_HASHING), this config of number of bucket serves as a initial bucket size
   */
  public static final ConfigProperty<Integer> BUCKET_INDEX_NUM_BUCKETS = ConfigProperty
      .key("hoodie.bucket.index.num.buckets")
      .defaultValue(256)
      .markAdvanced()
      .withDocumentation("Only applies if index type is BUCKET. Determine the number of buckets in the hudi table, "
          + "and each partition is divided to N buckets.");

  public static final ConfigProperty<String> BUCKET_INDEX_MAX_NUM_BUCKETS = ConfigProperty
      .key("hoodie.bucket.index.max.num.buckets")
      .noDefaultValue()
      .markAdvanced()
      .sinceVersion("0.13.0")
      .withDocumentation("Only applies if bucket index engine is consistent hashing. Determine the upper bound of "
          + "the number of buckets in the hudi table. Bucket resizing cannot be done higher than this max limit.");

  public static final ConfigProperty<String> BUCKET_INDEX_MIN_NUM_BUCKETS = ConfigProperty
      .key("hoodie.bucket.index.min.num.buckets")
      .noDefaultValue()
      .markAdvanced()
      .sinceVersion("0.13.0")
      .withDocumentation("Only applies if bucket index engine is consistent hashing. Determine the lower bound of "
          + "the number of buckets in the hudi table. Bucket resizing cannot be done lower than this min limit.");

  public static final ConfigProperty<String> BUCKET_INDEX_HASH_FIELD = ConfigProperty
      .key("hoodie.bucket.index.hash.field")
      .noDefaultValue()
      .markAdvanced()
      .withDocumentation("Index key. It is used to index the record and find its file group. "
          + "If not set, use record key field as default");

  public static final ConfigProperty<Double> BUCKET_SPLIT_THRESHOLD = ConfigProperty
      .key("hoodie.bucket.index.split.threshold")
      .defaultValue(2.0)
      .markAdvanced()
      .sinceVersion("0.13.0")
      .withDocumentation("Control if the bucket should be split when using consistent hashing bucket index."
          + "Specifically, if a file slice size reaches `hoodie.xxxx.max.file.size` * threshold, then split will be carried out.");

  public static final ConfigProperty<Double> BUCKET_MERGE_THRESHOLD = ConfigProperty
      .key("hoodie.bucket.index.merge.threshold")
      .defaultValue(0.2)
      .markAdvanced()
      .sinceVersion("0.13.0")
      .withDocumentation("Control if buckets should be merged when using consistent hashing bucket index"
          + "Specifically, if a file slice size is smaller than `hoodie.xxxx.max.file.size` * threshold, then it will be considered"
          + "as a merge candidate.");

  /**
   * Deprecated configs. These are now part of {@link HoodieHBaseIndexConfig}.
   */
  @Deprecated
  public static final String HBASE_ZKQUORUM_PROP = ZKQUORUM.key();
  @Deprecated
  public static final String HBASE_ZKPORT_PROP = ZKPORT.key();
  @Deprecated
  public static final String HBASE_ZK_ZNODEPARENT = HoodieHBaseIndexConfig.ZK_NODE_PATH.key();
  @Deprecated
  public static final String HBASE_TABLENAME_PROP = TABLENAME.key();
  @Deprecated
  public static final String HBASE_GET_BATCH_SIZE_PROP = GET_BATCH_SIZE.key();
  @Deprecated
  public static final String HBASE_PUT_BATCH_SIZE_PROP = PUT_BATCH_SIZE.key();
  @Deprecated
  public static final String DEFAULT_HBASE_BATCH_SIZE = "100";
  /** @deprecated Use {@link #INDEX_TYPE} and its methods instead */
  @Deprecated
  public static final String INDEX_TYPE_PROP = INDEX_TYPE.key();
  /**
   * @deprecated Use {@link #INDEX_CLASS_NAME} and its methods instead
   */
  @Deprecated
  public static final String INDEX_CLASS_PROP = INDEX_CLASS_NAME.key();
  /**
   * @deprecated Use {@link #INDEX_CLASS_NAME} and its methods instead
   */
  @Deprecated
  public static final String DEFAULT_INDEX_CLASS = INDEX_CLASS_NAME.defaultValue();
  /**
   * @deprecated Use {@link #BLOOM_FILTER_NUM_ENTRIES_VALUE} and its methods instead
   */
  @Deprecated
  public static final String BLOOM_FILTER_NUM_ENTRIES = BLOOM_FILTER_NUM_ENTRIES_VALUE.key();
  /**
   * @deprecated Use {@link #BLOOM_FILTER_NUM_ENTRIES_VALUE} and its methods instead
   */
  @Deprecated
  public static final String DEFAULT_BLOOM_FILTER_NUM_ENTRIES = BLOOM_FILTER_NUM_ENTRIES_VALUE.defaultValue();
  /**
   * @deprecated Use {@link #BLOOM_FILTER_FPP_VALUE} and its methods instead
   */
  @Deprecated
  public static final String BLOOM_FILTER_FPP = BLOOM_FILTER_FPP_VALUE.key();
  /**
   * @deprecated Use {@link #BLOOM_FILTER_FPP_VALUE} and its methods instead
   */
  @Deprecated
  public static final String DEFAULT_BLOOM_FILTER_FPP = BLOOM_FILTER_FPP_VALUE.defaultValue();
  /**
   * @deprecated Use {@link #BLOOM_INDEX_PARALLELISM} and its methods instead
   */
  @Deprecated
  public static final String BLOOM_INDEX_PARALLELISM_PROP = BLOOM_INDEX_PARALLELISM.key();
  /**
   * @deprecated Use {@link #BLOOM_INDEX_PARALLELISM} and its methods instead
   */
  @Deprecated
  public static final String DEFAULT_BLOOM_INDEX_PARALLELISM = BLOOM_INDEX_PARALLELISM.defaultValue();
  /**
   * @deprecated Use {@link #BLOOM_INDEX_PRUNE_BY_RANGES} and its methods instead
   */
  @Deprecated
  public static final String BLOOM_INDEX_PRUNE_BY_RANGES_PROP = BLOOM_INDEX_PRUNE_BY_RANGES.key();
  /** @deprecated Use {@link #BLOOM_INDEX_PRUNE_BY_RANGES} and its methods instead */
  @Deprecated
  public static final String DEFAULT_BLOOM_INDEX_PRUNE_BY_RANGES = BLOOM_INDEX_PRUNE_BY_RANGES.defaultValue();
  /** @deprecated Use {@link #BLOOM_INDEX_USE_CACHING} and its methods instead */
  @Deprecated
  public static final String BLOOM_INDEX_USE_CACHING_PROP = BLOOM_INDEX_USE_CACHING.key();
  /** @deprecated Use {@link #BLOOM_INDEX_USE_CACHING} and its methods instead */
  @Deprecated
  public static final String DEFAULT_BLOOM_INDEX_USE_CACHING = BLOOM_INDEX_USE_CACHING.defaultValue();
  /** @deprecated Use {@link #BLOOM_INDEX_TREE_BASED_FILTER} and its methods instead */
  @Deprecated
  public static final String BLOOM_INDEX_TREE_BASED_FILTER_PROP = BLOOM_INDEX_TREE_BASED_FILTER.key();
  /** @deprecated Use {@link #BLOOM_INDEX_TREE_BASED_FILTER} and its methods instead */
  @Deprecated
  public static final String DEFAULT_BLOOM_INDEX_TREE_BASED_FILTER = BLOOM_INDEX_TREE_BASED_FILTER.defaultValue();
  /**
   * @deprecated Use {@link #BLOOM_INDEX_BUCKETIZED_CHECKING} and its methods instead
   */
  @Deprecated
  public static final String BLOOM_INDEX_BUCKETIZED_CHECKING_PROP = BLOOM_INDEX_BUCKETIZED_CHECKING.key();
  /**
   * @deprecated Use {@link #BLOOM_INDEX_BUCKETIZED_CHECKING} and its methods instead
   */
  @Deprecated
  public static final String DEFAULT_BLOOM_INDEX_BUCKETIZED_CHECKING = BLOOM_INDEX_BUCKETIZED_CHECKING.defaultValue();
  /**
   * @deprecated Use {@link #BLOOM_FILTER_TYPE} and its methods instead
   */
  @Deprecated
  public static final String BLOOM_INDEX_FILTER_TYPE = BLOOM_FILTER_TYPE.key();
  /**
   * @deprecated Use {@link #BLOOM_FILTER_TYPE} and its methods instead
   */
  @Deprecated
  public static final String DEFAULT_BLOOM_INDEX_FILTER_TYPE = BLOOM_FILTER_TYPE.defaultValue();
  /**
   * @deprecated Use {@link #BLOOM_INDEX_FILTER_DYNAMIC_MAX_ENTRIES} and its methods instead
   */
  @Deprecated
  public static final String HOODIE_BLOOM_INDEX_FILTER_DYNAMIC_MAX_ENTRIES = BLOOM_INDEX_FILTER_DYNAMIC_MAX_ENTRIES.key();
  /**
   * @deprecated Use {@link #BLOOM_INDEX_FILTER_DYNAMIC_MAX_ENTRIES} and its methods instead
   */
  @Deprecated
  public static final String DEFAULT_HOODIE_BLOOM_INDEX_FILTER_DYNAMIC_MAX_ENTRIES = BLOOM_INDEX_FILTER_DYNAMIC_MAX_ENTRIES.defaultValue();
  /**
   * @deprecated Use {@link #SIMPLE_INDEX_USE_CACHING} and its methods instead
   */
  @Deprecated
  public static final String SIMPLE_INDEX_USE_CACHING_PROP = SIMPLE_INDEX_USE_CACHING.key();
  /**
   * @deprecated Use {@link #SIMPLE_INDEX_USE_CACHING} and its methods instead
   */
  @Deprecated
  public static final String DEFAULT_SIMPLE_INDEX_USE_CACHING = SIMPLE_INDEX_USE_CACHING.defaultValue();
  /** @deprecated Use {@link #SIMPLE_INDEX_PARALLELISM} and its methods instead */
  @Deprecated
  public static final String SIMPLE_INDEX_PARALLELISM_PROP = SIMPLE_INDEX_PARALLELISM.key();
  /** @deprecated Use {@link #SIMPLE_INDEX_PARALLELISM} and its methods instead */
  @Deprecated
  public static final String DEFAULT_SIMPLE_INDEX_PARALLELISM = SIMPLE_INDEX_PARALLELISM.defaultValue();
  /** @deprecated Use {@link #GLOBAL_SIMPLE_INDEX_PARALLELISM} and its methods instead */
  @Deprecated
  public static final String GLOBAL_SIMPLE_INDEX_PARALLELISM_PROP = GLOBAL_SIMPLE_INDEX_PARALLELISM.key();
  /**
   * @deprecated Use {@link #GLOBAL_SIMPLE_INDEX_PARALLELISM} and its methods instead
   */
  @Deprecated
  public static final String DEFAULT_GLOBAL_SIMPLE_INDEX_PARALLELISM = GLOBAL_SIMPLE_INDEX_PARALLELISM.defaultValue();
  /**
   * @deprecated Use {@link #BLOOM_INDEX_KEYS_PER_BUCKET} and its methods instead
   */
  @Deprecated
  public static final String BLOOM_INDEX_KEYS_PER_BUCKET_PROP = BLOOM_INDEX_KEYS_PER_BUCKET.key();
  /**
   * @deprecated Use {@link #BLOOM_INDEX_KEYS_PER_BUCKET} and its methods instead
   */
  @Deprecated
  public static final String DEFAULT_BLOOM_INDEX_KEYS_PER_BUCKET = BLOOM_INDEX_KEYS_PER_BUCKET.defaultValue();
  /**
   * @deprecated Use {@link #BLOOM_INDEX_INPUT_STORAGE_LEVEL_VALUE} and its methods instead
   */
  @Deprecated
  public static final String BLOOM_INDEX_INPUT_STORAGE_LEVEL = BLOOM_INDEX_INPUT_STORAGE_LEVEL_VALUE.key();
  /**
   * @deprecated Use {@link #BLOOM_INDEX_INPUT_STORAGE_LEVEL_VALUE} and its methods instead
   */
  @Deprecated
  public static final String DEFAULT_BLOOM_INDEX_INPUT_STORAGE_LEVEL = BLOOM_INDEX_INPUT_STORAGE_LEVEL_VALUE.defaultValue();
  /**
   * @deprecated Use {@link #SIMPLE_INDEX_INPUT_STORAGE_LEVEL_VALUE} and its methods instead
   */
  @Deprecated
  public static final String SIMPLE_INDEX_INPUT_STORAGE_LEVEL = SIMPLE_INDEX_INPUT_STORAGE_LEVEL_VALUE.key();
  /**
   * @deprecated Use {@link #SIMPLE_INDEX_INPUT_STORAGE_LEVEL_VALUE} and its methods instead
   */
  @Deprecated
  public static final String DEFAULT_SIMPLE_INDEX_INPUT_STORAGE_LEVEL = SIMPLE_INDEX_INPUT_STORAGE_LEVEL_VALUE.defaultValue();
  /**
   * @deprecated Use {@link #BLOOM_INDEX_UPDATE_PARTITION_PATH_ENABLE} and its methods instead
   */
  @Deprecated
  public static final String BLOOM_INDEX_UPDATE_PARTITION_PATH = BLOOM_INDEX_UPDATE_PARTITION_PATH_ENABLE.key();
  /**
   * @deprecated Use {@link #BLOOM_INDEX_UPDATE_PARTITION_PATH_ENABLE} and its methods instead
   */
  @Deprecated
  public static final String DEFAULT_BLOOM_INDEX_UPDATE_PARTITION_PATH = BLOOM_INDEX_UPDATE_PARTITION_PATH_ENABLE.defaultValue();
  /**
   * @deprecated Use {@link #SIMPLE_INDEX_UPDATE_PARTITION_PATH_ENABLE} and its methods instead
   */
  @Deprecated
  public static final String SIMPLE_INDEX_UPDATE_PARTITION_PATH = SIMPLE_INDEX_UPDATE_PARTITION_PATH_ENABLE.key();
  /**
   * @deprecated Use {@link #SIMPLE_INDEX_UPDATE_PARTITION_PATH_ENABLE} and its methods instead
   */
  @Deprecated
  public static final String DEFAULT_SIMPLE_INDEX_UPDATE_PARTITION_PATH = SIMPLE_INDEX_UPDATE_PARTITION_PATH_ENABLE.defaultValue();

  private EngineType engineType;

  /**
   * Use Spark engine by default.
   */

  private HoodieIndexConfig() {
    this(EngineType.SPARK);
  }

  private HoodieIndexConfig(EngineType engineType) {
    super();
    this.engineType = engineType;
  }

  public static HoodieIndexConfig.Builder newBuilder() {
    return new Builder();
  }

  public static class Builder {

    private EngineType engineType = EngineType.SPARK;
    private final HoodieIndexConfig hoodieIndexConfig = new HoodieIndexConfig();

    public Builder fromFile(File propertiesFile) throws IOException {
      try (FileReader reader = new FileReader(propertiesFile)) {
        this.hoodieIndexConfig.getProps().load(reader);
        return this;
      }
    }

    public Builder fromProperties(Properties props) {
      this.hoodieIndexConfig.getProps().putAll(props);
      return this;
    }

    public Builder withIndexType(HoodieIndex.IndexType indexType) {
      hoodieIndexConfig.setValue(INDEX_TYPE, indexType.name());
      return this;
    }

    public Builder withBucketIndexEngineType(HoodieIndex.BucketIndexEngineType bucketType) {
      hoodieIndexConfig.setValue(BUCKET_INDEX_ENGINE_TYPE, bucketType.name());
      return this;
    }

    public Builder withIndexClass(String indexClass) {
      hoodieIndexConfig.setValue(INDEX_CLASS_NAME, indexClass);
      return this;
    }

    public Builder withHBaseIndexConfig(HoodieHBaseIndexConfig hBaseIndexConfig) {
      hoodieIndexConfig.getProps().putAll(hBaseIndexConfig.getProps());
      return this;
    }

    public Builder bloomFilterNumEntries(int numEntries) {
      hoodieIndexConfig.setValue(BLOOM_FILTER_NUM_ENTRIES_VALUE, String.valueOf(numEntries));
      return this;
    }

    public Builder bloomFilterFPP(double fpp) {
      hoodieIndexConfig.setValue(BLOOM_FILTER_FPP_VALUE, String.valueOf(fpp));
      return this;
    }

    public Builder bloomIndexParallelism(int parallelism) {
      hoodieIndexConfig.setValue(BLOOM_INDEX_PARALLELISM, String.valueOf(parallelism));
      return this;
    }

    public Builder bloomIndexPruneByRanges(boolean pruneRanges) {
      hoodieIndexConfig.setValue(BLOOM_INDEX_PRUNE_BY_RANGES, String.valueOf(pruneRanges));
      return this;
    }

    public Builder bloomIndexUseCaching(boolean useCaching) {
      hoodieIndexConfig.setValue(BLOOM_INDEX_USE_CACHING, String.valueOf(useCaching));
      return this;
    }

    public Builder bloomIndexUseMetadata(boolean useMetadata) {
      hoodieIndexConfig.setValue(BLOOM_INDEX_USE_METADATA, String.valueOf(useMetadata));
      return this;
    }

    public Builder bloomIndexTreebasedFilter(boolean useTreeFilter) {
      hoodieIndexConfig.setValue(BLOOM_INDEX_TREE_BASED_FILTER, String.valueOf(useTreeFilter));
      return this;
    }

    public Builder bloomIndexBucketizedChecking(boolean bucketizedChecking) {
      hoodieIndexConfig.setValue(BLOOM_INDEX_BUCKETIZED_CHECKING, String.valueOf(bucketizedChecking));
      return this;
    }

    public Builder bloomIndexKeysPerBucket(int keysPerBucket) {
      hoodieIndexConfig.setValue(BLOOM_INDEX_KEYS_PER_BUCKET, String.valueOf(keysPerBucket));
      return this;
    }

    public Builder withBloomIndexInputStorageLevel(String level) {
      hoodieIndexConfig.setValue(BLOOM_INDEX_INPUT_STORAGE_LEVEL_VALUE, level);
      return this;
    }

    public Builder withBloomIndexUpdatePartitionPath(boolean updatePartitionPath) {
      hoodieIndexConfig.setValue(BLOOM_INDEX_UPDATE_PARTITION_PATH_ENABLE, String.valueOf(updatePartitionPath));
      return this;
    }

    public Builder withSimpleIndexParallelism(int parallelism) {
      hoodieIndexConfig.setValue(SIMPLE_INDEX_PARALLELISM, String.valueOf(parallelism));
      return this;
    }

    public Builder simpleIndexUseCaching(boolean useCaching) {
      hoodieIndexConfig.setValue(SIMPLE_INDEX_USE_CACHING, String.valueOf(useCaching));
      return this;
    }

    public Builder withSimpleIndexInputStorageLevel(String level) {
      hoodieIndexConfig.setValue(SIMPLE_INDEX_INPUT_STORAGE_LEVEL_VALUE, level);
      return this;
    }

    public Builder withGlobalSimpleIndexParallelism(int parallelism) {
      hoodieIndexConfig.setValue(GLOBAL_SIMPLE_INDEX_PARALLELISM, String.valueOf(parallelism));
      return this;
    }

    public Builder withGlobalSimpleIndexUpdatePartitionPath(boolean updatePartitionPath) {
      hoodieIndexConfig.setValue(SIMPLE_INDEX_UPDATE_PARTITION_PATH_ENABLE, String.valueOf(updatePartitionPath));
      return this;
    }

    public Builder withEngineType(EngineType engineType) {
      this.engineType = engineType;
      return this;
    }

    public Builder withBucketNum(String bucketNum) {
      hoodieIndexConfig.setValue(BUCKET_INDEX_NUM_BUCKETS, bucketNum);
      return this;
    }

    public Builder withBucketMaxNum(int bucketMaxNum) {
      hoodieIndexConfig.setValue(BUCKET_INDEX_MAX_NUM_BUCKETS, String.valueOf(bucketMaxNum));
      return this;
    }

    public Builder withBucketMinNum(int bucketMinNum) {
      hoodieIndexConfig.setValue(BUCKET_INDEX_MIN_NUM_BUCKETS, String.valueOf(bucketMinNum));
      return this;
    }

    public Builder withIndexKeyField(String keyField) {
      hoodieIndexConfig.setValue(BUCKET_INDEX_HASH_FIELD, keyField);
      return this;
    }

    public Builder withRecordKeyField(String keyField) {
      hoodieIndexConfig.setValue(KeyGeneratorOptions.RECORDKEY_FIELD_NAME, keyField);
      return this;
    }

    public HoodieIndexConfig build() {
      hoodieIndexConfig.setDefaultValue(INDEX_TYPE, getDefaultIndexType(engineType));
      hoodieIndexConfig.setDefaults(HoodieIndexConfig.class.getName());

      // Throws IllegalArgumentException if the value set is not a known Hoodie Index Type
      HoodieIndex.IndexType.valueOf(hoodieIndexConfig.getString(INDEX_TYPE));
      validateBucketIndexConfig();
      return hoodieIndexConfig;
    }

    private String getDefaultIndexType(EngineType engineType) {
      switch (engineType) {
        case SPARK:
          return HoodieIndex.IndexType.SIMPLE.name();
        case FLINK:
        case JAVA:
          return HoodieIndex.IndexType.INMEMORY.name();
        default:
          throw new HoodieNotSupportedException("Unsupported engine " + engineType);
      }
    }

    public EngineType getEngineType() {
      return engineType;
    }

    private void validateBucketIndexConfig() {
      if (hoodieIndexConfig.getString(INDEX_TYPE).equalsIgnoreCase(HoodieIndex.IndexType.BUCKET.toString())) {
        // check the bucket index hash field
        if (StringUtils.isNullOrEmpty(hoodieIndexConfig.getString(BUCKET_INDEX_HASH_FIELD))) {
          hoodieIndexConfig.setValue(BUCKET_INDEX_HASH_FIELD,
              hoodieIndexConfig.getString(KeyGeneratorOptions.RECORDKEY_FIELD_NAME));
        } else {
          boolean valid = Arrays
              .stream(hoodieIndexConfig.getString(KeyGeneratorOptions.RECORDKEY_FIELD_NAME).split(","))
              .collect(Collectors.toSet())
              .containsAll(Arrays.asList(hoodieIndexConfig.getString(BUCKET_INDEX_HASH_FIELD).split(",")));
          if (!valid) {
            throw new HoodieIndexException("Bucket index key (if configured) must be subset of record key.");
          }
        }
        // check the bucket num
        if (hoodieIndexConfig.getIntOrDefault(BUCKET_INDEX_NUM_BUCKETS) <= 0) {
          throw new HoodieIndexException("When using bucket index, hoodie.bucket.index.num.buckets cannot be negative.");
        }
        int bucketNum = hoodieIndexConfig.getInt(BUCKET_INDEX_NUM_BUCKETS);
        if (StringUtils.isNullOrEmpty(hoodieIndexConfig.getString(BUCKET_INDEX_MAX_NUM_BUCKETS))) {
          hoodieIndexConfig.setValue(BUCKET_INDEX_MAX_NUM_BUCKETS, Integer.toString(bucketNum));
        } else if (hoodieIndexConfig.getInt(BUCKET_INDEX_MAX_NUM_BUCKETS) < bucketNum) {
          LOG.warn("Maximum bucket number is smaller than bucket number, maximum: " + hoodieIndexConfig.getInt(BUCKET_INDEX_MAX_NUM_BUCKETS) + ", bucketNum: " + bucketNum);
          hoodieIndexConfig.setValue(BUCKET_INDEX_MAX_NUM_BUCKETS, Integer.toString(bucketNum));
        }

        if (StringUtils.isNullOrEmpty(hoodieIndexConfig.getString(BUCKET_INDEX_MIN_NUM_BUCKETS))) {
          hoodieIndexConfig.setValue(BUCKET_INDEX_MIN_NUM_BUCKETS, Integer.toString(bucketNum));
        } else if (hoodieIndexConfig.getInt(BUCKET_INDEX_MIN_NUM_BUCKETS) > bucketNum) {
          LOG.warn("Minimum bucket number is larger than the bucket number, minimum: " + hoodieIndexConfig.getInt(BUCKET_INDEX_MIN_NUM_BUCKETS) + ", bucketNum: " + bucketNum);
          hoodieIndexConfig.setValue(BUCKET_INDEX_MIN_NUM_BUCKETS, Integer.toString(bucketNum));
        }
      }
    }
  }
}<|MERGE_RESOLUTION|>--- conflicted
+++ resolved
@@ -168,15 +168,9 @@
   public static final ConfigProperty<String> BLOOM_FILTER_TYPE = ConfigProperty
       .key("hoodie.bloom.index.filter.type")
       .defaultValue(BloomFilterTypeCode.DYNAMIC_V0.name())
-<<<<<<< HEAD
+      .withValidValues(BloomFilterTypeCode.SIMPLE.name(), BloomFilterTypeCode.DYNAMIC_V0.name())
+      .markAdvanced()
       .withDocumentation(BloomFilterTypeCode.class);
-=======
-      .withValidValues(BloomFilterTypeCode.SIMPLE.name(), BloomFilterTypeCode.DYNAMIC_V0.name())
-      .markAdvanced()
-      .withDocumentation("Filter type used. Default is BloomFilterTypeCode.DYNAMIC_V0. "
-          + "Available values are [BloomFilterTypeCode.SIMPLE , BloomFilterTypeCode.DYNAMIC_V0]. "
-          + "Dynamic bloom filters auto size themselves based on number of keys.");
->>>>>>> b937b081
 
   public static final ConfigProperty<String> BLOOM_INDEX_FILTER_DYNAMIC_MAX_ENTRIES = ConfigProperty
       .key("hoodie.bloom.index.filter.dynamic.max.entries")
@@ -283,19 +277,10 @@
    */
   public static final ConfigProperty<String> BUCKET_INDEX_ENGINE_TYPE = ConfigProperty
       .key("hoodie.index.bucket.engine")
-<<<<<<< HEAD
       .defaultValue(HoodieIndex.BucketIndexEngineType.SIMPLE.name())
-      .withDocumentation(HoodieIndex.BucketIndexEngineType.class)
-      .sinceVersion("0.11.0");
-=======
-      .defaultValue("SIMPLE")
       .markAdvanced()
       .sinceVersion("0.11.0")
-      .withDocumentation("Type of bucket index engine to use. Default is SIMPLE bucket index, with fixed number of bucket."
-          + "Possible options are [SIMPLE | CONSISTENT_HASHING]."
-          + "Consistent hashing supports dynamic resizing of the number of bucket, solving potential data skew and file size "
-          + "issues of the SIMPLE hashing engine. Consistent hashing only works with MOR tables, only use simple hashing on COW tables.");
->>>>>>> b937b081
+      .withDocumentation(HoodieIndex.BucketIndexEngineType.class);
 
   /**
    * Bucket num equals file groups num in each partition.
