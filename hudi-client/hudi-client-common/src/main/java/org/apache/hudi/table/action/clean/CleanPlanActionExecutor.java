/*
 * Licensed to the Apache Software Foundation (ASF) under one
 * or more contributor license agreements.  See the NOTICE file
 * distributed with this work for additional information
 * regarding copyright ownership.  The ASF licenses this file
 * to you under the Apache License, Version 2.0 (the
 * "License"); you may not use this file except in compliance
 * with the License.  You may obtain a copy of the License at
 *
 *      http://www.apache.org/licenses/LICENSE-2.0
 *
 * Unless required by applicable law or agreed to in writing, software
 * distributed under the License is distributed on an "AS IS" BASIS,
 * WITHOUT WARRANTIES OR CONDITIONS OF ANY KIND, either express or implied.
 * See the License for the specific language governing permissions and
 * limitations under the License.
 */

package org.apache.hudi.table.action.clean;

import org.apache.hudi.avro.model.HoodieActionInstant;
import org.apache.hudi.avro.model.HoodieCleanFileInfo;
import org.apache.hudi.avro.model.HoodieCleanMetadata;
import org.apache.hudi.avro.model.HoodieCleanerPlan;
import org.apache.hudi.common.engine.HoodieEngineContext;
import org.apache.hudi.common.model.CleanFileInfo;
import org.apache.hudi.common.model.HoodieCleaningPolicy;
import org.apache.hudi.common.table.timeline.HoodieActiveTimeline;
import org.apache.hudi.common.table.timeline.HoodieInstant;
import org.apache.hudi.common.table.timeline.HoodieTimeline;
import org.apache.hudi.common.table.timeline.versioning.v1.InstantComparatorV1;
import org.apache.hudi.common.util.CleanerUtils;
import org.apache.hudi.common.util.Option;
import org.apache.hudi.common.util.collection.Pair;
import org.apache.hudi.config.HoodieWriteConfig;
import org.apache.hudi.exception.HoodieException;
import org.apache.hudi.exception.HoodieIOException;
import org.apache.hudi.table.HoodieTable;
import org.apache.hudi.table.action.BaseActionExecutor;

import org.slf4j.Logger;
import org.slf4j.LoggerFactory;

import java.io.IOException;
import java.util.ArrayList;
import java.util.Collections;
import java.util.HashMap;
import java.util.List;
import java.util.Map;
import java.util.stream.Collectors;

import static org.apache.hudi.common.util.CleanerUtils.SAVEPOINTED_TIMESTAMPS;
import static org.apache.hudi.common.util.MapUtils.nonEmpty;

public class CleanPlanActionExecutor<T, I, K, O> extends BaseActionExecutor<T, I, K, O, Option<HoodieCleanerPlan>> {

  private static final Logger LOG = LoggerFactory.getLogger(CleanPlanActionExecutor.class);
  private final Option<Map<String, String>> extraMetadata;

  public CleanPlanActionExecutor(HoodieEngineContext context,
                                 HoodieWriteConfig config,
                                 HoodieTable<T, I, K, O> table,
                                 String instantTime,
                                 Option<Map<String, String>> extraMetadata) {
    super(context, config, table, instantTime);
    this.extraMetadata = extraMetadata;
  }

  private int getCommitsSinceLastCleaning() {
    Option<HoodieInstant> lastCleanInstant = table.getActiveTimeline().getCleanerTimeline().filterCompletedInstants().lastInstant();
    HoodieTimeline commitTimeline = table.getActiveTimeline().getCommitsTimeline().filterCompletedInstants();

    int numCommits;
    if (lastCleanInstant.isPresent() && !table.getActiveTimeline().isEmpty(lastCleanInstant.get())) {
      try {
        HoodieCleanMetadata cleanMetadata = table.getActiveTimeline().readCleanMetadata(lastCleanInstant.get());
        String lastCompletedCommitTimestamp = cleanMetadata.getLastCompletedCommitTimestamp();
        numCommits = commitTimeline.findInstantsAfter(lastCompletedCommitTimestamp).countInstants();
      } catch (IOException e) {
        throw new HoodieIOException("Parsing of last clean instant " + lastCleanInstant.get() + " failed", e);
      }
    } else {
      numCommits = commitTimeline.countInstants();
    }

    return numCommits;
  }

  private boolean needsCleaning(CleaningTriggerStrategy strategy) {
    if (strategy == CleaningTriggerStrategy.NUM_COMMITS) {
      int numberOfCommits = getCommitsSinceLastCleaning();
      int maxInlineCommitsForNextClean = config.getCleaningMaxCommits();
      return numberOfCommits >= maxInlineCommitsForNextClean;
    } else {
      throw new HoodieException("Unsupported cleaning trigger strategy: " + config.getCleaningTriggerStrategy());
    }
  }

  /**
   * Generates List of files to be cleaned.
   *
   * @param context HoodieEngineContext
   * @return Cleaner Plan
   */
  HoodieCleanerPlan requestClean(HoodieEngineContext context) {
    try {
      CleanPlanner<T, I, K, O> planner = new CleanPlanner<>(context, table, config);
      Option<HoodieInstant> earliestInstant = planner.getEarliestCommitToRetain();
      context.setJobStatus(this.getClass().getSimpleName(), "Obtaining list of partitions to be cleaned: " + config.getTableName());
      List<String> partitionsToClean = planner.getPartitionPathsToClean(earliestInstant);

      if (partitionsToClean.isEmpty()) {
        LOG.info("Nothing to clean here. It is already clean");
        return HoodieCleanerPlan.newBuilder().setPolicy(HoodieCleaningPolicy.KEEP_LATEST_COMMITS.name()).build();
      }
      LOG.info(
          "Earliest commit to retain for clean : {}",
          earliestInstant.isPresent() ? earliestInstant.get().requestedTime() : "null");
      LOG.info(
          "Total partitions to clean : {}, with policy {}",
          partitionsToClean.size(),
          config.getCleanerPolicy());
      int cleanerParallelism = Math.min(partitionsToClean.size(), config.getCleanerParallelism());
      LOG.info(
          "Using cleanerParallelism: {}", cleanerParallelism);

      context.setJobStatus(this.getClass().getSimpleName(), "Generating list of file slices to be cleaned: " + config.getTableName());

      Map<String, List<HoodieCleanFileInfo>> cleanOps = new HashMap<>();
      List<String> partitionsToDelete = new ArrayList<>();
      boolean shouldUseBatchLookup = table.getMetaClient().getTableConfig().isMetadataTableAvailable();
      for (int i = 0; i < partitionsToClean.size(); i += cleanerParallelism) {
        // Handles at most 'cleanerParallelism' number of partitions once at a time to avoid overlarge memory pressure to the timeline server
        // (remote or local embedded), thus to reduce the risk of an OOM exception.
        List<String> subPartitionsToClean = partitionsToClean.subList(i, Math.min(i + cleanerParallelism, partitionsToClean.size()));
        if (shouldUseBatchLookup) {
          LOG.info("Load partitions and files into file system view in advance. Paths: {}", subPartitionsToClean);
          table.getHoodieView().loadPartitions(subPartitionsToClean);
        }
        Map<String, Pair<Boolean, List<CleanFileInfo>>> cleanOpsWithPartitionMeta = context
            .map(subPartitionsToClean, partitionPathToClean -> Pair.of(partitionPathToClean, planner.getDeletePaths(partitionPathToClean, earliestInstant)), cleanerParallelism)
            .stream()
            .collect(Collectors.toMap(Pair::getKey, Pair::getValue));

        cleanOps.putAll(cleanOpsWithPartitionMeta.entrySet().stream()
            .filter(e -> !e.getValue().getValue().isEmpty())
            .collect(Collectors.toMap(Map.Entry::getKey, e -> CleanerUtils.convertToHoodieCleanFileInfoList(e.getValue().getValue()))));

        partitionsToDelete.addAll(cleanOpsWithPartitionMeta.entrySet().stream().filter(entry -> entry.getValue().getKey()).map(Map.Entry::getKey)
            .collect(Collectors.toList()));
      }

      return new HoodieCleanerPlan(
          earliestInstant.map(x -> new HoodieActionInstant(x.requestedTime(), x.getAction(), x.getState().name())).orElse(null),
          planner.getLastCompletedCommitTimestamp(), // Note: This is the start time of the last completed ingestion before this clean.
          config.getCleanerPolicy().name(),
          Collections.emptyMap(),
          CleanPlanner.LATEST_CLEAN_PLAN_VERSION,
          cleanOps,
          partitionsToDelete,
          prepareExtraMetadata(planner.getSavepointedTimestamps()));
    } catch (IOException e) {
      throw new HoodieIOException("Failed to schedule clean operation", e);
    }
  }

  private Map<String, String> prepareExtraMetadata(List<String> savepointedTimestamps) {
    if (savepointedTimestamps.isEmpty()) {
      return Collections.emptyMap();
    } else {
      Map<String, String> extraMetadata = new HashMap<>();
      extraMetadata.put(SAVEPOINTED_TIMESTAMPS, savepointedTimestamps.stream().collect(Collectors.joining(",")));
      return extraMetadata;
    }
  }

  /**
   * Creates a Cleaner plan if there are files to be cleaned and stores them in instant file.
   * Cleaner Plan contains absolute file paths.
   *
   * @param startCleanTime Cleaner Instant Time
   * @return Cleaner Plan if generated
   */
  protected Option<HoodieCleanerPlan> requestClean(String startCleanTime) {
    // Check if the last clean completed successfully and wrote out its metadata. If not, it should be retried.
    Option<HoodieInstant> lastClean = table.getCleanTimeline().filterCompletedInstants().lastInstant();
    if (lastClean.isPresent()) {
      HoodieInstant cleanInstant = lastClean.get();
      HoodieActiveTimeline activeTimeline = table.getActiveTimeline();
      if (activeTimeline.isEmpty(cleanInstant)) {
        activeTimeline.deleteEmptyInstantIfExists(cleanInstant);
        HoodieInstant cleanPlanInstant = new HoodieInstant(HoodieInstant.State.INFLIGHT, cleanInstant.getAction(), cleanInstant.requestedTime(), InstantComparatorV1.REQUESTED_TIME_BASED_COMPARATOR);
        try {
          // Deserialize plan.
          return Option.of(activeTimeline.readCleanerPlan(cleanPlanInstant));
        } catch (IOException ex) {
          // If it is empty we catch error and repair.
          if (activeTimeline.isEmpty(cleanPlanInstant)) {
            return Option.of(new HoodieCleanerPlan());
          }
          throw new HoodieIOException("Failed to parse cleaner plan", ex);
        }
      }
    }
    final HoodieCleanerPlan cleanerPlan = requestClean(context);
    Option<HoodieCleanerPlan> option = Option.empty();
    if (nonEmpty(cleanerPlan.getFilePathsToBeDeletedPerPartition())
        && cleanerPlan.getFilePathsToBeDeletedPerPartition().values().stream().mapToInt(List::size).sum() > 0) {
      // Only create cleaner plan which does some work
      final HoodieInstant cleanInstant = instantGenerator.createNewInstant(HoodieInstant.State.REQUESTED, HoodieTimeline.CLEAN_ACTION, startCleanTime);
      // Save to both aux and timeline folder
      try {
<<<<<<< HEAD
        table.getActiveTimeline().saveToCleanRequested(cleanInstant, TimelineMetadataUtils.serializeCleanerPlan(cleanerPlan));
        LOG.info("Requesting Cleaning with instant time {}", cleanInstant);
      } catch (IOException e) {
=======
        table.getActiveTimeline().saveToCleanRequested(cleanInstant, Option.of(cleanerPlan));
        LOG.info("Requesting Cleaning with instant time " + cleanInstant);
      } catch (HoodieIOException e) {
>>>>>>> ea5b3c34
        LOG.error("Got exception when saving cleaner requested file", e);
        throw e;
      }
      option = Option.of(cleanerPlan);
    }

    return option;
  }

  @Override
  public Option<HoodieCleanerPlan> execute() {
    if (!needsCleaning(config.getCleaningTriggerStrategy())) {
      return Option.empty();
    }
    // Plan a new clean action
    return requestClean(instantTime);
  }

}<|MERGE_RESOLUTION|>--- conflicted
+++ resolved
@@ -210,15 +210,9 @@
       final HoodieInstant cleanInstant = instantGenerator.createNewInstant(HoodieInstant.State.REQUESTED, HoodieTimeline.CLEAN_ACTION, startCleanTime);
       // Save to both aux and timeline folder
       try {
-<<<<<<< HEAD
-        table.getActiveTimeline().saveToCleanRequested(cleanInstant, TimelineMetadataUtils.serializeCleanerPlan(cleanerPlan));
+        table.getActiveTimeline().saveToCleanRequested(cleanInstant, Option.of(cleanerPlan));
         LOG.info("Requesting Cleaning with instant time {}", cleanInstant);
-      } catch (IOException e) {
-=======
-        table.getActiveTimeline().saveToCleanRequested(cleanInstant, Option.of(cleanerPlan));
-        LOG.info("Requesting Cleaning with instant time " + cleanInstant);
       } catch (HoodieIOException e) {
->>>>>>> ea5b3c34
         LOG.error("Got exception when saving cleaner requested file", e);
         throw e;
       }
