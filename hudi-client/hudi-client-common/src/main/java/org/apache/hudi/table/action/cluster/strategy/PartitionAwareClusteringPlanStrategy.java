--- conflicted
+++ resolved
@@ -122,15 +122,8 @@
   /**
    * Return list of partition paths to be considered for clustering.
    */
-<<<<<<< HEAD
-  protected List<String> filterPartitionPaths(List<String> partitionPaths) {
-    List<String> filteredPartitions = ClusteringPlanPartitionFilter.filter(partitionPaths, getWriteConfig());
-    LOG.debug("Filtered to the following partitions: {}", filteredPartitions);
-    return filteredPartitions;
-=======
   public Pair<List<String>, List<String>> filterPartitionPaths(HoodieWriteConfig writeConfig, List<String> partitions) {
     return ClusteringPlanPartitionFilter.filter(partitions, getWriteConfig());
->>>>>>> 14c292c6
   }
 
   @Override
