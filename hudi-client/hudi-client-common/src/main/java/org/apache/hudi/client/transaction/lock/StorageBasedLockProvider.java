--- conflicted
+++ resolved
@@ -374,16 +374,6 @@
     }
 
     logInfoLockState(ACQUIRED);
-<<<<<<< HEAD
-    
-    // Create audit service lazily on first successful lock acquisition if auditing is enabled
-    if (auditService.isEmpty()) {
-      auditService = AuditServiceFactory.createLockProviderAuditService(
-          ownerId, basePath, storageLockClient, acquisitionTimestamp,
-          this::calculateLockExpiration, this::actuallyHoldsLock);
-    }
-    
-=======
 
     // Create audit service lazily on first successful lock acquisition if auditing is enabled
     if (auditService.isEmpty()) {
@@ -392,7 +382,6 @@
               this::calculateLockExpiration, this::actuallyHoldsLock);
     }
 
->>>>>>> f444bfd8
     recordAuditOperation(AuditOperationState.START, acquisitionTimestamp);
     return true;
   }
@@ -633,11 +622,7 @@
   /**
    * Calculates the lock expiration time based on given timestamp and validity period.
    * This is the shared function used by both the lock provider and audit service.
-<<<<<<< HEAD
-   * 
-=======
-   *
->>>>>>> f444bfd8
+   *
    * @param timestamp The base timestamp to calculate expiration from
    * @return Lock expiration time in milliseconds
    */
