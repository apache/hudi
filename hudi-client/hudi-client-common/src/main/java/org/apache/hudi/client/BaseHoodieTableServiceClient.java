/*
 * Licensed to the Apache Software Foundation (ASF) under one
 * or more contributor license agreements.  See the NOTICE file
 * distributed with this work for additional information
 * regarding copyright ownership.  The ASF licenses this file
 * to you under the Apache License, Version 2.0 (the
 * "License"); you may not use this file except in compliance
 * with the License.  You may obtain a copy of the License at
 *
 *      http://www.apache.org/licenses/LICENSE-2.0
 *
 * Unless required by applicable law or agreed to in writing, software
 * distributed under the License is distributed on an "AS IS" BASIS,
 * WITHOUT WARRANTIES OR CONDITIONS OF ANY KIND, either express or implied.
 * See the License for the specific language governing permissions and
 * limitations under the License.
 */

package org.apache.hudi.client;

import org.apache.hudi.async.AsyncArchiveService;
import org.apache.hudi.async.AsyncCleanerService;
import org.apache.hudi.avro.model.HoodieCleanMetadata;
import org.apache.hudi.avro.model.HoodieCleanerPlan;
import org.apache.hudi.avro.model.HoodieClusteringPlan;
import org.apache.hudi.avro.model.HoodieCompactionPlan;
import org.apache.hudi.avro.model.HoodieRollbackMetadata;
import org.apache.hudi.avro.model.HoodieRollbackPlan;
import org.apache.hudi.client.embedded.EmbeddedTimelineService;
import org.apache.hudi.client.heartbeat.HeartbeatUtils;
import org.apache.hudi.client.timeline.HoodieTimelineArchiver;
import org.apache.hudi.client.timeline.TimelineArchivers;
import org.apache.hudi.common.HoodiePendingRollbackInfo;
import org.apache.hudi.common.engine.HoodieEngineContext;
import org.apache.hudi.common.model.ActionType;
import org.apache.hudi.common.model.HoodieCommitMetadata;
import org.apache.hudi.common.model.HoodieFailedWritesCleaningPolicy;
import org.apache.hudi.common.model.HoodieReplaceCommitMetadata;
import org.apache.hudi.common.model.HoodieWriteStat;
import org.apache.hudi.common.model.TableServiceType;
import org.apache.hudi.common.model.WriteOperationType;
import org.apache.hudi.common.table.HoodieTableConfig;
import org.apache.hudi.common.table.HoodieTableMetaClient;
import org.apache.hudi.common.table.timeline.HoodieActiveTimeline;
import org.apache.hudi.common.table.timeline.HoodieInstant;
import org.apache.hudi.common.table.timeline.HoodieTimeline;
import org.apache.hudi.common.table.timeline.InstantGenerator;
import org.apache.hudi.common.table.timeline.TimelineLayout;
import org.apache.hudi.common.table.timeline.TimelineUtils;
import org.apache.hudi.common.util.CleanerUtils;
import org.apache.hudi.common.util.ClusteringUtils;
import org.apache.hudi.common.util.CollectionUtils;
import org.apache.hudi.common.util.Option;
import org.apache.hudi.common.util.collection.Pair;
import org.apache.hudi.config.HoodieClusteringConfig;
import org.apache.hudi.config.HoodieCompactionConfig;
import org.apache.hudi.config.HoodieWriteConfig;
import org.apache.hudi.exception.HoodieClusteringException;
import org.apache.hudi.exception.HoodieCompactionException;
import org.apache.hudi.exception.HoodieException;
import org.apache.hudi.exception.HoodieIOException;
import org.apache.hudi.exception.HoodieLogCompactException;
import org.apache.hudi.exception.HoodieRollbackException;
import org.apache.hudi.metadata.HoodieTableMetadata;
import org.apache.hudi.metadata.HoodieTableMetadataUtil;
import org.apache.hudi.storage.StorageConfiguration;
import org.apache.hudi.table.HoodieTable;
import org.apache.hudi.table.action.HoodieWriteMetadata;
import org.apache.hudi.table.action.compact.CompactHelpers;
import org.apache.hudi.table.action.rollback.RollbackUtils;
import org.apache.hudi.table.marker.WriteMarkersFactory;
import org.apache.hudi.util.CommonClientUtils;

import com.codahale.metrics.Timer;
import org.slf4j.Logger;
import org.slf4j.LoggerFactory;

import javax.annotation.Nullable;

import java.io.IOException;
import java.util.Collections;
import java.util.HashMap;
import java.util.LinkedHashMap;
import java.util.List;
import java.util.Map;
import java.util.Set;
import java.util.function.BiFunction;
import java.util.stream.Collectors;
import java.util.stream.Stream;

import static org.apache.hudi.common.table.timeline.HoodieTimeline.COMMIT_ACTION;
import static org.apache.hudi.common.table.timeline.HoodieTimeline.COMPACTION_ACTION;
import static org.apache.hudi.common.table.timeline.InstantComparison.EQUALS;
import static org.apache.hudi.common.table.timeline.InstantComparison.GREATER_THAN;
import static org.apache.hudi.common.table.timeline.InstantComparison.LESSER_THAN_OR_EQUALS;
import static org.apache.hudi.common.table.timeline.InstantComparison.compareTimestamps;
import static org.apache.hudi.common.table.timeline.TimelineMetadataUtils.serializeCommitMetadata;
import static org.apache.hudi.metadata.HoodieTableMetadata.isMetadataTable;
import static org.apache.hudi.metadata.HoodieTableMetadataUtil.isIndexingCommit;

/**
 * Base class for all shared logic between table service clients regardless of engine.
 * @param <I> The {@link HoodieTable} implementation's input type
 * @param <T> The {@link HoodieTable} implementation's output type
 * @param <O> The {@link BaseHoodieWriteClient} implementation's output type (differs in case of spark)
 */
public abstract class BaseHoodieTableServiceClient<I, T, O> extends BaseHoodieClient implements RunsTableService {

  private static final Logger LOG = LoggerFactory.getLogger(BaseHoodieTableServiceClient.class);

  protected transient Timer.Context compactionTimer;
  protected transient Timer.Context clusteringTimer;
  protected transient Timer.Context logCompactionTimer;

  protected transient AsyncCleanerService asyncCleanerService;
  protected transient AsyncArchiveService asyncArchiveService;

  protected Set<String> pendingInflightAndRequestedInstants;

  protected BaseHoodieTableServiceClient(HoodieEngineContext context,
                                         HoodieWriteConfig clientConfig,
                                         Option<EmbeddedTimelineService> timelineService) {
    super(context, clientConfig, timelineService);
  }

  protected void startAsyncCleanerService(BaseHoodieWriteClient writeClient) {
    if (this.asyncCleanerService == null) {
      this.asyncCleanerService = AsyncCleanerService.startAsyncCleaningIfEnabled(writeClient);
    } else {
      this.asyncCleanerService.start(null);
    }
  }

  protected void startAsyncArchiveService(BaseHoodieWriteClient writeClient) {
    if (this.asyncArchiveService == null) {
      this.asyncArchiveService = AsyncArchiveService.startAsyncArchiveIfEnabled(writeClient);
    } else {
      this.asyncArchiveService.start(null);
    }
  }

  protected void asyncClean() {
    AsyncCleanerService.waitForCompletion(asyncCleanerService);
  }

  protected void asyncArchive() {
    AsyncArchiveService.waitForCompletion(asyncArchiveService);
  }

  protected void setTableServiceTimer(WriteOperationType operationType) {
    switch (operationType) {
      case CLUSTER:
        clusteringTimer = metrics.getClusteringCtx();
        break;
      case COMPACT:
        compactionTimer = metrics.getCompactionCtx();
        break;
      case LOG_COMPACT:
        logCompactionTimer = metrics.getLogCompactionCtx();
        break;
      default:
    }
  }

  protected void setPendingInflightAndRequestedInstants(Set<String> pendingInflightAndRequestedInstants) {
    this.pendingInflightAndRequestedInstants = pendingInflightAndRequestedInstants;
  }

  /**
   * Any pre-commit actions like conflict resolution goes here.
   *
   * @param metadata commit metadata for which pre commit is being invoked.
   */
  protected void preCommit(HoodieCommitMetadata metadata) {
    // Create a Hoodie table after startTxn which encapsulated the commits and files visible.
    // Important to create this after the lock to ensure the latest commits show up in the timeline without need for reload
    HoodieTable table = createTable(config, storageConf);
    resolveWriteConflict(table, metadata, this.pendingInflightAndRequestedInstants);
  }

  /**
   * Performs a compaction operation on a table, serially before or after an insert/upsert action.
   * Scheduling and execution is done inline.
   */
  protected Option<String> inlineCompaction(Option<Map<String, String>> extraMetadata) {
    Option<String> compactionInstantTimeOpt = inlineScheduleCompaction(extraMetadata);
    compactionInstantTimeOpt.ifPresent(compactInstantTime -> {
      // inline compaction should auto commit as the user is never given control
      compact(compactInstantTime, true);
    });
    return compactionInstantTimeOpt;
  }

  private void inlineCompaction(HoodieTable table, Option<Map<String, String>> extraMetadata) {
    if (shouldDelegateToTableServiceManager(config, ActionType.compaction)) {
      scheduleCompaction(extraMetadata);
    } else {
      runAnyPendingCompactions(table);
      inlineCompaction(extraMetadata);
    }
  }

  /**
   * Ensures compaction instant is in expected state and performs Log Compaction for the workload stored in instant-time.s
   *
   * @param logCompactionInstantTime Compaction Instant Time
   * @return Collection of Write Status
   */
  protected HoodieWriteMetadata<O> logCompact(String logCompactionInstantTime, boolean shouldComplete) {
    HoodieTable<?, I, ?, T> table = createTable(config, context.getStorageConf());

    // Check if a commit or compaction instant with a greater timestamp is on the timeline.
    // If an instant is found then abort log compaction, since it is no longer needed.
    Set<String> actions = CollectionUtils.createSet(COMMIT_ACTION, COMPACTION_ACTION);
    Option<HoodieInstant> compactionInstantWithGreaterTimestamp =
        Option.fromJavaOptional(table.getActiveTimeline().getInstantsAsStream()
            .filter(hoodieInstant -> actions.contains(hoodieInstant.getAction()))
            .filter(hoodieInstant -> compareTimestamps(hoodieInstant.requestedTime(),
                GREATER_THAN, logCompactionInstantTime))
            .findFirst());
    if (compactionInstantWithGreaterTimestamp.isPresent()) {
      throw new HoodieLogCompactException(String.format("Cannot log compact since a compaction instant with greater "
          + "timestamp exists. Instant details %s", compactionInstantWithGreaterTimestamp.get()));
    }

    HoodieTimeline pendingLogCompactionTimeline = table.getActiveTimeline().filterPendingLogCompactionTimeline();
    InstantGenerator instantGenerator = table.getMetaClient().getInstantGenerator();
    HoodieInstant inflightInstant = instantGenerator.getLogCompactionInflightInstant(logCompactionInstantTime);
    if (pendingLogCompactionTimeline.containsInstant(inflightInstant)) {
      LOG.info("Found Log compaction inflight file. Rolling back the commit and exiting.");
      table.rollbackInflightLogCompaction(inflightInstant, commitToRollback -> getPendingRollbackInfo(table.getMetaClient(), commitToRollback, false));
      table.getMetaClient().reloadActiveTimeline();
      throw new HoodieException("Execution is aborted since it found an Inflight logcompaction,"
          + "log compaction plans are mutable plans, so reschedule another logcompaction.");
    }
    logCompactionTimer = metrics.getLogCompactionCtx();
    WriteMarkersFactory.get(config.getMarkersType(), table, logCompactionInstantTime);
    HoodieWriteMetadata<T> writeMetadata = table.logCompact(context, logCompactionInstantTime);
    HoodieWriteMetadata<O> logCompactionMetadata = convertToOutputMetadata(writeMetadata);
    if (shouldComplete && logCompactionMetadata.getCommitMetadata().isPresent()) {
      completeLogCompaction(logCompactionMetadata.getCommitMetadata().get(), table, logCompactionInstantTime);
    }
    return logCompactionMetadata;
  }

  /**
   * Performs a log compaction operation on a table, serially before or after an insert/upsert action.
   */
  protected Option<String> inlineLogCompact(Option<Map<String, String>> extraMetadata) {
    Option<String> logCompactionInstantTimeOpt = scheduleLogCompaction(extraMetadata);
    logCompactionInstantTimeOpt.ifPresent(logCompactInstantTime -> {
      // inline log compaction should auto commit as the user is never given control
      logCompact(logCompactInstantTime, true);
    });
    return logCompactionInstantTimeOpt;
  }

  protected void runAnyPendingCompactions(HoodieTable table) {
    table.getActiveTimeline().getWriteTimeline().filterPendingCompactionTimeline().getInstants()
        .forEach(instant -> {
          LOG.info("Running previously failed inflight compaction at instant {}", instant);
          compact(instant.requestedTime(), true);
        });
  }

  protected void runAnyPendingLogCompactions(HoodieTable table) {
    table.getActiveTimeline().getWriteTimeline().filterPendingLogCompactionTimeline().getInstantsAsStream()
        .forEach(instant -> {
          LOG.info("Running previously failed inflight log compaction at instant {}", instant);
          logCompact(instant.requestedTime(), true);
        });
  }

  /**
   * Schedules compaction inline.
   *
   * @param extraMetadata extra metadata to be used.
   * @return compaction instant if scheduled.
   */
  protected Option<String> inlineScheduleCompaction(Option<Map<String, String>> extraMetadata) {
    return scheduleCompaction(extraMetadata);
  }

  /**
   * Schedules a new compaction instant.
   *
   * @param extraMetadata Extra Metadata to be stored
   */
  public Option<String> scheduleCompaction(Option<Map<String, String>> extraMetadata) throws HoodieIOException {
    String instantTime = createNewInstantTime();
    return scheduleCompactionAtInstant(instantTime, extraMetadata) ? Option.of(instantTime) : Option.empty();
  }

  /**
   * Ensures compaction instant is in expected state and performs Compaction for the workload stored in instant-time.
   *
   * @param compactionInstantTime Compaction Instant Time
   * @return Collection of Write Status
   */
  protected HoodieWriteMetadata<O> compact(String compactionInstantTime, boolean shouldComplete) {
    HoodieTable<?, I, ?, T> table = createTable(config, context.getStorageConf());
    return compact(table, compactionInstantTime, shouldComplete);
  }

  /**
   * Ensures compaction instant is in expected state and performs Compaction for the workload stored in instant-time.
   *
   * @param table existing table instance
   * @param compactionInstantTime Compaction Instant Time
   * @return Collection of Write Status
   */
  protected HoodieWriteMetadata<O> compact(HoodieTable<?, I, ?, T> table, String compactionInstantTime, boolean shouldComplete) {
    HoodieTimeline pendingCompactionTimeline = table.getActiveTimeline().filterPendingCompactionTimeline();
    InstantGenerator instantGenerator = table.getMetaClient().getInstantGenerator();
    HoodieInstant inflightInstant = instantGenerator.getCompactionInflightInstant(compactionInstantTime);
    if (pendingCompactionTimeline.containsInstant(inflightInstant)) {
      table.rollbackInflightCompaction(inflightInstant, commitToRollback -> getPendingRollbackInfo(table.getMetaClient(), commitToRollback, false));
      table.getMetaClient().reloadActiveTimeline();
    }
    compactionTimer = metrics.getCompactionCtx();
    HoodieWriteMetadata<T> writeMetadata = table.compact(context, compactionInstantTime);
    HoodieWriteMetadata<O> compactionMetadata = convertToOutputMetadata(writeMetadata);
    if (shouldComplete && compactionMetadata.getCommitMetadata().isPresent()) {
      completeCompaction(compactionMetadata.getCommitMetadata().get(), table, compactionInstantTime);
    }
    return compactionMetadata;
  }

  /**
   * Commit a compaction operation. Allow passing additional meta-data to be stored in commit instant file.
   *
   * @param compactionInstantTime Compaction Instant Time
   * @param metadata              All the metadata that gets stored along with a commit
   * @param extraMetadata         Extra Metadata to be stored
   */
  public void commitCompaction(String compactionInstantTime, HoodieCommitMetadata metadata, Option<Map<String, String>> extraMetadata) {
    extraMetadata.ifPresent(m -> m.forEach(metadata::addMetadata));
    completeCompaction(metadata, createTable(config, context.getStorageConf()), compactionInstantTime);
  }

  /**
   * Commit Compaction and track metrics.
   */
  protected void completeCompaction(HoodieCommitMetadata metadata, HoodieTable table, String compactionCommitTime) {
    this.context.setJobStatus(this.getClass().getSimpleName(), "Collect compaction write status and commit compaction: " + config.getTableName());
    List<HoodieWriteStat> writeStats = metadata.getWriteStats();
    handleWriteErrors(writeStats, TableServiceType.COMPACT);
    InstantGenerator instantGenerator = table.getMetaClient().getInstantGenerator();
    final HoodieInstant compactionInstant = instantGenerator.getCompactionInflightInstant(compactionCommitTime);
    try {
      this.txnManager.beginTransaction(Option.of(compactionInstant), Option.empty());
      finalizeWrite(table, compactionCommitTime, writeStats);
      // commit to data table after committing to metadata table.
      writeTableMetadata(table, compactionCommitTime, metadata);
      LOG.info("Committing Compaction {}", compactionCommitTime);
      LOG.debug("Compaction {} finished with result: {}", compactionCommitTime, metadata);
      CompactHelpers.getInstance().completeInflightCompaction(table, compactionCommitTime, metadata);
    } finally {
      this.txnManager.endTransaction(Option.of(compactionInstant));
      releaseResources(compactionCommitTime);
    }
    WriteMarkersFactory.get(config.getMarkersType(), table, compactionCommitTime)
        .quietDeleteMarkerDir(context, config.getMarkersDeleteParallelism());
    if (compactionTimer != null) {
      long durationInMs = metrics.getDurationInMs(compactionTimer.stop());
      TimelineUtils.parseDateFromInstantTimeSafely(compactionCommitTime).ifPresent(parsedInstant ->
          metrics.updateCommitMetrics(parsedInstant.getTime(), durationInMs, metadata, COMPACTION_ACTION)
      );
    }
    LOG.info("Compacted successfully on commit {}", compactionCommitTime);
  }

  /**
   * Schedules a new log compaction instant.
   *
   * @param extraMetadata Extra Metadata to be stored
   */
  public Option<String> scheduleLogCompaction(Option<Map<String, String>> extraMetadata) throws HoodieIOException {
    String instantTime = createNewInstantTime();
    return scheduleLogCompactionAtInstant(instantTime, extraMetadata) ? Option.of(instantTime) : Option.empty();
  }

  /**
   * Schedules a new log compaction instant with passed-in instant time.
   *
   * @param instantTime   Log Compaction Instant Time
   * @param extraMetadata Extra Metadata to be stored
   */
  public boolean scheduleLogCompactionAtInstant(String instantTime, Option<Map<String, String>> extraMetadata) throws HoodieIOException {
    return scheduleTableService(instantTime, extraMetadata, TableServiceType.LOG_COMPACT).isPresent();
  }

  /**
   * Performs Log Compaction for the workload stored in instant-time.
   *
   * @param logCompactionInstantTime Log Compaction Instant Time
   * @return Collection of WriteStatus to inspect errors and counts
   */
  public HoodieWriteMetadata<O> logCompact(String logCompactionInstantTime) {
    return logCompact(logCompactionInstantTime, config.shouldAutoCommit());
  }

  /**
   * Commit Log Compaction and track metrics.
   */
  protected void completeLogCompaction(HoodieCommitMetadata metadata, HoodieTable table, String logCompactionCommitTime) {
    this.context.setJobStatus(this.getClass().getSimpleName(), "Collect log compaction write status and commit compaction");
    List<HoodieWriteStat> writeStats = metadata.getWriteStats();
    handleWriteErrors(writeStats, TableServiceType.LOG_COMPACT);
    final HoodieInstant logCompactionInstant = table.getMetaClient().createNewInstant(HoodieInstant.State.INFLIGHT, HoodieTimeline.LOG_COMPACTION_ACTION,
        logCompactionCommitTime);
    try {
      this.txnManager.beginTransaction(Option.of(logCompactionInstant), Option.empty());
      preCommit(metadata);
      finalizeWrite(table, logCompactionCommitTime, writeStats);
      // commit to data table after committing to metadata table.
      writeTableMetadata(table, logCompactionCommitTime, metadata);
      LOG.info("Committing Log Compaction {}", logCompactionCommitTime);
      LOG.debug("Log Compaction {} finished with result {}", logCompactionCommitTime, metadata);
      CompactHelpers.getInstance().completeInflightLogCompaction(table, logCompactionCommitTime, metadata);
    } finally {
      this.txnManager.endTransaction(Option.of(logCompactionInstant));
      releaseResources(logCompactionCommitTime);
    }
    WriteMarkersFactory.get(config.getMarkersType(), table, logCompactionCommitTime)
        .quietDeleteMarkerDir(context, config.getMarkersDeleteParallelism());
    if (logCompactionTimer != null) {
      long durationInMs = metrics.getDurationInMs(logCompactionTimer.stop());
      TimelineUtils.parseDateFromInstantTimeSafely(logCompactionCommitTime).ifPresent(parsedInstant ->
          metrics.updateCommitMetrics(parsedInstant.getTime(), durationInMs, metadata, HoodieActiveTimeline.LOG_COMPACTION_ACTION)
      );
    }
    LOG.info("Log Compacted successfully on commit {}", logCompactionCommitTime);
  }

  /**
   * Schedules a new compaction instant with passed-in instant time.
   *
   * @param instantTime   Compaction Instant Time
   * @param extraMetadata Extra Metadata to be stored
   */
  public boolean scheduleCompactionAtInstant(String instantTime, Option<Map<String, String>> extraMetadata) throws HoodieIOException {
    return scheduleTableService(instantTime, extraMetadata, TableServiceType.COMPACT).isPresent();
  }

  /**
   * Schedules a new clustering instant.
   *
   * @param extraMetadata Extra Metadata to be stored
   */
  public Option<String> scheduleClustering(Option<Map<String, String>> extraMetadata) throws HoodieIOException {
    String instantTime = createNewInstantTime();
    return scheduleClusteringAtInstant(instantTime, extraMetadata) ? Option.of(instantTime) : Option.empty();
  }

  /**
   * Schedules a new clustering instant with passed-in instant time.
   *
   * @param instantTime   clustering Instant Time
   * @param extraMetadata Extra Metadata to be stored
   */
  public boolean scheduleClusteringAtInstant(String instantTime, Option<Map<String, String>> extraMetadata) throws HoodieIOException {
    return scheduleTableService(instantTime, extraMetadata, TableServiceType.CLUSTER).isPresent();
  }

  /**
   * Ensures clustering instant is in expected state and performs clustering for the plan stored in metadata.
   *
   * @param clusteringInstant Clustering Instant Time
   * @return Collection of Write Status
   */
  public HoodieWriteMetadata<O> cluster(String clusteringInstant, boolean shouldComplete) {
    HoodieTable<?, I, ?, T> table = createTable(config, context.getStorageConf());
    HoodieTimeline pendingClusteringTimeline = table.getActiveTimeline().filterPendingReplaceOrClusteringTimeline();
    Option<HoodieInstant> inflightInstantOpt = ClusteringUtils.getInflightClusteringInstant(clusteringInstant, table.getActiveTimeline(),
        table.getMetaClient().getInstantGenerator());
    if (inflightInstantOpt.isPresent()) {
      if (pendingClusteringTimeline.isPendingClusteringInstant(inflightInstantOpt.get().requestedTime())) {
        table.rollbackInflightClustering(inflightInstantOpt.get(), commitToRollback -> getPendingRollbackInfo(table.getMetaClient(), commitToRollback, false));
        table.getMetaClient().reloadActiveTimeline();
      } else {
        throw new HoodieClusteringException("Non clustering replace-commit inflight at timestamp " + clusteringInstant);
      }
    }
    clusteringTimer = metrics.getClusteringCtx();
    LOG.info("Starting clustering at {} for table {}", clusteringInstant, table.getConfig().getBasePath());
    HoodieWriteMetadata<T> writeMetadata = table.cluster(context, clusteringInstant);
    HoodieWriteMetadata<O> clusteringMetadata = convertToOutputMetadata(writeMetadata);
    // Validation has to be done after cloning. if not, it could result in referencing the write status twice which means clustering could get executed twice.
    validateClusteringCommit(clusteringMetadata, clusteringInstant, table);

    // Publish file creation metrics for clustering.
    if (config.isMetricsOn()) {
      clusteringMetadata.getWriteStats()
          .ifPresent(hoodieWriteStats -> hoodieWriteStats.stream()
              .filter(hoodieWriteStat -> hoodieWriteStat.getRuntimeStats() != null)
              .map(hoodieWriteStat -> hoodieWriteStat.getRuntimeStats().getTotalCreateTime())
              .forEach(metrics::updateClusteringFileCreationMetrics));
    }

    // TODO : Where is shouldComplete used ?
    if (shouldComplete && clusteringMetadata.getCommitMetadata().isPresent()) {
      completeClustering((HoodieReplaceCommitMetadata) clusteringMetadata.getCommitMetadata().get(), table, clusteringInstant);
    }
    return clusteringMetadata;
  }

  public boolean purgePendingClustering(String clusteringInstant) {
    HoodieTable<?, I, ?, T> table = createTable(config, context.getStorageConf());
    Option<HoodieInstant> inflightInstantOpt = ClusteringUtils.getInflightClusteringInstant(clusteringInstant, table.getActiveTimeline(),
        table.getMetaClient().getInstantGenerator());
    if (inflightInstantOpt.isPresent()) {
      table.rollbackInflightClustering(inflightInstantOpt.get(), commitToRollback -> getPendingRollbackInfo(table.getMetaClient(), commitToRollback, false), true);
      table.getMetaClient().reloadActiveTimeline();
      return true;
    }
    return false;
  }

  /**
   * Delete expired partition by config.
   *
   * @param instantTime Instant Time for the action
   * @return HoodieWriteMetadata
   */
  public HoodieWriteMetadata<T> managePartitionTTL(String instantTime) {
    HoodieTable<?, I, ?, T> table = createTable(config, context.getStorageConf());
    return table.managePartitionTTL(context, instantTime);
  }

  protected abstract void validateClusteringCommit(HoodieWriteMetadata<O> clusteringMetadata, String clusteringCommitTime, HoodieTable table);

  protected abstract HoodieWriteMetadata<O> convertToOutputMetadata(HoodieWriteMetadata<T> writeMetadata);

  private void completeClustering(HoodieReplaceCommitMetadata metadata,
                                  HoodieTable table,
                                  String clusteringCommitTime) {
    List<HoodieWriteStat> writeStats = metadata.getWriteStats();
    handleWriteErrors(writeStats, TableServiceType.CLUSTER);
    final HoodieInstant clusteringInstant = ClusteringUtils.getInflightClusteringInstant(clusteringCommitTime,
        table.getActiveTimeline(), table.getMetaClient().getInstantGenerator()).get();
    try {
      this.txnManager.beginTransaction(Option.of(clusteringInstant), Option.empty());

      finalizeWrite(table, clusteringCommitTime, writeStats);
      // Only in some cases conflict resolution needs to be performed.
      // So, check if preCommit method that does conflict resolution needs to be triggered.
      if (isPreCommitRequired()) {
        preCommit(metadata);
      }
      // Update table's metadata (table)
      writeTableMetadata(table, clusteringInstant.requestedTime(), metadata);

      LOG.info("Committing Clustering {} for table {}", clusteringCommitTime, table.getConfig().getBasePath());
      LOG.debug("Clustering {} finished with result {}", clusteringCommitTime, metadata);

      ClusteringUtils.transitionClusteringOrReplaceInflightToComplete(false, clusteringInstant,
          serializeCommitMetadata(table.getMetaClient().getCommitMetadataSerDe(), metadata), table.getActiveTimeline());
    } catch (Exception e) {
      throw new HoodieClusteringException("unable to transition clustering inflight to complete: " + clusteringCommitTime, e);
    } finally {
      this.txnManager.endTransaction(Option.of(clusteringInstant));
      releaseResources(clusteringCommitTime);
    }
    WriteMarkersFactory.get(config.getMarkersType(), table, clusteringCommitTime)
        .quietDeleteMarkerDir(context, config.getMarkersDeleteParallelism());
    if (clusteringTimer != null) {
      long durationInMs = metrics.getDurationInMs(clusteringTimer.stop());
      TimelineUtils.parseDateFromInstantTimeSafely(clusteringCommitTime).ifPresent(parsedInstant ->
          metrics.updateCommitMetrics(parsedInstant.getTime(), durationInMs, metadata, HoodieActiveTimeline.CLUSTERING_ACTION)
      );
    }
    LOG.info("Clustering successfully on commit {} for table {}", clusteringCommitTime, table.getConfig().getBasePath());
  }

  protected void runTableServicesInline(HoodieTable table, HoodieCommitMetadata metadata, Option<Map<String, String>> extraMetadata) {
    if (!tableServicesEnabled(config)) {
      return;
    }

    if (!config.areAnyTableServicesExecutedInline() && !config.areAnyTableServicesScheduledInline()) {
      return;
    }

    // Do an inline compaction if enabled
    if (config.inlineCompactionEnabled()) {
      metadata.addMetadata(HoodieCompactionConfig.INLINE_COMPACT.key(), "true");
      inlineCompaction(table, extraMetadata);
    } else {
      metadata.addMetadata(HoodieCompactionConfig.INLINE_COMPACT.key(), "false");
    }

    // if just inline schedule is enabled
    if (!config.inlineCompactionEnabled() && config.scheduleInlineCompaction()
        && table.getActiveTimeline().getWriteTimeline().filterPendingCompactionTimeline().empty()) {
      // proceed only if there are no pending compactions
      metadata.addMetadata(HoodieCompactionConfig.SCHEDULE_INLINE_COMPACT.key(), "true");
      inlineScheduleCompaction(extraMetadata);
    }

    // Do an inline log compaction if enabled
    if (config.inlineLogCompactionEnabled()) {
      runAnyPendingLogCompactions(table);
      metadata.addMetadata(HoodieCompactionConfig.INLINE_LOG_COMPACT.key(), "true");
      inlineLogCompact(extraMetadata);
    } else {
      metadata.addMetadata(HoodieCompactionConfig.INLINE_LOG_COMPACT.key(), "false");
    }

    // Do an inline clustering if enabled
    if (config.inlineClusteringEnabled()) {
      metadata.addMetadata(HoodieClusteringConfig.INLINE_CLUSTERING.key(), "true");
      inlineClustering(table, extraMetadata);
    } else {
      metadata.addMetadata(HoodieClusteringConfig.INLINE_CLUSTERING.key(), "false");
    }

    // if just inline schedule is enabled
    if (!config.inlineClusteringEnabled() && config.scheduleInlineClustering()
        && !table.getActiveTimeline().getLastPendingClusterInstant().isPresent()) {
      // proceed only if there are no pending clustering
      metadata.addMetadata(HoodieClusteringConfig.SCHEDULE_INLINE_CLUSTERING.key(), "true");
      inlineScheduleClustering(extraMetadata);
    }

    //  Do an inline partition ttl management if enabled
    if (config.isInlinePartitionTTLEnable()) {
      String instantTime = createNewInstantTime();
      table.managePartitionTTL(table.getContext(), instantTime);
    }
  }

  /**
   * Schedule table services such as clustering, compaction & cleaning.
   *
   * @param extraMetadata    Metadata to pass onto the scheduled service instant
   * @param tableServiceType Type of table service to schedule
   * @return
   */
  public Option<String> scheduleTableService(String instantTime, Option<Map<String, String>> extraMetadata,
                                             TableServiceType tableServiceType) {
    // A lock is required to guard against race conditions between an ongoing writer and scheduling a table service.
    HoodieTableConfig tableConfig = HoodieTableConfig.loadFromHoodieProps(storage, config.getBasePath());
    InstantGenerator instantGenerator = TimelineLayout.fromVersion(tableConfig.getTableVersion().getTimelineLayoutVersion()).getInstantGenerator();
    final Option<HoodieInstant> inflightInstant = Option.of(instantGenerator.createNewInstant(HoodieInstant.State.REQUESTED,
        tableServiceType.getAction(), instantTime));
    try {
      this.txnManager.beginTransaction(inflightInstant, Option.empty());
      LOG.info("Scheduling table service {} for table {}", tableServiceType, config.getBasePath());
      return scheduleTableServiceInternal(instantTime, extraMetadata, tableServiceType);
    } finally {
      this.txnManager.endTransaction(inflightInstant);
    }
  }

  protected Option<String> scheduleTableServiceInternal(String instantTime, Option<Map<String, String>> extraMetadata,
                                                        TableServiceType tableServiceType) {
    if (!tableServicesEnabled(config)) {
      return Option.empty();
    }

    Option<String> option = Option.empty();
    HoodieTable<?, ?, ?, ?> table = createTable(config, storageConf);

    switch (tableServiceType) {
      case ARCHIVE:
        LOG.info("Scheduling archiving is not supported. Skipping.");
        break;
      case CLUSTER:
        LOG.info("Scheduling clustering at instant time: {} for table {}", instantTime, config.getBasePath());
        Option<HoodieClusteringPlan> clusteringPlan = table
            .scheduleClustering(context, instantTime, extraMetadata);
        option = clusteringPlan.isPresent() ? Option.of(instantTime) : Option.empty();
        break;
      case COMPACT:
        LOG.info("Scheduling compaction at instant time: {} for table {}", instantTime, config.getBasePath());
        Option<HoodieCompactionPlan> compactionPlan = table
            .scheduleCompaction(context, instantTime, extraMetadata);
        option = compactionPlan.isPresent() ? Option.of(instantTime) : Option.empty();
        break;
      case LOG_COMPACT:
        LOG.info("Scheduling log compaction at instant time: {} for table {}", instantTime, config.getBasePath());
        Option<HoodieCompactionPlan> logCompactionPlan = table
            .scheduleLogCompaction(context, instantTime, extraMetadata);
        option = logCompactionPlan.isPresent() ? Option.of(instantTime) : Option.empty();
        break;
      case CLEAN:
        LOG.info("Scheduling cleaning at instant time: {} for table {}", instantTime, config.getBasePath());
        Option<HoodieCleanerPlan> cleanerPlan = table
            .scheduleCleaning(context, instantTime, extraMetadata);
        option = cleanerPlan.isPresent() ? Option.of(instantTime) : Option.empty();
        break;
      default:
        throw new IllegalArgumentException("Invalid TableService " + tableServiceType);
    }

    Option<String> instantRange = delegateToTableServiceManager(tableServiceType, table);
    if (instantRange.isPresent()) {
      LOG.info("Delegate instant [{}] to table service manager", instantRange.get());
    }

    return option;
  }

  protected HoodieTable createTableAndValidate(HoodieWriteConfig config,
                                               BiFunction<HoodieWriteConfig,
                                                   HoodieEngineContext, HoodieTable> createTableFn,
                                               boolean skipValidation) {
    HoodieTable table = createTableFn.apply(config, context);
    if (!skipValidation) {
      CommonClientUtils.validateTableVersion(table.getMetaClient().getTableConfig(), config);
    }
    return table;
  }

  protected HoodieTable<?, I, ?, T> createTable(HoodieWriteConfig config, StorageConfiguration<?> storageConf) {
    return createTable(config, storageConf, false);
  }

  protected abstract HoodieTable<?, I, ?, T> createTable(HoodieWriteConfig config, StorageConfiguration<?> storageConf, boolean skipValidation);

  /**
   * Executes a clustering plan on a table, serially before or after an insert/upsert action.
   * Schedules and executes clustering inline.
   */
  protected Option<String> inlineClustering(Option<Map<String, String>> extraMetadata) {
    Option<String> clusteringInstantOpt = inlineScheduleClustering(extraMetadata);
    clusteringInstantOpt.ifPresent(clusteringInstant -> {
      // inline cluster should auto commit as the user is never given control
      cluster(clusteringInstant, true);
    });
    return clusteringInstantOpt;
  }

  private void inlineClustering(HoodieTable table, Option<Map<String, String>> extraMetadata) {
    if (shouldDelegateToTableServiceManager(config, ActionType.clustering)) {
      scheduleClustering(extraMetadata);
    } else {
      runAnyPendingClustering(table);
      inlineClustering(extraMetadata);
    }
  }

  /**
   * Schedules clustering inline.
   *
   * @param extraMetadata extra metadata to use.
   * @return clustering instant if scheduled.
   */
  protected Option<String> inlineScheduleClustering(Option<Map<String, String>> extraMetadata) {
    return scheduleClustering(extraMetadata);
  }

  protected void runAnyPendingClustering(HoodieTable table) {
    table.getActiveTimeline().filterPendingReplaceOrClusteringTimeline().getInstants().forEach(instant -> {
      Option<Pair<HoodieInstant, HoodieClusteringPlan>> instantPlan = ClusteringUtils.getClusteringPlan(table.getMetaClient(), instant);
      if (instantPlan.isPresent()) {
        LOG.info("Running pending clustering at instant {} for table {}", instantPlan.get().getLeft(), config.getBasePath());
        cluster(instant.requestedTime(), true);
      }
    });
  }

  /**
   * Clean up any stale/old files/data lying around (either on file storage or index storage) based on the
   * configurations and CleaningPolicy used. (typically files that no longer can be used by a running query can be
   * cleaned). This API provides the flexibility to schedule clean instant asynchronously via
   * {@link BaseHoodieTableServiceClient#scheduleTableService(String, Option, TableServiceType)} and disable inline scheduling
   * of clean.
   *
   * @param cleanInstantTime instant time for clean.
   * @param scheduleInline   true if needs to be scheduled inline. false otherwise.
   */
  @Nullable
  @Deprecated
  public HoodieCleanMetadata clean(String cleanInstantTime, boolean scheduleInline, boolean skipLocking) throws HoodieIOException {
    return clean(cleanInstantTime, scheduleInline);
  }

  /**
   * Clean up any stale/old files/data lying around (either on file storage or index storage) based on the
   * configurations and CleaningPolicy used. (typically files that no longer can be used by a running query can be
   * cleaned). This API provides the flexibility to schedule clean instant asynchronously via
   * {@link BaseHoodieTableServiceClient#scheduleTableService(String, Option, TableServiceType)} and disable inline scheduling
   * of clean.
   *
   * @param cleanInstantTime instant time for clean.
   * @param scheduleInline   true if needs to be scheduled inline. false otherwise.
   */
  @Nullable
  public HoodieCleanMetadata clean(String cleanInstantTime, boolean scheduleInline) throws HoodieIOException {
    if (!tableServicesEnabled(config)) {
      return null;
    }
    final Timer.Context timerContext = metrics.getCleanCtx();
<<<<<<< HEAD
    HoodieTable initialTable = createTable(config, storageConf);
    HoodieTable table;
    if (CleanerUtils.rollbackFailedWrites(config.getFailedWritesCleanPolicy(),
        HoodieTimeline.CLEAN_ACTION, () -> rollbackFailedWrites(initialTable.getMetaClient()))) {
      // if rollback occurred, reload the table
      table = createTable(config, storageConf);
    } else {
      table = initialTable;
    }
    if (config.allowMultipleCleans() || !table.getActiveTimeline().getCleanerTimeline().filterInflightsAndRequested().firstInstant().isPresent()) {
=======
    CleanerUtils.rollbackFailedWrites(config.getFailedWritesCleanPolicy(),
        HoodieTimeline.CLEAN_ACTION, () -> rollbackFailedWrites());

    HoodieTable table = createTable(config, storageConf);
    boolean hasInflightClean = table.getActiveTimeline().getCleanerTimeline().filterInflightsAndRequested().firstInstant().isPresent();
    boolean scheduledClean = false;
    if (config.allowMultipleCleans() || !hasInflightClean) {
>>>>>>> 4be1672c
      LOG.info("Cleaner started for table {}", config.getBasePath());
      // proceed only if multiple clean schedules are enabled or if there are no pending cleans.
      if (scheduleInline) {
        scheduledClean = scheduleTableServiceInternal(cleanInstantTime, Option.empty(), TableServiceType.CLEAN).isPresent();
      }

      if (shouldDelegateToTableServiceManager(config, ActionType.clean)) {
        LOG.warn("Cleaning is not yet supported with Table Service Manager.");
        return null;
      }
    }

    if (hasInflightClean || scheduledClean) {
      table.getMetaClient().reloadActiveTimeline();
      // Proceeds to execute any requested or inflight clean instances in the timeline
      HoodieCleanMetadata metadata = table.clean(context, cleanInstantTime);
      if (timerContext != null && metadata != null) {
        long durationMs = metrics.getDurationInMs(timerContext.stop());
        metrics.updateCleanMetrics(durationMs, metadata.getTotalFilesDeleted());
        LOG.info("Cleaned {} files Earliest Retained Instant :{} cleanerElapsedMs: {}",
            metadata.getTotalFilesDeleted(), metadata.getEarliestCommitToRetain(), durationMs);
      }
      releaseResources(cleanInstantTime);
      return metadata;
    }
    return null;
  }

  /**
   * Trigger archival for the table. This ensures that the number of commits do not explode
   * and keep increasing unbounded over time.
   *
   * @param table table to commit on.
   */
  protected void archive(HoodieTable table) {
    if (!tableServicesEnabled(config)) {
      return;
    }
    try {
      final Timer.Context timerContext = metrics.getArchiveCtx();
      // We cannot have unbounded commit files. Archive commits if we have to archive.
      HoodieTimelineArchiver archiver = TimelineArchivers.getInstance(table.getMetaClient().getTimelineLayoutVersion(), config, table);
      int instantsToArchive = archiver.archiveIfRequired(context, true);
      if (timerContext != null) {
        long durationMs = metrics.getDurationInMs(timerContext.stop());
        this.metrics.updateArchiveMetrics(durationMs, instantsToArchive);
      }
    } catch (IOException ioe) {
      throw new HoodieIOException("Failed to archive", ioe);
    }
  }

  /**
   * Get inflight timeline excluding compaction and clustering.
   *
   * @param metaClient
   * @return
   */
  private HoodieTimeline getInflightTimelineExcludeCompactionAndClustering(HoodieTableMetaClient metaClient) {
    HoodieTimeline inflightTimelineExcludingCompaction = metaClient.getCommitsTimeline().filterPendingExcludingCompaction();
    return inflightTimelineExcludingCompaction.filter(instant -> !ClusteringUtils.isClusteringInstant(
        inflightTimelineExcludingCompaction, instant, metaClient.getInstantGenerator()));
  }

  protected Option<HoodiePendingRollbackInfo> getPendingRollbackInfo(HoodieTableMetaClient metaClient, String commitToRollback) {
    return getPendingRollbackInfo(metaClient, commitToRollback, true);
  }

  public Option<HoodiePendingRollbackInfo> getPendingRollbackInfo(HoodieTableMetaClient metaClient, String commitToRollback, boolean ignoreCompactionAndClusteringInstants) {
    return getPendingRollbackInfos(metaClient, ignoreCompactionAndClusteringInstants).getOrDefault(commitToRollback, Option.empty());
  }

  protected Map<String, Option<HoodiePendingRollbackInfo>> getPendingRollbackInfos(HoodieTableMetaClient metaClient) {
    return getPendingRollbackInfos(metaClient, true);
  }

  /**
   * Fetch map of pending commits to be rolled-back to {@link HoodiePendingRollbackInfo}.
   *
   * @param metaClient instance of {@link HoodieTableMetaClient} to use.
   * @return map of pending commits to be rolled-back instants to Rollback Instant and Rollback plan Pair.
   */
  protected Map<String, Option<HoodiePendingRollbackInfo>> getPendingRollbackInfos(HoodieTableMetaClient metaClient, boolean ignoreCompactionAndClusteringInstants) {
    List<HoodieInstant> instants = metaClient.getActiveTimeline().filterPendingRollbackTimeline().getInstants();
    Map<String, Option<HoodiePendingRollbackInfo>> infoMap = new HashMap<>();
    for (HoodieInstant rollbackInstant : instants) {
      HoodieRollbackPlan rollbackPlan;
      try {
        rollbackPlan = RollbackUtils.getRollbackPlan(metaClient, rollbackInstant);
      } catch (Exception e) {
        if (rollbackInstant.isRequested()) {
          LOG.warn("Fetching rollback plan failed for " + rollbackInstant + ", deleting the plan since it's in REQUESTED state", e);
          try {
            metaClient.getActiveTimeline().deletePending(rollbackInstant);
          } catch (HoodieIOException he) {
            LOG.warn("Cannot delete " + rollbackInstant, he);
            continue;
          }
        } else {
          // Here we assume that if the rollback is inflight, the rollback plan is intact
          // in instant.rollback.requested.  The exception here can be due to other reasons.
          LOG.warn("Fetching rollback plan failed for " + rollbackInstant + ", skip the plan", e);
        }
        continue;
      }

      try {
        String action = rollbackPlan.getInstantToRollback().getAction();
        String instantToRollback = rollbackPlan.getInstantToRollback().getCommitTime();
        if (ignoreCompactionAndClusteringInstants) {
          if (!HoodieTimeline.COMPACTION_ACTION.equals(action)) {
            InstantGenerator instantGenerator = metaClient.getInstantGenerator();
            boolean isClustering = ClusteringUtils.isClusteringInstant(metaClient.getActiveTimeline(),
                instantGenerator.createNewInstant(HoodieInstant.State.INFLIGHT, action, instantToRollback), instantGenerator);
            if (!isClustering) {
              infoMap.putIfAbsent(instantToRollback, Option.of(new HoodiePendingRollbackInfo(rollbackInstant, rollbackPlan)));
            }
          }
        } else {
          infoMap.putIfAbsent(instantToRollback, Option.of(new HoodiePendingRollbackInfo(rollbackInstant, rollbackPlan)));
        }
      } catch (Exception e) {
        LOG.warn("Processing rollback plan failed for " + rollbackInstant + ", skip the plan", e);
      }
    }
    return infoMap;
  }

  /**
   * Rolls back the failed delta commits corresponding to the indexing action.
   * <p>
   * TODO(HUDI-5733): This should be cleaned up once the proper fix of rollbacks
   *  in the metadata table is landed.
   *
   * @return {@code true} if rollback happens; {@code false} otherwise.
   */
  protected boolean rollbackFailedIndexingCommits() {
    HoodieTable table = createTable(config, storageConf);
    List<String> instantsToRollback = getFailedIndexingCommitsToRollbackForMetadataTable(table.getMetaClient());
    Map<String, Option<HoodiePendingRollbackInfo>> pendingRollbacks = getPendingRollbackInfos(table.getMetaClient());
    instantsToRollback.forEach(entry -> pendingRollbacks.putIfAbsent(entry, Option.empty()));
    rollbackFailedWrites(pendingRollbacks);
    return !pendingRollbacks.isEmpty();
  }

  private List<String> getFailedIndexingCommitsToRollbackForMetadataTable(HoodieTableMetaClient metaClient) {
    if (!isMetadataTable(metaClient.getBasePath())) {
      return Collections.emptyList();
    }
    HoodieTableMetaClient dataMetaClient = HoodieTableMetaClient.builder()
        .setBasePath(HoodieTableMetadata.getDatasetBasePath(config.getBasePath()))
        .setConf(metaClient.getStorageConf().newInstance())
        .build();
    HoodieTimeline dataIndexTimeline = dataMetaClient.getActiveTimeline().filter(instant -> instant.getAction().equals(HoodieTimeline.INDEXING_ACTION));

    Stream<HoodieInstant> inflightInstantsStream = metaClient.getCommitsTimeline()
        .filter(instant -> !instant.isCompleted()
            && isIndexingCommit(dataIndexTimeline, instant.requestedTime()))
        .getInstantsAsStream();
    return inflightInstantsStream.filter(instant -> {
      try {
        return heartbeatClient.isHeartbeatExpired(instant.requestedTime());
      } catch (IOException io) {
        throw new HoodieException("Failed to check heartbeat for instant " + instant, io);
      }
    }).map(HoodieInstant::requestedTime).collect(Collectors.toList());
  }

  /**
   * Rollback all failed writes.
   *
   * @return true if rollback was triggered. false otherwise.
   */
  protected boolean rollbackFailedWrites(HoodieTableMetaClient metaClient) {
    List<String> instantsToRollback = getInstantsToRollback(metaClient, config.getFailedWritesCleanPolicy(), Option.empty());
    Map<String, Option<HoodiePendingRollbackInfo>> pendingRollbacks = getPendingRollbackInfos(metaClient);
    instantsToRollback.forEach(entry -> pendingRollbacks.putIfAbsent(entry, Option.empty()));
    rollbackFailedWrites(pendingRollbacks);
    return !pendingRollbacks.isEmpty();
  }

  protected void rollbackFailedWrites(Map<String, Option<HoodiePendingRollbackInfo>> instantsToRollback) {
    rollbackFailedWrites(instantsToRollback, false, false);
  }

  protected void rollbackFailedWrites(Map<String, Option<HoodiePendingRollbackInfo>> instantsToRollback, boolean skipLocking, boolean skipVersionCheck) {
    // sort in reverse order of commit times
    LinkedHashMap<String, Option<HoodiePendingRollbackInfo>> reverseSortedRollbackInstants = instantsToRollback.entrySet()
        .stream().sorted((i1, i2) -> i2.getKey().compareTo(i1.getKey()))
        .collect(Collectors.toMap(Map.Entry::getKey, Map.Entry::getValue, (e1, e2) -> e1, LinkedHashMap::new));
    boolean isMetadataTable = isMetadataTable(basePath);
    for (Map.Entry<String, Option<HoodiePendingRollbackInfo>> entry : reverseSortedRollbackInstants.entrySet()) {
      if (!isMetadataTable
          && compareTimestamps(entry.getKey(), LESSER_THAN_OR_EQUALS,
          HoodieTimeline.FULL_BOOTSTRAP_INSTANT_TS)) {
        // do we need to handle failed rollback of a bootstrap
        rollbackFailedBootstrap();
        HeartbeatUtils.deleteHeartbeatFile(storage, basePath, entry.getKey(), config);
        break;
      } else {
        rollback(entry.getKey(), entry.getValue(), skipLocking, skipVersionCheck);
        HeartbeatUtils.deleteHeartbeatFile(storage, basePath, entry.getKey(), config);
      }
    }
  }

  protected List<String> getInstantsToRollback(HoodieTableMetaClient metaClient, HoodieFailedWritesCleaningPolicy cleaningPolicy, Option<String> curInstantTime) {
    Stream<HoodieInstant> inflightInstantsStream = getInflightTimelineExcludeCompactionAndClustering(metaClient)
        .getReverseOrderedInstants();
    if (cleaningPolicy.isEager()) {
      // Metadata table uses eager cleaning policy, but we need to exclude inflight delta commits
      // from the async indexer (`HoodieIndexer`).
      // TODO(HUDI-5733): This should be cleaned up once the proper fix of rollbacks in the
      //  metadata table is landed.
      if (metaClient.isMetadataTable()) {
        HoodieTableMetaClient dataMetaClient = HoodieTableMetaClient.builder()
            .setBasePath(HoodieTableMetadata.getDatasetBasePath(config.getBasePath()))
            .setConf(metaClient.getStorageConf().newInstance())
            .build();
        HoodieTimeline dataIndexTimeline = dataMetaClient.getActiveTimeline().filter(instant -> instant.getAction().equals(HoodieTimeline.INDEXING_ACTION));
        return inflightInstantsStream.map(HoodieInstant::requestedTime).filter(entry -> {
          if (curInstantTime.isPresent()) {
            return !entry.equals(curInstantTime.get());
          } else {
            return !isIndexingCommit(dataIndexTimeline, entry);
          }
        }).collect(Collectors.toList());
      }
      return inflightInstantsStream.map(HoodieInstant::requestedTime).filter(entry -> {
        if (curInstantTime.isPresent()) {
          return !entry.equals(curInstantTime.get());
        } else {
          return true;
        }
      }).collect(Collectors.toList());
    } else if (cleaningPolicy.isLazy()) {
      return getInstantsToRollbackForLazyCleanPolicy(metaClient, inflightInstantsStream);
    } else if (cleaningPolicy.isNever()) {
      return Collections.emptyList();
    } else {
      throw new IllegalArgumentException("Invalid Failed Writes Cleaning Policy " + config.getFailedWritesCleanPolicy());
    }
  }

  private List<String> getInstantsToRollbackForLazyCleanPolicy(HoodieTableMetaClient metaClient,
                                                               Stream<HoodieInstant> inflightInstantsStream) {
    // Get expired instants, must store them into list before double-checking
    List<String> expiredInstants = inflightInstantsStream.filter(instant -> {
      try {
        // An instant transformed from inflight to completed have no heartbeat file and will be detected as expired instant here
        return heartbeatClient.isHeartbeatExpired(instant.requestedTime());
      } catch (IOException io) {
        throw new HoodieException("Failed to check heartbeat for instant " + instant, io);
      }
    }).map(HoodieInstant::requestedTime).collect(Collectors.toList());

    if (!expiredInstants.isEmpty()) {
      // Only return instants that haven't been completed by other writers
      metaClient.reloadActiveTimeline();
      HoodieTimeline refreshedInflightTimeline = getInflightTimelineExcludeCompactionAndClustering(metaClient);
      return expiredInstants.stream().filter(refreshedInflightTimeline::containsInstant).collect(Collectors.toList());
    } else {
      return Collections.emptyList();
    }
  }

  /**
   * @param commitInstantTime   Instant time of the commit
   * @param pendingRollbackInfo pending rollback instant and plan if rollback failed from previous attempt.
   * @param skipLocking         if this is triggered by another parent transaction, locking can be skipped.
   * @throws HoodieRollbackException if rollback cannot be performed successfully
   * @Deprecated Rollback the inflight record changes with the given commit time. This
   * will be removed in future in favor of {@link BaseHoodieWriteClient#restoreToInstant(String, boolean)
   */
  @Deprecated
  public boolean rollback(final String commitInstantTime, Option<HoodiePendingRollbackInfo> pendingRollbackInfo,
                          boolean skipLocking, boolean skipVersionCheck) throws HoodieRollbackException {
    final String rollbackInstantTime = pendingRollbackInfo.map(entry -> entry.getRollbackInstant().requestedTime())
        .orElseGet(() -> createNewInstantTime(!skipLocking));
    return rollback(commitInstantTime, pendingRollbackInfo, rollbackInstantTime, skipLocking, skipVersionCheck);
  }

  /**
   * @param commitInstantTime   Instant time of the commit
   * @param pendingRollbackInfo pending rollback instant and plan if rollback failed from previous attempt.
   * @param skipLocking         if this is triggered by another parent transaction, locking can be skipped.
   * @throws HoodieRollbackException if rollback cannot be performed successfully
   * @Deprecated Rollback the inflight record changes with the given commit time. This
   * will be removed in future in favor of {@link BaseHoodieWriteClient#restoreToInstant(String, boolean)
   */
  @Deprecated
  public boolean rollback(final String commitInstantTime, Option<HoodiePendingRollbackInfo> pendingRollbackInfo, String rollbackInstantTime,
                          boolean skipLocking, boolean skipVersionCheck) throws HoodieRollbackException {
    LOG.info("Begin rollback of instant {} for table {}", commitInstantTime, config.getBasePath());
    final Timer.Context timerContext = this.metrics.getRollbackCtx();
    try {
      HoodieTable table = createTable(config, storageConf, skipVersionCheck);
      Option<HoodieInstant> commitInstantOpt = Option.fromJavaOptional(table.getActiveTimeline().getCommitsTimeline().getInstantsAsStream()
          .filter(instant -> EQUALS.test(instant.requestedTime(), commitInstantTime))
          .findFirst());
      if (commitInstantOpt.isPresent() || pendingRollbackInfo.isPresent()) {
        LOG.info(String.format("Scheduling Rollback at instant time : %s "
                + "(exists in active timeline: %s), with rollback plan: %s for table %s",
            rollbackInstantTime, commitInstantOpt.isPresent(), pendingRollbackInfo.isPresent(), config.getBasePath()));
        Option<HoodieRollbackPlan> rollbackPlanOption = pendingRollbackInfo.map(entry -> Option.of(entry.getRollbackPlan()))
            .orElseGet(() -> table.scheduleRollback(context, rollbackInstantTime, commitInstantOpt.get(), false, config.shouldRollbackUsingMarkers(),
                false));
        if (rollbackPlanOption.isPresent()) {
          // There can be a case where the inflight rollback failed after the instant files
          // are deleted for commitInstantTime, so that commitInstantOpt is empty as it is
          // not present in the timeline.  In such a case, the hoodie instant instance
          // is reconstructed to allow the rollback to be reattempted, and the deleteInstants
          // is set to false since they are already deleted.
          // Execute rollback
          HoodieRollbackMetadata rollbackMetadata = commitInstantOpt.isPresent()
              ? table.rollback(context, rollbackInstantTime, commitInstantOpt.get(), true, skipLocking)
              : table.rollback(context, rollbackInstantTime, table.getMetaClient().createNewInstant(
                  HoodieInstant.State.INFLIGHT, rollbackPlanOption.get().getInstantToRollback().getAction(), commitInstantTime),
              false, skipLocking);
          if (timerContext != null) {
            long durationInMs = metrics.getDurationInMs(timerContext.stop());
            metrics.updateRollbackMetrics(durationInMs, rollbackMetadata.getTotalFilesDeleted());
          }
          return true;
        } else {
          throw new HoodieRollbackException("Failed to rollback " + config.getBasePath() + " commits " + commitInstantTime);
        }
      } else {
        LOG.warn("Cannot find instant {} in the timeline of table {} for rollback", commitInstantTime, config.getBasePath());
        return false;
      }
    } catch (Exception e) {
      throw new HoodieRollbackException("Failed to rollback " + config.getBasePath() + " commits " + commitInstantTime, e);
    }
  }

  /**
   * Main API to rollback failed bootstrap.
   */
  public void rollbackFailedBootstrap() {
    LOG.info("Rolling back pending bootstrap if present");
    HoodieTable table = createTable(config, storageConf);
    HoodieTimeline inflightTimeline = table.getMetaClient().getCommitsTimeline().filterPendingExcludingCompactionAndLogCompaction();
    Option<String> instant = Option.fromJavaOptional(
        inflightTimeline.getReverseOrderedInstants().map(HoodieInstant::requestedTime).findFirst());
    if (instant.isPresent() && compareTimestamps(instant.get(), LESSER_THAN_OR_EQUALS,
        HoodieTimeline.FULL_BOOTSTRAP_INSTANT_TS)) {
      LOG.info("Found pending bootstrap instants. Rolling them back");
      table.rollbackBootstrap(context, createNewInstantTime());
      LOG.info("Finished rolling back pending bootstrap");
    }

    // if bootstrap failed, lets delete metadata and restart from scratch
    HoodieTableMetadataUtil.deleteMetadataTable(config.getBasePath(), context);
  }

  /**
   * Some writers use SparkAllowUpdateStrategy and treat replacecommit plan as revocable plan.
   * In those cases, their ConflictResolutionStrategy implementation should run conflict resolution
   * even for clustering operations.
   *
   * @return boolean
   */
  protected boolean isPreCommitRequired() {
    return this.config.getWriteConflictResolutionStrategy().isPreCommitRequired();
  }

  private Option<String> delegateToTableServiceManager(TableServiceType tableServiceType, HoodieTable table) {
    if (!config.getTableServiceManagerConfig().isEnabledAndActionSupported(ActionType.compaction)) {
      return Option.empty();
    }
    HoodieTableServiceManagerClient tableServiceManagerClient = new HoodieTableServiceManagerClient(table.getMetaClient(), config.getTableServiceManagerConfig());
    switch (tableServiceType) {
      case COMPACT:
        return tableServiceManagerClient.executeCompaction();
      case CLUSTER:
        return tableServiceManagerClient.executeClustering();
      case CLEAN:
        return tableServiceManagerClient.executeClean();
      default:
        LOG.info("Not supported delegate to table service manager, tableServiceType : " + tableServiceType.getAction());
        return Option.empty();
    }
  }

  @Override
  public void close() {
    AsyncArchiveService.forceShutdown(asyncArchiveService);
    asyncArchiveService = null;
    AsyncCleanerService.forceShutdown(asyncCleanerService);
    asyncCleanerService = null;
    // Stop timeline-server if running
    super.close();
  }

  protected void handleWriteErrors(List<HoodieWriteStat> writeStats, TableServiceType tableServiceType) {
    if (writeStats.stream().mapToLong(HoodieWriteStat::getTotalWriteErrors).sum() > 0) {
      String message = tableServiceType + " failed to write to files:"
          + writeStats.stream().filter(s -> s.getTotalWriteErrors() > 0L).map(HoodieWriteStat::getFileId).collect(Collectors.joining(","));
      switch (tableServiceType) {
        case CLUSTER:
          throw new HoodieClusteringException(message);
        case LOG_COMPACT:
          throw new HoodieLogCompactException(message);
        case COMPACT:
          throw new HoodieCompactionException(message);
        default:
          throw new HoodieException(message);
      }
    }
  }

  protected void updateColumnsToIndexWithColStats(HoodieTableMetaClient metaClient, List<String> columnsToIndex) {
    // no op
  }

  /**
   * Called after each commit of a compaction or clustering table service,
   * to release any resources used.
   */
  protected void releaseResources(String instantTime) {
    // do nothing here
  }
}<|MERGE_RESOLUTION|>--- conflicted
+++ resolved
@@ -793,7 +793,6 @@
       return null;
     }
     final Timer.Context timerContext = metrics.getCleanCtx();
-<<<<<<< HEAD
     HoodieTable initialTable = createTable(config, storageConf);
     HoodieTable table;
     if (CleanerUtils.rollbackFailedWrites(config.getFailedWritesCleanPolicy(),
@@ -803,16 +802,9 @@
     } else {
       table = initialTable;
     }
-    if (config.allowMultipleCleans() || !table.getActiveTimeline().getCleanerTimeline().filterInflightsAndRequested().firstInstant().isPresent()) {
-=======
-    CleanerUtils.rollbackFailedWrites(config.getFailedWritesCleanPolicy(),
-        HoodieTimeline.CLEAN_ACTION, () -> rollbackFailedWrites());
-
-    HoodieTable table = createTable(config, storageConf);
     boolean hasInflightClean = table.getActiveTimeline().getCleanerTimeline().filterInflightsAndRequested().firstInstant().isPresent();
     boolean scheduledClean = false;
     if (config.allowMultipleCleans() || !hasInflightClean) {
->>>>>>> 4be1672c
       LOG.info("Cleaner started for table {}", config.getBasePath());
       // proceed only if multiple clean schedules are enabled or if there are no pending cleans.
       if (scheduleInline) {
