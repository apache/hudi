--- conflicted
+++ resolved
@@ -69,24 +69,13 @@
   }
 
   public static boolean isValidTableVersionWriteVersionPair(HoodieTableVersion tableVersion, HoodieTableVersion writeVersion) {
-<<<<<<< HEAD
-    if (tableVersion.equals(writeVersion)) {
-=======
     if (tableVersion.equals(writeVersion) || tableVersion.lesserThan(writeVersion)) {
->>>>>>> 60576bcc
       return true;
     }
     if (tableVersion.greaterThan(HoodieTableVersion.SIX) && tableVersion.lesserThan(HoodieTableVersion.NINE) && writeVersion.equals(HoodieTableVersion.SIX)) {
       LOG.warn("Table version is greater than 6 and lower than 9, while writer version is 6. Allowing it for upgrade.");
       return true;
     }
-<<<<<<< HEAD
-    if (tableVersion.equals(HoodieTableVersion.EIGHT) && writeVersion.equals(HoodieTableVersion.NINE)) {
-      LOG.warn("Table version is 8, while writer version is 9. Allowing it for upgrade.");
-      return true;
-    }
-=======
->>>>>>> 60576bcc
     return false;
   }
 
