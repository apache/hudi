--- conflicted
+++ resolved
@@ -618,8 +618,6 @@
       return this;
     }
 
-<<<<<<< HEAD
-=======
     public Builder withLogFileSizeThresholdBasedCompaction(long logFileSizeThreshold) {
       compactionConfig.setValue(COMPACTION_LOG_FILE_SIZE_THRESHOLD, String.valueOf(logFileSizeThreshold));
       return this;
@@ -630,7 +628,6 @@
       return this;
     }
 
->>>>>>> 03f71ef1
     public Builder withCleanBootstrapBaseFileEnabled(Boolean cleanBootstrapSourceFileEnabled) {
       compactionConfig.setValue(CLEANER_BOOTSTRAP_BASE_FILE_ENABLE, String.valueOf(cleanBootstrapSourceFileEnabled));
       return this;
