/*
 * Licensed to the Apache Software Foundation (ASF) under one
 * or more contributor license agreements.  See the NOTICE file
 * distributed with this work for additional information
 * regarding copyright ownership.  The ASF licenses this file
 * to you under the Apache License, Version 2.0 (the
 * "License"); you may not use this file except in compliance
 * with the License.  You may obtain a copy of the License at
 *
 *      http://www.apache.org/licenses/LICENSE-2.0
 *
 * Unless required by applicable law or agreed to in writing, software
 * distributed under the License is distributed on an "AS IS" BASIS,
 * WITHOUT WARRANTIES OR CONDITIONS OF ANY KIND, either express or implied.
 * See the License for the specific language governing permissions and
 * limitations under the License.
 */

package org.apache.hudi.config;

import org.apache.hudi.common.config.ConfigClassProperty;
import org.apache.hudi.common.config.ConfigGroups;
import org.apache.hudi.common.config.ConfigProperty;
import org.apache.hudi.common.config.HoodieConfig;
import org.apache.hudi.common.model.HoodieCleaningPolicy;
import org.apache.hudi.common.model.HoodieFailedWritesCleaningPolicy;
import org.apache.hudi.common.model.OverwriteWithLatestAvroPayload;
import org.apache.hudi.common.util.ValidationUtils;
import org.apache.hudi.table.action.compact.CompactionTriggerStrategy;
import org.apache.hudi.table.action.compact.strategy.CompactionStrategy;
import org.apache.hudi.table.action.compact.strategy.LogFileSizeBasedCompactionStrategy;

import javax.annotation.concurrent.Immutable;

import java.io.File;
import java.io.FileReader;
import java.io.IOException;
import java.util.Arrays;
import java.util.Properties;
import java.util.stream.Collectors;

/**
 * Compaction related config.
 */
@Immutable
<<<<<<< HEAD
public class HoodieCompactionConfig extends DefaultHoodieConfig {

  public static final String CLEANER_POLICY_PROP = "hoodie.cleaner.policy";
  public static final String AUTO_CLEAN_PROP = "hoodie.clean.automatic";
  public static final String ASYNC_CLEAN_PROP = "hoodie.clean.async";
  // Turn on inline compaction - after fw delta commits a inline compaction will be run
  public static final String INLINE_COMPACT_PROP = "hoodie.compact.inline";
  // Run a compaction every N delta commits
  public static final String INLINE_COMPACT_NUM_DELTA_COMMITS_PROP = "hoodie.compact.inline.max.delta.commits";
  // Run a compaction when time elapsed > N seconds since last compaction
  public static final String INLINE_COMPACT_TIME_DELTA_SECONDS_PROP = "hoodie.compact.inline.max.delta.seconds";
  public static final String INLINE_COMPACT_TRIGGER_STRATEGY_PROP = "hoodie.compact.inline.trigger.strategy";
  public static final String CLEANER_FILE_VERSIONS_RETAINED_PROP = "hoodie.cleaner.fileversions.retained";
  public static final String CLEANER_COMMITS_RETAINED_PROP = "hoodie.cleaner.commits.retained";
  public static final String CLEANER_HOURS_RETAINED_PROP = "hoodie.cleaner.hours.retained";
  public static final String CLEANER_INCREMENTAL_MODE = "hoodie.cleaner.incremental.mode";
  public static final String MAX_COMMITS_TO_KEEP_PROP = "hoodie.keep.max.commits";
  public static final String MIN_COMMITS_TO_KEEP_PROP = "hoodie.keep.min.commits";
  public static final String COMMITS_ARCHIVAL_BATCH_SIZE_PROP = "hoodie.commits.archival.batch";
  // Set true to clean bootstrap source files when necessary
  public static final String CLEANER_BOOTSTRAP_BASE_FILE_ENABLED = "hoodie.cleaner.delete.bootstrap.base.file";
  // Upsert uses this file size to compact new data onto existing files..
  public static final String PARQUET_SMALL_FILE_LIMIT_BYTES = "hoodie.parquet.small.file.limit";
  // By default, treat any file <= 100MB as a small file.
  public static final String DEFAULT_PARQUET_SMALL_FILE_LIMIT_BYTES = String.valueOf(104857600);
  // Hudi will use the previous commit to calculate the estimated record size by totalBytesWritten/totalRecordsWritten.
  // If the previous commit is too small to make an accurate estimation, Hudi will search commits in the reverse order,
  // until find a commit has totalBytesWritten larger than (PARQUET_SMALL_FILE_LIMIT_BYTES * RECORD_SIZE_ESTIMATION_THRESHOLD)
  public static final String RECORD_SIZE_ESTIMATION_THRESHOLD_PROP = "hoodie.record.size.estimation.threshold";
  public static final String DEFAULT_RECORD_SIZE_ESTIMATION_THRESHOLD = "1.0";
=======
@ConfigClassProperty(name = "Compaction Configs",
    groupName = ConfigGroups.Names.WRITE_CLIENT,
    description = "Configurations that control compaction "
        + "(merging of log files onto a new base files) as well as  "
        + "cleaning (reclamation of older/unused file groups/slices).")
public class HoodieCompactionConfig extends HoodieConfig {

  public static final ConfigProperty<String> AUTO_CLEAN = ConfigProperty
      .key("hoodie.clean.automatic")
      .defaultValue("true")
      .withDocumentation("When enabled, the cleaner table service is invoked immediately after each commit,"
          + " to delete older file slices. It's recommended to enable this, to ensure metadata and data storage"
          + " growth is bounded.");

  public static final ConfigProperty<String> ASYNC_CLEAN = ConfigProperty
      .key("hoodie.clean.async")
      .defaultValue("false")
      .withDocumentation("Only applies when " + AUTO_CLEAN.key() + " is turned on. "
          + "When turned on runs cleaner async with writing, which can speed up overall write performance.");

  public static final ConfigProperty<String> CLEANER_COMMITS_RETAINED = ConfigProperty
      .key("hoodie.cleaner.commits.retained")
      .defaultValue("10")
      .withDocumentation("Number of commits to retain, without cleaning. This will be retained for num_of_commits * time_between_commits "
          + "(scheduled). This also directly translates into how much data retention the table supports for incremental queries.");

  public static final ConfigProperty<String> CLEANER_POLICY = ConfigProperty
      .key("hoodie.cleaner.policy")
      .defaultValue(HoodieCleaningPolicy.KEEP_LATEST_COMMITS.name())
      .withDocumentation("Cleaning policy to be used. The cleaner service deletes older file slices files to re-claim space."
          + " By default, cleaner spares the file slices written by the last N commits, determined by  " + CLEANER_COMMITS_RETAINED.key()
          + " Long running query plans may often refer to older file slices and will break if those are cleaned, before the query has had"
          + "   a chance to run. So, it is good to make sure that the data is retained for more than the maximum query execution time");

  public static final ConfigProperty<String> INLINE_COMPACT = ConfigProperty
      .key("hoodie.compact.inline")
      .defaultValue("false")
      .withDocumentation("When set to true, compaction service is triggered after each write. While being "
          + " simpler operationally, this adds extra latency on the write path.");

  public static final ConfigProperty<String> INLINE_COMPACT_NUM_DELTA_COMMITS = ConfigProperty
      .key("hoodie.compact.inline.max.delta.commits")
      .defaultValue("5")
      .withDocumentation("Number of delta commits after the last compaction, before scheduling of a new compaction is attempted.");

  public static final ConfigProperty<String> INLINE_COMPACT_TIME_DELTA_SECONDS = ConfigProperty
      .key("hoodie.compact.inline.max.delta.seconds")
      .defaultValue(String.valueOf(60 * 60))
      .withDocumentation("Number of elapsed seconds after the last compaction, before scheduling a new one.");

  public static final ConfigProperty<String> INLINE_COMPACT_TRIGGER_STRATEGY = ConfigProperty
      .key("hoodie.compact.inline.trigger.strategy")
      .defaultValue(CompactionTriggerStrategy.NUM_COMMITS.name())
      .withDocumentation("Controls how compaction scheduling is triggered, by time or num delta commits or combination of both. "
          + "Valid options: " + Arrays.stream(CompactionTriggerStrategy.values()).map(Enum::name).collect(Collectors.joining(",")));

  public static final ConfigProperty<String> CLEANER_FILE_VERSIONS_RETAINED = ConfigProperty
      .key("hoodie.cleaner.fileversions.retained")
      .defaultValue("3")
      .withDocumentation("When " + HoodieCleaningPolicy.KEEP_LATEST_FILE_VERSIONS.name() + " cleaning policy is used, "
          + " the minimum number of file slices to retain in each file group, during cleaning.");

  public static final ConfigProperty<String> CLEANER_INCREMENTAL_MODE_ENABLE = ConfigProperty
      .key("hoodie.cleaner.incremental.mode")
      .defaultValue("true")
      .withDocumentation("When enabled, the plans for each cleaner service run is computed incrementally off the events "
          + " in the timeline, since the last cleaner run. This is much more efficient than obtaining listings for the full"
          + " table for each planning (even with a metadata table).");

  public static final ConfigProperty<String> MAX_COMMITS_TO_KEEP = ConfigProperty
      .key("hoodie.keep.max.commits")
      .defaultValue("30")
      .withDocumentation("Archiving service moves older entries from timeline into an archived log after each write, to "
          + " keep the metadata overhead constant, even as the table size grows."
          + "This config controls the maximum number of instants to retain in the active timeline. ");

  public static final ConfigProperty<String> MIN_COMMITS_TO_KEEP = ConfigProperty
      .key("hoodie.keep.min.commits")
      .defaultValue("20")
      .withDocumentation("Similar to " + MAX_COMMITS_TO_KEEP.key() + ", but controls the minimum number of"
          + "instants to retain in the active timeline.");

  public static final ConfigProperty<String> COMMITS_ARCHIVAL_BATCH_SIZE = ConfigProperty
      .key("hoodie.commits.archival.batch")
      .defaultValue(String.valueOf(10))
      .withDocumentation("Archiving of instants is batched in best-effort manner, to pack more instants into a single"
          + " archive log. This config controls such archival batch size.");

  public static final ConfigProperty<String> CLEANER_BOOTSTRAP_BASE_FILE_ENABLE = ConfigProperty
      .key("hoodie.cleaner.delete.bootstrap.base.file")
      .defaultValue("false")
      .withDocumentation("When set to true, cleaner also deletes the bootstrap base file when it's skeleton base file is "
          + " cleaned. Turn this to true, if you want to ensure the bootstrap dataset storage is reclaimed over time, as the"
          + " table receives updates/deletes. Another reason to turn this on, would be to ensure data residing in bootstrap "
          + " base files are also physically deleted, to comply with data privacy enforcement processes.");

  public static final ConfigProperty<String> PARQUET_SMALL_FILE_LIMIT = ConfigProperty
      .key("hoodie.parquet.small.file.limit")
      .defaultValue(String.valueOf(104857600))
      .withDocumentation("During upsert operation, we opportunistically expand existing small files on storage, instead of writing"
          + " new files, to keep number of files to an optimum. This config sets the file size limit below which a file on storage "
          + " becomes a candidate to be selected as such a `small file`. By default, treat any file <= 100MB as a small file.");

  public static final ConfigProperty<String> RECORD_SIZE_ESTIMATION_THRESHOLD = ConfigProperty
      .key("hoodie.record.size.estimation.threshold")
      .defaultValue("1.0")
      .withDocumentation("We use the previous commits' metadata to calculate the estimated record size and use it "
          + " to bin pack records into partitions. If the previous commit is too small to make an accurate estimation, "
          + " Hudi will search commits in the reverse order, until we find a commit that has totalBytesWritten "
          + " larger than (PARQUET_SMALL_FILE_LIMIT_BYTES * this_threshold)");

  public static final ConfigProperty<String> CLEANER_PARALLELISM_VALUE = ConfigProperty
      .key("hoodie.cleaner.parallelism")
      .defaultValue("200")
      .withDocumentation("Parallelism for the cleaning operation. Increase this if cleaning becomes slow.");

  // 500GB of target IO per compaction (both read and write
  public static final ConfigProperty<String> TARGET_IO_PER_COMPACTION_IN_MB = ConfigProperty
      .key("hoodie.compaction.target.io")
      .defaultValue(String.valueOf(500 * 1024))
      .withDocumentation("Amount of MBs to spend during compaction run for the LogFileSizeBasedCompactionStrategy. "
          + "This value helps bound ingestion latency while compaction is run inline mode.");

  public static final ConfigProperty<String> COMPACTION_STRATEGY = ConfigProperty
      .key("hoodie.compaction.strategy")
      .defaultValue(LogFileSizeBasedCompactionStrategy.class.getName())
      .withDocumentation("Compaction strategy decides which file groups are picked up for "
          + "compaction during each compaction run. By default. Hudi picks the log file "
          + "with most accumulated unmerged data");

  public static final ConfigProperty<String> PAYLOAD_CLASS_NAME = ConfigProperty
      .key("hoodie.compaction.payload.class")
      .defaultValue(OverwriteWithLatestAvroPayload.class.getName())
      .withDocumentation("This needs to be same as class used during insert/upserts. Just like writing, compaction also uses "
          + "the record payload class to merge records in the log against each other, merge again with the base file and "
          + "produce the final record to be written after compaction.");

  public static final ConfigProperty<String> COMPACTION_LAZY_BLOCK_READ_ENABLE = ConfigProperty
      .key("hoodie.compaction.lazy.block.read")
      .defaultValue("false")
      .withDocumentation("When merging the delta log files, this config helps to choose whether the log blocks "
          + "should be read lazily or not. Choose true to use lazy block reading (low memory usage, but incurs seeks to each block"
          + " header) or false for immediate block read (higher memory usage)");

  public static final ConfigProperty<String> COMPACTION_REVERSE_LOG_READ_ENABLE = ConfigProperty
      .key("hoodie.compaction.reverse.log.read")
      .defaultValue("false")
      .withDocumentation("HoodieLogFormatReader reads a logfile in the forward direction starting from pos=0 to pos=file_length. "
          + "If this config is set to true, the reader reads the logfile in reverse direction, from pos=file_length to pos=0");

  public static final ConfigProperty<String> FAILED_WRITES_CLEANER_POLICY = ConfigProperty
      .key("hoodie.cleaner.policy.failed.writes")
      .defaultValue(HoodieFailedWritesCleaningPolicy.EAGER.name())
      .withDocumentation("Cleaning policy for failed writes to be used. Hudi will delete any files written by "
          + "failed writes to re-claim space. Choose to perform this rollback of failed writes eagerly before "
          + "every writer starts (only supported for single writer) or lazily by the cleaner (required for multi-writers)");

  public static final ConfigProperty<String> TARGET_PARTITIONS_PER_DAYBASED_COMPACTION = ConfigProperty
      .key("hoodie.compaction.daybased.target.partitions")
      .defaultValue("10")
      .withDocumentation("Used by org.apache.hudi.io.compact.strategy.DayBasedCompactionStrategy to denote the number of "
          + "latest partitions to compact during a compaction run.");
>>>>>>> 4f991ee3

  /**
   * Configs related to specific table types.
   */
<<<<<<< HEAD
  // Number of inserts, that will be put each partition/bucket for writing
  public static final String COPY_ON_WRITE_TABLE_INSERT_SPLIT_SIZE = "hoodie.copyonwrite.insert.split.size";
  // The rationale to pick the insert parallelism is the following. Writing out 100MB files,
  // with atleast 1kb records, means 100K records per file. we just overprovision to 500K
  public static final String DEFAULT_COPY_ON_WRITE_TABLE_INSERT_SPLIT_SIZE = String.valueOf(500000);
  // Config to control whether we control insert split sizes automatically based on average
  // record sizes
  public static final String COPY_ON_WRITE_TABLE_AUTO_SPLIT_INSERTS = "hoodie.copyonwrite.insert.auto.split";
  // its off by default
  public static final String DEFAULT_COPY_ON_WRITE_TABLE_AUTO_SPLIT_INSERTS = String.valueOf(true);
  // This value is used as a guesstimate for the record size, if we can't determine this from
  // previous commits
  public static final String COPY_ON_WRITE_TABLE_RECORD_SIZE_ESTIMATE = "hoodie.copyonwrite.record.size.estimate";
  // Used to determine how much more can be packed into a small file, before it exceeds the size
  // limit.
  public static final String DEFAULT_COPY_ON_WRITE_TABLE_RECORD_SIZE_ESTIMATE = String.valueOf(1024);
  public static final String CLEANER_PARALLELISM = "hoodie.cleaner.parallelism";
  public static final String DEFAULT_CLEANER_PARALLELISM = String.valueOf(200);
  public static final String TARGET_IO_PER_COMPACTION_IN_MB_PROP = "hoodie.compaction.target.io";
  // 500GB of target IO per compaction (both read and write)
  public static final String DEFAULT_TARGET_IO_PER_COMPACTION_IN_MB = String.valueOf(500 * 1024);
  public static final String COMPACTION_STRATEGY_PROP = "hoodie.compaction.strategy";
  // 200GB of target IO per compaction
  public static final String DEFAULT_COMPACTION_STRATEGY = LogFileSizeBasedCompactionStrategy.class.getName();
  // used to merge records written to log file
  public static final String DEFAULT_PAYLOAD_CLASS = OverwriteWithLatestAvroPayload.class.getName();
  public static final String PAYLOAD_CLASS_PROP = "hoodie.compaction.payload.class";

  // used to choose a trade off between IO vs Memory when performing compaction process
  // Depending on outputfile_size and memory provided, choose true to avoid OOM for large file
  // size + small memory
  public static final String COMPACTION_LAZY_BLOCK_READ_ENABLED_PROP = "hoodie.compaction.lazy.block.read";
  public static final String DEFAULT_COMPACTION_LAZY_BLOCK_READ_ENABLED = "false";
  // used to choose whether to enable reverse log reading (reverse log traversal)
  public static final String COMPACTION_REVERSE_LOG_READ_ENABLED_PROP = "hoodie.compaction.reverse.log.read";
  public static final String DEFAULT_COMPACTION_REVERSE_LOG_READ_ENABLED = "false";
  private static final String DEFAULT_CLEANER_POLICY = HoodieCleaningPolicy.KEEP_LATEST_COMMITS.name();
  public static final String FAILED_WRITES_CLEANER_POLICY_PROP = "hoodie.cleaner.policy.failed.writes";
  private  static final String DEFAULT_FAILED_WRITES_CLEANER_POLICY =
      HoodieFailedWritesCleaningPolicy.EAGER.name();
  private static final String DEFAULT_AUTO_CLEAN = "true";
  private static final String DEFAULT_ASYNC_CLEAN = "false";
  private static final String DEFAULT_INLINE_COMPACT = "false";
  private static final String DEFAULT_INCREMENTAL_CLEANER = "true";
  private static final String DEFAULT_INLINE_COMPACT_NUM_DELTA_COMMITS = "5";
  private static final String DEFAULT_INLINE_COMPACT_TIME_DELTA_SECONDS = String.valueOf(60 * 60);
  private static final String DEFAULT_INLINE_COMPACT_TRIGGER_STRATEGY = CompactionTriggerStrategy.NUM_COMMITS.name();
  private static final String DEFAULT_CLEANER_FILE_VERSIONS_RETAINED = "3";
  private static final String DEFAULT_CLEANER_COMMITS_RETAINED = "10";
  private static final String DEFAULT_CLEANER_HOURS_RETAINED = "5";
  private static final String DEFAULT_MAX_COMMITS_TO_KEEP = "30";
  private static final String DEFAULT_MIN_COMMITS_TO_KEEP = "20";
  private static final String DEFAULT_COMMITS_ARCHIVAL_BATCH_SIZE = String.valueOf(10);
  private static final String DEFAULT_CLEANER_BOOTSTRAP_BASE_FILE_ENABLED = "false";
  public static final String TARGET_PARTITIONS_PER_DAYBASED_COMPACTION_PROP =
      "hoodie.compaction.daybased.target.partitions";
  // 500GB of target IO per compaction (both read and write)
  public static final String DEFAULT_TARGET_PARTITIONS_PER_DAYBASED_COMPACTION = String.valueOf(10);

  private HoodieCompactionConfig(Properties props) {
    super(props);
=======
  public static final ConfigProperty<String> COPY_ON_WRITE_INSERT_SPLIT_SIZE = ConfigProperty
      .key("hoodie.copyonwrite.insert.split.size")
      .defaultValue(String.valueOf(500000))
      .withDocumentation("Number of inserts assigned for each partition/bucket for writing. "
          + "We based the default on writing out 100MB files, with at least 1kb records (100K records per file), and "
          + "  over provision to 500K. As long as auto-tuning of splits is turned on, this only affects the first "
          + "  write, where there is no history to learn record sizes from.");

  public static final ConfigProperty<String> COPY_ON_WRITE_AUTO_SPLIT_INSERTS = ConfigProperty
      .key("hoodie.copyonwrite.insert.auto.split")
      .defaultValue("true")
      .withDocumentation("Config to control whether we control insert split sizes automatically based on average"
          + " record sizes. It's recommended to keep this turned on, since hand tuning is otherwise extremely"
          + " cumbersome.");

  public static final ConfigProperty<String> COPY_ON_WRITE_RECORD_SIZE_ESTIMATE = ConfigProperty
      .key("hoodie.copyonwrite.record.size.estimate")
      .defaultValue(String.valueOf(1024))
      .withDocumentation("The average record size. If not explicitly specified, hudi will compute the "
          + "record size estimate compute dynamically based on commit metadata. "
          + " This is critical in computing the insert parallelism and bin-packing inserts into small files.");

  /** @deprecated Use {@link #CLEANER_POLICY} and its methods instead */
  @Deprecated
  public static final String CLEANER_POLICY_PROP = CLEANER_POLICY.key();
  /** @deprecated Use {@link #AUTO_CLEAN} and its methods instead */
  @Deprecated
  public static final String AUTO_CLEAN_PROP = AUTO_CLEAN.key();
  /** @deprecated Use {@link #ASYNC_CLEAN} and its methods instead */
  @Deprecated
  public static final String ASYNC_CLEAN_PROP = ASYNC_CLEAN.key();
  /** @deprecated Use {@link #INLINE_COMPACT} and its methods instead */
  @Deprecated
  public static final String INLINE_COMPACT_PROP = INLINE_COMPACT.key();
  /** @deprecated Use {@link #INLINE_COMPACT_NUM_DELTA_COMMITS} and its methods instead */
  @Deprecated
  public static final String INLINE_COMPACT_NUM_DELTA_COMMITS_PROP = INLINE_COMPACT_NUM_DELTA_COMMITS.key();
  /** @deprecated Use {@link #INLINE_COMPACT_TIME_DELTA_SECONDS} and its methods instead */
  @Deprecated
  public static final String INLINE_COMPACT_TIME_DELTA_SECONDS_PROP = INLINE_COMPACT_TIME_DELTA_SECONDS.key();
  /** @deprecated Use {@link #INLINE_COMPACT_TRIGGER_STRATEGY} and its methods instead */
  @Deprecated
  public static final String INLINE_COMPACT_TRIGGER_STRATEGY_PROP = INLINE_COMPACT_TRIGGER_STRATEGY.key();
  /** @deprecated Use {@link #CLEANER_FILE_VERSIONS_RETAINED} and its methods instead */
  @Deprecated
  public static final String CLEANER_FILE_VERSIONS_RETAINED_PROP = CLEANER_FILE_VERSIONS_RETAINED.key();
  /**
   * @deprecated Use {@link #CLEANER_COMMITS_RETAINED} and its methods instead
   */
  @Deprecated
  public static final String CLEANER_COMMITS_RETAINED_PROP = CLEANER_COMMITS_RETAINED.key();
  /**
   * @deprecated Use {@link #CLEANER_INCREMENTAL_MODE_ENABLE} and its methods instead
   */
  @Deprecated
  public static final String CLEANER_INCREMENTAL_MODE = CLEANER_INCREMENTAL_MODE_ENABLE.key();
  /**
   * @deprecated Use {@link #MAX_COMMITS_TO_KEEP} and its methods instead
   */
  @Deprecated
  public static final String MAX_COMMITS_TO_KEEP_PROP = MAX_COMMITS_TO_KEEP.key();
  /**
   * @deprecated Use {@link #MIN_COMMITS_TO_KEEP} and its methods instead
   */
  @Deprecated
  public static final String MIN_COMMITS_TO_KEEP_PROP = MIN_COMMITS_TO_KEEP.key();
  /**
   * @deprecated Use {@link #COMMITS_ARCHIVAL_BATCH_SIZE} and its methods instead
   */
  @Deprecated
  public static final String COMMITS_ARCHIVAL_BATCH_SIZE_PROP = COMMITS_ARCHIVAL_BATCH_SIZE.key();
  /**
   * @deprecated Use {@link #CLEANER_BOOTSTRAP_BASE_FILE_ENABLE} and its methods instead
   */
  @Deprecated
  public static final String CLEANER_BOOTSTRAP_BASE_FILE_ENABLED = CLEANER_BOOTSTRAP_BASE_FILE_ENABLE.key();
  /**
   * @deprecated Use {@link #PARQUET_SMALL_FILE_LIMIT} and its methods instead
   */
  @Deprecated
  public static final String PARQUET_SMALL_FILE_LIMIT_BYTES = PARQUET_SMALL_FILE_LIMIT.key();
  /**
   * @deprecated Use {@link #PARQUET_SMALL_FILE_LIMIT} and its methods instead
   */
  @Deprecated
  public static final String DEFAULT_PARQUET_SMALL_FILE_LIMIT_BYTES = PARQUET_SMALL_FILE_LIMIT.defaultValue();
  /**
   * @deprecated Use {@link #RECORD_SIZE_ESTIMATION_THRESHOLD} and its methods instead
   */
  @Deprecated
  public static final String RECORD_SIZE_ESTIMATION_THRESHOLD_PROP = RECORD_SIZE_ESTIMATION_THRESHOLD.key();
  /**
   * @deprecated Use {@link #RECORD_SIZE_ESTIMATION_THRESHOLD} and its methods instead
   */
  @Deprecated
  public static final String DEFAULT_RECORD_SIZE_ESTIMATION_THRESHOLD = RECORD_SIZE_ESTIMATION_THRESHOLD.defaultValue();
  /**
   * @deprecated Use {@link #COPY_ON_WRITE_INSERT_SPLIT_SIZE} and its methods instead
   */
  @Deprecated
  public static final String COPY_ON_WRITE_TABLE_INSERT_SPLIT_SIZE = COPY_ON_WRITE_INSERT_SPLIT_SIZE.key();
  /**
   * @deprecated Use {@link #COPY_ON_WRITE_INSERT_SPLIT_SIZE} and its methods instead
   */
  @Deprecated
  public static final String DEFAULT_COPY_ON_WRITE_TABLE_INSERT_SPLIT_SIZE = COPY_ON_WRITE_INSERT_SPLIT_SIZE.defaultValue();
  /**
   * @deprecated Use {@link #COPY_ON_WRITE_AUTO_SPLIT_INSERTS} and its methods instead
   */
  @Deprecated
  public static final String COPY_ON_WRITE_TABLE_AUTO_SPLIT_INSERTS = COPY_ON_WRITE_AUTO_SPLIT_INSERTS.key();
  /**
   * @deprecated Use {@link #COPY_ON_WRITE_AUTO_SPLIT_INSERTS} and its methods instead
   */
  @Deprecated
  public static final String DEFAULT_COPY_ON_WRITE_TABLE_AUTO_SPLIT_INSERTS = COPY_ON_WRITE_AUTO_SPLIT_INSERTS.defaultValue();
  /**
   * @deprecated Use {@link #COPY_ON_WRITE_RECORD_SIZE_ESTIMATE} and its methods instead
   */
  @Deprecated
  public static final String COPY_ON_WRITE_TABLE_RECORD_SIZE_ESTIMATE = COPY_ON_WRITE_RECORD_SIZE_ESTIMATE.key();
  /**
   * @deprecated Use {@link #COPY_ON_WRITE_RECORD_SIZE_ESTIMATE} and its methods instead
   */
  @Deprecated
  public static final String DEFAULT_COPY_ON_WRITE_TABLE_RECORD_SIZE_ESTIMATE = COPY_ON_WRITE_RECORD_SIZE_ESTIMATE.defaultValue();
  /**
   * @deprecated Use {@link #CLEANER_PARALLELISM_VALUE} and its methods instead
   */
  @Deprecated
  public static final String CLEANER_PARALLELISM = CLEANER_PARALLELISM_VALUE.key();
  /**
   * @deprecated Use {@link #CLEANER_PARALLELISM_VALUE} and its methods instead
   */
  @Deprecated
  public static final String DEFAULT_CLEANER_PARALLELISM = CLEANER_PARALLELISM_VALUE.defaultValue();
  /**
   * @deprecated Use {@link #TARGET_IO_PER_COMPACTION_IN_MB} and its methods instead
   */
  @Deprecated
  public static final String TARGET_IO_PER_COMPACTION_IN_MB_PROP = TARGET_IO_PER_COMPACTION_IN_MB.key();
  /**
   * @deprecated Use {@link #TARGET_IO_PER_COMPACTION_IN_MB} and its methods instead
   */
  @Deprecated
  public static final String DEFAULT_TARGET_IO_PER_COMPACTION_IN_MB = TARGET_IO_PER_COMPACTION_IN_MB.defaultValue();
  /**
   * @deprecated Use {@link #COMPACTION_STRATEGY} and its methods instead
   */
  @Deprecated
  public static final String COMPACTION_STRATEGY_PROP = COMPACTION_STRATEGY.key();
  /** @deprecated Use {@link #COMPACTION_STRATEGY} and its methods instead */
  @Deprecated
  public static final String DEFAULT_COMPACTION_STRATEGY = COMPACTION_STRATEGY.defaultValue();
  /** @deprecated Use {@link #PAYLOAD_CLASS_NAME} and its methods instead */
  @Deprecated
  public static final String DEFAULT_PAYLOAD_CLASS = PAYLOAD_CLASS_NAME.defaultValue();
  /** @deprecated Use {@link #PAYLOAD_CLASS_NAME} and its methods instead */
  @Deprecated
  public static final String PAYLOAD_CLASS_PROP = PAYLOAD_CLASS_NAME.key();
  /** @deprecated Use {@link #COMPACTION_LAZY_BLOCK_READ_ENABLE} and its methods instead */
  @Deprecated
  public static final String COMPACTION_LAZY_BLOCK_READ_ENABLED_PROP = COMPACTION_LAZY_BLOCK_READ_ENABLE.key();
  /** @deprecated Use {@link #COMPACTION_LAZY_BLOCK_READ_ENABLE} and its methods instead */
  @Deprecated
  public static final String DEFAULT_COMPACTION_LAZY_BLOCK_READ_ENABLED = COMPACTION_REVERSE_LOG_READ_ENABLE.defaultValue();
  /** @deprecated Use {@link #COMPACTION_REVERSE_LOG_READ_ENABLE} and its methods instead */
  @Deprecated
  public static final String COMPACTION_REVERSE_LOG_READ_ENABLED_PROP = COMPACTION_REVERSE_LOG_READ_ENABLE.key();
  /** @deprecated Use {@link #COMPACTION_REVERSE_LOG_READ_ENABLE} and its methods instead */
  @Deprecated
  public static final String DEFAULT_COMPACTION_REVERSE_LOG_READ_ENABLED = COMPACTION_REVERSE_LOG_READ_ENABLE.defaultValue();
  /** @deprecated Use {@link #CLEANER_POLICY} and its methods instead */
  @Deprecated
  private static final String DEFAULT_CLEANER_POLICY = CLEANER_POLICY.defaultValue();
  /** @deprecated Use {@link #FAILED_WRITES_CLEANER_POLICY} and its methods instead */
  @Deprecated
  public static final String FAILED_WRITES_CLEANER_POLICY_PROP = FAILED_WRITES_CLEANER_POLICY.key();
  /** @deprecated Use {@link #FAILED_WRITES_CLEANER_POLICY} and its methods instead */
  @Deprecated
  private  static final String DEFAULT_FAILED_WRITES_CLEANER_POLICY = FAILED_WRITES_CLEANER_POLICY.defaultValue();
  /** @deprecated Use {@link #AUTO_CLEAN} and its methods instead */
  @Deprecated
  private static final String DEFAULT_AUTO_CLEAN = AUTO_CLEAN.defaultValue();
  /**
   * @deprecated Use {@link #ASYNC_CLEAN} and its methods instead
   */
  @Deprecated
  private static final String DEFAULT_ASYNC_CLEAN = ASYNC_CLEAN.defaultValue();
  /**
   * @deprecated Use {@link #INLINE_COMPACT} and its methods instead
   */
  @Deprecated
  private static final String DEFAULT_INLINE_COMPACT = INLINE_COMPACT.defaultValue();
  /**
   * @deprecated Use {@link #CLEANER_INCREMENTAL_MODE_ENABLE} and its methods instead
   */
  @Deprecated
  private static final String DEFAULT_INCREMENTAL_CLEANER = CLEANER_INCREMENTAL_MODE_ENABLE.defaultValue();
  /** @deprecated Use {@link #INLINE_COMPACT_NUM_DELTA_COMMITS} and its methods instead */
  @Deprecated
  private static final String DEFAULT_INLINE_COMPACT_NUM_DELTA_COMMITS = INLINE_COMPACT_NUM_DELTA_COMMITS.defaultValue();
  /** @deprecated Use {@link #INLINE_COMPACT_TIME_DELTA_SECONDS} and its methods instead */
  @Deprecated
  private static final String DEFAULT_INLINE_COMPACT_TIME_DELTA_SECONDS = INLINE_COMPACT_TIME_DELTA_SECONDS.defaultValue();
  /** @deprecated Use {@link #INLINE_COMPACT_TRIGGER_STRATEGY} and its methods instead */
  @Deprecated
  private static final String DEFAULT_INLINE_COMPACT_TRIGGER_STRATEGY = INLINE_COMPACT_TRIGGER_STRATEGY.defaultValue();
  /** @deprecated Use {@link #CLEANER_FILE_VERSIONS_RETAINED} and its methods instead */
  @Deprecated
  private static final String DEFAULT_CLEANER_FILE_VERSIONS_RETAINED = CLEANER_FILE_VERSIONS_RETAINED.defaultValue();
  /** @deprecated Use {@link #CLEANER_COMMITS_RETAINED} and its methods instead */
  @Deprecated
  private static final String DEFAULT_CLEANER_COMMITS_RETAINED = CLEANER_COMMITS_RETAINED.defaultValue();
  /** @deprecated Use {@link #MAX_COMMITS_TO_KEEP} and its methods instead */
  @Deprecated
  private static final String DEFAULT_MAX_COMMITS_TO_KEEP = MAX_COMMITS_TO_KEEP.defaultValue();
  /**
   * @deprecated Use {@link #MIN_COMMITS_TO_KEEP} and its methods instead
   */
  @Deprecated
  private static final String DEFAULT_MIN_COMMITS_TO_KEEP = MIN_COMMITS_TO_KEEP.defaultValue();
  /**
   * @deprecated Use {@link #COMMITS_ARCHIVAL_BATCH_SIZE} and its methods instead
   */
  @Deprecated
  private static final String DEFAULT_COMMITS_ARCHIVAL_BATCH_SIZE = COMMITS_ARCHIVAL_BATCH_SIZE.defaultValue();
  /**
   * @deprecated Use {@link #CLEANER_BOOTSTRAP_BASE_FILE_ENABLE} and its methods instead
   */
  @Deprecated
  private static final String DEFAULT_CLEANER_BOOTSTRAP_BASE_FILE_ENABLED = CLEANER_BOOTSTRAP_BASE_FILE_ENABLE.defaultValue();
  /** @deprecated Use {@link #TARGET_PARTITIONS_PER_DAYBASED_COMPACTION} and its methods instead */
  @Deprecated
  public static final String TARGET_PARTITIONS_PER_DAYBASED_COMPACTION_PROP = TARGET_PARTITIONS_PER_DAYBASED_COMPACTION.key();
  /** @deprecated Use {@link #TARGET_PARTITIONS_PER_DAYBASED_COMPACTION} and its methods instead */
  @Deprecated
  public static final String DEFAULT_TARGET_PARTITIONS_PER_DAYBASED_COMPACTION = TARGET_PARTITIONS_PER_DAYBASED_COMPACTION.defaultValue();

  private HoodieCompactionConfig() {
    super();
>>>>>>> 4f991ee3
  }

  public static HoodieCompactionConfig.Builder newBuilder() {
    return new Builder();
  }

  public static class Builder {

    private final HoodieCompactionConfig compactionConfig = new HoodieCompactionConfig();

    public Builder fromFile(File propertiesFile) throws IOException {
      try (FileReader reader = new FileReader(propertiesFile)) {
        this.compactionConfig.getProps().load(reader);
        return this;
      }
    }

    public Builder fromProperties(Properties props) {
      this.compactionConfig.getProps().putAll(props);
      return this;
    }

    public Builder withAutoClean(Boolean autoClean) {
      compactionConfig.setValue(AUTO_CLEAN, String.valueOf(autoClean));
      return this;
    }

    public Builder withAsyncClean(Boolean asyncClean) {
      compactionConfig.setValue(ASYNC_CLEAN, String.valueOf(asyncClean));
      return this;
    }

    public Builder withIncrementalCleaningMode(Boolean incrementalCleaningMode) {
      compactionConfig.setValue(CLEANER_INCREMENTAL_MODE_ENABLE, String.valueOf(incrementalCleaningMode));
      return this;
    }

    public Builder withInlineCompaction(Boolean inlineCompaction) {
      compactionConfig.setValue(INLINE_COMPACT, String.valueOf(inlineCompaction));
      return this;
    }

    public Builder withInlineCompactionTriggerStrategy(CompactionTriggerStrategy compactionTriggerStrategy) {
      compactionConfig.setValue(INLINE_COMPACT_TRIGGER_STRATEGY, compactionTriggerStrategy.name());
      return this;
    }

    public Builder withCleanerPolicy(HoodieCleaningPolicy policy) {
      compactionConfig.setValue(CLEANER_POLICY, policy.name());
      return this;
    }

    public Builder retainFileVersions(int fileVersionsRetained) {
      compactionConfig.setValue(CLEANER_FILE_VERSIONS_RETAINED, String.valueOf(fileVersionsRetained));
      return this;
    }

    public Builder retainCommits(int commitsRetained) {
      compactionConfig.setValue(CLEANER_COMMITS_RETAINED, String.valueOf(commitsRetained));
      return this;
    }

    public Builder retainNumberOfHours(int numberOfHours) {
      props.setProperty(CLEANER_HOURS_RETAINED_PROP, String.valueOf(numberOfHours));
      return this;
    }

    public Builder archiveCommitsWith(int minToKeep, int maxToKeep) {
      compactionConfig.setValue(MIN_COMMITS_TO_KEEP, String.valueOf(minToKeep));
      compactionConfig.setValue(MAX_COMMITS_TO_KEEP, String.valueOf(maxToKeep));
      return this;
    }

    public Builder compactionSmallFileSize(long smallFileLimitBytes) {
      compactionConfig.setValue(PARQUET_SMALL_FILE_LIMIT, String.valueOf(smallFileLimitBytes));
      return this;
    }

    public Builder compactionRecordSizeEstimateThreshold(double threshold) {
      compactionConfig.setValue(RECORD_SIZE_ESTIMATION_THRESHOLD, String.valueOf(threshold));
      return this;
    }

    public Builder insertSplitSize(int insertSplitSize) {
      compactionConfig.setValue(COPY_ON_WRITE_INSERT_SPLIT_SIZE, String.valueOf(insertSplitSize));
      return this;
    }

    public Builder autoTuneInsertSplits(boolean autoTuneInsertSplits) {
      compactionConfig.setValue(COPY_ON_WRITE_AUTO_SPLIT_INSERTS, String.valueOf(autoTuneInsertSplits));
      return this;
    }

    public Builder approxRecordSize(int recordSizeEstimate) {
      compactionConfig.setValue(COPY_ON_WRITE_RECORD_SIZE_ESTIMATE, String.valueOf(recordSizeEstimate));
      return this;
    }

    public Builder withCleanerParallelism(int cleanerParallelism) {
      compactionConfig.setValue(CLEANER_PARALLELISM_VALUE, String.valueOf(cleanerParallelism));
      return this;
    }

    public Builder withCompactionStrategy(CompactionStrategy compactionStrategy) {
      compactionConfig.setValue(COMPACTION_STRATEGY, compactionStrategy.getClass().getName());
      return this;
    }

    public Builder withPayloadClass(String payloadClassName) {
      compactionConfig.setValue(PAYLOAD_CLASS_NAME, payloadClassName);
      return this;
    }

    public Builder withTargetIOPerCompactionInMB(long targetIOPerCompactionInMB) {
      compactionConfig.setValue(TARGET_IO_PER_COMPACTION_IN_MB, String.valueOf(targetIOPerCompactionInMB));
      return this;
    }

    public Builder withMaxNumDeltaCommitsBeforeCompaction(int maxNumDeltaCommitsBeforeCompaction) {
      compactionConfig.setValue(INLINE_COMPACT_NUM_DELTA_COMMITS, String.valueOf(maxNumDeltaCommitsBeforeCompaction));
      return this;
    }

    public Builder withMaxDeltaSecondsBeforeCompaction(int maxDeltaSecondsBeforeCompaction) {
      compactionConfig.setValue(INLINE_COMPACT_TIME_DELTA_SECONDS, String.valueOf(maxDeltaSecondsBeforeCompaction));
      return this;
    }

    public Builder withCompactionLazyBlockReadEnabled(Boolean compactionLazyBlockReadEnabled) {
      compactionConfig.setValue(COMPACTION_LAZY_BLOCK_READ_ENABLE, String.valueOf(compactionLazyBlockReadEnabled));
      return this;
    }

    public Builder withCompactionReverseLogReadEnabled(Boolean compactionReverseLogReadEnabled) {
      compactionConfig.setValue(COMPACTION_REVERSE_LOG_READ_ENABLE, String.valueOf(compactionReverseLogReadEnabled));
      return this;
    }

    public Builder withTargetPartitionsPerDayBasedCompaction(int targetPartitionsPerCompaction) {
      compactionConfig.setValue(TARGET_PARTITIONS_PER_DAYBASED_COMPACTION, String.valueOf(targetPartitionsPerCompaction));
      return this;
    }

    public Builder withCommitsArchivalBatchSize(int batchSize) {
      compactionConfig.setValue(COMMITS_ARCHIVAL_BATCH_SIZE, String.valueOf(batchSize));
      return this;
    }

    public Builder withCleanBootstrapBaseFileEnabled(Boolean cleanBootstrapSourceFileEnabled) {
      compactionConfig.setValue(CLEANER_BOOTSTRAP_BASE_FILE_ENABLE, String.valueOf(cleanBootstrapSourceFileEnabled));
      return this;
    }

    public Builder withFailedWritesCleaningPolicy(HoodieFailedWritesCleaningPolicy failedWritesPolicy) {
      compactionConfig.setValue(FAILED_WRITES_CLEANER_POLICY, failedWritesPolicy.name());
      return this;
    }

    public HoodieCompactionConfig build() {
<<<<<<< HEAD
      HoodieCompactionConfig config = new HoodieCompactionConfig(props);
      setDefaultOnCondition(props, !props.containsKey(AUTO_CLEAN_PROP), AUTO_CLEAN_PROP, DEFAULT_AUTO_CLEAN);
      setDefaultOnCondition(props, !props.containsKey(ASYNC_CLEAN_PROP), ASYNC_CLEAN_PROP,
              DEFAULT_ASYNC_CLEAN);
      setDefaultOnCondition(props, !props.containsKey(CLEANER_INCREMENTAL_MODE), CLEANER_INCREMENTAL_MODE,
          DEFAULT_INCREMENTAL_CLEANER);
      setDefaultOnCondition(props, !props.containsKey(INLINE_COMPACT_PROP), INLINE_COMPACT_PROP,
          DEFAULT_INLINE_COMPACT);
      setDefaultOnCondition(props, !props.containsKey(INLINE_COMPACT_NUM_DELTA_COMMITS_PROP),
          INLINE_COMPACT_NUM_DELTA_COMMITS_PROP, DEFAULT_INLINE_COMPACT_NUM_DELTA_COMMITS);
      setDefaultOnCondition(props, !props.containsKey(INLINE_COMPACT_TIME_DELTA_SECONDS_PROP),
          INLINE_COMPACT_TIME_DELTA_SECONDS_PROP, DEFAULT_INLINE_COMPACT_TIME_DELTA_SECONDS);
      setDefaultOnCondition(props, !props.containsKey(INLINE_COMPACT_TRIGGER_STRATEGY_PROP),
          INLINE_COMPACT_TRIGGER_STRATEGY_PROP, DEFAULT_INLINE_COMPACT_TRIGGER_STRATEGY);
      setDefaultOnCondition(props, !props.containsKey(CLEANER_POLICY_PROP), CLEANER_POLICY_PROP,
          DEFAULT_CLEANER_POLICY);
      setDefaultOnCondition(props, !props.containsKey(CLEANER_FILE_VERSIONS_RETAINED_PROP),
          CLEANER_FILE_VERSIONS_RETAINED_PROP, DEFAULT_CLEANER_FILE_VERSIONS_RETAINED);
      setDefaultOnCondition(props, !props.containsKey(CLEANER_COMMITS_RETAINED_PROP), CLEANER_COMMITS_RETAINED_PROP,
          DEFAULT_CLEANER_COMMITS_RETAINED);
      setDefaultOnCondition(props, !props.containsKey(CLEANER_HOURS_RETAINED_PROP), CLEANER_HOURS_RETAINED_PROP,
          DEFAULT_CLEANER_HOURS_RETAINED);
      setDefaultOnCondition(props, !props.containsKey(MAX_COMMITS_TO_KEEP_PROP), MAX_COMMITS_TO_KEEP_PROP,
          DEFAULT_MAX_COMMITS_TO_KEEP);
      setDefaultOnCondition(props, !props.containsKey(MIN_COMMITS_TO_KEEP_PROP), MIN_COMMITS_TO_KEEP_PROP,
          DEFAULT_MIN_COMMITS_TO_KEEP);
      setDefaultOnCondition(props, !props.containsKey(PARQUET_SMALL_FILE_LIMIT_BYTES), PARQUET_SMALL_FILE_LIMIT_BYTES,
          DEFAULT_PARQUET_SMALL_FILE_LIMIT_BYTES);
      setDefaultOnCondition(props, !props.containsKey(RECORD_SIZE_ESTIMATION_THRESHOLD_PROP), RECORD_SIZE_ESTIMATION_THRESHOLD_PROP,
          DEFAULT_RECORD_SIZE_ESTIMATION_THRESHOLD);
      setDefaultOnCondition(props, !props.containsKey(COPY_ON_WRITE_TABLE_INSERT_SPLIT_SIZE),
          COPY_ON_WRITE_TABLE_INSERT_SPLIT_SIZE, DEFAULT_COPY_ON_WRITE_TABLE_INSERT_SPLIT_SIZE);
      setDefaultOnCondition(props, !props.containsKey(COPY_ON_WRITE_TABLE_AUTO_SPLIT_INSERTS),
          COPY_ON_WRITE_TABLE_AUTO_SPLIT_INSERTS, DEFAULT_COPY_ON_WRITE_TABLE_AUTO_SPLIT_INSERTS);
      setDefaultOnCondition(props, !props.containsKey(COPY_ON_WRITE_TABLE_RECORD_SIZE_ESTIMATE),
          COPY_ON_WRITE_TABLE_RECORD_SIZE_ESTIMATE, DEFAULT_COPY_ON_WRITE_TABLE_RECORD_SIZE_ESTIMATE);
      setDefaultOnCondition(props, !props.containsKey(CLEANER_PARALLELISM), CLEANER_PARALLELISM,
          DEFAULT_CLEANER_PARALLELISM);
      setDefaultOnCondition(props, !props.containsKey(COMPACTION_STRATEGY_PROP), COMPACTION_STRATEGY_PROP,
          DEFAULT_COMPACTION_STRATEGY);
      setDefaultOnCondition(props, !props.containsKey(PAYLOAD_CLASS_PROP), PAYLOAD_CLASS_PROP, DEFAULT_PAYLOAD_CLASS);
      setDefaultOnCondition(props, !props.containsKey(TARGET_IO_PER_COMPACTION_IN_MB_PROP),
          TARGET_IO_PER_COMPACTION_IN_MB_PROP, DEFAULT_TARGET_IO_PER_COMPACTION_IN_MB);
      setDefaultOnCondition(props, !props.containsKey(COMPACTION_LAZY_BLOCK_READ_ENABLED_PROP),
          COMPACTION_LAZY_BLOCK_READ_ENABLED_PROP, DEFAULT_COMPACTION_LAZY_BLOCK_READ_ENABLED);
      setDefaultOnCondition(props, !props.containsKey(COMPACTION_REVERSE_LOG_READ_ENABLED_PROP),
          COMPACTION_REVERSE_LOG_READ_ENABLED_PROP, DEFAULT_COMPACTION_REVERSE_LOG_READ_ENABLED);
      setDefaultOnCondition(props, !props.containsKey(TARGET_PARTITIONS_PER_DAYBASED_COMPACTION_PROP),
          TARGET_PARTITIONS_PER_DAYBASED_COMPACTION_PROP, DEFAULT_TARGET_PARTITIONS_PER_DAYBASED_COMPACTION);
      setDefaultOnCondition(props, !props.containsKey(COMMITS_ARCHIVAL_BATCH_SIZE_PROP),
          COMMITS_ARCHIVAL_BATCH_SIZE_PROP, DEFAULT_COMMITS_ARCHIVAL_BATCH_SIZE);
      setDefaultOnCondition(props, !props.containsKey(CLEANER_BOOTSTRAP_BASE_FILE_ENABLED),
          CLEANER_BOOTSTRAP_BASE_FILE_ENABLED, DEFAULT_CLEANER_BOOTSTRAP_BASE_FILE_ENABLED);
      setDefaultOnCondition(props, !props.containsKey(FAILED_WRITES_CLEANER_POLICY_PROP),
          FAILED_WRITES_CLEANER_POLICY_PROP, DEFAULT_FAILED_WRITES_CLEANER_POLICY);

      HoodieCleaningPolicy.valueOf(props.getProperty(CLEANER_POLICY_PROP));
=======
      compactionConfig.setDefaults(HoodieCompactionConfig.class.getName());
      // validation
      HoodieCleaningPolicy.valueOf(compactionConfig.getString(CLEANER_POLICY));
>>>>>>> 4f991ee3

      // Ensure minInstantsToKeep > cleanerCommitsRetained, otherwise we will archive some
      // commit instant on timeline, that still has not been cleaned. Could miss some data via incr pull
      int minInstantsToKeep = Integer.parseInt(compactionConfig.getStringOrDefault(HoodieCompactionConfig.MIN_COMMITS_TO_KEEP));
      int maxInstantsToKeep = Integer.parseInt(compactionConfig.getStringOrDefault(HoodieCompactionConfig.MAX_COMMITS_TO_KEEP));
      int cleanerCommitsRetained =
          Integer.parseInt(compactionConfig.getStringOrDefault(HoodieCompactionConfig.CLEANER_COMMITS_RETAINED));
      ValidationUtils.checkArgument(maxInstantsToKeep > minInstantsToKeep,
          String.format(
              "Increase %s=%d to be greater than %s=%d.",
              HoodieCompactionConfig.MAX_COMMITS_TO_KEEP.key(), maxInstantsToKeep,
              HoodieCompactionConfig.MIN_COMMITS_TO_KEEP.key(), minInstantsToKeep));
      ValidationUtils.checkArgument(minInstantsToKeep > cleanerCommitsRetained,
          String.format(
              "Increase %s=%d to be greater than %s=%d. Otherwise, there is risk of incremental pull "
                  + "missing data from few instants.",
              HoodieCompactionConfig.MIN_COMMITS_TO_KEEP.key(), minInstantsToKeep,
              HoodieCompactionConfig.CLEANER_COMMITS_RETAINED.key(), cleanerCommitsRetained));
      return compactionConfig;
    }
  }
}<|MERGE_RESOLUTION|>--- conflicted
+++ resolved
@@ -43,38 +43,6 @@
  * Compaction related config.
  */
 @Immutable
-<<<<<<< HEAD
-public class HoodieCompactionConfig extends DefaultHoodieConfig {
-
-  public static final String CLEANER_POLICY_PROP = "hoodie.cleaner.policy";
-  public static final String AUTO_CLEAN_PROP = "hoodie.clean.automatic";
-  public static final String ASYNC_CLEAN_PROP = "hoodie.clean.async";
-  // Turn on inline compaction - after fw delta commits a inline compaction will be run
-  public static final String INLINE_COMPACT_PROP = "hoodie.compact.inline";
-  // Run a compaction every N delta commits
-  public static final String INLINE_COMPACT_NUM_DELTA_COMMITS_PROP = "hoodie.compact.inline.max.delta.commits";
-  // Run a compaction when time elapsed > N seconds since last compaction
-  public static final String INLINE_COMPACT_TIME_DELTA_SECONDS_PROP = "hoodie.compact.inline.max.delta.seconds";
-  public static final String INLINE_COMPACT_TRIGGER_STRATEGY_PROP = "hoodie.compact.inline.trigger.strategy";
-  public static final String CLEANER_FILE_VERSIONS_RETAINED_PROP = "hoodie.cleaner.fileversions.retained";
-  public static final String CLEANER_COMMITS_RETAINED_PROP = "hoodie.cleaner.commits.retained";
-  public static final String CLEANER_HOURS_RETAINED_PROP = "hoodie.cleaner.hours.retained";
-  public static final String CLEANER_INCREMENTAL_MODE = "hoodie.cleaner.incremental.mode";
-  public static final String MAX_COMMITS_TO_KEEP_PROP = "hoodie.keep.max.commits";
-  public static final String MIN_COMMITS_TO_KEEP_PROP = "hoodie.keep.min.commits";
-  public static final String COMMITS_ARCHIVAL_BATCH_SIZE_PROP = "hoodie.commits.archival.batch";
-  // Set true to clean bootstrap source files when necessary
-  public static final String CLEANER_BOOTSTRAP_BASE_FILE_ENABLED = "hoodie.cleaner.delete.bootstrap.base.file";
-  // Upsert uses this file size to compact new data onto existing files..
-  public static final String PARQUET_SMALL_FILE_LIMIT_BYTES = "hoodie.parquet.small.file.limit";
-  // By default, treat any file <= 100MB as a small file.
-  public static final String DEFAULT_PARQUET_SMALL_FILE_LIMIT_BYTES = String.valueOf(104857600);
-  // Hudi will use the previous commit to calculate the estimated record size by totalBytesWritten/totalRecordsWritten.
-  // If the previous commit is too small to make an accurate estimation, Hudi will search commits in the reverse order,
-  // until find a commit has totalBytesWritten larger than (PARQUET_SMALL_FILE_LIMIT_BYTES * RECORD_SIZE_ESTIMATION_THRESHOLD)
-  public static final String RECORD_SIZE_ESTIMATION_THRESHOLD_PROP = "hoodie.record.size.estimation.threshold";
-  public static final String DEFAULT_RECORD_SIZE_ESTIMATION_THRESHOLD = "1.0";
-=======
 @ConfigClassProperty(name = "Compaction Configs",
     groupName = ConfigGroups.Names.WRITE_CLIENT,
     description = "Configurations that control compaction "
@@ -100,6 +68,11 @@
       .defaultValue("10")
       .withDocumentation("Number of commits to retain, without cleaning. This will be retained for num_of_commits * time_between_commits "
           + "(scheduled). This also directly translates into how much data retention the table supports for incremental queries.");
+
+  public static final ConfigProperty<String> CLEANER_HOURS_RETAINED = ConfigProperty.key("hoodie.cleaner.hours.retained")
+          .defaultValue("5")
+          .withDocumentation("Number of hours for which commits need to be retained. This config provides a more flexible option as"
+          + "compared to number of commits retained for cleaning service");
 
   public static final ConfigProperty<String> CLEANER_POLICY = ConfigProperty
       .key("hoodie.cleaner.policy")
@@ -237,74 +210,10 @@
       .defaultValue("10")
       .withDocumentation("Used by org.apache.hudi.io.compact.strategy.DayBasedCompactionStrategy to denote the number of "
           + "latest partitions to compact during a compaction run.");
->>>>>>> 4f991ee3
 
   /**
    * Configs related to specific table types.
    */
-<<<<<<< HEAD
-  // Number of inserts, that will be put each partition/bucket for writing
-  public static final String COPY_ON_WRITE_TABLE_INSERT_SPLIT_SIZE = "hoodie.copyonwrite.insert.split.size";
-  // The rationale to pick the insert parallelism is the following. Writing out 100MB files,
-  // with atleast 1kb records, means 100K records per file. we just overprovision to 500K
-  public static final String DEFAULT_COPY_ON_WRITE_TABLE_INSERT_SPLIT_SIZE = String.valueOf(500000);
-  // Config to control whether we control insert split sizes automatically based on average
-  // record sizes
-  public static final String COPY_ON_WRITE_TABLE_AUTO_SPLIT_INSERTS = "hoodie.copyonwrite.insert.auto.split";
-  // its off by default
-  public static final String DEFAULT_COPY_ON_WRITE_TABLE_AUTO_SPLIT_INSERTS = String.valueOf(true);
-  // This value is used as a guesstimate for the record size, if we can't determine this from
-  // previous commits
-  public static final String COPY_ON_WRITE_TABLE_RECORD_SIZE_ESTIMATE = "hoodie.copyonwrite.record.size.estimate";
-  // Used to determine how much more can be packed into a small file, before it exceeds the size
-  // limit.
-  public static final String DEFAULT_COPY_ON_WRITE_TABLE_RECORD_SIZE_ESTIMATE = String.valueOf(1024);
-  public static final String CLEANER_PARALLELISM = "hoodie.cleaner.parallelism";
-  public static final String DEFAULT_CLEANER_PARALLELISM = String.valueOf(200);
-  public static final String TARGET_IO_PER_COMPACTION_IN_MB_PROP = "hoodie.compaction.target.io";
-  // 500GB of target IO per compaction (both read and write)
-  public static final String DEFAULT_TARGET_IO_PER_COMPACTION_IN_MB = String.valueOf(500 * 1024);
-  public static final String COMPACTION_STRATEGY_PROP = "hoodie.compaction.strategy";
-  // 200GB of target IO per compaction
-  public static final String DEFAULT_COMPACTION_STRATEGY = LogFileSizeBasedCompactionStrategy.class.getName();
-  // used to merge records written to log file
-  public static final String DEFAULT_PAYLOAD_CLASS = OverwriteWithLatestAvroPayload.class.getName();
-  public static final String PAYLOAD_CLASS_PROP = "hoodie.compaction.payload.class";
-
-  // used to choose a trade off between IO vs Memory when performing compaction process
-  // Depending on outputfile_size and memory provided, choose true to avoid OOM for large file
-  // size + small memory
-  public static final String COMPACTION_LAZY_BLOCK_READ_ENABLED_PROP = "hoodie.compaction.lazy.block.read";
-  public static final String DEFAULT_COMPACTION_LAZY_BLOCK_READ_ENABLED = "false";
-  // used to choose whether to enable reverse log reading (reverse log traversal)
-  public static final String COMPACTION_REVERSE_LOG_READ_ENABLED_PROP = "hoodie.compaction.reverse.log.read";
-  public static final String DEFAULT_COMPACTION_REVERSE_LOG_READ_ENABLED = "false";
-  private static final String DEFAULT_CLEANER_POLICY = HoodieCleaningPolicy.KEEP_LATEST_COMMITS.name();
-  public static final String FAILED_WRITES_CLEANER_POLICY_PROP = "hoodie.cleaner.policy.failed.writes";
-  private  static final String DEFAULT_FAILED_WRITES_CLEANER_POLICY =
-      HoodieFailedWritesCleaningPolicy.EAGER.name();
-  private static final String DEFAULT_AUTO_CLEAN = "true";
-  private static final String DEFAULT_ASYNC_CLEAN = "false";
-  private static final String DEFAULT_INLINE_COMPACT = "false";
-  private static final String DEFAULT_INCREMENTAL_CLEANER = "true";
-  private static final String DEFAULT_INLINE_COMPACT_NUM_DELTA_COMMITS = "5";
-  private static final String DEFAULT_INLINE_COMPACT_TIME_DELTA_SECONDS = String.valueOf(60 * 60);
-  private static final String DEFAULT_INLINE_COMPACT_TRIGGER_STRATEGY = CompactionTriggerStrategy.NUM_COMMITS.name();
-  private static final String DEFAULT_CLEANER_FILE_VERSIONS_RETAINED = "3";
-  private static final String DEFAULT_CLEANER_COMMITS_RETAINED = "10";
-  private static final String DEFAULT_CLEANER_HOURS_RETAINED = "5";
-  private static final String DEFAULT_MAX_COMMITS_TO_KEEP = "30";
-  private static final String DEFAULT_MIN_COMMITS_TO_KEEP = "20";
-  private static final String DEFAULT_COMMITS_ARCHIVAL_BATCH_SIZE = String.valueOf(10);
-  private static final String DEFAULT_CLEANER_BOOTSTRAP_BASE_FILE_ENABLED = "false";
-  public static final String TARGET_PARTITIONS_PER_DAYBASED_COMPACTION_PROP =
-      "hoodie.compaction.daybased.target.partitions";
-  // 500GB of target IO per compaction (both read and write)
-  public static final String DEFAULT_TARGET_PARTITIONS_PER_DAYBASED_COMPACTION = String.valueOf(10);
-
-  private HoodieCompactionConfig(Properties props) {
-    super(props);
-=======
   public static final ConfigProperty<String> COPY_ON_WRITE_INSERT_SPLIT_SIZE = ConfigProperty
       .key("hoodie.copyonwrite.insert.split.size")
       .defaultValue(String.valueOf(500000))
@@ -546,7 +455,6 @@
 
   private HoodieCompactionConfig() {
     super();
->>>>>>> 4f991ee3
   }
 
   public static HoodieCompactionConfig.Builder newBuilder() {
@@ -610,7 +518,7 @@
     }
 
     public Builder retainNumberOfHours(int numberOfHours) {
-      props.setProperty(CLEANER_HOURS_RETAINED_PROP, String.valueOf(numberOfHours));
+      compactionConfig.setValue(CLEANER_HOURS_RETAINED, String.valueOf(numberOfHours));
       return this;
     }
 
@@ -706,69 +614,9 @@
     }
 
     public HoodieCompactionConfig build() {
-<<<<<<< HEAD
-      HoodieCompactionConfig config = new HoodieCompactionConfig(props);
-      setDefaultOnCondition(props, !props.containsKey(AUTO_CLEAN_PROP), AUTO_CLEAN_PROP, DEFAULT_AUTO_CLEAN);
-      setDefaultOnCondition(props, !props.containsKey(ASYNC_CLEAN_PROP), ASYNC_CLEAN_PROP,
-              DEFAULT_ASYNC_CLEAN);
-      setDefaultOnCondition(props, !props.containsKey(CLEANER_INCREMENTAL_MODE), CLEANER_INCREMENTAL_MODE,
-          DEFAULT_INCREMENTAL_CLEANER);
-      setDefaultOnCondition(props, !props.containsKey(INLINE_COMPACT_PROP), INLINE_COMPACT_PROP,
-          DEFAULT_INLINE_COMPACT);
-      setDefaultOnCondition(props, !props.containsKey(INLINE_COMPACT_NUM_DELTA_COMMITS_PROP),
-          INLINE_COMPACT_NUM_DELTA_COMMITS_PROP, DEFAULT_INLINE_COMPACT_NUM_DELTA_COMMITS);
-      setDefaultOnCondition(props, !props.containsKey(INLINE_COMPACT_TIME_DELTA_SECONDS_PROP),
-          INLINE_COMPACT_TIME_DELTA_SECONDS_PROP, DEFAULT_INLINE_COMPACT_TIME_DELTA_SECONDS);
-      setDefaultOnCondition(props, !props.containsKey(INLINE_COMPACT_TRIGGER_STRATEGY_PROP),
-          INLINE_COMPACT_TRIGGER_STRATEGY_PROP, DEFAULT_INLINE_COMPACT_TRIGGER_STRATEGY);
-      setDefaultOnCondition(props, !props.containsKey(CLEANER_POLICY_PROP), CLEANER_POLICY_PROP,
-          DEFAULT_CLEANER_POLICY);
-      setDefaultOnCondition(props, !props.containsKey(CLEANER_FILE_VERSIONS_RETAINED_PROP),
-          CLEANER_FILE_VERSIONS_RETAINED_PROP, DEFAULT_CLEANER_FILE_VERSIONS_RETAINED);
-      setDefaultOnCondition(props, !props.containsKey(CLEANER_COMMITS_RETAINED_PROP), CLEANER_COMMITS_RETAINED_PROP,
-          DEFAULT_CLEANER_COMMITS_RETAINED);
-      setDefaultOnCondition(props, !props.containsKey(CLEANER_HOURS_RETAINED_PROP), CLEANER_HOURS_RETAINED_PROP,
-          DEFAULT_CLEANER_HOURS_RETAINED);
-      setDefaultOnCondition(props, !props.containsKey(MAX_COMMITS_TO_KEEP_PROP), MAX_COMMITS_TO_KEEP_PROP,
-          DEFAULT_MAX_COMMITS_TO_KEEP);
-      setDefaultOnCondition(props, !props.containsKey(MIN_COMMITS_TO_KEEP_PROP), MIN_COMMITS_TO_KEEP_PROP,
-          DEFAULT_MIN_COMMITS_TO_KEEP);
-      setDefaultOnCondition(props, !props.containsKey(PARQUET_SMALL_FILE_LIMIT_BYTES), PARQUET_SMALL_FILE_LIMIT_BYTES,
-          DEFAULT_PARQUET_SMALL_FILE_LIMIT_BYTES);
-      setDefaultOnCondition(props, !props.containsKey(RECORD_SIZE_ESTIMATION_THRESHOLD_PROP), RECORD_SIZE_ESTIMATION_THRESHOLD_PROP,
-          DEFAULT_RECORD_SIZE_ESTIMATION_THRESHOLD);
-      setDefaultOnCondition(props, !props.containsKey(COPY_ON_WRITE_TABLE_INSERT_SPLIT_SIZE),
-          COPY_ON_WRITE_TABLE_INSERT_SPLIT_SIZE, DEFAULT_COPY_ON_WRITE_TABLE_INSERT_SPLIT_SIZE);
-      setDefaultOnCondition(props, !props.containsKey(COPY_ON_WRITE_TABLE_AUTO_SPLIT_INSERTS),
-          COPY_ON_WRITE_TABLE_AUTO_SPLIT_INSERTS, DEFAULT_COPY_ON_WRITE_TABLE_AUTO_SPLIT_INSERTS);
-      setDefaultOnCondition(props, !props.containsKey(COPY_ON_WRITE_TABLE_RECORD_SIZE_ESTIMATE),
-          COPY_ON_WRITE_TABLE_RECORD_SIZE_ESTIMATE, DEFAULT_COPY_ON_WRITE_TABLE_RECORD_SIZE_ESTIMATE);
-      setDefaultOnCondition(props, !props.containsKey(CLEANER_PARALLELISM), CLEANER_PARALLELISM,
-          DEFAULT_CLEANER_PARALLELISM);
-      setDefaultOnCondition(props, !props.containsKey(COMPACTION_STRATEGY_PROP), COMPACTION_STRATEGY_PROP,
-          DEFAULT_COMPACTION_STRATEGY);
-      setDefaultOnCondition(props, !props.containsKey(PAYLOAD_CLASS_PROP), PAYLOAD_CLASS_PROP, DEFAULT_PAYLOAD_CLASS);
-      setDefaultOnCondition(props, !props.containsKey(TARGET_IO_PER_COMPACTION_IN_MB_PROP),
-          TARGET_IO_PER_COMPACTION_IN_MB_PROP, DEFAULT_TARGET_IO_PER_COMPACTION_IN_MB);
-      setDefaultOnCondition(props, !props.containsKey(COMPACTION_LAZY_BLOCK_READ_ENABLED_PROP),
-          COMPACTION_LAZY_BLOCK_READ_ENABLED_PROP, DEFAULT_COMPACTION_LAZY_BLOCK_READ_ENABLED);
-      setDefaultOnCondition(props, !props.containsKey(COMPACTION_REVERSE_LOG_READ_ENABLED_PROP),
-          COMPACTION_REVERSE_LOG_READ_ENABLED_PROP, DEFAULT_COMPACTION_REVERSE_LOG_READ_ENABLED);
-      setDefaultOnCondition(props, !props.containsKey(TARGET_PARTITIONS_PER_DAYBASED_COMPACTION_PROP),
-          TARGET_PARTITIONS_PER_DAYBASED_COMPACTION_PROP, DEFAULT_TARGET_PARTITIONS_PER_DAYBASED_COMPACTION);
-      setDefaultOnCondition(props, !props.containsKey(COMMITS_ARCHIVAL_BATCH_SIZE_PROP),
-          COMMITS_ARCHIVAL_BATCH_SIZE_PROP, DEFAULT_COMMITS_ARCHIVAL_BATCH_SIZE);
-      setDefaultOnCondition(props, !props.containsKey(CLEANER_BOOTSTRAP_BASE_FILE_ENABLED),
-          CLEANER_BOOTSTRAP_BASE_FILE_ENABLED, DEFAULT_CLEANER_BOOTSTRAP_BASE_FILE_ENABLED);
-      setDefaultOnCondition(props, !props.containsKey(FAILED_WRITES_CLEANER_POLICY_PROP),
-          FAILED_WRITES_CLEANER_POLICY_PROP, DEFAULT_FAILED_WRITES_CLEANER_POLICY);
-
-      HoodieCleaningPolicy.valueOf(props.getProperty(CLEANER_POLICY_PROP));
-=======
       compactionConfig.setDefaults(HoodieCompactionConfig.class.getName());
       // validation
       HoodieCleaningPolicy.valueOf(compactionConfig.getString(CLEANER_POLICY));
->>>>>>> 4f991ee3
 
       // Ensure minInstantsToKeep > cleanerCommitsRetained, otherwise we will archive some
       // commit instant on timeline, that still has not been cleaned. Could miss some data via incr pull
