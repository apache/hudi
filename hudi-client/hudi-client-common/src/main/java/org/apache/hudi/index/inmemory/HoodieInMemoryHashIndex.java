--- conflicted
+++ resolved
@@ -25,16 +25,12 @@
 import org.apache.hudi.common.model.HoodieKey;
 import org.apache.hudi.common.model.HoodieRecord;
 import org.apache.hudi.common.model.HoodieRecordLocation;
-<<<<<<< HEAD
+import org.apache.hudi.common.table.timeline.HoodieTimeline;
 import org.apache.hudi.common.model.IndexItem;
-=======
-import org.apache.hudi.common.table.timeline.HoodieTimeline;
->>>>>>> 09a7953f
 import org.apache.hudi.common.util.Option;
 import org.apache.hudi.common.util.VisibleForTesting;
 import org.apache.hudi.config.HoodieWriteConfig;
 import org.apache.hudi.index.HoodieIndex;
-import org.apache.hudi.index.HoodieIndexUtils;
 import org.apache.hudi.table.HoodieTable;
 
 import java.util.ArrayList;
@@ -67,13 +63,11 @@
       HoodieTable hoodieTable) {
     return records.mapPartitions(hoodieRecordIterator -> {
       List<HoodieRecord<R>> taggedRecords = new ArrayList<>();
-      HoodieTimeline commitsTimeline = hoodieTable.getMetaClient().getCommitsTimeline().filterCompletedInstants();
       while (hoodieRecordIterator.hasNext()) {
         HoodieRecord<R> record = hoodieRecordIterator.next();
-        HoodieRecordLocation location = recordLocationMap.get(record.getKey());
-        if ((location != null) && HoodieIndexUtils.checkIfValidCommit(commitsTimeline, location.getInstantTime())) {
+        if (recordLocationMap.containsKey(record.getKey())) {
           record.unseal();
-          record.setCurrentLocation(location);
+          record.setCurrentLocation(recordLocationMap.get(record.getKey()));
           record.seal();
         }
         taggedRecords.add(record);
@@ -87,10 +81,10 @@
       HoodieData<WriteStatus> writeStatuses, HoodieEngineContext context,
       HoodieTable hoodieTable) {
     return writeStatuses.map(writeStatus -> {
-      for (IndexItem index : writeStatus.getWrittenRecordIndexes()) {
-        if (!writeStatus.isErrored(index.getKey())) {
-          HoodieKey key = index.getKey();
-          Option<HoodieRecordLocation> newLocation = index.getNewLocation();
+      for (HoodieRecord record : writeStatus.getWrittenRecords()) {
+        if (!writeStatus.isErrored(record.getKey())) {
+          HoodieKey key = record.getKey();
+          Option<HoodieRecordLocation> newLocation = record.getNewLocation();
           if (newLocation.isPresent()) {
             recordLocationMap.put(key, newLocation.get());
           } else {
