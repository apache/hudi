
/*
 * Licensed to the Apache Software Foundation (ASF) under one
 * or more contributor license agreements.  See the NOTICE file
 * distributed with this work for additional information
 * regarding copyright ownership.  The ASF licenses this file
 * to you under the Apache License, Version 2.0 (the
 * "License"); you may not use this file except in compliance
 * with the License.  You may obtain a copy of the License at
 *
 *      http://www.apache.org/licenses/LICENSE-2.0
 *
 * Unless required by applicable law or agreed to in writing, software
 * distributed under the License is distributed on an "AS IS" BASIS,
 * WITHOUT WARRANTIES OR CONDITIONS OF ANY KIND, either express or implied.
 * See the License for the specific language governing permissions and
 * limitations under the License.
 */

package org.apache.hudi.config;

import org.apache.hudi.client.bootstrap.BootstrapMode;
import org.apache.hudi.client.bootstrap.selector.MetadataOnlyBootstrapModeSelector;
import org.apache.hudi.client.bootstrap.translator.IdentityBootstrapPartitionPathTranslator;
import org.apache.hudi.common.bootstrap.index.HFileBootstrapIndex;
<<<<<<< HEAD
import org.apache.hudi.common.config.DefaultHoodieConfig;
import org.apache.hudi.common.model.HoodieFileFormat;
=======
import org.apache.hudi.common.config.ConfigProperty;
import org.apache.hudi.common.config.HoodieConfig;
>>>>>>> 221ddd9b
import org.apache.hudi.common.table.HoodieTableConfig;
import org.apache.hudi.keygen.constant.KeyGeneratorType;

import java.io.File;
import java.io.FileReader;
import java.io.IOException;
import java.util.Properties;

/**
 * Bootstrap specific configs.
 */
<<<<<<< HEAD
public class HoodieBootstrapConfig extends DefaultHoodieConfig {

  public static final String BOOTSTRAP_BASE_PATH_PROP = "hoodie.bootstrap.base.path";
  public static final String BOOTSTRAP_MODE_SELECTOR = "hoodie.bootstrap.mode.selector";
  public static final String FULL_BOOTSTRAP_INPUT_PROVIDER = "hoodie.bootstrap.full.input.provider";
  public static final String DEFAULT_FULL_BOOTSTRAP_INPUT_PROVIDER = "org.apache.hudi.bootstrap.SparkParquetBootstrapDataProvider";
  public static final String BOOTSTRAP_KEYGEN_CLASS = "hoodie.bootstrap.keygen.class";
  public static final String BOOTSTRAP_PARTITION_PATH_TRANSLATOR_CLASS =
      "hoodie.bootstrap.partitionpath.translator.class";
  public static final String DEFAULT_BOOTSTRAP_PARTITION_PATH_TRANSLATOR_CLASS =
      IdentityBootstrapPartitionPathTranslator.class.getName();

  public static final String BOOTSTRAP_PARALLELISM = "hoodie.bootstrap.parallelism";
  public static final String DEFAULT_BOOTSTRAP_PARALLELISM = "1500";

  // Used By BootstrapRegexModeSelector class. When a partition path matches the regex, the corresponding
  // mode will be used. Otherwise, the alternative mode will be used.
  public static final String BOOTSTRAP_MODE_SELECTOR_REGEX = "hoodie.bootstrap.mode.selector.regex";
  public static final String BOOTSTRAP_MODE_SELECTOR_REGEX_MODE = "hoodie.bootstrap.mode.selector.regex.mode";
  public static final String DEFAULT_BOOTSTRAP_MODE_SELECTOR_REGEX = ".*";
  public static final String DEFAULT_BOOTSTRAP_MODE_SELECTOR_REGEX_MODE = BootstrapMode.METADATA_ONLY.name();

  public static final String BOOTSTRAP_INDEX_CLASS_PROP = "hoodie.bootstrap.index.class";
  public static final String DEFAULT_BOOTSTRAP_INDEX_CLASS = HFileBootstrapIndex.class.getName();

  public static final String HOODIE_BASE_FILE_FORMAT_PROP_NAME = "hoodie.table.base.file.format";
  private static final String DEFAULT_TABLE_BASE_FILE_FORMAT = HoodieFileFormat.PARQUET.name();

  public HoodieBootstrapConfig(Properties props) {
    super(props);
=======
public class HoodieBootstrapConfig extends HoodieConfig {

  public static final ConfigProperty<String> BOOTSTRAP_BASE_PATH_PROP = ConfigProperty
      .key("hoodie.bootstrap.base.path")
      .noDefaultValue()
      .sinceVersion("0.6.0")
      .withDocumentation("Base path of the dataset that needs to be bootstrapped as a Hudi table");

  public static final ConfigProperty<String> BOOTSTRAP_MODE_SELECTOR = ConfigProperty
      .key("hoodie.bootstrap.mode.selector")
      .defaultValue(MetadataOnlyBootstrapModeSelector.class.getCanonicalName())
      .sinceVersion("0.6.0")
      .withDocumentation("Selects the mode in which each file/partition in the bootstrapped dataset gets bootstrapped");

  public static final ConfigProperty<String> FULL_BOOTSTRAP_INPUT_PROVIDER = ConfigProperty
      .key("hoodie.bootstrap.full.input.provider")
      .defaultValue("org.apache.hudi.bootstrap.SparkParquetBootstrapDataProvider")
      .sinceVersion("0.6.0")
      .withDocumentation("Class to use for reading the bootstrap dataset partitions/files, for Bootstrap mode FULL_RECORD");

  public static final ConfigProperty<String> BOOTSTRAP_KEYGEN_CLASS = ConfigProperty
      .key("hoodie.bootstrap.keygen.class")
      .noDefaultValue()
      .sinceVersion("0.6.0")
      .withDocumentation("Key generator implementation to be used for generating keys from the bootstrapped dataset");

  public static final ConfigProperty<String> BOOTSTRAP_KEYGEN_TYPE = ConfigProperty
      .key("hoodie.bootstrap.keygen.type")
      .defaultValue(KeyGeneratorType.SIMPLE.name())
      .sinceVersion("0.9.0")
      .withDocumentation("Type of build-in key generator, currently support SIMPLE, COMPLEX, TIMESTAMP, CUSTOM, NON_PARTITION, GLOBAL_DELETE");

  public static final ConfigProperty<String> BOOTSTRAP_PARTITION_PATH_TRANSLATOR_CLASS = ConfigProperty
      .key("hoodie.bootstrap.partitionpath.translator.class")
      .defaultValue(IdentityBootstrapPartitionPathTranslator.class.getName())
      .sinceVersion("0.6.0")
      .withDocumentation("Translates the partition paths from the bootstrapped data into how is laid out as a Hudi table.");

  public static final ConfigProperty<String> BOOTSTRAP_PARALLELISM = ConfigProperty
      .key("hoodie.bootstrap.parallelism")
      .defaultValue("1500")
      .sinceVersion("0.6.0")
      .withDocumentation("Parallelism value to be used to bootstrap data into hudi");

  public static final ConfigProperty<String> BOOTSTRAP_MODE_SELECTOR_REGEX = ConfigProperty
      .key("hoodie.bootstrap.mode.selector.regex")
      .defaultValue(".*")
      .sinceVersion("0.6.0")
      .withDocumentation("Matches each bootstrap dataset partition against this regex and applies the mode below to it.");

  public static final ConfigProperty<String> BOOTSTRAP_MODE_SELECTOR_REGEX_MODE = ConfigProperty
      .key("hoodie.bootstrap.mode.selector.regex.mode")
      .defaultValue(BootstrapMode.METADATA_ONLY.name())
      .sinceVersion("0.6.0")
      .withDocumentation("Bootstrap mode to apply for partition paths, that match regex above. "
          + "METADATA_ONLY will generate just skeleton base files with keys/footers, avoiding full cost of rewriting the dataset. "
          + "FULL_RECORD will perform a full copy/rewrite of the data as a Hudi table.");

  public static final ConfigProperty<String> BOOTSTRAP_INDEX_CLASS_PROP = ConfigProperty
      .key("hoodie.bootstrap.index.class")
      .defaultValue(HFileBootstrapIndex.class.getName())
      .sinceVersion("0.6.0")
      .withDocumentation("");

  private HoodieBootstrapConfig() {
    super();
>>>>>>> 221ddd9b
  }

  public static Builder newBuilder() {
    return new Builder();
  }

  public static class Builder {

    private final HoodieBootstrapConfig bootstrapConfig = new HoodieBootstrapConfig();

    public Builder fromFile(File propertiesFile) throws IOException {
      try (FileReader reader = new FileReader(propertiesFile)) {
        this.bootstrapConfig.getProps().load(reader);
        return this;
      }
    }

    public Builder withBootstrapBasePath(String basePath) {
      bootstrapConfig.setValue(BOOTSTRAP_BASE_PATH_PROP, basePath);
      return this;
    }

    public Builder withBootstrapModeSelector(String partitionSelectorClass) {
      bootstrapConfig.setValue(BOOTSTRAP_MODE_SELECTOR, partitionSelectorClass);
      return this;
    }

    public Builder withFullBootstrapInputProvider(String partitionSelectorClass) {
      bootstrapConfig.setValue(FULL_BOOTSTRAP_INPUT_PROVIDER, partitionSelectorClass);
      return this;
    }

    public Builder withBootstrapKeyGenClass(String keyGenClass) {
      bootstrapConfig.setValue(BOOTSTRAP_KEYGEN_CLASS, keyGenClass);
      return this;
    }

    public Builder withBootstrapKeyGenType(String keyGenType) {
      bootstrapConfig.setValue(BOOTSTRAP_KEYGEN_TYPE, keyGenType);
      return this;
    }

    public Builder withBootstrapPartitionPathTranslatorClass(String partitionPathTranslatorClass) {
      bootstrapConfig
          .setValue(BOOTSTRAP_PARTITION_PATH_TRANSLATOR_CLASS, partitionPathTranslatorClass);
      return this;
    }

    public Builder withBootstrapParallelism(int parallelism) {
      bootstrapConfig.setValue(BOOTSTRAP_PARALLELISM, String.valueOf(parallelism));
      return this;
    }

    public Builder withBootstrapModeSelectorRegex(String regex) {
      bootstrapConfig.setValue(BOOTSTRAP_MODE_SELECTOR_REGEX, regex);
      return this;
    }

    public Builder withBootstrapModeForRegexMatch(BootstrapMode modeForRegexMatch) {
      bootstrapConfig.setValue(BOOTSTRAP_MODE_SELECTOR_REGEX_MODE, modeForRegexMatch.name());
      return this;
    }

    public Builder withBootstrapBaseFileFormat(String baseFileFormat) {
      props.setProperty(HOODIE_BASE_FILE_FORMAT_PROP_NAME, baseFileFormat);
      return this;
    }

    public Builder fromProperties(Properties props) {
      this.bootstrapConfig.getProps().putAll(props);
      return this;
    }

    public HoodieBootstrapConfig build() {
<<<<<<< HEAD
      HoodieBootstrapConfig config = new HoodieBootstrapConfig(props);
      setDefaultOnCondition(props, !props.containsKey(BOOTSTRAP_PARALLELISM), BOOTSTRAP_PARALLELISM,
          DEFAULT_BOOTSTRAP_PARALLELISM);
      setDefaultOnCondition(props, !props.containsKey(BOOTSTRAP_PARTITION_PATH_TRANSLATOR_CLASS),
          BOOTSTRAP_PARTITION_PATH_TRANSLATOR_CLASS, DEFAULT_BOOTSTRAP_PARTITION_PATH_TRANSLATOR_CLASS);
      setDefaultOnCondition(props, !props.containsKey(BOOTSTRAP_MODE_SELECTOR), BOOTSTRAP_MODE_SELECTOR,
          MetadataOnlyBootstrapModeSelector.class.getCanonicalName());
      setDefaultOnCondition(props, !props.containsKey(BOOTSTRAP_MODE_SELECTOR_REGEX), BOOTSTRAP_MODE_SELECTOR_REGEX,
          DEFAULT_BOOTSTRAP_MODE_SELECTOR_REGEX);
      setDefaultOnCondition(props, !props.containsKey(BOOTSTRAP_MODE_SELECTOR_REGEX_MODE),
          BOOTSTRAP_MODE_SELECTOR_REGEX_MODE, DEFAULT_BOOTSTRAP_MODE_SELECTOR_REGEX_MODE);
      BootstrapMode.valueOf(props.getProperty(BOOTSTRAP_MODE_SELECTOR_REGEX_MODE));
      setDefaultOnCondition(props, !props.containsKey(BOOTSTRAP_INDEX_CLASS_PROP), BOOTSTRAP_INDEX_CLASS_PROP,
          HoodieTableConfig.getDefaultBootstrapIndexClass(props));
      setDefaultOnCondition(props, !props.containsKey(FULL_BOOTSTRAP_INPUT_PROVIDER), FULL_BOOTSTRAP_INPUT_PROVIDER,
          DEFAULT_FULL_BOOTSTRAP_INPUT_PROVIDER);
      setDefaultOnCondition(props, !props.containsKey(HOODIE_BASE_FILE_FORMAT_PROP_NAME), HOODIE_BASE_FILE_FORMAT_PROP_NAME,
              DEFAULT_TABLE_BASE_FILE_FORMAT);
      return config;
=======
      // TODO: use infer function instead
      bootstrapConfig.setDefaultValue(BOOTSTRAP_INDEX_CLASS_PROP, HoodieTableConfig.getDefaultBootstrapIndexClass(
          bootstrapConfig.getProps()));
      bootstrapConfig.setDefaults(HoodieBootstrapConfig.class.getName());
      return bootstrapConfig;
>>>>>>> 221ddd9b
    }
  }
}<|MERGE_RESOLUTION|>--- conflicted
+++ resolved
@@ -1,4 +1,3 @@
-
 /*
  * Licensed to the Apache Software Foundation (ASF) under one
  * or more contributor license agreements.  See the NOTICE file
@@ -23,13 +22,8 @@
 import org.apache.hudi.client.bootstrap.selector.MetadataOnlyBootstrapModeSelector;
 import org.apache.hudi.client.bootstrap.translator.IdentityBootstrapPartitionPathTranslator;
 import org.apache.hudi.common.bootstrap.index.HFileBootstrapIndex;
-<<<<<<< HEAD
-import org.apache.hudi.common.config.DefaultHoodieConfig;
-import org.apache.hudi.common.model.HoodieFileFormat;
-=======
 import org.apache.hudi.common.config.ConfigProperty;
 import org.apache.hudi.common.config.HoodieConfig;
->>>>>>> 221ddd9b
 import org.apache.hudi.common.table.HoodieTableConfig;
 import org.apache.hudi.keygen.constant.KeyGeneratorType;
 
@@ -41,38 +35,6 @@
 /**
  * Bootstrap specific configs.
  */
-<<<<<<< HEAD
-public class HoodieBootstrapConfig extends DefaultHoodieConfig {
-
-  public static final String BOOTSTRAP_BASE_PATH_PROP = "hoodie.bootstrap.base.path";
-  public static final String BOOTSTRAP_MODE_SELECTOR = "hoodie.bootstrap.mode.selector";
-  public static final String FULL_BOOTSTRAP_INPUT_PROVIDER = "hoodie.bootstrap.full.input.provider";
-  public static final String DEFAULT_FULL_BOOTSTRAP_INPUT_PROVIDER = "org.apache.hudi.bootstrap.SparkParquetBootstrapDataProvider";
-  public static final String BOOTSTRAP_KEYGEN_CLASS = "hoodie.bootstrap.keygen.class";
-  public static final String BOOTSTRAP_PARTITION_PATH_TRANSLATOR_CLASS =
-      "hoodie.bootstrap.partitionpath.translator.class";
-  public static final String DEFAULT_BOOTSTRAP_PARTITION_PATH_TRANSLATOR_CLASS =
-      IdentityBootstrapPartitionPathTranslator.class.getName();
-
-  public static final String BOOTSTRAP_PARALLELISM = "hoodie.bootstrap.parallelism";
-  public static final String DEFAULT_BOOTSTRAP_PARALLELISM = "1500";
-
-  // Used By BootstrapRegexModeSelector class. When a partition path matches the regex, the corresponding
-  // mode will be used. Otherwise, the alternative mode will be used.
-  public static final String BOOTSTRAP_MODE_SELECTOR_REGEX = "hoodie.bootstrap.mode.selector.regex";
-  public static final String BOOTSTRAP_MODE_SELECTOR_REGEX_MODE = "hoodie.bootstrap.mode.selector.regex.mode";
-  public static final String DEFAULT_BOOTSTRAP_MODE_SELECTOR_REGEX = ".*";
-  public static final String DEFAULT_BOOTSTRAP_MODE_SELECTOR_REGEX_MODE = BootstrapMode.METADATA_ONLY.name();
-
-  public static final String BOOTSTRAP_INDEX_CLASS_PROP = "hoodie.bootstrap.index.class";
-  public static final String DEFAULT_BOOTSTRAP_INDEX_CLASS = HFileBootstrapIndex.class.getName();
-
-  public static final String HOODIE_BASE_FILE_FORMAT_PROP_NAME = "hoodie.table.base.file.format";
-  private static final String DEFAULT_TABLE_BASE_FILE_FORMAT = HoodieFileFormat.PARQUET.name();
-
-  public HoodieBootstrapConfig(Properties props) {
-    super(props);
-=======
 public class HoodieBootstrapConfig extends HoodieConfig {
 
   public static final ConfigProperty<String> BOOTSTRAP_BASE_PATH_PROP = ConfigProperty
@@ -139,7 +101,6 @@
 
   private HoodieBootstrapConfig() {
     super();
->>>>>>> 221ddd9b
   }
 
   public static Builder newBuilder() {
@@ -203,44 +164,17 @@
       return this;
     }
 
-    public Builder withBootstrapBaseFileFormat(String baseFileFormat) {
-      props.setProperty(HOODIE_BASE_FILE_FORMAT_PROP_NAME, baseFileFormat);
-      return this;
-    }
-
     public Builder fromProperties(Properties props) {
       this.bootstrapConfig.getProps().putAll(props);
       return this;
     }
 
     public HoodieBootstrapConfig build() {
-<<<<<<< HEAD
-      HoodieBootstrapConfig config = new HoodieBootstrapConfig(props);
-      setDefaultOnCondition(props, !props.containsKey(BOOTSTRAP_PARALLELISM), BOOTSTRAP_PARALLELISM,
-          DEFAULT_BOOTSTRAP_PARALLELISM);
-      setDefaultOnCondition(props, !props.containsKey(BOOTSTRAP_PARTITION_PATH_TRANSLATOR_CLASS),
-          BOOTSTRAP_PARTITION_PATH_TRANSLATOR_CLASS, DEFAULT_BOOTSTRAP_PARTITION_PATH_TRANSLATOR_CLASS);
-      setDefaultOnCondition(props, !props.containsKey(BOOTSTRAP_MODE_SELECTOR), BOOTSTRAP_MODE_SELECTOR,
-          MetadataOnlyBootstrapModeSelector.class.getCanonicalName());
-      setDefaultOnCondition(props, !props.containsKey(BOOTSTRAP_MODE_SELECTOR_REGEX), BOOTSTRAP_MODE_SELECTOR_REGEX,
-          DEFAULT_BOOTSTRAP_MODE_SELECTOR_REGEX);
-      setDefaultOnCondition(props, !props.containsKey(BOOTSTRAP_MODE_SELECTOR_REGEX_MODE),
-          BOOTSTRAP_MODE_SELECTOR_REGEX_MODE, DEFAULT_BOOTSTRAP_MODE_SELECTOR_REGEX_MODE);
-      BootstrapMode.valueOf(props.getProperty(BOOTSTRAP_MODE_SELECTOR_REGEX_MODE));
-      setDefaultOnCondition(props, !props.containsKey(BOOTSTRAP_INDEX_CLASS_PROP), BOOTSTRAP_INDEX_CLASS_PROP,
-          HoodieTableConfig.getDefaultBootstrapIndexClass(props));
-      setDefaultOnCondition(props, !props.containsKey(FULL_BOOTSTRAP_INPUT_PROVIDER), FULL_BOOTSTRAP_INPUT_PROVIDER,
-          DEFAULT_FULL_BOOTSTRAP_INPUT_PROVIDER);
-      setDefaultOnCondition(props, !props.containsKey(HOODIE_BASE_FILE_FORMAT_PROP_NAME), HOODIE_BASE_FILE_FORMAT_PROP_NAME,
-              DEFAULT_TABLE_BASE_FILE_FORMAT);
-      return config;
-=======
       // TODO: use infer function instead
       bootstrapConfig.setDefaultValue(BOOTSTRAP_INDEX_CLASS_PROP, HoodieTableConfig.getDefaultBootstrapIndexClass(
           bootstrapConfig.getProps()));
       bootstrapConfig.setDefaults(HoodieBootstrapConfig.class.getName());
       return bootstrapConfig;
->>>>>>> 221ddd9b
     }
   }
 }