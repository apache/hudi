/*
 * Licensed to the Apache Software Foundation (ASF) under one
 * or more contributor license agreements.  See the NOTICE file
 * distributed with this work for additional information
 * regarding copyright ownership.  The ASF licenses this file
 * to you under the Apache License, Version 2.0 (the
 * "License"); you may not use this file except in compliance
 * with the License.  You may obtain a copy of the License at
 *
 *      http://www.apache.org/licenses/LICENSE-2.0
 *
 * Unless required by applicable law or agreed to in writing, software
 * distributed under the License is distributed on an "AS IS" BASIS,
 * WITHOUT WARRANTIES OR CONDITIONS OF ANY KIND, either express or implied.
 * See the License for the specific language governing permissions and
 * limitations under the License.
 */

package org.apache.hudi.table.action.commit;

import org.apache.avro.Schema;
import org.apache.avro.SchemaCompatibility;
import org.apache.avro.generic.GenericRecord;
import org.apache.hadoop.conf.Configuration;
import org.apache.hadoop.fs.Path;
import org.apache.hudi.common.config.HoodieCommonConfig;
import org.apache.hudi.common.model.HoodieBaseFile;
import org.apache.hudi.common.model.HoodieRecordPayload;
import org.apache.hudi.common.table.HoodieTableMetaClient;
import org.apache.hudi.common.table.TableSchemaResolver;
import org.apache.hudi.common.util.ClosableIterator;
import org.apache.hudi.common.util.InternalSchemaCache;
import org.apache.hudi.common.util.Option;
import org.apache.hudi.common.util.collection.MappingIterator;
import org.apache.hudi.common.util.queue.HoodieExecutor;
import org.apache.hudi.config.HoodieWriteConfig;
import org.apache.hudi.exception.HoodieException;
import org.apache.hudi.internal.schema.InternalSchema;
import org.apache.hudi.internal.schema.action.InternalSchemaMerger;
import org.apache.hudi.internal.schema.convert.AvroInternalSchemaConverter;
import org.apache.hudi.internal.schema.utils.AvroSchemaEvolutionUtils;
import org.apache.hudi.internal.schema.utils.InternalSchemaUtils;
import org.apache.hudi.internal.schema.utils.SerDeHelper;
import org.apache.hudi.io.HoodieMergeHandle;
import org.apache.hudi.io.storage.HoodieFileReader;
import org.apache.hudi.io.storage.HoodieFileReaderFactory;
import org.apache.hudi.table.HoodieTable;
import org.apache.hudi.util.ExecutorFactory;

import java.io.IOException;
import java.util.Iterator;
import java.util.List;
import java.util.Map;
import java.util.Objects;
import java.util.function.Function;
import java.util.stream.Collectors;

import static org.apache.hudi.avro.AvroSchemaUtils.isStrictProjectionOf;
import static org.apache.hudi.avro.HoodieAvroUtils.rewriteRecordWithNewSchema;

public class HoodieMergeHelper<T extends HoodieRecordPayload> extends BaseMergeHelper {

  private HoodieMergeHelper() {
  }

  private static class MergeHelperHolder {
    private static final HoodieMergeHelper HOODIE_MERGE_HELPER = new HoodieMergeHelper<>();
  }

  public static HoodieMergeHelper newInstance() {
    return MergeHelperHolder.HOODIE_MERGE_HELPER;
  }

  @Override
  public void runMerge(HoodieTable<?, ?, ?, ?> table,
                       HoodieMergeHandle<?, ?, ?, ?> mergeHandle) throws IOException {
    HoodieWriteConfig writeConfig = table.getConfig();
    HoodieBaseFile baseFile = mergeHandle.baseFileForMerge();

    Configuration hadoopConf = new Configuration(table.getHadoopConf());
    HoodieFileReader<GenericRecord> reader = HoodieFileReaderFactory.getFileReader(hadoopConf, mergeHandle.getOldFilePath());

    Schema writerSchema = mergeHandle.getWriterSchemaWithMetaFields();
    Schema readerSchema = reader.getSchema();

    // In case Advanced Schema Evolution is enabled we might need to rewrite currently
    // persisted records to adhere to an evolved schema
    Option<Function<GenericRecord, GenericRecord>> schemaEvolutionTransformerOpt =
        composeSchemaEvolutionTransformer(writerSchema, baseFile, writeConfig, table.getMetaClient());

    // Check whether the writer schema is simply a projection of the file's one, ie
    //   - Its field-set is a proper subset (of the reader schema)
    //   - There's no schema evolution transformation necessary
    boolean isPureProjection = isStrictProjectionOf(readerSchema, writerSchema)
        && !schemaEvolutionTransformerOpt.isPresent();
    // Check whether we will need to rewrite target (already merged) records into the
    // writer's schema
    boolean shouldRewriteInWriterSchema = writeConfig.shouldUseExternalSchemaTransformation()
        || !isPureProjection
        || baseFile.getBootstrapBaseFile().isPresent();

    HoodieExecutor<GenericRecord, GenericRecord, Void> wrapper = null;

    try {
      Iterator<GenericRecord> recordIterator;

      // In case writer's schema is simply a projection of the reader's one we can read
      // the records in the projected schema directly
      ClosableIterator<GenericRecord> baseFileRecordIterator =
          reader.getRecordIterator(isPureProjection ? writerSchema : readerSchema);
      if (baseFile.getBootstrapBaseFile().isPresent()) {
        Path bootstrapFilePath = new Path(baseFile.getBootstrapBaseFile().get().getPath());
        recordIterator = getMergingIterator(table, mergeHandle, bootstrapFilePath, baseFileRecordIterator);
      } else if (schemaEvolutionTransformerOpt.isPresent()) {
        recordIterator = new MappingIterator<>(baseFileRecordIterator,
            schemaEvolutionTransformerOpt.get());
      } else {
        recordIterator = baseFileRecordIterator;
      }

<<<<<<< HEAD
      ThreadLocal<BinaryEncoder> encoderCache = new ThreadLocal<>();
      ThreadLocal<BinaryDecoder> decoderCache = new ThreadLocal<>();

      wrapper = ExecutorFactory.create(table.getConfig(), readerIterator, new UpdateHandler(mergeHandle), record -> {
        if (!externalSchemaTransformation) {
=======
      wrapper = QueueBasedExecutorFactory.create(writeConfig, recordIterator, new UpdateHandler(mergeHandle), record -> {
        if (shouldRewriteInWriterSchema) {
          return rewriteRecordWithNewSchema(record, writerSchema);
        } else {
>>>>>>> 6eab8288
          return record;
        }
      }, table.getPreExecuteRunnable());

      wrapper.execute();
    } catch (Exception e) {
      throw new HoodieException(e);
    } finally {
      // HUDI-2875: mergeHandle is not thread safe, we should totally terminate record inputting
      // and executor firstly and then close mergeHandle.
      reader.close();
      if (null != wrapper) {
        wrapper.shutdownNow();
        wrapper.awaitTermination();
      }
      mergeHandle.close();
    }
  }

  private Option<Function<GenericRecord, GenericRecord>> composeSchemaEvolutionTransformer(Schema writerSchema,
                                                                                           HoodieBaseFile baseFile,
                                                                                           HoodieWriteConfig writeConfig,
                                                                                           HoodieTableMetaClient metaClient) {
    Option<InternalSchema> querySchemaOpt = SerDeHelper.fromJson(writeConfig.getInternalSchema());
    // TODO support bootstrap
    if (querySchemaOpt.isPresent() && !baseFile.getBootstrapBaseFile().isPresent()) {
      // check implicitly add columns, and position reorder(spark sql may change cols order)
      InternalSchema querySchema = AvroSchemaEvolutionUtils.reconcileSchema(writerSchema, querySchemaOpt.get());
      long commitInstantTime = Long.parseLong(baseFile.getCommitTime());
      InternalSchema fileSchema = InternalSchemaCache.getInternalSchemaByVersionId(commitInstantTime, metaClient);
      if (fileSchema.isEmptySchema() && writeConfig.getBoolean(HoodieCommonConfig.RECONCILE_SCHEMA)) {
        TableSchemaResolver tableSchemaResolver = new TableSchemaResolver(metaClient);
        try {
          fileSchema = AvroInternalSchemaConverter.convert(tableSchemaResolver.getTableAvroSchema(true));
        } catch (Exception e) {
          throw new HoodieException(String.format("Failed to get InternalSchema for given versionId: %s", commitInstantTime), e);
        }
      }
      final InternalSchema writeInternalSchema = fileSchema;
      List<String> colNamesFromQuerySchema = querySchema.getAllColsFullName();
      List<String> colNamesFromWriteSchema = writeInternalSchema.getAllColsFullName();
      List<String> sameCols = colNamesFromWriteSchema.stream()
          .filter(f -> {
            int writerSchemaFieldId = writeInternalSchema.findIdByName(f);
            int querySchemaFieldId = querySchema.findIdByName(f);

            return colNamesFromQuerySchema.contains(f)
                && writerSchemaFieldId == querySchemaFieldId
                && writerSchemaFieldId != -1
                && Objects.equals(writeInternalSchema.findType(writerSchemaFieldId), querySchema.findType(querySchemaFieldId));
          })
          .collect(Collectors.toList());
      InternalSchema mergedSchema = new InternalSchemaMerger(writeInternalSchema, querySchema,
          true, false, false).mergeSchema();
      Schema newWriterSchema = AvroInternalSchemaConverter.convert(mergedSchema, writerSchema.getFullName());
      Schema writeSchemaFromFile = AvroInternalSchemaConverter.convert(writeInternalSchema, newWriterSchema.getFullName());
      boolean needToReWriteRecord = sameCols.size() != colNamesFromWriteSchema.size()
          || SchemaCompatibility.checkReaderWriterCompatibility(newWriterSchema, writeSchemaFromFile).getType() == org.apache.avro.SchemaCompatibility.SchemaCompatibilityType.COMPATIBLE;
      if (needToReWriteRecord) {
        Map<String, String> renameCols = InternalSchemaUtils.collectRenameCols(writeInternalSchema, querySchema);
        return Option.of(record -> rewriteRecordWithNewSchema(record, newWriterSchema, renameCols));
      } else {
        return Option.empty();
      }
    } else {
      return Option.empty();
    }
  }
}<|MERGE_RESOLUTION|>--- conflicted
+++ resolved
@@ -118,18 +118,10 @@
         recordIterator = baseFileRecordIterator;
       }
 
-<<<<<<< HEAD
-      ThreadLocal<BinaryEncoder> encoderCache = new ThreadLocal<>();
-      ThreadLocal<BinaryDecoder> decoderCache = new ThreadLocal<>();
-
-      wrapper = ExecutorFactory.create(table.getConfig(), readerIterator, new UpdateHandler(mergeHandle), record -> {
-        if (!externalSchemaTransformation) {
-=======
-      wrapper = QueueBasedExecutorFactory.create(writeConfig, recordIterator, new UpdateHandler(mergeHandle), record -> {
+      wrapper = ExecutorFactory.create(writeConfig, recordIterator, new UpdateHandler(mergeHandle), record -> {
         if (shouldRewriteInWriterSchema) {
           return rewriteRecordWithNewSchema(record, writerSchema);
         } else {
->>>>>>> 6eab8288
           return record;
         }
       }, table.getPreExecuteRunnable());
