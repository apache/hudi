--- conflicted
+++ resolved
@@ -170,19 +170,10 @@
                   * writeConfig.getHoodieClientHeartbeatTolerableMisses());
     }
 
-<<<<<<< HEAD
     if (writeConfig.isUsingRemotePartitioner()) {
       timelineServiceConfBuilder.enableRemotePartitioner(true);
     }
 
-    if (writeConfig.isTimelineServerBasedInstantStateEnabled()) {
-      timelineServiceConfBuilder
-          .instantStateForceRefreshRequestNumber(writeConfig.getTimelineServerBasedInstantStateForceRefreshRequestNumber())
-          .enableInstantStateRequests(true);
-    }
-
-=======
->>>>>>> e34a7ab8
     this.serviceConfig = timelineServiceConfBuilder.build();
 
     server = timelineServiceCreator.create(context, storageConf.newInstance(), serviceConfig, viewManager);
