--- conflicted
+++ resolved
@@ -61,8 +61,6 @@
 import java.util.Map;
 import java.util.Set;
 
-import static org.apache.hudi.common.model.HoodieRecord.FILENAME_METADATA_FIELD_POS;
-
 @SuppressWarnings("Duplicates")
 /**
  * Handle to merge incoming records to those in storage.
@@ -264,7 +262,7 @@
         isDelete = HoodieOperation.isDelete(hoodieRecord.getOperation());
       }
     }
-    return writeRecord(hoodieRecord, indexedRecord, isDelete, oldRecord);
+    return writeRecord(hoodieRecord, indexedRecord, isDelete);
   }
 
   protected void writeInsertRecord(HoodieRecord<T> hoodieRecord) throws IOException {
@@ -274,16 +272,16 @@
     if (insertRecord.isPresent() && insertRecord.get().equals(IGNORE_RECORD)) {
       return;
     }
-    if (writeRecord(hoodieRecord, insertRecord, HoodieOperation.isDelete(hoodieRecord.getOperation()), null)) {
+    if (writeRecord(hoodieRecord, insertRecord, HoodieOperation.isDelete(hoodieRecord.getOperation()))) {
       insertRecordsWritten++;
     }
   }
 
   protected boolean writeRecord(HoodieRecord<T> hoodieRecord, Option<IndexedRecord> indexedRecord) {
-    return writeRecord(hoodieRecord, indexedRecord, false, null);
-  }
-
-  protected boolean writeRecord(HoodieRecord<T> hoodieRecord, Option<IndexedRecord> indexedRecord, boolean isDelete, GenericRecord oldRecord) {
+    return writeRecord(hoodieRecord, indexedRecord, false);
+  }
+
+  protected boolean writeRecord(HoodieRecord<T> hoodieRecord, Option<IndexedRecord> indexedRecord, boolean isDelete) {
     Option recordMetadata = hoodieRecord.getData().getMetadata();
     if (!partitionPath.equals(hoodieRecord.getPartitionPath())) {
       HoodieUpsertException failureEx = new HoodieUpsertException("mismatched partition path, record partition: "
@@ -294,17 +292,9 @@
     try {
       if (indexedRecord.isPresent() && !isDelete) {
         // Convert GenericRecord to GenericRecord with hoodie commit metadata in schema
-<<<<<<< HEAD
-        IndexedRecord recordWithMetadataInSchema = rewriteRecord((GenericRecord) indexedRecord.get(), preserveMetadata, oldRecord);
-        if (preserveMetadata && useWriterSchema) { // useWriteSchema will be true only incase of compaction.
-          // do not preserve FILENAME_METADATA_FIELD
-          recordWithMetadataInSchema.put(FILENAME_METADATA_FIELD_POS, newFilePath.getName());
-          fileWriter.writeAvro(hoodieRecord.getRecordKey(), recordWithMetadataInSchema);
-=======
         if (preserveMetadata && useWriterSchema) { // useWriteSchema will be true only in case of compaction.
           fileWriter.writeAvro(hoodieRecord.getRecordKey(),
               rewriteRecordWithMetadata((GenericRecord) indexedRecord.get(), newFilePath.getName()));
->>>>>>> 24cc3795
         } else {
           fileWriter.writeAvroWithMetadata(rewriteRecord((GenericRecord) indexedRecord.get()), hoodieRecord);
         }
