--- conflicted
+++ resolved
@@ -227,13 +227,8 @@
     return HoodieAvroUtils.rewriteRecord(record, writeSchemaWithMetaFields);
   }
 
-<<<<<<< HEAD
-  protected GenericRecord rewriteRecord(GenericRecord record, boolean copyOverMetaFields, GenericRecord fallbackRecord) {
-    return HoodieAvroUtils.rewriteRecord(record, writeSchemaWithMetaFields, copyOverMetaFields, fallbackRecord);
-=======
   protected GenericRecord rewriteRecordWithMetadata(GenericRecord record, String fileName) {
     return HoodieAvroUtils.rewriteRecordWithMetadata(record, writeSchemaWithMetaFields, fileName);
->>>>>>> 24cc3795
   }
 
   public abstract List<WriteStatus> close();
