--- conflicted
+++ resolved
@@ -100,19 +100,12 @@
           new StoragePath(config.getBasePath()),
           FSUtils.getPartitionPath(config.getBasePath(), partitionPath),
           hoodieTable.getPartitionMetafileFormat());
-<<<<<<< HEAD
-      partitionMetadata.trySave(writeToken);
-      createMarkerFile(partitionPath, FSUtils.makeBaseFileName(this.instantTime, this.writeToken, this.fileId, hoodieTable.getBaseFileExtension()));
-      this.fileWriter = HoodieFileWriterFactory.getFileWriter(instantTime, path, hoodieTable.getHadoopConf(), config,
-        writeSchemaWithMetaFields, this.taskContextSupplier, config.getRecordMerger().getRecordType());
-=======
-      partitionMetadata.trySave(getPartitionId());
+      partitionMetadata.trySave();
       createMarkerFile(partitionPath,
           FSUtils.makeBaseFileName(this.instantTime, this.writeToken, this.fileId, hoodieTable.getBaseFileExtension()));
       this.fileWriter =
           HoodieFileWriterFactory.getFileWriter(instantTime, path, hoodieTable.getHadoopConf(), config,
               writeSchemaWithMetaFields, this.taskContextSupplier, config.getRecordMerger().getRecordType());
->>>>>>> 8a0ce61b
     } catch (IOException e) {
       throw new HoodieInsertException("Failed to initialize HoodieStorageWriter for path " + path, e);
     }
