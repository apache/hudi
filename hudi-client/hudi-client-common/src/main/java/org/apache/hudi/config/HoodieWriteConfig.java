--- conflicted
+++ resolved
@@ -1584,17 +1584,10 @@
     return getBoolean(HoodieCleanConfig.AUTO_CLEAN);
   }
 
-<<<<<<< HEAD
   public boolean allowEmptyCleanCommits() {
     return getBoolean(HoodieCleanConfig.ALLOW_EMPTY_CLEAN_COMMITS);
   }
 
-  public boolean getArchiveMergeEnable() {
-    return getBooleanOrDefault(HoodieArchivalConfig.ARCHIVE_MERGE_ENABLE);
-  }
-
-=======
->>>>>>> 3b3ca961
   public boolean shouldArchiveBeyondSavepoint() {
     return getBooleanOrDefault(HoodieArchivalConfig.ARCHIVE_BEYOND_SAVEPOINT);
   }
