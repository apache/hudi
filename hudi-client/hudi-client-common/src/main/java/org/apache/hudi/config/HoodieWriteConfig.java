--- conflicted
+++ resolved
@@ -173,37 +173,19 @@
 
   public static final ConfigProperty<String> WRITE_EXECUTOR_TYPE = ConfigProperty
       .key("hoodie.write.executor.type")
-<<<<<<< HEAD
       .defaultValue(ExecutorType.SIMPLE.name())
-      .withDocumentation(ExecutorType.class)
-      .sinceVersion("0.13.0");
-=======
-      .defaultValue(SIMPLE.name())
       .withValidValues(Arrays.stream(ExecutorType.values()).map(Enum::name).toArray(String[]::new))
       .markAdvanced()
       .sinceVersion("0.13.0")
-      .withDocumentation("Set executor which orchestrates concurrent producers and consumers communicating through a message queue."
-          + "BOUNDED_IN_MEMORY: Use LinkedBlockingQueue as a bounded in-memory queue, this queue will use extra lock to balance producers and consumer"
-          + "DISRUPTOR: Use disruptor which a lock free message queue as inner message, this queue may gain better writing performance if lock was the bottleneck. "
-          + "SIMPLE(default): Executor with no inner message queue and no inner lock. Consuming and writing records from iterator directly. Compared with BIM and DISRUPTOR, "
-          + "this queue has no need for additional memory and cpu resources due to lock or multithreading, but also lost some benefits such as speed limit. "
-          + "Although DISRUPTOR is still experimental.");
->>>>>>> b937b081
+      .withDocumentation(ExecutorType.class);
 
   public static final ConfigProperty<String> KEYGENERATOR_TYPE = ConfigProperty
       .key("hoodie.datasource.write.keygenerator.type")
       .defaultValue(KeyGeneratorType.SIMPLE.name())
-<<<<<<< HEAD
+      .markAdvanced()
       .withDocumentation(KeyGeneratorType.class,
           "**Note** This is being actively worked on. Please use "
               + "`hoodie.datasource.write.keygenerator.class` instead.");
-=======
-      .markAdvanced()
-      .withDocumentation("Easily configure one the built-in key generators, instead of specifying the key generator class."
-          + "Currently supports SIMPLE, COMPLEX, TIMESTAMP, CUSTOM, NON_PARTITION, GLOBAL_DELETE. "
-          + "**Note** This is being actively worked on. Please use "
-          + "`hoodie.datasource.write.keygenerator.class` instead.");
->>>>>>> b937b081
 
   public static final ConfigProperty<String> ROLLBACK_USING_MARKERS_ENABLE = ConfigProperty
       .key("hoodie.rollback.using.markers")
@@ -214,13 +196,9 @@
 
   public static final ConfigProperty<String> TIMELINE_LAYOUT_VERSION_NUM = ConfigProperty
       .key("hoodie.timeline.layout.version")
-<<<<<<< HEAD
       .defaultValue(Integer.toString(TimelineLayoutVersion.CURR_VERSION))
       .withValidValues(Integer.toString(TimelineLayoutVersion.VERSION_0),Integer.toString(TimelineLayoutVersion.VERSION_1))
-=======
-      .defaultValue(Integer.toString(TimelineLayoutVersion.VERSION_1))
-      .markAdvanced()
->>>>>>> b937b081
+      .markAdvanced()
       .sinceVersion("0.5.1")
       .withDocumentation("Controls the layout of the timeline. Version 0 relied on renames, Version 1 (default) models "
           + "the timeline as an immutable log relying only on atomic writes for object storage.");
@@ -228,15 +206,10 @@
   public static final ConfigProperty<HoodieFileFormat> BASE_FILE_FORMAT = ConfigProperty
       .key("hoodie.table.base.file.format")
       .defaultValue(HoodieFileFormat.PARQUET)
-<<<<<<< HEAD
       .withValidValues(HoodieFileFormat.PARQUET.name(), HoodieFileFormat.ORC.name(), HoodieFileFormat.HFILE.name())
-      .withDocumentation(HoodieFileFormat.class, "File format to store all the base file data.")
-      .withAlternatives("hoodie.table.ro.file.format");
-=======
       .withAlternatives("hoodie.table.ro.file.format")
       .markAdvanced()
-      .withDocumentation("Base file format to store all the base file data.");
->>>>>>> b937b081
+      .withDocumentation(HoodieFileFormat.class, "File format to store all the base file data.");
 
   public static final ConfigProperty<String> BASE_PATH = ConfigProperty
       .key("hoodie.base.path")
@@ -381,17 +354,9 @@
   public static final ConfigProperty<String> WRITE_EXECUTOR_DISRUPTOR_WAIT_STRATEGY = ConfigProperty
       .key("hoodie.write.executor.disruptor.wait.strategy")
       .defaultValue(DisruptorWaitStrategyType.BLOCKING_WAIT.name())
-<<<<<<< HEAD
-      .withDocumentation(DisruptorWaitStrategyType.class)
-      .sinceVersion("0.13.0");
-=======
       .markAdvanced()
       .sinceVersion("0.13.0")
-      .withDocumentation("Strategy employed for making Disruptor Executor wait on a cursor. Other options are "
-          + "SLEEPING_WAIT, it attempts to be conservative with CPU usage by using a simple busy wait loop"
-          + "YIELDING_WAIT, it is designed for cases where there is the option to burn CPU cycles with the goal of improving latency"
-          + "BUSY_SPIN_WAIT, it can be used in low-latency systems, but puts the highest constraints on the deployment environment");
->>>>>>> b937b081
+      .withDocumentation(DisruptorWaitStrategyType.class);
 
   public static final ConfigProperty<String> COMBINE_BEFORE_INSERT = ConfigProperty
       .key("hoodie.combine.before.insert")
@@ -446,24 +411,10 @@
 
   public static final ConfigProperty<String> MARKERS_TYPE = ConfigProperty
       .key("hoodie.write.markers.type")
-<<<<<<< HEAD
       .defaultValue(MarkerType.TIMELINE_SERVER_BASED.name())
-      .withDocumentation(MarkerType.class)
-      .sinceVersion("0.9.0");
-=======
-      .defaultValue(MarkerType.TIMELINE_SERVER_BASED.toString())
       .markAdvanced()
       .sinceVersion("0.9.0")
-      .withDocumentation("Marker type to use.  Two modes are supported: "
-          + "- DIRECT: individual marker file corresponding to each data file is directly "
-          + "created by the writer. "
-          + "- TIMELINE_SERVER_BASED: marker operations are all handled at the timeline service "
-          + "which serves as a proxy.  New marker entries are batch processed and stored "
-          + "in a limited number of underlying files for efficiency.  If HDFS is used or "
-          + "timeline server is disabled, DIRECT markers are used as fallback even if this "
-          + "is configure.  For Spark structured streaming, this configuration does not "
-          + "take effect, i.e., DIRECT markers are always used for Spark structured streaming.");
->>>>>>> b937b081
+      .withDocumentation(MarkerType.class);
 
   public static final ConfigProperty<Integer> MARKERS_TIMELINE_SERVER_BASED_BATCH_NUM_THREADS = ConfigProperty
       .key("hoodie.markers.timeline_server_based.batch.num_threads")
@@ -489,30 +440,9 @@
 
   public static final ConfigProperty<String> BULK_INSERT_SORT_MODE = ConfigProperty
       .key("hoodie.bulkinsert.sort.mode")
-<<<<<<< HEAD
       .defaultValue(BulkInsertSortMode.NONE.name())
+      .markAdvanced()
       .withDocumentation(BulkInsertSortMode.class);
-=======
-      .defaultValue(BulkInsertSortMode.NONE.toString())
-      .markAdvanced()
-      .withDocumentation("Sorting modes to use for sorting records for bulk insert. This is use when user "
-          + BULKINSERT_USER_DEFINED_PARTITIONER_CLASS_NAME.key() + "is not configured. Available values are - "
-          + "GLOBAL_SORT: this ensures best file sizes, with lowest memory overhead at cost of sorting. "
-          + "PARTITION_SORT: Strikes a balance by only sorting within a partition, still keeping the memory overhead of writing "
-          + "lowest and best effort file sizing. "
-          + "PARTITION_PATH_REPARTITION: this ensures that the data for a single physical partition in the table is written "
-          + "by the same Spark executor, best for input data evenly distributed across different partition paths. "
-          + "This can cause imbalance among Spark executors if the input data is skewed, i.e., most records are intended for "
-          + "a handful of partition paths among all. "
-          + "PARTITION_PATH_REPARTITION_AND_SORT: this ensures that the data for a single physical partition in the table is written "
-          + "by the same Spark executor, best for input data evenly distributed across different partition paths. "
-          + "Compared to PARTITION_PATH_REPARTITION, this sort mode does an additional step of sorting the records "
-          + "based on the partition path within a single Spark partition, given that data for multiple physical partitions "
-          + "can be sent to the same Spark partition and executor. "
-          + "This can cause imbalance among Spark executors if the input data is skewed, i.e., most records are intended for "
-          + "a handful of partition paths among all. "
-          + "NONE: No sorting. Fastest and matches `spark.write.parquet()` in terms of number of files, overheads");
->>>>>>> b937b081
 
   public static final ConfigProperty<String> EMBEDDED_TIMELINE_SERVER_ENABLE = ConfigProperty
       .key("hoodie.embed.timeline.server")
