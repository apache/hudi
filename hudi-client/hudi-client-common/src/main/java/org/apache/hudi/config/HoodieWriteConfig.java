/*
 * Licensed to the Apache Software Foundation (ASF) under one
 * or more contributor license agreements.  See the NOTICE file
 * distributed with this work for additional information
 * regarding copyright ownership.  The ASF licenses this file
 * to you under the Apache License, Version 2.0 (the
 * "License"); you may not use this file except in compliance
 * with the License.  You may obtain a copy of the License at
 *
 *      http://www.apache.org/licenses/LICENSE-2.0
 *
 * Unless required by applicable law or agreed to in writing, software
 * distributed under the License is distributed on an "AS IS" BASIS,
 * WITHOUT WARRANTIES OR CONDITIONS OF ANY KIND, either express or implied.
 * See the License for the specific language governing permissions and
 * limitations under the License.
 */

package org.apache.hudi.config;

import org.apache.hudi.client.WriteStatus;
import org.apache.hudi.client.bootstrap.BootstrapMode;
import org.apache.hudi.client.transaction.ConflictResolutionStrategy;
import org.apache.hudi.client.transaction.lock.InProcessLockProvider;
import org.apache.hudi.common.config.ConfigClassProperty;
import org.apache.hudi.common.config.ConfigGroups;
import org.apache.hudi.common.config.ConfigProperty;
import org.apache.hudi.common.config.HoodieCommonConfig;
import org.apache.hudi.common.config.HoodieConfig;
import org.apache.hudi.common.config.HoodieMetadataConfig;
import org.apache.hudi.common.config.HoodieMetastoreConfig;
import org.apache.hudi.common.config.TypedProperties;
import org.apache.hudi.common.engine.EngineType;
import org.apache.hudi.common.fs.ConsistencyGuardConfig;
import org.apache.hudi.common.fs.FileSystemRetryConfig;
import org.apache.hudi.common.model.HoodieCleaningPolicy;
import org.apache.hudi.common.model.HoodieFailedWritesCleaningPolicy;
import org.apache.hudi.common.model.HoodieFileFormat;
import org.apache.hudi.common.model.HoodieTableType;
import org.apache.hudi.common.model.OverwriteWithLatestAvroPayload;
import org.apache.hudi.common.model.WriteConcurrencyMode;
import org.apache.hudi.common.table.HoodieTableConfig;
import org.apache.hudi.common.table.log.block.HoodieLogBlock;
import org.apache.hudi.common.table.marker.MarkerType;
import org.apache.hudi.common.table.timeline.versioning.TimelineLayoutVersion;
import org.apache.hudi.common.table.view.FileSystemViewStorageConfig;
import org.apache.hudi.common.util.Option;
import org.apache.hudi.common.util.ReflectionUtils;
import org.apache.hudi.common.util.StringUtils;
import org.apache.hudi.common.util.ValidationUtils;
import org.apache.hudi.config.metrics.HoodieMetricsCloudWatchConfig;
import org.apache.hudi.config.metrics.HoodieMetricsConfig;
import org.apache.hudi.config.metrics.HoodieMetricsDatadogConfig;
import org.apache.hudi.config.metrics.HoodieMetricsGraphiteConfig;
import org.apache.hudi.config.metrics.HoodieMetricsJmxConfig;
import org.apache.hudi.config.metrics.HoodieMetricsPrometheusConfig;
import org.apache.hudi.exception.HoodieNotSupportedException;
import org.apache.hudi.execution.bulkinsert.BulkInsertSortMode;
import org.apache.hudi.index.HoodieIndex;
import org.apache.hudi.keygen.SimpleAvroKeyGenerator;
import org.apache.hudi.keygen.constant.KeyGeneratorOptions;
import org.apache.hudi.keygen.constant.KeyGeneratorType;
import org.apache.hudi.metrics.MetricsReporterType;
import org.apache.hudi.metrics.datadog.DatadogHttpClient.ApiSite;
import org.apache.hudi.table.RandomFileIdPrefixProvider;
import org.apache.hudi.table.action.clean.CleaningTriggerStrategy;
import org.apache.hudi.table.action.cluster.ClusteringPlanPartitionFilterMode;
import org.apache.hudi.table.action.compact.CompactionTriggerStrategy;
import org.apache.hudi.table.action.compact.strategy.CompactionStrategy;
import org.apache.hudi.table.storage.HoodieStorageLayout;

import org.apache.hadoop.hbase.io.compress.Compression;
import org.apache.log4j.LogManager;
import org.apache.log4j.Logger;
import org.apache.orc.CompressionKind;
import org.apache.parquet.hadoop.metadata.CompressionCodecName;

import javax.annotation.concurrent.Immutable;

import java.io.File;
import java.io.FileReader;
import java.io.IOException;
import java.io.InputStream;
import java.util.Arrays;
import java.util.List;
import java.util.Map;
import java.util.Objects;
import java.util.Properties;
import java.util.function.Supplier;
import java.util.stream.Collectors;

import static org.apache.hudi.config.HoodieCleanConfig.CLEANER_POLICY;

/**
 * Class storing configs for the HoodieWriteClient.
 */
@Immutable
@ConfigClassProperty(name = "Write Configurations",
    groupName = ConfigGroups.Names.WRITE_CLIENT,
    description = "Configurations that control write behavior on Hudi tables. These can be directly passed down from even "
        + "higher level frameworks (e.g Spark datasources, Flink sink) and utilities (e.g DeltaStreamer).")
public class HoodieWriteConfig extends HoodieConfig {

  private static final Logger LOG = LogManager.getLogger(HoodieWriteConfig.class);
  private static final long serialVersionUID = 0L;

  // This is a constant as is should never be changed via config (will invalidate previous commits)
  // It is here so that both the client and deltastreamer use the same reference
  public static final String DELTASTREAMER_CHECKPOINT_KEY = "deltastreamer.checkpoint.key";

  public static final ConfigProperty<String> TBL_NAME = ConfigProperty
      .key(HoodieTableConfig.HOODIE_TABLE_NAME_KEY)
      .noDefaultValue()
      .withDocumentation("Table name that will be used for registering with metastores like HMS. Needs to be same across runs.");

  public static final ConfigProperty<String> PRECOMBINE_FIELD_NAME = ConfigProperty
      .key("hoodie.datasource.write.precombine.field")
      .defaultValue("ts")
      .withDocumentation("Field used in preCombining before actual write. When two records have the same key value, "
          + "we will pick the one with the largest value for the precombine field, determined by Object.compareTo(..)");

  public static final ConfigProperty<String> WRITE_PAYLOAD_CLASS_NAME = ConfigProperty
      .key("hoodie.datasource.write.payload.class")
      .defaultValue(OverwriteWithLatestAvroPayload.class.getName())
      .withDocumentation("Payload class used. Override this, if you like to roll your own merge logic, when upserting/inserting. "
          + "This will render any value set for PRECOMBINE_FIELD_OPT_VAL in-effective");

  public static final ConfigProperty<String> KEYGENERATOR_CLASS_NAME = ConfigProperty
      .key("hoodie.datasource.write.keygenerator.class")
      .noDefaultValue()
      .withDocumentation("Key generator class, that implements `org.apache.hudi.keygen.KeyGenerator` "
          + "extract a key out of incoming records.");

  public static final ConfigProperty<String> KEYGENERATOR_TYPE = ConfigProperty
      .key("hoodie.datasource.write.keygenerator.type")
      .defaultValue(KeyGeneratorType.SIMPLE.name())
      .withDocumentation("Easily configure one the built-in key generators, instead of specifying the key generator class."
          + "Currently supports SIMPLE, COMPLEX, TIMESTAMP, CUSTOM, NON_PARTITION, GLOBAL_DELETE");

  public static final ConfigProperty<String> ROLLBACK_USING_MARKERS_ENABLE = ConfigProperty
      .key("hoodie.rollback.using.markers")
      .defaultValue("true")
      .withDocumentation("Enables a more efficient mechanism for rollbacks based on the marker files generated "
          + "during the writes. Turned on by default.");

  public static final ConfigProperty<String> TIMELINE_LAYOUT_VERSION_NUM = ConfigProperty
      .key("hoodie.timeline.layout.version")
      .defaultValue(Integer.toString(TimelineLayoutVersion.VERSION_1))
      .sinceVersion("0.5.1")
      .withDocumentation("Controls the layout of the timeline. Version 0 relied on renames, Version 1 (default) models "
          + "the timeline as an immutable log relying only on atomic writes for object storage.");

  public static final ConfigProperty<HoodieFileFormat> BASE_FILE_FORMAT = ConfigProperty
      .key("hoodie.table.base.file.format")
      .defaultValue(HoodieFileFormat.PARQUET)
      .withAlternatives("hoodie.table.ro.file.format")
      .withDocumentation("Base file format to store all the base file data.");

  public static final ConfigProperty<String> BASE_PATH = ConfigProperty
      .key("hoodie.base.path")
      .noDefaultValue()
      .withDocumentation("Base path on lake storage, under which all the table data is stored. "
          + "Always prefix it explicitly with the storage scheme (e.g hdfs://, s3:// etc). "
          + "Hudi stores all the main meta-data about commits, savepoints, cleaning audit logs "
          + "etc in .hoodie directory under this base path directory.");

  public static final ConfigProperty<String> AVRO_SCHEMA_STRING = ConfigProperty
      .key("hoodie.avro.schema")
      .noDefaultValue()
      .withDocumentation("Schema string representing the current write schema of the table. Hudi passes this to "
          + "implementations of HoodieRecordPayload to convert incoming records to avro. This is also used as the write schema "
          + "evolving records during an update.");

  public static final ConfigProperty<String> INTERNAL_SCHEMA_STRING = ConfigProperty
      .key("hoodie.internal.schema")
      .noDefaultValue()
      .withDocumentation("Schema string representing the latest schema of the table. Hudi passes this to "
          + "implementations of evolution of schema");

  public static final ConfigProperty<Boolean> ENABLE_INTERNAL_SCHEMA_CACHE = ConfigProperty
      .key("hoodie.schema.cache.enable")
      .defaultValue(false)
      .withDocumentation("cache query internalSchemas in driver/executor side");

  public static final ConfigProperty<String> AVRO_SCHEMA_VALIDATE_ENABLE = ConfigProperty
      .key("hoodie.avro.schema.validate")
      .defaultValue("false")
      .withDocumentation("Validate the schema used for the write against the latest schema, for backwards compatibility.");

  public static final ConfigProperty<String> INSERT_PARALLELISM_VALUE = ConfigProperty
      .key("hoodie.insert.shuffle.parallelism")
      .defaultValue("200")
      .withDocumentation("Parallelism for inserting records into the table. Inserts can shuffle data before writing to tune file sizes and optimize the storage layout.");

  public static final ConfigProperty<String> BULKINSERT_PARALLELISM_VALUE = ConfigProperty
      .key("hoodie.bulkinsert.shuffle.parallelism")
      .defaultValue("200")
      .withDocumentation("For large initial imports using bulk_insert operation, controls the parallelism to use for sort modes or custom partitioning done"
          + "before writing records to the table.");

  public static final ConfigProperty<String> BULKINSERT_USER_DEFINED_PARTITIONER_SORT_COLUMNS = ConfigProperty
          .key("hoodie.bulkinsert.user.defined.partitioner.sort.columns")
          .noDefaultValue()
          .withDocumentation("Columns to sort the data by when use org.apache.hudi.execution.bulkinsert.RDDCustomColumnsSortPartitioner as user defined partitioner during bulk_insert. "
                  + "For example 'column1,column2'");

  public static final ConfigProperty<String> BULKINSERT_USER_DEFINED_PARTITIONER_CLASS_NAME = ConfigProperty
      .key("hoodie.bulkinsert.user.defined.partitioner.class")
      .noDefaultValue()
      .withDocumentation("If specified, this class will be used to re-partition records before they are bulk inserted. This can be used to sort, pack, cluster data"
          + " optimally for common query patterns. For now we support a build-in user defined bulkinsert partitioner org.apache.hudi.execution.bulkinsert.RDDCustomColumnsSortPartitioner"
          + " which can does sorting based on specified column values set by " + BULKINSERT_USER_DEFINED_PARTITIONER_SORT_COLUMNS.key());

  public static final ConfigProperty<String> UPSERT_PARALLELISM_VALUE = ConfigProperty
      .key("hoodie.upsert.shuffle.parallelism")
      .defaultValue("200")
      .withDocumentation("Parallelism to use for upsert operation on the table. Upserts can shuffle data to perform index lookups, file sizing, bin packing records optimally"
          + "into file groups.");

  public static final ConfigProperty<String> DELETE_PARALLELISM_VALUE = ConfigProperty
      .key("hoodie.delete.shuffle.parallelism")
      .defaultValue("200")
      .withDocumentation("Parallelism used for “delete” operation. Delete operations also performs shuffles, similar to upsert operation.");

  public static final ConfigProperty<String> ROLLBACK_PARALLELISM_VALUE = ConfigProperty
      .key("hoodie.rollback.parallelism")
      .defaultValue("100")
      .withDocumentation("Parallelism for rollback of commits. Rollbacks perform delete of files or logging delete blocks to file groups on storage in parallel.");

  public static final ConfigProperty<String> WRITE_BUFFER_LIMIT_BYTES_VALUE = ConfigProperty
      .key("hoodie.write.buffer.limit.bytes")
      .defaultValue(String.valueOf(4 * 1024 * 1024))
      .withDocumentation("Size of in-memory buffer used for parallelizing network reads and lake storage writes.");

  public static final ConfigProperty<String> COMBINE_BEFORE_INSERT = ConfigProperty
      .key("hoodie.combine.before.insert")
      .defaultValue("false")
      .withDocumentation("When inserted records share same key, controls whether they should be first combined (i.e de-duplicated) before"
          + " writing to storage.");

  public static final ConfigProperty<String> COMBINE_BEFORE_UPSERT = ConfigProperty
      .key("hoodie.combine.before.upsert")
      .defaultValue("true")
      .withDocumentation("When upserted records share same key, controls whether they should be first combined (i.e de-duplicated) before"
          + " writing to storage. This should be turned off only if you are absolutely certain that there are no duplicates incoming, "
          + " otherwise it can lead to duplicate keys and violate the uniqueness guarantees.");

  public static final ConfigProperty<String> COMBINE_BEFORE_DELETE = ConfigProperty
      .key("hoodie.combine.before.delete")
      .defaultValue("true")
      .withDocumentation("During delete operations, controls whether we should combine deletes (and potentially also upserts) before "
          + " writing to storage.");

  public static final ConfigProperty<String> WRITE_STATUS_STORAGE_LEVEL_VALUE = ConfigProperty
      .key("hoodie.write.status.storage.level")
      .defaultValue("MEMORY_AND_DISK_SER")
      .withDocumentation("Write status objects hold metadata about a write (stats, errors), that is not yet committed to storage. "
          + "This controls the how that information is cached for inspection by clients. We rarely expect this to be changed.");

  public static final ConfigProperty<String> AUTO_COMMIT_ENABLE = ConfigProperty
      .key("hoodie.auto.commit")
      .defaultValue("true")
      .withDocumentation("Controls whether a write operation should auto commit. This can be turned off to perform inspection"
          + " of the uncommitted write before deciding to commit.");

  public static final ConfigProperty<String> WRITE_STATUS_CLASS_NAME = ConfigProperty
      .key("hoodie.writestatus.class")
      .defaultValue(WriteStatus.class.getName())
      .withDocumentation("Subclass of " + WriteStatus.class.getName() + " to be used to collect information about a write. Can be "
          + "overridden to collection additional metrics/statistics about the data if needed.");

  public static final ConfigProperty<String> FINALIZE_WRITE_PARALLELISM_VALUE = ConfigProperty
      .key("hoodie.finalize.write.parallelism")
      .defaultValue("200")
      .withDocumentation("Parallelism for the write finalization internal operation, which involves removing any partially written "
          + "files from lake storage, before committing the write. Reduce this value, if the high number of tasks incur delays for smaller tables "
          + "or low latency writes.");

  public static final ConfigProperty<String> MARKERS_TYPE = ConfigProperty
      .key("hoodie.write.markers.type")
      .defaultValue(MarkerType.TIMELINE_SERVER_BASED.toString())
      .sinceVersion("0.9.0")
      .withDocumentation("Marker type to use.  Two modes are supported: "
          + "- DIRECT: individual marker file corresponding to each data file is directly "
          + "created by the writer. "
          + "- TIMELINE_SERVER_BASED: marker operations are all handled at the timeline service "
          + "which serves as a proxy.  New marker entries are batch processed and stored "
          + "in a limited number of underlying files for efficiency.  If HDFS is used or "
          + "timeline server is disabled, DIRECT markers are used as fallback even if this "
          + "is configure.  For Spark structured streaming, this configuration does not "
          + "take effect, i.e., DIRECT markers are always used for Spark structured streaming.");

  public static final ConfigProperty<Integer> MARKERS_TIMELINE_SERVER_BASED_BATCH_NUM_THREADS = ConfigProperty
      .key("hoodie.markers.timeline_server_based.batch.num_threads")
      .defaultValue(20)
      .sinceVersion("0.9.0")
      .withDocumentation("Number of threads to use for batch processing marker "
          + "creation requests at the timeline server");

  public static final ConfigProperty<Long> MARKERS_TIMELINE_SERVER_BASED_BATCH_INTERVAL_MS = ConfigProperty
      .key("hoodie.markers.timeline_server_based.batch.interval_ms")
      .defaultValue(50L)
      .sinceVersion("0.9.0")
      .withDocumentation("The batch interval in milliseconds for marker creation batch processing");

  public static final ConfigProperty<String> MARKERS_DELETE_PARALLELISM_VALUE = ConfigProperty
      .key("hoodie.markers.delete.parallelism")
      .defaultValue("100")
      .withDocumentation("Determines the parallelism for deleting marker files, which are used to track all files (valid or invalid/partial) written during "
          + "a write operation. Increase this value if delays are observed, with large batch writes.");

  public static final ConfigProperty<String> BULK_INSERT_SORT_MODE = ConfigProperty
      .key("hoodie.bulkinsert.sort.mode")
      .defaultValue(BulkInsertSortMode.NONE.toString())
      .withDocumentation("Sorting modes to use for sorting records for bulk insert. This is use when user "
          + BULKINSERT_USER_DEFINED_PARTITIONER_CLASS_NAME.key() + "is not configured. Available values are - "
          + "GLOBAL_SORT: this ensures best file sizes, with lowest memory overhead at cost of sorting. "
          + "PARTITION_SORT: Strikes a balance by only sorting within a partition, still keeping the memory overhead of writing "
          + "lowest and best effort file sizing. "
          + "NONE: No sorting. Fastest and matches `spark.write.parquet()` in terms of number of files, overheads");

  public static final ConfigProperty<String> EMBEDDED_TIMELINE_SERVER_ENABLE = ConfigProperty
      .key("hoodie.embed.timeline.server")
      .defaultValue("true")
      .withDocumentation("When true, spins up an instance of the timeline server (meta server that serves cached file listings, statistics),"
          + "running on each writer's driver process, accepting requests during the write from executors.");

  public static final ConfigProperty<String> EMBEDDED_TIMELINE_SERVER_REUSE_ENABLED = ConfigProperty
      .key("hoodie.embed.timeline.server.reuse.enabled")
      .defaultValue("false")
      .withDocumentation("Controls whether the timeline server instance should be cached and reused across the JVM (across task lifecycles)"
          + "to avoid startup costs. This should rarely be changed.");

  public static final ConfigProperty<String> EMBEDDED_TIMELINE_SERVER_PORT_NUM = ConfigProperty
      .key("hoodie.embed.timeline.server.port")
      .defaultValue("0")
      .withDocumentation("Port at which the timeline server listens for requests. When running embedded in each writer, it picks "
          + "a free port and communicates to all the executors. This should rarely be changed.");

  public static final ConfigProperty<String> EMBEDDED_TIMELINE_NUM_SERVER_THREADS = ConfigProperty
      .key("hoodie.embed.timeline.server.threads")
      .defaultValue("-1")
      .withDocumentation("Number of threads to serve requests in the timeline server. By default, auto configured based on the number of underlying cores.");

  public static final ConfigProperty<String> EMBEDDED_TIMELINE_SERVER_COMPRESS_ENABLE = ConfigProperty
      .key("hoodie.embed.timeline.server.gzip")
      .defaultValue("true")
      .withDocumentation("Controls whether gzip compression is used, for large responses from the timeline server, to improve latency.");

  public static final ConfigProperty<String> EMBEDDED_TIMELINE_SERVER_USE_ASYNC_ENABLE = ConfigProperty
      .key("hoodie.embed.timeline.server.async")
      .defaultValue("false")
      .withDocumentation("Controls whether or not, the requests to the timeline server are processed in asynchronous fashion, "
          + "potentially improving throughput.");

  public static final ConfigProperty<String> FAIL_ON_TIMELINE_ARCHIVING_ENABLE = ConfigProperty
      .key("hoodie.fail.on.timeline.archiving")
      .defaultValue("true")
      .withDocumentation("Timeline archiving removes older instants from the timeline, after each write operation, to minimize metadata overhead. "
          + "Controls whether or not, the write should be failed as well, if such archiving fails.");

  public static final ConfigProperty<Long> INITIAL_CONSISTENCY_CHECK_INTERVAL_MS = ConfigProperty
      .key("hoodie.consistency.check.initial_interval_ms")
      .defaultValue(2000L)
      .withDocumentation("Initial time between successive attempts to ensure written data's metadata is consistent on storage. Grows with exponential"
          + " backoff after the initial value.");

  public static final ConfigProperty<Long> MAX_CONSISTENCY_CHECK_INTERVAL_MS = ConfigProperty
      .key("hoodie.consistency.check.max_interval_ms")
      .defaultValue(300000L)
      .withDocumentation("Max time to wait between successive attempts at performing consistency checks");

  public static final ConfigProperty<Integer> MAX_CONSISTENCY_CHECKS = ConfigProperty
      .key("hoodie.consistency.check.max_checks")
      .defaultValue(7)
      .withDocumentation("Maximum number of checks, for consistency of written data.");

  public static final ConfigProperty<String> MERGE_DATA_VALIDATION_CHECK_ENABLE = ConfigProperty
      .key("hoodie.merge.data.validation.enabled")
      .defaultValue("false")
      .withDocumentation("When enabled, data validation checks are performed during merges to ensure expected "
          + "number of records after merge operation.");

  public static final ConfigProperty<String> MERGE_ALLOW_DUPLICATE_ON_INSERTS_ENABLE = ConfigProperty
      .key("hoodie.merge.allow.duplicate.on.inserts")
      .defaultValue("false")
      .withDocumentation("When enabled, we allow duplicate keys even if inserts are routed to merge with an existing file (for ensuring file sizing)."
          + " This is only relevant for insert operation, since upsert, delete operations will ensure unique key constraints are maintained.");

  public static final ConfigProperty<Integer> MERGE_SMALL_FILE_GROUP_CANDIDATES_LIMIT = ConfigProperty
      .key("hoodie.merge.small.file.group.candidates.limit")
      .defaultValue(1)
      .withDocumentation("Limits number of file groups, whose base file satisfies small-file limit, to consider for appending records during upsert operation. "
          + "Only applicable to MOR tables");

  public static final ConfigProperty<Integer> CLIENT_HEARTBEAT_INTERVAL_IN_MS = ConfigProperty
      .key("hoodie.client.heartbeat.interval_in_ms")
      .defaultValue(60 * 1000)
      .withDocumentation("Writers perform heartbeats to indicate liveness. Controls how often (in ms), such heartbeats are registered to lake storage.");

  public static final ConfigProperty<Integer> CLIENT_HEARTBEAT_NUM_TOLERABLE_MISSES = ConfigProperty
      .key("hoodie.client.heartbeat.tolerable.misses")
      .defaultValue(2)
      .withDocumentation("Number of heartbeat misses, before a writer is deemed not alive and all pending writes are aborted.");

  public static final ConfigProperty<String> WRITE_CONCURRENCY_MODE = ConfigProperty
      .key("hoodie.write.concurrency.mode")
      .defaultValue(WriteConcurrencyMode.SINGLE_WRITER.name())
      .withDocumentation("Enable different concurrency modes. Options are "
          + "SINGLE_WRITER: Only one active writer to the table. Maximizes throughput"
          + "OPTIMISTIC_CONCURRENCY_CONTROL: Multiple writers can operate on the table and exactly one of them succeed "
          + "if a conflict (writes affect the same file group) is detected.");

  /**
   * Currently the  use this to specify the write schema.
   */
  public static final ConfigProperty<String> WRITE_SCHEMA = ConfigProperty
      .key("hoodie.write.schema")
      .noDefaultValue()
      .withDocumentation("The specified write schema. In most case, we do not need set this parameter,"
          + " but for the case the write schema is not equal to the specified table schema, we can"
          + " specify the write schema by this parameter. Used by MergeIntoHoodieTableCommand");

  /**
   * HUDI-858 : There are users who had been directly using RDD APIs and have relied on a behavior in 0.4.x to allow
   * multiple write operations (upsert/buk-insert/...) to be executed within a single commit.
   * <p>
   * Given Hudi commit protocol, these are generally unsafe operations and user need to handle failure scenarios. It
   * only works with COW table. Hudi 0.5.x had stopped this behavior.
   * <p>
   * Given the importance of supporting such cases for the user's migration to 0.5.x, we are proposing a safety flag
   * (disabled by default) which will allow this old behavior.
   */
  public static final ConfigProperty<String> ALLOW_MULTI_WRITE_ON_SAME_INSTANT_ENABLE = ConfigProperty
      .key("_.hoodie.allow.multi.write.on.same.instant")
      .defaultValue("false")
      .withDocumentation("");

  public static final ConfigProperty<String> AVRO_EXTERNAL_SCHEMA_TRANSFORMATION_ENABLE = ConfigProperty
      .key(AVRO_SCHEMA_STRING.key() + ".external.transformation")
      .defaultValue("false")
      .withAlternatives(AVRO_SCHEMA_STRING.key() + ".externalTransformation")
      .withDocumentation("When enabled, records in older schema are rewritten into newer schema during upsert,delete and background"
          + " compaction,clustering operations.");

  public static final ConfigProperty<Boolean> ALLOW_EMPTY_COMMIT = ConfigProperty
      .key("hoodie.allow.empty.commit")
      .defaultValue(true)
      .withDocumentation("Whether to allow generation of empty commits, even if no data was written in the commit. "
          + "It's useful in cases where extra metadata needs to be published regardless e.g tracking source offsets when ingesting data");

  public static final ConfigProperty<Boolean> ALLOW_OPERATION_METADATA_FIELD = ConfigProperty
      .key("hoodie.allow.operation.metadata.field")
      .defaultValue(false)
      .sinceVersion("0.9.0")
      .withDocumentation("Whether to include '_hoodie_operation' in the metadata fields. "
          + "Once enabled, all the changes of a record are persisted to the delta log directly without merge");

  public static final ConfigProperty<String> FILEID_PREFIX_PROVIDER_CLASS = ConfigProperty
      .key("hoodie.fileid.prefix.provider.class")
      .defaultValue(RandomFileIdPrefixProvider.class.getName())
      .sinceVersion("0.10.0")
      .withDocumentation("File Id Prefix provider class, that implements `org.apache.hudi.fileid.FileIdPrefixProvider`");

  public static final ConfigProperty<Boolean> TABLE_SERVICES_ENABLED = ConfigProperty
      .key("hoodie.table.services.enabled")
      .defaultValue(true)
      .sinceVersion("0.11.0")
      .withDocumentation("Master control to disable all table services including archive, clean, compact, cluster, etc.");

  public static final ConfigProperty<Boolean> RELEASE_RESOURCE_ENABLE = ConfigProperty
      .key("hoodie.release.resource.on.completion.enable")
      .defaultValue(true)
      .sinceVersion("0.11.0")
      .withDocumentation("Control to enable release all persist rdds when the spark job finish.");

  public static final ConfigProperty<Boolean> AUTO_ADJUST_LOCK_CONFIGS = ConfigProperty
      .key("hoodie.auto.adjust.lock.configs")
      .defaultValue(false)
      .sinceVersion("0.11.0")
      .withDocumentation("Auto adjust lock configurations when metadata table is enabled and for async table services.");

  public static final ConfigProperty<Boolean> SKIP_DEFAULT_PARTITION_VALIDATION = ConfigProperty
      .key("hoodie.skip.default.partition.validation")
      .defaultValue(false)
      .sinceVersion("0.12.0")
      .withDocumentation("When table is upgraded from pre 0.12 to 0.12, we check for \"default\" partition and fail if found one. "
          + "Users are expected to rewrite the data in those partitions. Enabling this config will bypass this validation");

  private ConsistencyGuardConfig consistencyGuardConfig;
  private FileSystemRetryConfig fileSystemRetryConfig;

  // Hoodie Write Client transparently rewrites File System View config when embedded mode is enabled
  // We keep track of original config and rewritten config
  private final FileSystemViewStorageConfig clientSpecifiedViewStorageConfig;
  private FileSystemViewStorageConfig viewStorageConfig;
  private HoodiePayloadConfig hoodiePayloadConfig;
  private HoodieMetadataConfig metadataConfig;
  private HoodieMetastoreConfig metastoreConfig;
  private HoodieCommonConfig commonConfig;
  private EngineType engineType;

  /**
   * @deprecated Use {@link #TBL_NAME} and its methods instead
   */
  @Deprecated
  public static final String TABLE_NAME = TBL_NAME.key();
  /**
   * @deprecated Use {@link #PRECOMBINE_FIELD_NAME} and its methods instead
   */
  @Deprecated
  public static final String PRECOMBINE_FIELD_PROP = PRECOMBINE_FIELD_NAME.key();
  /**
   * @deprecated Use {@link #WRITE_PAYLOAD_CLASS_NAME} and its methods instead
   */
  @Deprecated
  public static final String WRITE_PAYLOAD_CLASS = WRITE_PAYLOAD_CLASS_NAME.key();
  /**
   * @deprecated Use {@link #WRITE_PAYLOAD_CLASS_NAME} and its methods instead
   */
  @Deprecated
  public static final String DEFAULT_WRITE_PAYLOAD_CLASS = WRITE_PAYLOAD_CLASS_NAME.defaultValue();
  /**
   * @deprecated Use {@link #KEYGENERATOR_CLASS_NAME} and its methods instead
   */
  @Deprecated
  public static final String KEYGENERATOR_CLASS_PROP = KEYGENERATOR_CLASS_NAME.key();
  /**
   * @deprecated Use {@link #KEYGENERATOR_CLASS_NAME} and its methods instead
   */
  @Deprecated
  public static final String DEFAULT_KEYGENERATOR_CLASS = SimpleAvroKeyGenerator.class.getName();
  /**
   * @deprecated Use {@link #ROLLBACK_USING_MARKERS_ENABLE} and its methods instead
   */
  @Deprecated
  public static final String DEFAULT_ROLLBACK_USING_MARKERS = ROLLBACK_USING_MARKERS_ENABLE.defaultValue();
  /**
   * @deprecated Use {@link #ROLLBACK_USING_MARKERS_ENABLE} and its methods instead
   */
  @Deprecated
  public static final String ROLLBACK_USING_MARKERS = ROLLBACK_USING_MARKERS_ENABLE.key();
  /**
   * @deprecated Use {@link #TIMELINE_LAYOUT_VERSION_NUM} and its methods instead
   */
  @Deprecated
  public static final String TIMELINE_LAYOUT_VERSION = TIMELINE_LAYOUT_VERSION_NUM.key();
  /**
   * @deprecated Use {@link #BASE_PATH} and its methods instead
   */
  @Deprecated
  public static final String BASE_PATH_PROP = BASE_PATH.key();
  /**
   * @deprecated Use {@link #AVRO_SCHEMA_STRING} and its methods instead
   */
  @Deprecated
  public static final String AVRO_SCHEMA = AVRO_SCHEMA_STRING.key();
  /**
   * @deprecated Use {@link #AVRO_SCHEMA_VALIDATE_ENABLE} and its methods instead
   */
  @Deprecated
  public static final String AVRO_SCHEMA_VALIDATE = AVRO_SCHEMA_VALIDATE_ENABLE.key();
  /**
   * @deprecated Use {@link #AVRO_SCHEMA_VALIDATE_ENABLE} and its methods instead
   */
  @Deprecated
  public static final String DEFAULT_AVRO_SCHEMA_VALIDATE = AVRO_SCHEMA_VALIDATE_ENABLE.defaultValue();
  /**
   * @deprecated Use {@link #INSERT_PARALLELISM_VALUE} and its methods instead
   */
  @Deprecated
  public static final String DEFAULT_PARALLELISM = INSERT_PARALLELISM_VALUE.defaultValue();
  /**
   * @deprecated Use {@link #INSERT_PARALLELISM_VALUE} and its methods instead
   */
  @Deprecated
  public static final String INSERT_PARALLELISM = INSERT_PARALLELISM_VALUE.key();
  /**
   * @deprecated Use {@link #BULKINSERT_PARALLELISM_VALUE} and its methods instead
   */
  @Deprecated
  public static final String BULKINSERT_PARALLELISM = BULKINSERT_PARALLELISM_VALUE.key();
  /**
   * @deprecated Use {@link #BULKINSERT_USER_DEFINED_PARTITIONER_CLASS_NAME} and its methods instead
   */
  @Deprecated
  public static final String BULKINSERT_USER_DEFINED_PARTITIONER_CLASS = BULKINSERT_USER_DEFINED_PARTITIONER_CLASS_NAME.key();
  @Deprecated
  public static final String BULKINSERT_INPUT_DATA_SCHEMA_DDL = "hoodie.bulkinsert.schema.ddl";
  /**
   * @deprecated Use {@link #UPSERT_PARALLELISM_VALUE} and its methods instead
   */
  @Deprecated
  public static final String UPSERT_PARALLELISM = UPSERT_PARALLELISM_VALUE.key();
  /**
   * @deprecated Use {@link #DELETE_PARALLELISM_VALUE} and its methods instead
   */
  @Deprecated
  public static final String DELETE_PARALLELISM = DELETE_PARALLELISM_VALUE.key();
  /**
   * @deprecated Use {@link #ROLLBACK_PARALLELISM_VALUE} and its methods instead
   */
  @Deprecated
  public static final String DEFAULT_ROLLBACK_PARALLELISM = ROLLBACK_PARALLELISM_VALUE.defaultValue();
  /**
   * @deprecated Use {@link #ROLLBACK_PARALLELISM_VALUE} and its methods instead
   */
  @Deprecated
  public static final String ROLLBACK_PARALLELISM = ROLLBACK_PARALLELISM_VALUE.key();
  /**
   * @deprecated Use {@link #WRITE_BUFFER_LIMIT_BYTES_VALUE} and its methods instead
   */
  @Deprecated
  public static final String WRITE_BUFFER_LIMIT_BYTES = WRITE_BUFFER_LIMIT_BYTES_VALUE.key();
  /**
   * @deprecated Use {@link #WRITE_BUFFER_LIMIT_BYTES_VALUE} and its methods instead
   */
  @Deprecated
  public static final String DEFAULT_WRITE_BUFFER_LIMIT_BYTES = WRITE_BUFFER_LIMIT_BYTES_VALUE.defaultValue();
  /**
   * @deprecated Use {@link #COMBINE_BEFORE_INSERT} and its methods instead
   */
  @Deprecated
  public static final String COMBINE_BEFORE_INSERT_PROP = COMBINE_BEFORE_INSERT.key();
  /**
   * @deprecated Use {@link #COMBINE_BEFORE_INSERT} and its methods instead
   */
  @Deprecated
  public static final String DEFAULT_COMBINE_BEFORE_INSERT = COMBINE_BEFORE_INSERT.defaultValue();
  /**
   * @deprecated Use {@link #COMBINE_BEFORE_UPSERT} and its methods instead
   */
  @Deprecated
  public static final String COMBINE_BEFORE_UPSERT_PROP = COMBINE_BEFORE_UPSERT.key();
  /**
   * @deprecated Use {@link #COMBINE_BEFORE_UPSERT} and its methods instead
   */
  @Deprecated
  public static final String DEFAULT_COMBINE_BEFORE_UPSERT = COMBINE_BEFORE_UPSERT.defaultValue();
  /**
   * @deprecated Use {@link #COMBINE_BEFORE_DELETE} and its methods instead
   */
  @Deprecated
  public static final String COMBINE_BEFORE_DELETE_PROP = COMBINE_BEFORE_DELETE.key();
  /**
   * @deprecated Use {@link #COMBINE_BEFORE_DELETE} and its methods instead
   */
  @Deprecated
  public static final String DEFAULT_COMBINE_BEFORE_DELETE = COMBINE_BEFORE_DELETE.defaultValue();
  /**
   * @deprecated Use {@link #WRITE_STATUS_STORAGE_LEVEL_VALUE} and its methods instead
   */
  @Deprecated
  public static final String WRITE_STATUS_STORAGE_LEVEL = WRITE_STATUS_STORAGE_LEVEL_VALUE.key();
  /**
   * @deprecated Use {@link #WRITE_STATUS_STORAGE_LEVEL_VALUE} and its methods instead
   */
  @Deprecated
  public static final String DEFAULT_WRITE_STATUS_STORAGE_LEVEL = WRITE_STATUS_STORAGE_LEVEL_VALUE.defaultValue();
  /**
   * @deprecated Use {@link #AUTO_COMMIT_ENABLE} and its methods instead
   */
  @Deprecated
  public static final String HOODIE_AUTO_COMMIT_PROP = AUTO_COMMIT_ENABLE.key();
  /**
   * @deprecated Use {@link #AUTO_COMMIT_ENABLE} and its methods instead
   */
  @Deprecated
  public static final String DEFAULT_HOODIE_AUTO_COMMIT = AUTO_COMMIT_ENABLE.defaultValue();
  /**
   * @deprecated Use {@link #WRITE_STATUS_CLASS_NAME} and its methods instead
   */
  @Deprecated
  public static final String HOODIE_WRITE_STATUS_CLASS_PROP = WRITE_STATUS_CLASS_NAME.key();
  /**
   * @deprecated Use {@link #WRITE_STATUS_CLASS_NAME} and its methods instead
   */
  @Deprecated
  public static final String DEFAULT_HOODIE_WRITE_STATUS_CLASS = WRITE_STATUS_CLASS_NAME.defaultValue();
  /**
   * @deprecated Use {@link #FINALIZE_WRITE_PARALLELISM_VALUE} and its methods instead
   */
  @Deprecated
  public static final String FINALIZE_WRITE_PARALLELISM = FINALIZE_WRITE_PARALLELISM_VALUE.key();
  /**
   * @deprecated Use {@link #FINALIZE_WRITE_PARALLELISM_VALUE} and its methods instead
   */
  @Deprecated
  public static final String DEFAULT_FINALIZE_WRITE_PARALLELISM = FINALIZE_WRITE_PARALLELISM_VALUE.defaultValue();
  /**
   * @deprecated Use {@link #MARKERS_DELETE_PARALLELISM_VALUE} and its methods instead
   */
  @Deprecated
  public static final String MARKERS_DELETE_PARALLELISM = MARKERS_DELETE_PARALLELISM_VALUE.key();
  /**
   * @deprecated Use {@link #MARKERS_DELETE_PARALLELISM_VALUE} and its methods instead
   */
  @Deprecated
  public static final String DEFAULT_MARKERS_DELETE_PARALLELISM = MARKERS_DELETE_PARALLELISM_VALUE.defaultValue();
  /**
   * @deprecated Use {@link #BULK_INSERT_SORT_MODE} and its methods instead
   */
  @Deprecated
  public static final String BULKINSERT_SORT_MODE = BULK_INSERT_SORT_MODE.key();
  /**
   * @deprecated Use {@link #BULK_INSERT_SORT_MODE} and its methods instead
   */
  @Deprecated
  public static final String DEFAULT_BULKINSERT_SORT_MODE = BULK_INSERT_SORT_MODE.defaultValue();
  /**
   * @deprecated Use {@link #EMBEDDED_TIMELINE_SERVER_ENABLE} and its methods instead
   */
  @Deprecated
  public static final String EMBEDDED_TIMELINE_SERVER_ENABLED = EMBEDDED_TIMELINE_SERVER_ENABLE.key();
  /**
   * @deprecated Use {@link #EMBEDDED_TIMELINE_SERVER_ENABLE} and its methods instead
   */
  @Deprecated
  public static final String DEFAULT_EMBEDDED_TIMELINE_SERVER_ENABLED = EMBEDDED_TIMELINE_SERVER_ENABLE.defaultValue();
  /**
   * @deprecated Use {@link #EMBEDDED_TIMELINE_SERVER_PORT_NUM} and its methods instead
   */
  @Deprecated
  public static final String EMBEDDED_TIMELINE_SERVER_PORT = EMBEDDED_TIMELINE_SERVER_PORT_NUM.key();
  /**
   * @deprecated Use {@link #EMBEDDED_TIMELINE_SERVER_PORT_NUM} and its methods instead
   */
  @Deprecated
  public static final String DEFAULT_EMBEDDED_TIMELINE_SERVER_PORT = EMBEDDED_TIMELINE_SERVER_PORT_NUM.defaultValue();
  /**
   * @deprecated Use {@link #EMBEDDED_TIMELINE_NUM_SERVER_THREADS} and its methods instead
   */
  @Deprecated
  public static final String EMBEDDED_TIMELINE_SERVER_THREADS = EMBEDDED_TIMELINE_NUM_SERVER_THREADS.key();
  /**
   * @deprecated Use {@link #EMBEDDED_TIMELINE_NUM_SERVER_THREADS} and its methods instead
   */
  @Deprecated
  public static final String DEFAULT_EMBEDDED_TIMELINE_SERVER_THREADS = EMBEDDED_TIMELINE_NUM_SERVER_THREADS.defaultValue();
  /**
   * @deprecated Use {@link #EMBEDDED_TIMELINE_SERVER_COMPRESS_ENABLE} and its methods instead
   */
  @Deprecated
  public static final String EMBEDDED_TIMELINE_SERVER_COMPRESS_OUTPUT = EMBEDDED_TIMELINE_SERVER_COMPRESS_ENABLE.key();
  /**
   * @deprecated Use {@link #EMBEDDED_TIMELINE_SERVER_COMPRESS_ENABLE} and its methods instead
   */
  @Deprecated
  public static final String DEFAULT_EMBEDDED_TIMELINE_COMPRESS_OUTPUT = EMBEDDED_TIMELINE_SERVER_COMPRESS_ENABLE.defaultValue();
  /**
   * @deprecated Use {@link #EMBEDDED_TIMELINE_SERVER_USE_ASYNC_ENABLE} and its methods instead
   */
  @Deprecated
  public static final String EMBEDDED_TIMELINE_SERVER_USE_ASYNC = EMBEDDED_TIMELINE_SERVER_USE_ASYNC_ENABLE.key();
  /**
   * @deprecated Use {@link #EMBEDDED_TIMELINE_SERVER_USE_ASYNC_ENABLE} and its methods instead
   */
  @Deprecated
  public static final String DEFAULT_EMBEDDED_TIMELINE_SERVER_ASYNC = EMBEDDED_TIMELINE_SERVER_USE_ASYNC_ENABLE.defaultValue();
  /**
   * @deprecated Use {@link #FAIL_ON_TIMELINE_ARCHIVING_ENABLE} and its methods instead
   */
  @Deprecated
  public static final String FAIL_ON_TIMELINE_ARCHIVING_ENABLED_PROP = FAIL_ON_TIMELINE_ARCHIVING_ENABLE.key();
  /**
   * @deprecated Use {@link #FAIL_ON_TIMELINE_ARCHIVING_ENABLE} and its methods instead
   */
  @Deprecated
  public static final String DEFAULT_FAIL_ON_TIMELINE_ARCHIVING_ENABLED = FAIL_ON_TIMELINE_ARCHIVING_ENABLE.defaultValue();
  /**
   * @deprecated Use {@link #INITIAL_CONSISTENCY_CHECK_INTERVAL_MS} and its methods instead
   */
  @Deprecated
  public static final String INITIAL_CONSISTENCY_CHECK_INTERVAL_MS_PROP = INITIAL_CONSISTENCY_CHECK_INTERVAL_MS.key();
  /**
   * @deprecated Use {@link #INITIAL_CONSISTENCY_CHECK_INTERVAL_MS} and its methods instead
   */
  @Deprecated
  public static long DEFAULT_INITIAL_CONSISTENCY_CHECK_INTERVAL_MS = INITIAL_CONSISTENCY_CHECK_INTERVAL_MS.defaultValue();
  /**
   * @deprecated Use {@link #MAX_CONSISTENCY_CHECK_INTERVAL_MS} and its methods instead
   */
  @Deprecated
  public static final String MAX_CONSISTENCY_CHECK_INTERVAL_MS_PROP = MAX_CONSISTENCY_CHECK_INTERVAL_MS.key();
  /**
   * @deprecated Use {@link #MAX_CONSISTENCY_CHECK_INTERVAL_MS} and its methods instead
   */
  @Deprecated
  public static long DEFAULT_MAX_CONSISTENCY_CHECK_INTERVAL_MS = MAX_CONSISTENCY_CHECK_INTERVAL_MS.defaultValue();
  /**
   * @deprecated Use {@link #MAX_CONSISTENCY_CHECKS} and its methods instead
   */
  @Deprecated
  public static final String MAX_CONSISTENCY_CHECKS_PROP = MAX_CONSISTENCY_CHECKS.key();
  /**
   * @deprecated Use {@link #MAX_CONSISTENCY_CHECKS} and its methods instead
   */
  @Deprecated
  public static int DEFAULT_MAX_CONSISTENCY_CHECKS = MAX_CONSISTENCY_CHECKS.defaultValue();
  /**
   * @deprecated Use {@link #MERGE_DATA_VALIDATION_CHECK_ENABLE} and its methods instead
   */
  @Deprecated
  private static final String MERGE_DATA_VALIDATION_CHECK_ENABLED = MERGE_DATA_VALIDATION_CHECK_ENABLE.key();
  /**
   * @deprecated Use {@link #MERGE_DATA_VALIDATION_CHECK_ENABLE} and its methods instead
   */
  @Deprecated
  private static final String DEFAULT_MERGE_DATA_VALIDATION_CHECK_ENABLED = MERGE_DATA_VALIDATION_CHECK_ENABLE.defaultValue();
  /**
   * @deprecated Use {@link #MERGE_ALLOW_DUPLICATE_ON_INSERTS_ENABLE} and its methods instead
   */
  @Deprecated
  private static final String MERGE_ALLOW_DUPLICATE_ON_INSERTS = MERGE_ALLOW_DUPLICATE_ON_INSERTS_ENABLE.key();
  /**
   * @deprecated Use {@link #MERGE_ALLOW_DUPLICATE_ON_INSERTS_ENABLE} and its methods instead
   */
  @Deprecated
  private static final String DEFAULT_MERGE_ALLOW_DUPLICATE_ON_INSERTS = MERGE_ALLOW_DUPLICATE_ON_INSERTS_ENABLE.defaultValue();
  /**
   * @deprecated Use {@link #CLIENT_HEARTBEAT_INTERVAL_IN_MS} and its methods instead
   */
  @Deprecated
  public static final String CLIENT_HEARTBEAT_INTERVAL_IN_MS_PROP = CLIENT_HEARTBEAT_INTERVAL_IN_MS.key();
  /**
   * @deprecated Use {@link #CLIENT_HEARTBEAT_INTERVAL_IN_MS} and its methods instead
   */
  @Deprecated
  public static final Integer DEFAULT_CLIENT_HEARTBEAT_INTERVAL_IN_MS = CLIENT_HEARTBEAT_INTERVAL_IN_MS.defaultValue();
  /**
   * @deprecated Use {@link #CLIENT_HEARTBEAT_NUM_TOLERABLE_MISSES} and its methods instead
   */
  @Deprecated
  public static final String CLIENT_HEARTBEAT_NUM_TOLERABLE_MISSES_PROP = CLIENT_HEARTBEAT_NUM_TOLERABLE_MISSES.key();
  /**
   * @deprecated Use {@link #CLIENT_HEARTBEAT_NUM_TOLERABLE_MISSES} and its methods instead
   */
  @Deprecated
  public static final Integer DEFAULT_CLIENT_HEARTBEAT_NUM_TOLERABLE_MISSES = CLIENT_HEARTBEAT_NUM_TOLERABLE_MISSES.defaultValue();
  /**
   * @deprecated Use {@link #WRITE_CONCURRENCY_MODE} and its methods instead
   */
  @Deprecated
  public static final String WRITE_CONCURRENCY_MODE_PROP = WRITE_CONCURRENCY_MODE.key();
  /**
   * @deprecated Use {@link #WRITE_CONCURRENCY_MODE} and its methods instead
   */
  @Deprecated
  public static final String DEFAULT_WRITE_CONCURRENCY_MODE = WRITE_CONCURRENCY_MODE.defaultValue();
  /**
   * @deprecated Use {@link #ALLOW_MULTI_WRITE_ON_SAME_INSTANT_ENABLE} and its methods instead
   */
  @Deprecated
  public static final String ALLOW_MULTI_WRITE_ON_SAME_INSTANT = ALLOW_MULTI_WRITE_ON_SAME_INSTANT_ENABLE.key();
  /**
   * @deprecated Use {@link #ALLOW_MULTI_WRITE_ON_SAME_INSTANT_ENABLE} and its methods instead
   */
  @Deprecated
  public static final String DEFAULT_ALLOW_MULTI_WRITE_ON_SAME_INSTANT = ALLOW_MULTI_WRITE_ON_SAME_INSTANT_ENABLE.defaultValue();
  /**
   * @deprecated Use {@link #AVRO_EXTERNAL_SCHEMA_TRANSFORMATION_ENABLE} and its methods instead
   */
  @Deprecated
  public static final String EXTERNAL_RECORD_AND_SCHEMA_TRANSFORMATION = AVRO_EXTERNAL_SCHEMA_TRANSFORMATION_ENABLE.key();
  /**
   * @deprecated Use {@link #AVRO_EXTERNAL_SCHEMA_TRANSFORMATION_ENABLE} and its methods instead
   */
  @Deprecated
  public static final String DEFAULT_EXTERNAL_RECORD_AND_SCHEMA_TRANSFORMATION = AVRO_EXTERNAL_SCHEMA_TRANSFORMATION_ENABLE.defaultValue();

  /**
   * Use Spark engine by default.
   */
  protected HoodieWriteConfig() {
    super();
    this.engineType = EngineType.SPARK;
    this.clientSpecifiedViewStorageConfig = null;
  }

  protected HoodieWriteConfig(EngineType engineType, Properties props) {
    super(props);
    Properties newProps = new Properties();
    newProps.putAll(props);
    this.engineType = engineType;
    this.consistencyGuardConfig = ConsistencyGuardConfig.newBuilder().fromProperties(newProps).build();
    this.fileSystemRetryConfig = FileSystemRetryConfig.newBuilder().fromProperties(newProps).build();
    this.clientSpecifiedViewStorageConfig = FileSystemViewStorageConfig.newBuilder().fromProperties(newProps).build();
    this.viewStorageConfig = clientSpecifiedViewStorageConfig;
    this.hoodiePayloadConfig = HoodiePayloadConfig.newBuilder().fromProperties(newProps).build();
    this.metadataConfig = HoodieMetadataConfig.newBuilder().fromProperties(props).build();
    this.metastoreConfig = HoodieMetastoreConfig.newBuilder().fromProperties(props).build();
    this.commonConfig = HoodieCommonConfig.newBuilder().fromProperties(props).build();
  }

  public static HoodieWriteConfig.Builder newBuilder() {
    return new Builder();
  }

  /**
   * base properties.
   */
  public String getBasePath() {
    return getString(BASE_PATH);
  }

  public String getSchema() {
    return getString(AVRO_SCHEMA_STRING);
  }

  public void setSchema(String schemaStr) {
    setValue(AVRO_SCHEMA_STRING, schemaStr);
  }

  public String getInternalSchema() {
    return getString(INTERNAL_SCHEMA_STRING);
  }

  public boolean getInternalSchemaCacheEnable() {
    return getBoolean(ENABLE_INTERNAL_SCHEMA_CACHE);
  }

  public void setInternalSchemaString(String internalSchemaString) {
    setValue(INTERNAL_SCHEMA_STRING, internalSchemaString);
  }

  public void setInternalSchemaCacheEnable(boolean enable) {
    setValue(ENABLE_INTERNAL_SCHEMA_CACHE, String.valueOf(enable));
  }

  public boolean getSchemaEvolutionEnable() {
    return getBoolean(HoodieCommonConfig.SCHEMA_EVOLUTION_ENABLE);
  }

  public void setSchemaEvolutionEnable(boolean enable) {
    setValue(HoodieCommonConfig.SCHEMA_EVOLUTION_ENABLE, String.valueOf(enable));
  }

  /**
   * Get the write schema for written records.
   *
   * If the WRITE_SCHEMA has specified, we use the WRITE_SCHEMA.
   * Or else we use the AVRO_SCHEMA as the write schema.
   * @return
   */
  public String getWriteSchema() {
    if (props.containsKey(WRITE_SCHEMA.key())) {
      return getString(WRITE_SCHEMA);
    }
    return getSchema();
  }

  public boolean getAvroSchemaValidate() {
    return getBoolean(AVRO_SCHEMA_VALIDATE_ENABLE);
  }

  public String getTableName() {
    return getString(TBL_NAME);
  }

  public HoodieTableType getTableType() {
    return HoodieTableType.valueOf(getStringOrDefault(
        HoodieTableConfig.TYPE, HoodieTableConfig.TYPE.defaultValue().name()).toUpperCase());
  }

  public String getPreCombineField() {
    return getString(PRECOMBINE_FIELD_NAME);
  }

  public String getWritePayloadClass() {
    return getString(WRITE_PAYLOAD_CLASS_NAME);
  }

  public String getKeyGeneratorClass() {
    return getString(KEYGENERATOR_CLASS_NAME);
  }

  public boolean isConsistentLogicalTimestampEnabled() {
    return getBooleanOrDefault(KeyGeneratorOptions.KEYGENERATOR_CONSISTENT_LOGICAL_TIMESTAMP_ENABLED);
  }

  public Boolean shouldAutoCommit() {
    return getBoolean(AUTO_COMMIT_ENABLE);
  }

  public Boolean shouldAssumeDatePartitioning() {
    return metadataConfig.shouldAssumeDatePartitioning();
  }

  public boolean shouldUseExternalSchemaTransformation() {
    return getBoolean(AVRO_EXTERNAL_SCHEMA_TRANSFORMATION_ENABLE);
  }

  public Integer getTimelineLayoutVersion() {
    return getInt(TIMELINE_LAYOUT_VERSION_NUM);
  }

  public int getBulkInsertShuffleParallelism() {
    return getInt(BULKINSERT_PARALLELISM_VALUE);
  }

  public String getUserDefinedBulkInsertPartitionerClass() {
    return getString(BULKINSERT_USER_DEFINED_PARTITIONER_CLASS_NAME);
  }

  public String getUserDefinedBulkInsertPartitionerSortColumns() {
    return getString(BULKINSERT_USER_DEFINED_PARTITIONER_SORT_COLUMNS);
  }

  public int getInsertShuffleParallelism() {
    return getInt(INSERT_PARALLELISM_VALUE);
  }

  public int getUpsertShuffleParallelism() {
    return getInt(UPSERT_PARALLELISM_VALUE);
  }

  public int getDeleteShuffleParallelism() {
    return Math.max(getInt(DELETE_PARALLELISM_VALUE), 1);
  }

  public int getRollbackParallelism() {
    return getInt(ROLLBACK_PARALLELISM_VALUE);
  }

  public int getFileListingParallelism() {
    return metadataConfig.getFileListingParallelism();
  }

  public boolean shouldRollbackUsingMarkers() {
    return getBoolean(ROLLBACK_USING_MARKERS_ENABLE);
  }

  public int getWriteBufferLimitBytes() {
    return Integer.parseInt(getStringOrDefault(WRITE_BUFFER_LIMIT_BYTES_VALUE));
  }

  public boolean shouldCombineBeforeInsert() {
    return getBoolean(COMBINE_BEFORE_INSERT);
  }

  public boolean shouldCombineBeforeUpsert() {
    return getBoolean(COMBINE_BEFORE_UPSERT);
  }

  public boolean shouldCombineBeforeDelete() {
    return getBoolean(COMBINE_BEFORE_DELETE);
  }

  public boolean shouldAllowMultiWriteOnSameInstant() {
    return getBoolean(ALLOW_MULTI_WRITE_ON_SAME_INSTANT_ENABLE);
  }

  public String getWriteStatusClassName() {
    return getString(WRITE_STATUS_CLASS_NAME);
  }

  public int getFinalizeWriteParallelism() {
    return getInt(FINALIZE_WRITE_PARALLELISM_VALUE);
  }

  public MarkerType getMarkersType() {
    String markerType = getString(MARKERS_TYPE);
    return MarkerType.valueOf(markerType.toUpperCase());
  }

  public boolean isHiveStylePartitioningEnabled() {
    return getBooleanOrDefault(KeyGeneratorOptions.HIVE_STYLE_PARTITIONING_ENABLE);
  }

  public int getMarkersTimelineServerBasedBatchNumThreads() {
    return getInt(MARKERS_TIMELINE_SERVER_BASED_BATCH_NUM_THREADS);
  }

  public long getMarkersTimelineServerBasedBatchIntervalMs() {
    return getLong(MARKERS_TIMELINE_SERVER_BASED_BATCH_INTERVAL_MS);
  }

  public int getMarkersDeleteParallelism() {
    return getInt(MARKERS_DELETE_PARALLELISM_VALUE);
  }

  public boolean isEmbeddedTimelineServerEnabled() {
    return getBoolean(EMBEDDED_TIMELINE_SERVER_ENABLE);
  }

  public boolean isEmbeddedTimelineServerReuseEnabled() {
    return Boolean.parseBoolean(getStringOrDefault(EMBEDDED_TIMELINE_SERVER_REUSE_ENABLED));
  }

  public int getEmbeddedTimelineServerPort() {
    return Integer.parseInt(getStringOrDefault(EMBEDDED_TIMELINE_SERVER_PORT_NUM));
  }

  public int getEmbeddedTimelineServerThreads() {
    return Integer.parseInt(getStringOrDefault(EMBEDDED_TIMELINE_NUM_SERVER_THREADS));
  }

  public boolean getEmbeddedTimelineServerCompressOutput() {
    return Boolean.parseBoolean(getStringOrDefault(EMBEDDED_TIMELINE_SERVER_COMPRESS_ENABLE));
  }

  public boolean getEmbeddedTimelineServerUseAsync() {
    return Boolean.parseBoolean(getStringOrDefault(EMBEDDED_TIMELINE_SERVER_USE_ASYNC_ENABLE));
  }

  public boolean isFailOnTimelineArchivingEnabled() {
    return getBoolean(FAIL_ON_TIMELINE_ARCHIVING_ENABLE);
  }

  public int getMaxConsistencyChecks() {
    return getInt(MAX_CONSISTENCY_CHECKS);
  }

  public int getInitialConsistencyCheckIntervalMs() {
    return getInt(INITIAL_CONSISTENCY_CHECK_INTERVAL_MS);
  }

  public int getMaxConsistencyCheckIntervalMs() {
    return getInt(MAX_CONSISTENCY_CHECK_INTERVAL_MS);
  }

  public BulkInsertSortMode getBulkInsertSortMode() {
    String sortMode = getStringOrDefault(BULK_INSERT_SORT_MODE);
    return BulkInsertSortMode.valueOf(sortMode.toUpperCase());
  }

  public boolean isMergeDataValidationCheckEnabled() {
    return getBoolean(MERGE_DATA_VALIDATION_CHECK_ENABLE);
  }

  public boolean allowDuplicateInserts() {
    return getBoolean(MERGE_ALLOW_DUPLICATE_ON_INSERTS_ENABLE);
  }

  public int getSmallFileGroupCandidatesLimit() {
    return getInt(MERGE_SMALL_FILE_GROUP_CANDIDATES_LIMIT);
  }

  public EngineType getEngineType() {
    return engineType;
  }

  public boolean populateMetaFields() {
    return getBooleanOrDefault(HoodieTableConfig.POPULATE_META_FIELDS);
  }

  /**
   * compaction properties.
   */
  public HoodieCleaningPolicy getCleanerPolicy() {
    return HoodieCleaningPolicy.valueOf(getString(CLEANER_POLICY));
  }

  public int getCleanerFileVersionsRetained() {
    return getInt(HoodieCleanConfig.CLEANER_FILE_VERSIONS_RETAINED);
  }

  public int getCleanerCommitsRetained() {
    return getInt(HoodieCleanConfig.CLEANER_COMMITS_RETAINED);
  }

  public int getCleanerHoursRetained() {
    return getInt(HoodieCleanConfig.CLEANER_HOURS_RETAINED);
  }

  public int getMaxCommitsToKeep() {
    return getInt(HoodieArchivalConfig.MAX_COMMITS_TO_KEEP);
  }

  public int getMinCommitsToKeep() {
    return getInt(HoodieArchivalConfig.MIN_COMMITS_TO_KEEP);
  }

  public int getArchiveMergeFilesBatchSize() {
    return getInt(HoodieArchivalConfig.ARCHIVE_MERGE_FILES_BATCH_SIZE);
  }

  public int getParquetSmallFileLimit() {
    return getInt(HoodieCompactionConfig.PARQUET_SMALL_FILE_LIMIT);
  }

  public double getRecordSizeEstimationThreshold() {
    return getDouble(HoodieCompactionConfig.RECORD_SIZE_ESTIMATION_THRESHOLD);
  }

  public int getCopyOnWriteInsertSplitSize() {
    return getInt(HoodieCompactionConfig.COPY_ON_WRITE_INSERT_SPLIT_SIZE);
  }

  public int getCopyOnWriteRecordSizeEstimate() {
    return getInt(HoodieCompactionConfig.COPY_ON_WRITE_RECORD_SIZE_ESTIMATE);
  }

  public boolean allowMultipleCleans() {
    return getBoolean(HoodieCleanConfig.ALLOW_MULTIPLE_CLEANS);
  }

  public boolean shouldAutoTuneInsertSplits() {
    return getBoolean(HoodieCompactionConfig.COPY_ON_WRITE_AUTO_SPLIT_INSERTS);
  }

  public int getCleanerParallelism() {
    return getInt(HoodieCleanConfig.CLEANER_PARALLELISM_VALUE);
  }

  public int getCleaningMaxCommits() {
    return getInt(HoodieCleanConfig.CLEAN_MAX_COMMITS);
  }

  public CleaningTriggerStrategy getCleaningTriggerStrategy() {
    return CleaningTriggerStrategy.valueOf(getString(HoodieCleanConfig.CLEAN_TRIGGER_STRATEGY));
  }

  public boolean isAutoClean() {
    return getBoolean(HoodieCleanConfig.AUTO_CLEAN);
  }

  public boolean getArchiveMergeEnable() {
    return getBooleanOrDefault(HoodieArchivalConfig.ARCHIVE_MERGE_ENABLE);
  }

  public boolean shouldArchiveBeyondSavepoint() {
    return getBooleanOrDefault(HoodieArchivalConfig.ARCHIVE_BEYOND_SAVEPOINT);
  }

  public long getArchiveMergeSmallFileLimitBytes() {
    return getLong(HoodieArchivalConfig.ARCHIVE_MERGE_SMALL_FILE_LIMIT_BYTES);
  }

  public boolean isAutoArchive() {
    return getBoolean(HoodieArchivalConfig.AUTO_ARCHIVE);
  }

  public boolean isAsyncArchive() {
    return getBoolean(HoodieArchivalConfig.ASYNC_ARCHIVE);
  }

  public boolean isAsyncClean() {
    return getBoolean(HoodieCleanConfig.ASYNC_CLEAN);
  }

  public boolean incrementalCleanerModeEnabled() {
    return getBoolean(HoodieCleanConfig.CLEANER_INCREMENTAL_MODE_ENABLE);
  }

  public boolean inlineCompactionEnabled() {
    return getBoolean(HoodieCompactionConfig.INLINE_COMPACT);
  }

  public boolean scheduleInlineCompaction() {
    return getBoolean(HoodieCompactionConfig.SCHEDULE_INLINE_COMPACT);
  }

  public CompactionTriggerStrategy getInlineCompactTriggerStrategy() {
    return CompactionTriggerStrategy.valueOf(getString(HoodieCompactionConfig.INLINE_COMPACT_TRIGGER_STRATEGY));
  }

  public int getInlineCompactDeltaCommitMax() {
    return getInt(HoodieCompactionConfig.INLINE_COMPACT_NUM_DELTA_COMMITS);
  }

  public int getInlineCompactDeltaSecondsMax() {
    return getInt(HoodieCompactionConfig.INLINE_COMPACT_TIME_DELTA_SECONDS);
  }

  public CompactionStrategy getCompactionStrategy() {
    return ReflectionUtils.loadClass(getString(HoodieCompactionConfig.COMPACTION_STRATEGY));
  }

  public Long getTargetIOPerCompactionInMB() {
    return getLong(HoodieCompactionConfig.TARGET_IO_PER_COMPACTION_IN_MB);
  }

  public Long getCompactionLogFileSizeThreshold() {
    return getLong(HoodieCompactionConfig.COMPACTION_LOG_FILE_SIZE_THRESHOLD);
  }

  public Boolean getCompactionLazyBlockReadEnabled() {
    return getBoolean(HoodieCompactionConfig.COMPACTION_LAZY_BLOCK_READ_ENABLE);
  }

  public Boolean getCompactionReverseLogReadEnabled() {
    return getBoolean(HoodieCompactionConfig.COMPACTION_REVERSE_LOG_READ_ENABLE);
  }

  public int getArchiveDeleteParallelism() {
    return getInt(HoodieArchivalConfig.DELETE_ARCHIVED_INSTANT_PARALLELISM_VALUE);
  }

  public boolean inlineClusteringEnabled() {
    return getBoolean(HoodieClusteringConfig.INLINE_CLUSTERING);
  }

  public boolean scheduleInlineClustering() {
    return getBoolean(HoodieClusteringConfig.SCHEDULE_INLINE_CLUSTERING);
  }

  public boolean isAsyncClusteringEnabled() {
    return getBoolean(HoodieClusteringConfig.ASYNC_CLUSTERING_ENABLE);
  }

  public boolean isPreserveHoodieCommitMetadataForClustering() {
    return getBoolean(HoodieClusteringConfig.PRESERVE_COMMIT_METADATA);
  }

  public boolean isPreserveHoodieCommitMetadataForCompaction() {
    return getBoolean(HoodieCompactionConfig.PRESERVE_COMMIT_METADATA);
  }

  public boolean isClusteringEnabled() {
    // TODO: future support async clustering
    return inlineClusteringEnabled() || isAsyncClusteringEnabled();
  }

  public boolean isRollbackPendingClustering() {
    return getBoolean(HoodieClusteringConfig.ROLLBACK_PENDING_CLUSTERING_ON_CONFLICT);
  }

  public int getInlineClusterMaxCommits() {
    return getInt(HoodieClusteringConfig.INLINE_CLUSTERING_MAX_COMMITS);
  }

  public int getAsyncClusterMaxCommits() {
    return getInt(HoodieClusteringConfig.ASYNC_CLUSTERING_MAX_COMMITS);
  }

  public String getPayloadClass() {
    return getString(HoodiePayloadConfig.PAYLOAD_CLASS_NAME);
  }

  public int getTargetPartitionsPerDayBasedCompaction() {
    return getInt(HoodieCompactionConfig.TARGET_PARTITIONS_PER_DAYBASED_COMPACTION);
  }

  public int getCommitArchivalBatchSize() {
    return getInt(HoodieArchivalConfig.COMMITS_ARCHIVAL_BATCH_SIZE);
  }

  public Boolean shouldCleanBootstrapBaseFile() {
    return getBoolean(HoodieCleanConfig.CLEANER_BOOTSTRAP_BASE_FILE_ENABLE);
  }

  public String getClusteringUpdatesStrategyClass() {
    return getString(HoodieClusteringConfig.UPDATES_STRATEGY);
  }

  public HoodieFailedWritesCleaningPolicy getFailedWritesCleanPolicy() {
    return HoodieFailedWritesCleaningPolicy
        .valueOf(getString(HoodieCleanConfig.FAILED_WRITES_CLEANER_POLICY));
  }

  /**
   * Clustering properties.
   */
  public String getClusteringPlanStrategyClass() {
    return getString(HoodieClusteringConfig.PLAN_STRATEGY_CLASS_NAME);
  }

  public ClusteringPlanPartitionFilterMode getClusteringPlanPartitionFilterMode() {
    String mode = getString(HoodieClusteringConfig.PLAN_PARTITION_FILTER_MODE_NAME);
    return ClusteringPlanPartitionFilterMode.valueOf(mode);
  }

  public String getBeginPartitionForClustering() {
    return getString(HoodieClusteringConfig.PARTITION_FILTER_BEGIN_PARTITION);
  }

  public String getEndPartitionForClustering() {
    return getString(HoodieClusteringConfig.PARTITION_FILTER_END_PARTITION);
  }

  public String getClusteringExecutionStrategyClass() {
    return getString(HoodieClusteringConfig.EXECUTION_STRATEGY_CLASS_NAME);
  }

  public long getClusteringMaxBytesInGroup() {
    return getLong(HoodieClusteringConfig.PLAN_STRATEGY_MAX_BYTES_PER_OUTPUT_FILEGROUP);
  }

  public long getClusteringSmallFileLimit() {
    return getLong(HoodieClusteringConfig.PLAN_STRATEGY_SMALL_FILE_LIMIT);
  }

  public String getClusteringPartitionSelected() {
    return getString(HoodieClusteringConfig.PARTITION_SELECTED);
  }

  public String getClusteringPartitionFilterRegexPattern() {
    return getString(HoodieClusteringConfig.PARTITION_REGEX_PATTERN);
  }

  public int getClusteringMaxNumGroups() {
    return getInt(HoodieClusteringConfig.PLAN_STRATEGY_MAX_GROUPS);
  }

  public long getClusteringTargetFileMaxBytes() {
    return getLong(HoodieClusteringConfig.PLAN_STRATEGY_TARGET_FILE_MAX_BYTES);
  }

  public int getTargetPartitionsForClustering() {
    return getInt(HoodieClusteringConfig.DAYBASED_LOOKBACK_PARTITIONS);
  }

  public int getSkipPartitionsFromLatestForClustering() {
    return getInt(HoodieClusteringConfig.PLAN_STRATEGY_SKIP_PARTITIONS_FROM_LATEST);
  }

  public String getClusteringSortColumns() {
    return getString(HoodieClusteringConfig.PLAN_STRATEGY_SORT_COLUMNS);
  }

  public HoodieClusteringConfig.LayoutOptimizationStrategy getLayoutOptimizationStrategy() {
    return HoodieClusteringConfig.LayoutOptimizationStrategy.fromValue(
        getStringOrDefault(HoodieClusteringConfig.LAYOUT_OPTIMIZE_STRATEGY)
    );
  }

  public HoodieClusteringConfig.SpatialCurveCompositionStrategyType getLayoutOptimizationCurveBuildMethod() {
    return HoodieClusteringConfig.SpatialCurveCompositionStrategyType.fromValue(
        getString(HoodieClusteringConfig.LAYOUT_OPTIMIZE_SPATIAL_CURVE_BUILD_METHOD));
  }

  public int getLayoutOptimizationSampleSize() {
    return getInt(HoodieClusteringConfig.LAYOUT_OPTIMIZE_BUILD_CURVE_SAMPLE_SIZE);
  }

  /**
   * index properties.
   */
  public HoodieIndex.IndexType getIndexType() {
    return HoodieIndex.IndexType.valueOf(getString(HoodieIndexConfig.INDEX_TYPE));
  }

  public String getIndexClass() {
    return getString(HoodieIndexConfig.INDEX_CLASS_NAME);
  }

  public HoodieIndex.BucketIndexEngineType getBucketIndexEngineType() {
    return HoodieIndex.BucketIndexEngineType.valueOf(getString(HoodieIndexConfig.BUCKET_INDEX_ENGINE_TYPE));
  }

  public int getBloomFilterNumEntries() {
    return getInt(HoodieIndexConfig.BLOOM_FILTER_NUM_ENTRIES_VALUE);
  }

  public double getBloomFilterFPP() {
    return getDouble(HoodieIndexConfig.BLOOM_FILTER_FPP_VALUE);
  }

  public String getHbaseZkQuorum() {
    return getString(HoodieHBaseIndexConfig.ZKQUORUM);
  }

  public int getHbaseZkPort() {
    return getInt(HoodieHBaseIndexConfig.ZKPORT);
  }

  public String getHBaseZkZnodeParent() {
    return getString(HoodieHBaseIndexConfig.ZK_NODE_PATH);
  }

  public String getHbaseTableName() {
    return getString(HoodieHBaseIndexConfig.TABLENAME);
  }

  public int getHbaseIndexGetBatchSize() {
    return getInt(HoodieHBaseIndexConfig.GET_BATCH_SIZE);
  }

  public Boolean getHBaseIndexRollbackSync() {
    return getBoolean(HoodieHBaseIndexConfig.ROLLBACK_SYNC_ENABLE);
  }

  public int getHbaseIndexPutBatchSize() {
    return getInt(HoodieHBaseIndexConfig.PUT_BATCH_SIZE);
  }

  public boolean getHbaseIndexPutBatchSizeAutoCompute() {
    return getBooleanOrDefault(HoodieHBaseIndexConfig.PUT_BATCH_SIZE_AUTO_COMPUTE);
  }

  public String getHBaseQPSResourceAllocatorClass() {
    return getString(HoodieHBaseIndexConfig.QPS_ALLOCATOR_CLASS_NAME);
  }

  public String getHBaseQPSZKnodePath() {
    return getString(HoodieHBaseIndexConfig.ZKPATH_QPS_ROOT);
  }

  public String getHBaseZkZnodeSessionTimeout() {
    return getString(HoodieHBaseIndexConfig.ZK_SESSION_TIMEOUT_MS);
  }

  public String getHBaseZkZnodeConnectionTimeout() {
    return getString(HoodieHBaseIndexConfig.ZK_CONNECTION_TIMEOUT_MS);
  }

  public boolean getHBaseIndexShouldComputeQPSDynamically() {
    return getBoolean(HoodieHBaseIndexConfig.COMPUTE_QPS_DYNAMICALLY);
  }

  public String getHBaseIndexSecurityAuthentication() {
    return getString(HoodieHBaseIndexConfig.SECURITY_AUTHENTICATION);
  }

  public String getHBaseIndexKerberosUserKeytab() {
    return getString(HoodieHBaseIndexConfig.KERBEROS_USER_KEYTAB);
  }

  public String getHBaseIndexKerberosUserPrincipal() {
    return getString(HoodieHBaseIndexConfig.KERBEROS_USER_PRINCIPAL);
  }

  public String getHBaseIndexRegionserverPrincipal() {
    return getString(HoodieHBaseIndexConfig.REGIONSERVER_PRINCIPAL);
  }

  public String getHBaseIndexMasterPrincipal() {
    return getString(HoodieHBaseIndexConfig.MASTER_PRINCIPAL);
  }

  public int getHBaseIndexDesiredPutsTime() {
    return getInt(HoodieHBaseIndexConfig.DESIRED_PUTS_TIME_IN_SECONDS);
  }

  public String getBloomFilterType() {
    return getString(HoodieIndexConfig.BLOOM_FILTER_TYPE);
  }

  public int getDynamicBloomFilterMaxNumEntries() {
    return getInt(HoodieIndexConfig.BLOOM_INDEX_FILTER_DYNAMIC_MAX_ENTRIES);
  }

  /**
   * Fraction of the global share of QPS that should be allocated to this job. Let's say there are 3 jobs which have
   * input size in terms of number of rows required for HbaseIndexing as x, 2x, 3x respectively. Then this fraction for
   * the jobs would be (0.17) 1/6, 0.33 (2/6) and 0.5 (3/6) respectively.
   */
  public float getHbaseIndexQPSFraction() {
    return getFloat(HoodieHBaseIndexConfig.QPS_FRACTION);
  }

  public float getHBaseIndexMinQPSFraction() {
    return getFloat(HoodieHBaseIndexConfig.MIN_QPS_FRACTION);
  }

  public float getHBaseIndexMaxQPSFraction() {
    return getFloat(HoodieHBaseIndexConfig.MAX_QPS_FRACTION);
  }

  /**
   * This should be same across various jobs. This is intended to limit the aggregate QPS generated across various
   * Hoodie jobs to an Hbase Region Server
   */
  public int getHbaseIndexMaxQPSPerRegionServer() {
    return getInt(HoodieHBaseIndexConfig.MAX_QPS_PER_REGION_SERVER);
  }

  public boolean getHbaseIndexUpdatePartitionPath() {
    return getBooleanOrDefault(HoodieHBaseIndexConfig.UPDATE_PARTITION_PATH_ENABLE);
  }

  public int getHBaseIndexRegionCount() {
    return getInt(HoodieHBaseIndexConfig.BUCKET_NUMBER);
  }

  public int getBloomIndexParallelism() {
    return getInt(HoodieIndexConfig.BLOOM_INDEX_PARALLELISM);
  }

  public boolean getBloomIndexPruneByRanges() {
    return getBoolean(HoodieIndexConfig.BLOOM_INDEX_PRUNE_BY_RANGES);
  }

  public boolean getBloomIndexUseCaching() {
    return getBoolean(HoodieIndexConfig.BLOOM_INDEX_USE_CACHING);
  }

  public boolean getBloomIndexUseMetadata() {
    return getBooleanOrDefault(HoodieIndexConfig.BLOOM_INDEX_USE_METADATA);
  }

  public boolean useBloomIndexTreebasedFilter() {
    return getBoolean(HoodieIndexConfig.BLOOM_INDEX_TREE_BASED_FILTER);
  }

  public boolean useBloomIndexBucketizedChecking() {
    return getBoolean(HoodieIndexConfig.BLOOM_INDEX_BUCKETIZED_CHECKING);
  }

  public boolean isMetadataBloomFilterIndexEnabled() {
    return isMetadataTableEnabled() && getMetadataConfig().isBloomFilterIndexEnabled();
  }

  public boolean isMetadataColumnStatsIndexEnabled() {
    return isMetadataTableEnabled() && getMetadataConfig().isColumnStatsIndexEnabled();
  }

  public List<String> getColumnsEnabledForColumnStatsIndex() {
    return getMetadataConfig().getColumnsEnabledForColumnStatsIndex();
  }

  public List<String> getColumnsEnabledForBloomFilterIndex() {
    return getMetadataConfig().getColumnsEnabledForBloomFilterIndex();
  }

  public int getIndexingCheckTimeoutSeconds() {
    return getMetadataConfig().getIndexingCheckTimeoutSeconds();
  }

  public int getMetadataBloomFilterIndexParallelism() {
    return metadataConfig.getBloomFilterIndexParallelism();
  }

  public int getColumnStatsIndexParallelism() {
    return metadataConfig.getColumnStatsIndexParallelism();
  }

  public int getBloomIndexKeysPerBucket() {
    return getInt(HoodieIndexConfig.BLOOM_INDEX_KEYS_PER_BUCKET);
  }

  public boolean getBloomIndexUpdatePartitionPath() {
    return getBoolean(HoodieIndexConfig.BLOOM_INDEX_UPDATE_PARTITION_PATH_ENABLE);
  }

  public int getSimpleIndexParallelism() {
    return getInt(HoodieIndexConfig.SIMPLE_INDEX_PARALLELISM);
  }

  public boolean getSimpleIndexUseCaching() {
    return getBoolean(HoodieIndexConfig.SIMPLE_INDEX_USE_CACHING);
  }

  public int getGlobalSimpleIndexParallelism() {
    return getInt(HoodieIndexConfig.GLOBAL_SIMPLE_INDEX_PARALLELISM);
  }

  public boolean getGlobalSimpleIndexUpdatePartitionPath() {
    return getBoolean(HoodieIndexConfig.SIMPLE_INDEX_UPDATE_PARTITION_PATH_ENABLE);
  }

  public int getBucketIndexNumBuckets() {
    return getIntOrDefault(HoodieIndexConfig.BUCKET_INDEX_NUM_BUCKETS);
  }

<<<<<<< HEAD
  public int getBucketRangeStepSize() {
    return getIntOrDefault(HoodieIndexConfig.RANGE_BUCKET_STEP_SIZE);
=======
  public int getBucketIndexMaxNumBuckets() {
    return getInt(HoodieIndexConfig.BUCKET_INDEX_MAX_NUM_BUCKETS);
  }

  public int getBucketIndexMinNumBuckets() {
    return getInt(HoodieIndexConfig.BUCKET_INDEX_MIN_NUM_BUCKETS);
  }

  public double getBucketSplitThreshold() {
    return getDouble(HoodieIndexConfig.BUCKET_SPLIT_THRESHOLD);
  }

  public double getBucketMergeThreshold() {
    return getDouble(HoodieIndexConfig.BUCKET_MERGE_THRESHOLD);
>>>>>>> a942d9d1
  }

  public String getBucketIndexHashField() {
    return getString(HoodieIndexConfig.BUCKET_INDEX_HASH_FIELD);
  }

  /**
   * storage properties.
   */
  public long getMaxFileSize(HoodieFileFormat format) {
    switch (format) {
      case PARQUET:
        return getParquetMaxFileSize();
      case HFILE:
        return getHFileMaxFileSize();
      case ORC:
        return getOrcMaxFileSize();
      default:
        throw new HoodieNotSupportedException("Unknown file format: " + format);
    }
  }

  public long getParquetMaxFileSize() {
    return getLong(HoodieStorageConfig.PARQUET_MAX_FILE_SIZE);
  }

  public int getParquetBlockSize() {
    return getInt(HoodieStorageConfig.PARQUET_BLOCK_SIZE);
  }

  public int getParquetPageSize() {
    return getInt(HoodieStorageConfig.PARQUET_PAGE_SIZE);
  }

  public int getLogFileDataBlockMaxSize() {
    return getInt(HoodieStorageConfig.LOGFILE_DATA_BLOCK_MAX_SIZE);
  }

  public double getParquetCompressionRatio() {
    return getDouble(HoodieStorageConfig.PARQUET_COMPRESSION_RATIO_FRACTION);
  }

  public CompressionCodecName getParquetCompressionCodec() {
    String codecName = getString(HoodieStorageConfig.PARQUET_COMPRESSION_CODEC_NAME);
    return CompressionCodecName.fromConf(StringUtils.isNullOrEmpty(codecName) ? null : codecName);
  }

  public boolean parquetDictionaryEnabled() {
    return getBoolean(HoodieStorageConfig.PARQUET_DICTIONARY_ENABLED);
  }

  public String parquetWriteLegacyFormatEnabled() {
    return getString(HoodieStorageConfig.PARQUET_WRITE_LEGACY_FORMAT_ENABLED);
  }

  public String parquetOutputTimestampType() {
    return getString(HoodieStorageConfig.PARQUET_OUTPUT_TIMESTAMP_TYPE);
  }

  public String parquetFieldIdWriteEnabled() {
    return getString(HoodieStorageConfig.PARQUET_FIELD_ID_WRITE_ENABLED);
  }

  public Option<HoodieLogBlock.HoodieLogBlockType> getLogDataBlockFormat() {
    return Option.ofNullable(getString(HoodieStorageConfig.LOGFILE_DATA_BLOCK_FORMAT))
        .map(HoodieLogBlock.HoodieLogBlockType::fromId);
  }

  public long getLogFileMaxSize() {
    return getLong(HoodieStorageConfig.LOGFILE_MAX_SIZE);
  }

  public double getLogFileToParquetCompressionRatio() {
    return getDouble(HoodieStorageConfig.LOGFILE_TO_PARQUET_COMPRESSION_RATIO_FRACTION);
  }

  public long getHFileMaxFileSize() {
    return getLong(HoodieStorageConfig.HFILE_MAX_FILE_SIZE);
  }

  public int getHFileBlockSize() {
    return getInt(HoodieStorageConfig.HFILE_BLOCK_SIZE);
  }

  public Compression.Algorithm getHFileCompressionAlgorithm() {
    return Compression.Algorithm.valueOf(getString(HoodieStorageConfig.HFILE_COMPRESSION_ALGORITHM_NAME));
  }

  public long getOrcMaxFileSize() {
    return getLong(HoodieStorageConfig.ORC_FILE_MAX_SIZE);
  }

  public int getOrcStripeSize() {
    return getInt(HoodieStorageConfig.ORC_STRIPE_SIZE);
  }

  public int getOrcBlockSize() {
    return getInt(HoodieStorageConfig.ORC_BLOCK_SIZE);
  }

  public CompressionKind getOrcCompressionCodec() {
    return CompressionKind.valueOf(getString(HoodieStorageConfig.ORC_COMPRESSION_CODEC_NAME));
  }

  /**
   * metrics properties.
   */
  public boolean isMetricsOn() {
    return getBoolean(HoodieMetricsConfig.TURN_METRICS_ON);
  }

  public boolean isExecutorMetricsEnabled() {
    return Boolean.parseBoolean(
        getStringOrDefault(HoodieMetricsConfig.EXECUTOR_METRICS_ENABLE, "false"));
  }

  public MetricsReporterType getMetricsReporterType() {
    return MetricsReporterType.valueOf(getString(HoodieMetricsConfig.METRICS_REPORTER_TYPE_VALUE));
  }

  public String getGraphiteServerHost() {
    return getString(HoodieMetricsGraphiteConfig.GRAPHITE_SERVER_HOST_NAME);
  }

  public int getGraphiteServerPort() {
    return getInt(HoodieMetricsGraphiteConfig.GRAPHITE_SERVER_PORT_NUM);
  }

  public String getGraphiteMetricPrefix() {
    return getString(HoodieMetricsGraphiteConfig.GRAPHITE_METRIC_PREFIX_VALUE);
  }

  public int getGraphiteReportPeriodSeconds() {
    return getInt(HoodieMetricsGraphiteConfig.GRAPHITE_REPORT_PERIOD_IN_SECONDS);
  }

  public String getJmxHost() {
    return getString(HoodieMetricsJmxConfig.JMX_HOST_NAME);
  }

  public String getJmxPort() {
    return getString(HoodieMetricsJmxConfig.JMX_PORT_NUM);
  }

  public int getDatadogReportPeriodSeconds() {
    return getInt(HoodieMetricsDatadogConfig.REPORT_PERIOD_IN_SECONDS);
  }

  public ApiSite getDatadogApiSite() {
    return ApiSite.valueOf(getString(HoodieMetricsDatadogConfig.API_SITE_VALUE));
  }

  public String getDatadogApiKey() {
    if (props.containsKey(HoodieMetricsDatadogConfig.API_KEY.key())) {
      return getString(HoodieMetricsDatadogConfig.API_KEY);
    } else {
      Supplier<String> apiKeySupplier = ReflectionUtils.loadClass(
          getString(HoodieMetricsDatadogConfig.API_KEY_SUPPLIER));
      return apiKeySupplier.get();
    }
  }

  public boolean getDatadogApiKeySkipValidation() {
    return getBoolean(HoodieMetricsDatadogConfig.API_KEY_SKIP_VALIDATION);
  }

  public int getDatadogApiTimeoutSeconds() {
    return getInt(HoodieMetricsDatadogConfig.API_TIMEOUT_IN_SECONDS);
  }

  public String getDatadogMetricPrefix() {
    return getString(HoodieMetricsDatadogConfig.METRIC_PREFIX_VALUE);
  }

  public String getDatadogMetricHost() {
    return getString(HoodieMetricsDatadogConfig.METRIC_HOST_NAME);
  }

  public List<String> getDatadogMetricTags() {
    return Arrays.stream(getStringOrDefault(
        HoodieMetricsDatadogConfig.METRIC_TAG_VALUES, ",").split("\\s*,\\s*")).collect(Collectors.toList());
  }

  public int getCloudWatchReportPeriodSeconds() {
    return getInt(HoodieMetricsCloudWatchConfig.REPORT_PERIOD_SECONDS);
  }

  public String getCloudWatchMetricPrefix() {
    return getString(HoodieMetricsCloudWatchConfig.METRIC_PREFIX);
  }

  public String getCloudWatchMetricNamespace() {
    return getString(HoodieMetricsCloudWatchConfig.METRIC_NAMESPACE);
  }

  public int getCloudWatchMaxDatumsPerRequest() {
    return getInt(HoodieMetricsCloudWatchConfig.MAX_DATUMS_PER_REQUEST);
  }

  public String getMetricReporterClassName() {
    return getString(HoodieMetricsConfig.METRICS_REPORTER_CLASS_NAME);
  }

  public int getPrometheusPort() {
    return getInt(HoodieMetricsPrometheusConfig.PROMETHEUS_PORT_NUM);
  }

  public String getPushGatewayHost() {
    return getString(HoodieMetricsPrometheusConfig.PUSHGATEWAY_HOST_NAME);
  }

  public int getPushGatewayPort() {
    return getInt(HoodieMetricsPrometheusConfig.PUSHGATEWAY_PORT_NUM);
  }

  public int getPushGatewayReportPeriodSeconds() {
    return getInt(HoodieMetricsPrometheusConfig.PUSHGATEWAY_REPORT_PERIOD_IN_SECONDS);
  }

  public boolean getPushGatewayDeleteOnShutdown() {
    return getBoolean(HoodieMetricsPrometheusConfig.PUSHGATEWAY_DELETE_ON_SHUTDOWN_ENABLE);
  }

  public String getPushGatewayJobName() {
    return getString(HoodieMetricsPrometheusConfig.PUSHGATEWAY_JOBNAME);
  }

  public boolean getPushGatewayRandomJobNameSuffix() {
    return getBoolean(HoodieMetricsPrometheusConfig.PUSHGATEWAY_RANDOM_JOBNAME_SUFFIX);
  }

  public String getMetricReporterMetricsNamePrefix() {
    return getStringOrDefault(HoodieMetricsConfig.METRICS_REPORTER_PREFIX);
  }

  /**
   * memory configs.
   */
  public int getMaxDFSStreamBufferSize() {
    return getInt(HoodieMemoryConfig.MAX_DFS_STREAM_BUFFER_SIZE);
  }

  public String getSpillableMapBasePath() {
    return getString(HoodieMemoryConfig.SPILLABLE_MAP_BASE_PATH);
  }

  public double getWriteStatusFailureFraction() {
    return getDouble(HoodieMemoryConfig.WRITESTATUS_FAILURE_FRACTION);
  }

  public ConsistencyGuardConfig getConsistencyGuardConfig() {
    return consistencyGuardConfig;
  }

  public FileSystemRetryConfig getFileSystemRetryConfig() {
    return fileSystemRetryConfig;
  }

  public void setConsistencyGuardConfig(ConsistencyGuardConfig consistencyGuardConfig) {
    this.consistencyGuardConfig = consistencyGuardConfig;
  }

  public FileSystemViewStorageConfig getViewStorageConfig() {
    return viewStorageConfig;
  }

  public void setViewStorageConfig(FileSystemViewStorageConfig viewStorageConfig) {
    this.viewStorageConfig = viewStorageConfig;
  }

  public void resetViewStorageConfig() {
    this.setViewStorageConfig(getClientSpecifiedViewStorageConfig());
  }

  public FileSystemViewStorageConfig getClientSpecifiedViewStorageConfig() {
    return clientSpecifiedViewStorageConfig;
  }

  public HoodiePayloadConfig getPayloadConfig() {
    return hoodiePayloadConfig;
  }

  public HoodieMetadataConfig getMetadataConfig() {
    return metadataConfig;
  }

  public HoodieCommonConfig getCommonConfig() {
    return commonConfig;
  }

  /**
   * Commit call back configs.
   */
  public boolean writeCommitCallbackOn() {
    return getBoolean(HoodieWriteCommitCallbackConfig.TURN_CALLBACK_ON);
  }

  public String getCallbackClass() {
    return getString(HoodieWriteCommitCallbackConfig.CALLBACK_CLASS_NAME);
  }

  public String getBootstrapSourceBasePath() {
    return getString(HoodieBootstrapConfig.BASE_PATH);
  }

  public String getBootstrapModeSelectorClass() {
    return getString(HoodieBootstrapConfig.MODE_SELECTOR_CLASS_NAME);
  }

  public String getFullBootstrapInputProvider() {
    return getString(HoodieBootstrapConfig.FULL_BOOTSTRAP_INPUT_PROVIDER_CLASS_NAME);
  }

  public String getBootstrapKeyGeneratorClass() {
    return getString(HoodieBootstrapConfig.KEYGEN_CLASS_NAME);
  }

  public String getBootstrapKeyGeneratorType() {
    return getString(HoodieBootstrapConfig.KEYGEN_TYPE);
  }

  public String getBootstrapModeSelectorRegex() {
    return getString(HoodieBootstrapConfig.PARTITION_SELECTOR_REGEX_PATTERN);
  }

  public BootstrapMode getBootstrapModeForRegexMatch() {
    return BootstrapMode.valueOf(getString(HoodieBootstrapConfig.PARTITION_SELECTOR_REGEX_MODE));
  }

  public String getBootstrapPartitionPathTranslatorClass() {
    return getString(HoodieBootstrapConfig.PARTITION_PATH_TRANSLATOR_CLASS_NAME);
  }

  public int getBootstrapParallelism() {
    return getInt(HoodieBootstrapConfig.PARALLELISM_VALUE);
  }

  public Long getMaxMemoryPerPartitionMerge() {
    return getLong(HoodieMemoryConfig.MAX_MEMORY_FOR_MERGE);
  }

  public Long getHoodieClientHeartbeatIntervalInMs() {
    return getLong(CLIENT_HEARTBEAT_INTERVAL_IN_MS);
  }

  public Integer getHoodieClientHeartbeatTolerableMisses() {
    return getInt(CLIENT_HEARTBEAT_NUM_TOLERABLE_MISSES);
  }

  /**
   * File listing metadata configs.
   */
  public boolean isMetadataTableEnabled() {
    return metadataConfig.enabled();
  }

  public int getMetadataInsertParallelism() {
    return getInt(HoodieMetadataConfig.INSERT_PARALLELISM_VALUE);
  }

  public int getMetadataCompactDeltaCommitMax() {
    return getInt(HoodieMetadataConfig.COMPACT_NUM_DELTA_COMMITS);
  }

  public boolean isMetadataAsyncClean() {
    return getBoolean(HoodieMetadataConfig.ASYNC_CLEAN_ENABLE);
  }

  public boolean isMetadataAsyncIndex() {
    return getBooleanOrDefault(HoodieMetadataConfig.ASYNC_INDEX_ENABLE);
  }

  public int getMetadataMaxCommitsToKeep() {
    return getInt(HoodieMetadataConfig.MAX_COMMITS_TO_KEEP);
  }

  public int getMetadataMinCommitsToKeep() {
    return getInt(HoodieMetadataConfig.MIN_COMMITS_TO_KEEP);
  }

  public int getMetadataCleanerCommitsRetained() {
    return getInt(HoodieMetadataConfig.CLEANER_COMMITS_RETAINED);
  }

  /**
   * Hoodie Client Lock Configs.
   * @return
   */
  public boolean isAutoAdjustLockConfigs() {
    return getBooleanOrDefault(AUTO_ADJUST_LOCK_CONFIGS);
  }

  public String getLockProviderClass() {
    return getString(HoodieLockConfig.LOCK_PROVIDER_CLASS_NAME);
  }

  public String getLockHiveDatabaseName() {
    return getString(HoodieLockConfig.HIVE_DATABASE_NAME);
  }

  public String getLockHiveTableName() {
    return getString(HoodieLockConfig.HIVE_TABLE_NAME);
  }

  public ConflictResolutionStrategy getWriteConflictResolutionStrategy() {
    return ReflectionUtils.loadClass(getString(HoodieLockConfig.WRITE_CONFLICT_RESOLUTION_STRATEGY_CLASS_NAME));
  }

  public Long getLockAcquireWaitTimeoutInMs() {
    return getLong(HoodieLockConfig.LOCK_ACQUIRE_WAIT_TIMEOUT_MS);
  }

  public WriteConcurrencyMode getWriteConcurrencyMode() {
    return WriteConcurrencyMode.fromValue(getString(WRITE_CONCURRENCY_MODE));
  }

  // misc configs
  public Boolean doSkipDefaultPartitionValidation() {
    return getBoolean(SKIP_DEFAULT_PARTITION_VALIDATION);
  }

  /**
   * Are any table services configured to run inline for both scheduling and execution?
   *
   * @return True if any table services are configured to run inline, false otherwise.
   */
  public Boolean areAnyTableServicesExecutedInline() {
    return areTableServicesEnabled()
        && (inlineClusteringEnabled() || inlineCompactionEnabled()
        || (isAutoClean() && !isAsyncClean()) || (isAutoArchive() && !isAsyncArchive()));
  }

  /**
   * Are any table services configured to run async?
   *
   * @return True if any table services are configured to run async, false otherwise.
   */
  public Boolean areAnyTableServicesAsync() {
    return areTableServicesEnabled()
        && (isAsyncClusteringEnabled()
        || (getTableType() == HoodieTableType.MERGE_ON_READ && !inlineCompactionEnabled())
        || (isAutoClean() && isAsyncClean()) || (isAutoArchive() && isAsyncArchive()));
  }

  public Boolean areAnyTableServicesScheduledInline() {
    return scheduleInlineCompaction() || scheduleInlineClustering();
  }

  public String getPreCommitValidators() {
    return getString(HoodiePreCommitValidatorConfig.VALIDATOR_CLASS_NAMES);
  }

  public String getPreCommitValidatorEqualitySqlQueries() {
    return getString(HoodiePreCommitValidatorConfig.EQUALITY_SQL_QUERIES);
  }

  public String getPreCommitValidatorSingleResultSqlQueries() {
    return getString(HoodiePreCommitValidatorConfig.SINGLE_VALUE_SQL_QUERIES);
  }

  public String getPreCommitValidatorInequalitySqlQueries() {
    return getString(HoodiePreCommitValidatorConfig.INEQUALITY_SQL_QUERIES);
  }

  public boolean allowEmptyCommit() {
    return getBooleanOrDefault(ALLOW_EMPTY_COMMIT);
  }

  public boolean allowOperationMetadataField() {
    return getBooleanOrDefault(ALLOW_OPERATION_METADATA_FIELD);
  }

  public String getFileIdPrefixProviderClassName() {
    return getString(FILEID_PREFIX_PROVIDER_CLASS);
  }

  public boolean areTableServicesEnabled() {
    return getBooleanOrDefault(TABLE_SERVICES_ENABLED);
  }

  public boolean areReleaseResourceEnabled() {
    return getBooleanOrDefault(RELEASE_RESOURCE_ENABLE);
  }

  /**
   * Layout configs.
   */
  public HoodieStorageLayout.LayoutType getLayoutType() {
    return HoodieStorageLayout.LayoutType.valueOf(getString(HoodieLayoutConfig.LAYOUT_TYPE));
  }

  /**
   * Metastore configs.
   */
  public boolean isMetastoreEnabled() {
    return metastoreConfig.enableMetastore();
  }

  public static class Builder {

    protected final HoodieWriteConfig writeConfig = new HoodieWriteConfig();
    protected EngineType engineType = EngineType.SPARK;
    private boolean isIndexConfigSet = false;
    private boolean isStorageConfigSet = false;
    private boolean isCompactionConfigSet = false;
    private boolean isCleanConfigSet = false;
    private boolean isArchivalConfigSet = false;
    private boolean isClusteringConfigSet = false;
    private boolean isOptimizeConfigSet = false;
    private boolean isMetricsConfigSet = false;
    private boolean isBootstrapConfigSet = false;
    private boolean isMemoryConfigSet = false;
    private boolean isViewConfigSet = false;
    private boolean isConsistencyGuardSet = false;
    private boolean isCallbackConfigSet = false;
    private boolean isPayloadConfigSet = false;
    private boolean isMetadataConfigSet = false;
    private boolean isLockConfigSet = false;
    private boolean isPreCommitValidationConfigSet = false;
    private boolean isMetricsJmxConfigSet = false;
    private boolean isMetricsGraphiteConfigSet = false;
    private boolean isLayoutConfigSet = false;

    public Builder withEngineType(EngineType engineType) {
      this.engineType = engineType;
      return this;
    }

    public Builder fromFile(File propertiesFile) throws IOException {
      try (FileReader reader = new FileReader(propertiesFile)) {
        this.writeConfig.getProps().load(reader);
        return this;
      }
    }

    public Builder fromInputStream(InputStream inputStream) throws IOException {
      try {
        this.writeConfig.getProps().load(inputStream);
        return this;
      } finally {
        inputStream.close();
      }
    }

    public Builder withProps(Map kvprops) {
      writeConfig.getProps().putAll(kvprops);
      return this;
    }

    public Builder withPath(String basePath) {
      writeConfig.setValue(BASE_PATH, basePath);
      return this;
    }

    public Builder withSchema(String schemaStr) {
      writeConfig.setValue(AVRO_SCHEMA_STRING, schemaStr);
      return this;
    }

    public Builder withSchemaEvolutionEnable(boolean enable) {
      writeConfig.setValue(HoodieCommonConfig.SCHEMA_EVOLUTION_ENABLE, String.valueOf(enable));
      return this;
    }

    public Builder withInternalSchemaCacheEnable(boolean enable) {
      writeConfig.setValue(ENABLE_INTERNAL_SCHEMA_CACHE, String.valueOf(enable));
      return this;
    }

    public Builder withAvroSchemaValidate(boolean enable) {
      writeConfig.setValue(AVRO_SCHEMA_VALIDATE_ENABLE, String.valueOf(enable));
      return this;
    }

    public Builder forTable(String tableName) {
      writeConfig.setValue(TBL_NAME, tableName);
      return this;
    }

    public Builder withPreCombineField(String preCombineField) {
      writeConfig.setValue(PRECOMBINE_FIELD_NAME, preCombineField);
      return this;
    }

    public Builder withWritePayLoad(String payload) {
      writeConfig.setValue(WRITE_PAYLOAD_CLASS_NAME, payload);
      return this;
    }

    public Builder withKeyGenerator(String keyGeneratorClass) {
      writeConfig.setValue(KEYGENERATOR_CLASS_NAME, keyGeneratorClass);
      return this;
    }

    public Builder withTimelineLayoutVersion(int version) {
      writeConfig.setValue(TIMELINE_LAYOUT_VERSION_NUM, String.valueOf(version));
      return this;
    }

    public Builder withBulkInsertParallelism(int bulkInsertParallelism) {
      writeConfig.setValue(BULKINSERT_PARALLELISM_VALUE, String.valueOf(bulkInsertParallelism));
      return this;
    }

    public Builder withUserDefinedBulkInsertPartitionerClass(String className) {
      writeConfig.setValue(BULKINSERT_USER_DEFINED_PARTITIONER_CLASS_NAME, className);
      return this;
    }

    public Builder withUserDefinedBulkInsertPartitionerSortColumns(String columns) {
      writeConfig.setValue(BULKINSERT_USER_DEFINED_PARTITIONER_SORT_COLUMNS, columns);
      return this;
    }

    public Builder withDeleteParallelism(int parallelism) {
      writeConfig.setValue(DELETE_PARALLELISM_VALUE, String.valueOf(parallelism));
      return this;
    }

    public Builder withParallelism(int insertShuffleParallelism, int upsertShuffleParallelism) {
      writeConfig.setValue(INSERT_PARALLELISM_VALUE, String.valueOf(insertShuffleParallelism));
      writeConfig.setValue(UPSERT_PARALLELISM_VALUE, String.valueOf(upsertShuffleParallelism));
      return this;
    }

    public Builder withRollbackParallelism(int rollbackParallelism) {
      writeConfig.setValue(ROLLBACK_PARALLELISM_VALUE, String.valueOf(rollbackParallelism));
      return this;
    }

    public Builder withRollbackUsingMarkers(boolean rollbackUsingMarkers) {
      writeConfig.setValue(ROLLBACK_USING_MARKERS_ENABLE, String.valueOf(rollbackUsingMarkers));
      return this;
    }

    public Builder withWriteBufferLimitBytes(int writeBufferLimit) {
      writeConfig.setValue(WRITE_BUFFER_LIMIT_BYTES_VALUE, String.valueOf(writeBufferLimit));
      return this;
    }

    public Builder combineInput(boolean onInsert, boolean onUpsert) {
      writeConfig.setValue(COMBINE_BEFORE_INSERT, String.valueOf(onInsert));
      writeConfig.setValue(COMBINE_BEFORE_UPSERT, String.valueOf(onUpsert));
      return this;
    }

    public Builder combineDeleteInput(boolean onDelete) {
      writeConfig.setValue(COMBINE_BEFORE_DELETE, String.valueOf(onDelete));
      return this;
    }

    public Builder withWriteStatusStorageLevel(String level) {
      writeConfig.setValue(WRITE_STATUS_STORAGE_LEVEL_VALUE, level);
      return this;
    }

    public Builder withIndexConfig(HoodieIndexConfig indexConfig) {
      writeConfig.getProps().putAll(indexConfig.getProps());
      isIndexConfigSet = true;
      return this;
    }

    public Builder withStorageConfig(HoodieStorageConfig storageConfig) {
      writeConfig.getProps().putAll(storageConfig.getProps());
      isStorageConfigSet = true;
      return this;
    }

    public Builder withCompactionConfig(HoodieCompactionConfig compactionConfig) {
      writeConfig.getProps().putAll(compactionConfig.getProps());
      isCompactionConfigSet = true;
      return this;
    }

    public Builder withCleanConfig(HoodieCleanConfig cleanConfig) {
      writeConfig.getProps().putAll(cleanConfig.getProps());
      isCleanConfigSet = true;
      return this;
    }

    public Builder withArchivalConfig(HoodieArchivalConfig cleanConfig) {
      writeConfig.getProps().putAll(cleanConfig.getProps());
      isArchivalConfigSet = true;
      return this;
    }

    public Builder withClusteringConfig(HoodieClusteringConfig clusteringConfig) {
      writeConfig.getProps().putAll(clusteringConfig.getProps());
      isClusteringConfigSet = true;
      return this;
    }

    public Builder withLockConfig(HoodieLockConfig lockConfig) {
      writeConfig.getProps().putAll(lockConfig.getProps());
      isLockConfigSet = true;
      return this;
    }

    public Builder withMetricsJmxConfig(HoodieMetricsJmxConfig metricsJmxConfig) {
      writeConfig.getProps().putAll(metricsJmxConfig.getProps());
      isMetricsJmxConfigSet = true;
      return this;
    }

    public Builder withMetricsGraphiteConfig(HoodieMetricsGraphiteConfig mericsGraphiteConfig) {
      writeConfig.getProps().putAll(mericsGraphiteConfig.getProps());
      isMetricsGraphiteConfigSet = true;
      return this;
    }

    public Builder withPreCommitValidatorConfig(HoodiePreCommitValidatorConfig validatorConfig) {
      writeConfig.getProps().putAll(validatorConfig.getProps());
      isPreCommitValidationConfigSet = true;
      return this;
    }

    public Builder withMetricsConfig(HoodieMetricsConfig metricsConfig) {
      writeConfig.getProps().putAll(metricsConfig.getProps());
      isMetricsConfigSet = true;
      return this;
    }

    public Builder withMemoryConfig(HoodieMemoryConfig memoryConfig) {
      writeConfig.getProps().putAll(memoryConfig.getProps());
      isMemoryConfigSet = true;
      return this;
    }

    public Builder withBootstrapConfig(HoodieBootstrapConfig bootstrapConfig) {
      writeConfig.getProps().putAll(bootstrapConfig.getProps());
      isBootstrapConfigSet = true;
      return this;
    }

    public Builder withPayloadConfig(HoodiePayloadConfig payloadConfig) {
      writeConfig.getProps().putAll(payloadConfig.getProps());
      isPayloadConfigSet = true;
      return this;
    }

    public Builder withMetadataConfig(HoodieMetadataConfig metadataConfig) {
      writeConfig.getProps().putAll(metadataConfig.getProps());
      isMetadataConfigSet = true;
      return this;
    }

    public Builder withAutoCommit(boolean autoCommit) {
      writeConfig.setValue(AUTO_COMMIT_ENABLE, String.valueOf(autoCommit));
      return this;
    }

    public Builder withWriteStatusClass(Class<? extends WriteStatus> writeStatusClass) {
      writeConfig.setValue(WRITE_STATUS_CLASS_NAME, writeStatusClass.getName());
      return this;
    }

    public Builder withFileSystemViewConfig(FileSystemViewStorageConfig viewStorageConfig) {
      writeConfig.getProps().putAll(viewStorageConfig.getProps());
      isViewConfigSet = true;
      return this;
    }

    public Builder withConsistencyGuardConfig(ConsistencyGuardConfig consistencyGuardConfig) {
      writeConfig.getProps().putAll(consistencyGuardConfig.getProps());
      isConsistencyGuardSet = true;
      return this;
    }

    public Builder withCallbackConfig(HoodieWriteCommitCallbackConfig callbackConfig) {
      writeConfig.getProps().putAll(callbackConfig.getProps());
      isCallbackConfigSet = true;
      return this;
    }

    public Builder withLayoutConfig(HoodieLayoutConfig layoutConfig) {
      writeConfig.getProps().putAll(layoutConfig.getProps());
      isLayoutConfigSet = true;
      return this;
    }

    public Builder withFinalizeWriteParallelism(int parallelism) {
      writeConfig.setValue(FINALIZE_WRITE_PARALLELISM_VALUE, String.valueOf(parallelism));
      return this;
    }

    public Builder withMarkersType(String markerType) {
      writeConfig.setValue(MARKERS_TYPE, markerType);
      return this;
    }

    public Builder withMarkersTimelineServerBasedBatchNumThreads(int numThreads) {
      writeConfig.setValue(MARKERS_TIMELINE_SERVER_BASED_BATCH_NUM_THREADS, String.valueOf(numThreads));
      return this;
    }

    public Builder withMarkersTimelineServerBasedBatchIntervalMs(long intervalMs) {
      writeConfig.setValue(MARKERS_TIMELINE_SERVER_BASED_BATCH_INTERVAL_MS, String.valueOf(intervalMs));
      return this;
    }

    public Builder withMarkersDeleteParallelism(int parallelism) {
      writeConfig.setValue(MARKERS_DELETE_PARALLELISM_VALUE, String.valueOf(parallelism));
      return this;
    }

    public Builder withEmbeddedTimelineServerEnabled(boolean enabled) {
      writeConfig.setValue(EMBEDDED_TIMELINE_SERVER_ENABLE, String.valueOf(enabled));
      return this;
    }

    public Builder withEmbeddedTimelineServerReuseEnabled(boolean enabled) {
      writeConfig.setValue(EMBEDDED_TIMELINE_SERVER_REUSE_ENABLED, String.valueOf(enabled));
      return this;
    }

    public Builder withEmbeddedTimelineServerPort(int port) {
      writeConfig.setValue(EMBEDDED_TIMELINE_SERVER_PORT_NUM, String.valueOf(port));
      return this;
    }

    public Builder withBulkInsertSortMode(String mode) {
      writeConfig.setValue(BULK_INSERT_SORT_MODE, mode);
      return this;
    }

    public Builder withAllowMultiWriteOnSameInstant(boolean allow) {
      writeConfig.setValue(ALLOW_MULTI_WRITE_ON_SAME_INSTANT_ENABLE, String.valueOf(allow));
      return this;
    }

    public Builder withExternalSchemaTrasformation(boolean enabled) {
      writeConfig.setValue(AVRO_EXTERNAL_SCHEMA_TRANSFORMATION_ENABLE, String.valueOf(enabled));
      return this;
    }

    public Builder withMergeDataValidationCheckEnabled(boolean enabled) {
      writeConfig.setValue(MERGE_DATA_VALIDATION_CHECK_ENABLE, String.valueOf(enabled));
      return this;
    }

    public Builder withMergeAllowDuplicateOnInserts(boolean routeInsertsToNewFiles) {
      writeConfig.setValue(MERGE_ALLOW_DUPLICATE_ON_INSERTS_ENABLE, String.valueOf(routeInsertsToNewFiles));
      return this;
    }

    public Builder withMergeSmallFileGroupCandidatesLimit(int limit) {
      writeConfig.setValue(MERGE_SMALL_FILE_GROUP_CANDIDATES_LIMIT, String.valueOf(limit));
      return this;
    }

    public Builder withHeartbeatIntervalInMs(Integer heartbeatIntervalInMs) {
      writeConfig.setValue(CLIENT_HEARTBEAT_INTERVAL_IN_MS, String.valueOf(heartbeatIntervalInMs));
      return this;
    }

    public Builder withHeartbeatTolerableMisses(Integer heartbeatTolerableMisses) {
      writeConfig.setValue(CLIENT_HEARTBEAT_NUM_TOLERABLE_MISSES, String.valueOf(heartbeatTolerableMisses));
      return this;
    }

    public Builder withWriteConcurrencyMode(WriteConcurrencyMode concurrencyMode) {
      writeConfig.setValue(WRITE_CONCURRENCY_MODE, concurrencyMode.value());
      return this;
    }

    public Builder withPopulateMetaFields(boolean populateMetaFields) {
      writeConfig.setValue(HoodieTableConfig.POPULATE_META_FIELDS, Boolean.toString(populateMetaFields));
      return this;
    }

    public Builder withAllowOperationMetadataField(boolean allowOperationMetadataField) {
      writeConfig.setValue(ALLOW_OPERATION_METADATA_FIELD, Boolean.toString(allowOperationMetadataField));
      return this;
    }

    public Builder withFileIdPrefixProviderClassName(String fileIdPrefixProviderClassName) {
      writeConfig.setValue(FILEID_PREFIX_PROVIDER_CLASS, fileIdPrefixProviderClassName);
      return this;
    }

    public Builder withTableServicesEnabled(boolean enabled) {
      writeConfig.setValue(TABLE_SERVICES_ENABLED, Boolean.toString(enabled));
      return this;
    }

    public Builder withReleaseResourceEnabled(boolean enabled) {
      writeConfig.setValue(RELEASE_RESOURCE_ENABLE, Boolean.toString(enabled));
      return this;
    }

    public Builder withProperties(Properties properties) {
      this.writeConfig.getProps().putAll(properties);
      return this;
    }

    public Builder withAutoAdjustLockConfigs(boolean autoAdjustLockConfigs) {
      writeConfig.setValue(AUTO_ADJUST_LOCK_CONFIGS, String.valueOf(autoAdjustLockConfigs));
      return this;
    }

    public Builder doSkipDefaultPartitionValidation(boolean skipDefaultPartitionValidation) {
      writeConfig.setValue(SKIP_DEFAULT_PARTITION_VALIDATION, String.valueOf(skipDefaultPartitionValidation));
      return this;
    }

    protected void setDefaults() {
      writeConfig.setDefaultValue(MARKERS_TYPE, getDefaultMarkersType(engineType));
      // Check for mandatory properties
      writeConfig.setDefaults(HoodieWriteConfig.class.getName());
      // Set default values of HoodieHBaseIndexConfig
      writeConfig.setDefaults(HoodieHBaseIndexConfig.class.getName());
      // Make sure the props is propagated
      writeConfig.setDefaultOnCondition(
          !isIndexConfigSet, HoodieIndexConfig.newBuilder().withEngineType(engineType).fromProperties(
              writeConfig.getProps()).build());
      writeConfig.setDefaultOnCondition(!isStorageConfigSet, HoodieStorageConfig.newBuilder().fromProperties(
          writeConfig.getProps()).build());
      writeConfig.setDefaultOnCondition(!isCompactionConfigSet,
          HoodieCompactionConfig.newBuilder().fromProperties(writeConfig.getProps()).build());
      writeConfig.setDefaultOnCondition(!isCleanConfigSet,
          HoodieCleanConfig.newBuilder().fromProperties(writeConfig.getProps()).build());
      writeConfig.setDefaultOnCondition(!isArchivalConfigSet,
          HoodieArchivalConfig.newBuilder().fromProperties(writeConfig.getProps()).build());
      writeConfig.setDefaultOnCondition(!isClusteringConfigSet,
          HoodieClusteringConfig.newBuilder().withEngineType(engineType)
              .fromProperties(writeConfig.getProps()).build());
      writeConfig.setDefaultOnCondition(!isMetricsConfigSet, HoodieMetricsConfig.newBuilder().fromProperties(
          writeConfig.getProps()).build());
      writeConfig.setDefaultOnCondition(!isBootstrapConfigSet,
          HoodieBootstrapConfig.newBuilder().fromProperties(writeConfig.getProps()).build());
      writeConfig.setDefaultOnCondition(!isMemoryConfigSet, HoodieMemoryConfig.newBuilder().fromProperties(
          writeConfig.getProps()).build());
      writeConfig.setDefaultOnCondition(!isViewConfigSet,
          FileSystemViewStorageConfig.newBuilder().fromProperties(writeConfig.getProps()).build());
      writeConfig.setDefaultOnCondition(!isConsistencyGuardSet,
          ConsistencyGuardConfig.newBuilder().fromProperties(writeConfig.getProps()).build());
      writeConfig.setDefaultOnCondition(!isCallbackConfigSet,
          HoodieWriteCommitCallbackConfig.newBuilder().fromProperties(writeConfig.getProps()).build());
      writeConfig.setDefaultOnCondition(!isPayloadConfigSet,
          HoodiePayloadConfig.newBuilder().fromProperties(writeConfig.getProps()).build());
      writeConfig.setDefaultOnCondition(!isMetadataConfigSet,
          HoodieMetadataConfig.newBuilder().withEngineType(engineType).fromProperties(writeConfig.getProps()).build());
      writeConfig.setDefaultOnCondition(!isPreCommitValidationConfigSet,
          HoodiePreCommitValidatorConfig.newBuilder().fromProperties(writeConfig.getProps()).build());
      writeConfig.setDefaultOnCondition(!isLayoutConfigSet,
          HoodieLayoutConfig.newBuilder().fromProperties(writeConfig.getProps()).build());
      writeConfig.setDefaultValue(TIMELINE_LAYOUT_VERSION_NUM, String.valueOf(TimelineLayoutVersion.CURR_VERSION));

      // isLockProviderPropertySet must be fetched before setting defaults of HoodieLockConfig
      final TypedProperties writeConfigProperties = writeConfig.getProps();
      final boolean isLockProviderPropertySet = writeConfigProperties.containsKey(HoodieLockConfig.LOCK_PROVIDER_CLASS_NAME)
          || writeConfigProperties.containsKey(HoodieLockConfig.LOCK_PROVIDER_CLASS_PROP);
      writeConfig.setDefaultOnCondition(!isLockConfigSet,
          HoodieLockConfig.newBuilder().fromProperties(writeConfig.getProps()).build());

      autoAdjustConfigsForConcurrencyMode(isLockProviderPropertySet);
    }

    private void autoAdjustConfigsForConcurrencyMode(boolean isLockProviderPropertySet) {
      if (writeConfig.isAutoAdjustLockConfigs()) {
        // auto adjustment is required only for deltastreamer and spark streaming where async table services can be executed in the same JVM.
        boolean isMetadataTableEnabled = writeConfig.getBoolean(HoodieMetadataConfig.ENABLE);

        if (isMetadataTableEnabled) {
          // When metadata table is enabled, optimistic concurrency control must be used for
          // single writer with async table services.
          // Async table services can update the metadata table and a lock provider is
          // needed to guard against any concurrent table write operations. If user has
          // not configured any lock provider, let's use the InProcess lock provider.
          boolean areTableServicesEnabled = writeConfig.areTableServicesEnabled();
          boolean areAsyncTableServicesEnabled = writeConfig.areAnyTableServicesAsync();
          if (!isLockProviderPropertySet && areTableServicesEnabled && areAsyncTableServicesEnabled) {
            // This is targeted at Single writer with async table services
            // If user does not set the lock provider, likely that the concurrency mode is not set either
            // Override the configs for metadata table
            writeConfig.setValue(WRITE_CONCURRENCY_MODE.key(),
                WriteConcurrencyMode.OPTIMISTIC_CONCURRENCY_CONTROL.value());
            writeConfig.setValue(HoodieLockConfig.LOCK_PROVIDER_CLASS_NAME.key(),
                InProcessLockProvider.class.getName());
            LOG.info(String.format("Automatically set %s=%s and %s=%s since user has not set the "
                    + "lock provider for single writer with async table services",
                WRITE_CONCURRENCY_MODE.key(), WriteConcurrencyMode.OPTIMISTIC_CONCURRENCY_CONTROL.value(),
                HoodieLockConfig.LOCK_PROVIDER_CLASS_NAME.key(), InProcessLockProvider.class.getName()));
          }
        }
      }

      // We check if "hoodie.cleaner.policy.failed.writes"
      // is properly set to LAZY for optimistic concurrency control
      String writeConcurrencyMode = writeConfig.getString(WRITE_CONCURRENCY_MODE);
      if (WriteConcurrencyMode.OPTIMISTIC_CONCURRENCY_CONTROL.value()
          .equalsIgnoreCase(writeConcurrencyMode)) {
        // In this case, we assume that the user takes care of setting the lock provider used
        writeConfig.setValue(HoodieCleanConfig.FAILED_WRITES_CLEANER_POLICY.key(),
            HoodieFailedWritesCleaningPolicy.LAZY.name());
        LOG.info(String.format("Automatically set %s=%s since optimistic concurrency control is used",
            HoodieCleanConfig.FAILED_WRITES_CLEANER_POLICY.key(),
            HoodieFailedWritesCleaningPolicy.LAZY.name()));
      }
    }

    private void validate() {
      String layoutVersion = writeConfig.getString(TIMELINE_LAYOUT_VERSION_NUM);
      // Ensure Layout Version is good
      new TimelineLayoutVersion(Integer.parseInt(layoutVersion));
      Objects.requireNonNull(writeConfig.getString(BASE_PATH));
      if (writeConfig.getString(WRITE_CONCURRENCY_MODE)
          .equalsIgnoreCase(WriteConcurrencyMode.OPTIMISTIC_CONCURRENCY_CONTROL.value())) {
        ValidationUtils.checkArgument(!writeConfig.getString(HoodieCleanConfig.FAILED_WRITES_CLEANER_POLICY)
            .equals(HoodieFailedWritesCleaningPolicy.EAGER.name()), "To enable optimistic concurrency control, set hoodie.cleaner.policy.failed.writes=LAZY");
      }

      HoodieCleaningPolicy.valueOf(writeConfig.getString(CLEANER_POLICY));
      // Ensure minInstantsToKeep > cleanerCommitsRetained, otherwise we will archive some
      // commit instant on timeline, that still has not been cleaned. Could miss some data via incr pull
      int minInstantsToKeep = Integer.parseInt(writeConfig.getStringOrDefault(HoodieArchivalConfig.MIN_COMMITS_TO_KEEP));
      int maxInstantsToKeep = Integer.parseInt(writeConfig.getStringOrDefault(HoodieArchivalConfig.MAX_COMMITS_TO_KEEP));
      int cleanerCommitsRetained =
          Integer.parseInt(writeConfig.getStringOrDefault(HoodieCleanConfig.CLEANER_COMMITS_RETAINED));
      ValidationUtils.checkArgument(maxInstantsToKeep > minInstantsToKeep,
          String.format(
              "Increase %s=%d to be greater than %s=%d.",
              HoodieArchivalConfig.MAX_COMMITS_TO_KEEP.key(), maxInstantsToKeep,
              HoodieArchivalConfig.MIN_COMMITS_TO_KEEP.key(), minInstantsToKeep));
      ValidationUtils.checkArgument(minInstantsToKeep > cleanerCommitsRetained,
          String.format(
              "Increase %s=%d to be greater than %s=%d. Otherwise, there is risk of incremental pull "
                  + "missing data from few instants.",
              HoodieArchivalConfig.MIN_COMMITS_TO_KEEP.key(), minInstantsToKeep,
              HoodieCleanConfig.CLEANER_COMMITS_RETAINED.key(), cleanerCommitsRetained));

      boolean inlineCompact = writeConfig.getBoolean(HoodieCompactionConfig.INLINE_COMPACT);
      boolean inlineCompactSchedule = writeConfig.getBoolean(HoodieCompactionConfig.SCHEDULE_INLINE_COMPACT);
      ValidationUtils.checkArgument(!(inlineCompact && inlineCompactSchedule), String.format("Either of inline compaction (%s) or "
              + "schedule inline compaction (%s) can be enabled. Both can't be set to true at the same time. %s, %s", HoodieCompactionConfig.INLINE_COMPACT.key(),
          HoodieCompactionConfig.SCHEDULE_INLINE_COMPACT.key(), inlineCompact, inlineCompactSchedule));
    }

    public HoodieWriteConfig build() {
      setDefaults();
      validate();
      // Build WriteConfig at the end
      return new HoodieWriteConfig(engineType, writeConfig.getProps());
    }

    private String getDefaultMarkersType(EngineType engineType) {
      switch (engineType) {
        case SPARK:
          return MarkerType.TIMELINE_SERVER_BASED.toString();
        case FLINK:
        case JAVA:
          // Timeline-server-based marker is not supported for Flink and Java engines
          return MarkerType.DIRECT.toString();
        default:
          throw new HoodieNotSupportedException("Unsupported engine " + engineType);
      }
    }
  }
}<|MERGE_RESOLUTION|>--- conflicted
+++ resolved
@@ -1644,10 +1644,9 @@
     return getIntOrDefault(HoodieIndexConfig.BUCKET_INDEX_NUM_BUCKETS);
   }
 
-<<<<<<< HEAD
   public int getBucketRangeStepSize() {
     return getIntOrDefault(HoodieIndexConfig.RANGE_BUCKET_STEP_SIZE);
-=======
+
   public int getBucketIndexMaxNumBuckets() {
     return getInt(HoodieIndexConfig.BUCKET_INDEX_MAX_NUM_BUCKETS);
   }
@@ -1662,7 +1661,6 @@
 
   public double getBucketMergeThreshold() {
     return getDouble(HoodieIndexConfig.BUCKET_MERGE_THRESHOLD);
->>>>>>> a942d9d1
   }
 
   public String getBucketIndexHashField() {
