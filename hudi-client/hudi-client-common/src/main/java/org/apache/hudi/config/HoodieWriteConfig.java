/*
 * Licensed to the Apache Software Foundation (ASF) under one
 * or more contributor license agreements.  See the NOTICE file
 * distributed with this work for additional information
 * regarding copyright ownership.  The ASF licenses this file
 * to you under the Apache License, Version 2.0 (the
 * "License"); you may not use this file except in compliance
 * with the License.  You may obtain a copy of the License at
 *
 *      http://www.apache.org/licenses/LICENSE-2.0
 *
 * Unless required by applicable law or agreed to in writing, software
 * distributed under the License is distributed on an "AS IS" BASIS,
 * WITHOUT WARRANTIES OR CONDITIONS OF ANY KIND, either express or implied.
 * See the License for the specific language governing permissions and
 * limitations under the License.
 */

package org.apache.hudi.config;

import org.apache.hudi.client.WriteStatus;
import org.apache.hudi.client.bootstrap.BootstrapMode;
import org.apache.hudi.client.transaction.ConflictResolutionStrategy;
import org.apache.hudi.client.transaction.lock.InProcessLockProvider;
import org.apache.hudi.common.config.ConfigClassProperty;
import org.apache.hudi.common.config.ConfigGroups;
import org.apache.hudi.common.config.ConfigProperty;
import org.apache.hudi.common.config.HoodieCommonConfig;
import org.apache.hudi.common.config.HoodieConfig;
import org.apache.hudi.common.config.HoodieMetadataConfig;
import org.apache.hudi.common.config.TypedProperties;
import org.apache.hudi.common.engine.EngineType;
import org.apache.hudi.common.fs.ConsistencyGuardConfig;
import org.apache.hudi.common.model.HoodieCleaningPolicy;
import org.apache.hudi.common.model.HoodieFailedWritesCleaningPolicy;
import org.apache.hudi.common.model.HoodieFileFormat;
import org.apache.hudi.common.model.OverwriteWithLatestAvroPayload;
import org.apache.hudi.common.model.WriteConcurrencyMode;
import org.apache.hudi.common.table.HoodieTableConfig;
import org.apache.hudi.common.table.log.block.HoodieLogBlock;
import org.apache.hudi.common.table.marker.MarkerType;
import org.apache.hudi.common.table.timeline.versioning.TimelineLayoutVersion;
import org.apache.hudi.common.table.view.FileSystemViewStorageConfig;
import org.apache.hudi.common.util.Option;
import org.apache.hudi.common.util.ReflectionUtils;
import org.apache.hudi.common.util.ValidationUtils;
import org.apache.hudi.config.metrics.HoodieMetricsConfig;
import org.apache.hudi.config.metrics.HoodieMetricsDatadogConfig;
import org.apache.hudi.config.metrics.HoodieMetricsGraphiteConfig;
import org.apache.hudi.config.metrics.HoodieMetricsJmxConfig;
import org.apache.hudi.config.metrics.HoodieMetricsPrometheusConfig;
import org.apache.hudi.exception.HoodieNotSupportedException;
import org.apache.hudi.execution.bulkinsert.BulkInsertSortMode;
import org.apache.hudi.index.HoodieIndex;
import org.apache.hudi.keygen.SimpleAvroKeyGenerator;
import org.apache.hudi.keygen.constant.KeyGeneratorOptions;
import org.apache.hudi.keygen.constant.KeyGeneratorType;
import org.apache.hudi.metrics.MetricsReporterType;
import org.apache.hudi.metrics.datadog.DatadogHttpClient.ApiSite;
import org.apache.hudi.table.RandomFileIdPrefixProvider;
import org.apache.hudi.table.action.clean.CleaningTriggerStrategy;
import org.apache.hudi.table.action.cluster.ClusteringPlanPartitionFilterMode;
import org.apache.hudi.table.action.compact.CompactionTriggerStrategy;
import org.apache.hudi.table.action.compact.strategy.CompactionStrategy;
import org.apache.hudi.table.storage.HoodieStorageLayout;

import org.apache.hadoop.hbase.io.compress.Compression;
import org.apache.orc.CompressionKind;
import org.apache.parquet.hadoop.metadata.CompressionCodecName;

import javax.annotation.concurrent.Immutable;

import java.io.File;
import java.io.FileReader;
import java.io.IOException;
import java.io.InputStream;
import java.util.Arrays;
import java.util.List;
import java.util.Map;
import java.util.Objects;
import java.util.Properties;
import java.util.function.Supplier;
import java.util.stream.Collectors;

/**
 * Class storing configs for the HoodieWriteClient.
 */
@Immutable
@ConfigClassProperty(name = "Write Configurations",
    groupName = ConfigGroups.Names.WRITE_CLIENT,
    description = "Configurations that control write behavior on Hudi tables. These can be directly passed down from even "
        + "higher level frameworks (e.g Spark datasources, Flink sink) and utilities (e.g DeltaStreamer).")
public class HoodieWriteConfig extends HoodieConfig {

  private static final long serialVersionUID = 0L;

  // This is a constant as is should never be changed via config (will invalidate previous commits)
  // It is here so that both the client and deltastreamer use the same reference
  public static final String DELTASTREAMER_CHECKPOINT_KEY = "deltastreamer.checkpoint.key";

  public static final ConfigProperty<String> TBL_NAME = ConfigProperty
      .key("hoodie.table.name")
      .noDefaultValue()
      .withDocumentation("Table name that will be used for registering with metastores like HMS. Needs to be same across runs.");

  public static final ConfigProperty<String> PRECOMBINE_FIELD_NAME = ConfigProperty
      .key("hoodie.datasource.write.precombine.field")
      .defaultValue("ts")
      .withDocumentation("Field used in preCombining before actual write. When two records have the same key value, "
          + "we will pick the one with the largest value for the precombine field, determined by Object.compareTo(..)");

  public static final ConfigProperty<String> WRITE_PAYLOAD_CLASS_NAME = ConfigProperty
      .key("hoodie.datasource.write.payload.class")
      .defaultValue(OverwriteWithLatestAvroPayload.class.getName())
      .withDocumentation("Payload class used. Override this, if you like to roll your own merge logic, when upserting/inserting. "
          + "This will render any value set for PRECOMBINE_FIELD_OPT_VAL in-effective");

  public static final ConfigProperty<String> KEYGENERATOR_CLASS_NAME = ConfigProperty
      .key("hoodie.datasource.write.keygenerator.class")
      .noDefaultValue()
      .withDocumentation("Key generator class, that implements `org.apache.hudi.keygen.KeyGenerator` "
          + "extract a key out of incoming records.");

  public static final ConfigProperty<String> KEYGENERATOR_TYPE = ConfigProperty
      .key("hoodie.datasource.write.keygenerator.type")
      .defaultValue(KeyGeneratorType.SIMPLE.name())
      .withDocumentation("Easily configure one the built-in key generators, instead of specifying the key generator class."
          + "Currently supports SIMPLE, COMPLEX, TIMESTAMP, CUSTOM, NON_PARTITION, GLOBAL_DELETE");

  public static final ConfigProperty<String> ROLLBACK_USING_MARKERS_ENABLE = ConfigProperty
      .key("hoodie.rollback.using.markers")
      .defaultValue("true")
      .withDocumentation("Enables a more efficient mechanism for rollbacks based on the marker files generated "
          + "during the writes. Turned on by default.");

  public static final ConfigProperty<String> TIMELINE_LAYOUT_VERSION_NUM = ConfigProperty
      .key("hoodie.timeline.layout.version")
      .defaultValue(Integer.toString(TimelineLayoutVersion.VERSION_1))
      .sinceVersion("0.5.1")
      .withDocumentation("Controls the layout of the timeline. Version 0 relied on renames, Version 1 (default) models "
          + "the timeline as an immutable log relying only on atomic writes for object storage.");

  public static final ConfigProperty<HoodieFileFormat> BASE_FILE_FORMAT = ConfigProperty
      .key("hoodie.table.base.file.format")
      .defaultValue(HoodieFileFormat.PARQUET)
      .withAlternatives("hoodie.table.ro.file.format")
      .withDocumentation("");

  public static final ConfigProperty<String> BASE_PATH = ConfigProperty
      .key("hoodie.base.path")
      .noDefaultValue()
      .withDocumentation("Base path on lake storage, under which all the table data is stored. "
          + "Always prefix it explicitly with the storage scheme (e.g hdfs://, s3:// etc). "
          + "Hudi stores all the main meta-data about commits, savepoints, cleaning audit logs "
          + "etc in .hoodie directory under this base path directory.");

  public static final ConfigProperty<String> AVRO_SCHEMA_STRING = ConfigProperty
      .key("hoodie.avro.schema")
      .noDefaultValue()
      .withDocumentation("Schema string representing the current write schema of the table. Hudi passes this to "
          + "implementations of HoodieRecordPayload to convert incoming records to avro. This is also used as the write schema "
          + "evolving records during an update.");

  public static final ConfigProperty<String> AVRO_SCHEMA_VALIDATE_ENABLE = ConfigProperty
      .key("hoodie.avro.schema.validate")
      .defaultValue("false")
      .withDocumentation("Validate the schema used for the write against the latest schema, for backwards compatibility.");

  public static final ConfigProperty<String> INSERT_PARALLELISM_VALUE = ConfigProperty
      .key("hoodie.insert.shuffle.parallelism")
      .defaultValue("200")
      .withDocumentation("Parallelism for inserting records into the table. Inserts can shuffle data before writing to tune file sizes and optimize the storage layout.");

  public static final ConfigProperty<String> BULKINSERT_PARALLELISM_VALUE = ConfigProperty
      .key("hoodie.bulkinsert.shuffle.parallelism")
      .defaultValue("200")
      .withDocumentation("For large initial imports using bulk_insert operation, controls the parallelism to use for sort modes or custom partitioning done"
          + "before writing records to the table.");

  public static final ConfigProperty<String> BULKINSERT_USER_DEFINED_PARTITIONER_SORT_COLUMNS = ConfigProperty
          .key("hoodie.bulkinsert.user.defined.partitioner.sort.columns")
          .noDefaultValue()
          .withDocumentation("Columns to sort the data by when use org.apache.hudi.execution.bulkinsert.RDDCustomColumnsSortPartitioner as user defined partitioner during bulk_insert. "
                  + "For example 'column1,column2'");

  public static final ConfigProperty<String> BULKINSERT_USER_DEFINED_PARTITIONER_CLASS_NAME = ConfigProperty
      .key("hoodie.bulkinsert.user.defined.partitioner.class")
      .noDefaultValue()
      .withDocumentation("If specified, this class will be used to re-partition records before they are bulk inserted. This can be used to sort, pack, cluster data"
          + " optimally for common query patterns. For now we support a build-in user defined bulkinsert partitioner org.apache.hudi.execution.bulkinsert.RDDCustomColumnsSortPartitioner"
          + " which can does sorting based on specified column values set by " + BULKINSERT_USER_DEFINED_PARTITIONER_SORT_COLUMNS.key());

  public static final ConfigProperty<String> UPSERT_PARALLELISM_VALUE = ConfigProperty
      .key("hoodie.upsert.shuffle.parallelism")
      .defaultValue("200")
      .withDocumentation("Parallelism to use for upsert operation on the table. Upserts can shuffle data to perform index lookups, file sizing, bin packing records optimally"
          + "into file groups.");

  public static final ConfigProperty<String> DELETE_PARALLELISM_VALUE = ConfigProperty
      .key("hoodie.delete.shuffle.parallelism")
      .defaultValue("200")
      .withDocumentation("Parallelism used for “delete” operation. Delete operations also performs shuffles, similar to upsert operation.");

  public static final ConfigProperty<String> ROLLBACK_PARALLELISM_VALUE = ConfigProperty
      .key("hoodie.rollback.parallelism")
      .defaultValue("100")
      .withDocumentation("Parallelism for rollback of commits. Rollbacks perform delete of files or logging delete blocks to file groups on storage in parallel.");

  public static final ConfigProperty<String> WRITE_BUFFER_LIMIT_BYTES_VALUE = ConfigProperty
      .key("hoodie.write.buffer.limit.bytes")
      .defaultValue(String.valueOf(4 * 1024 * 1024))
      .withDocumentation("Size of in-memory buffer used for parallelizing network reads and lake storage writes.");

  public static final ConfigProperty<String> COMBINE_BEFORE_INSERT = ConfigProperty
      .key("hoodie.combine.before.insert")
      .defaultValue("false")
      .withDocumentation("When inserted records share same key, controls whether they should be first combined (i.e de-duplicated) before"
          + " writing to storage.");

  public static final ConfigProperty<String> COMBINE_BEFORE_UPSERT = ConfigProperty
      .key("hoodie.combine.before.upsert")
      .defaultValue("true")
      .withDocumentation("When upserted records share same key, controls whether they should be first combined (i.e de-duplicated) before"
          + " writing to storage. This should be turned off only if you are absolutely certain that there are no duplicates incoming, "
          + " otherwise it can lead to duplicate keys and violate the uniqueness guarantees.");

  public static final ConfigProperty<String> COMBINE_BEFORE_DELETE = ConfigProperty
      .key("hoodie.combine.before.delete")
      .defaultValue("true")
      .withDocumentation("During delete operations, controls whether we should combine deletes (and potentially also upserts) before "
          + " writing to storage.");

  public static final ConfigProperty<String> WRITE_STATUS_STORAGE_LEVEL_VALUE = ConfigProperty
      .key("hoodie.write.status.storage.level")
      .defaultValue("MEMORY_AND_DISK_SER")
      .withDocumentation("Write status objects hold metadata about a write (stats, errors), that is not yet committed to storage. "
          + "This controls the how that information is cached for inspection by clients. We rarely expect this to be changed.");

  public static final ConfigProperty<String> AUTO_COMMIT_ENABLE = ConfigProperty
      .key("hoodie.auto.commit")
      .defaultValue("true")
      .withDocumentation("Controls whether a write operation should auto commit. This can be turned off to perform inspection"
          + " of the uncommitted write before deciding to commit.");

  public static final ConfigProperty<String> WRITE_STATUS_CLASS_NAME = ConfigProperty
      .key("hoodie.writestatus.class")
      .defaultValue(WriteStatus.class.getName())
      .withDocumentation("Subclass of " + WriteStatus.class.getName() + " to be used to collect information about a write. Can be "
          + "overridden to collection additional metrics/statistics about the data if needed.");

  public static final ConfigProperty<String> FINALIZE_WRITE_PARALLELISM_VALUE = ConfigProperty
      .key("hoodie.finalize.write.parallelism")
      .defaultValue("200")
      .withDocumentation("Parallelism for the write finalization internal operation, which involves removing any partially written "
          + "files from lake storage, before committing the write. Reduce this value, if the high number of tasks incur delays for smaller tables "
          + "or low latency writes.");

  public static final ConfigProperty<String> MARKERS_TYPE = ConfigProperty
      .key("hoodie.write.markers.type")
      .defaultValue(MarkerType.TIMELINE_SERVER_BASED.toString())
      .sinceVersion("0.9.0")
      .withDocumentation("Marker type to use.  Two modes are supported: "
          + "- DIRECT: individual marker file corresponding to each data file is directly "
          + "created by the writer. "
          + "- TIMELINE_SERVER_BASED: marker operations are all handled at the timeline service "
          + "which serves as a proxy.  New marker entries are batch processed and stored "
          + "in a limited number of underlying files for efficiency.  If HDFS is used or "
          + "timeline server is disabled, DIRECT markers are used as fallback even if this "
          + "is configure.  For Spark structured streaming, this configuration does not "
          + "take effect, i.e., DIRECT markers are always used for Spark structured streaming.");

  public static final ConfigProperty<Integer> MARKERS_TIMELINE_SERVER_BASED_BATCH_NUM_THREADS = ConfigProperty
      .key("hoodie.markers.timeline_server_based.batch.num_threads")
      .defaultValue(20)
      .sinceVersion("0.9.0")
      .withDocumentation("Number of threads to use for batch processing marker "
          + "creation requests at the timeline server");

  public static final ConfigProperty<Long> MARKERS_TIMELINE_SERVER_BASED_BATCH_INTERVAL_MS = ConfigProperty
      .key("hoodie.markers.timeline_server_based.batch.interval_ms")
      .defaultValue(50L)
      .sinceVersion("0.9.0")
      .withDocumentation("The batch interval in milliseconds for marker creation batch processing");

  public static final ConfigProperty<String> MARKERS_DELETE_PARALLELISM_VALUE = ConfigProperty
      .key("hoodie.markers.delete.parallelism")
      .defaultValue("100")
      .withDocumentation("Determines the parallelism for deleting marker files, which are used to track all files (valid or invalid/partial) written during "
          + "a write operation. Increase this value if delays are observed, with large batch writes.");

  public static final ConfigProperty<String> BULK_INSERT_SORT_MODE = ConfigProperty
      .key("hoodie.bulkinsert.sort.mode")
      .defaultValue(BulkInsertSortMode.GLOBAL_SORT.toString())
      .withDocumentation("Sorting modes to use for sorting records for bulk insert. This is use when user "
          + BULKINSERT_USER_DEFINED_PARTITIONER_CLASS_NAME.key() + "is not configured. Available values are - "
          + "GLOBAL_SORT: this ensures best file sizes, with lowest memory overhead at cost of sorting. "
          + "PARTITION_SORT: Strikes a balance by only sorting within a partition, still keeping the memory overhead of writing "
          + "lowest and best effort file sizing. "
          + "NONE: No sorting. Fastest and matches `spark.write.parquet()` in terms of number of files, overheads");

  public static final ConfigProperty<String> EMBEDDED_TIMELINE_SERVER_ENABLE = ConfigProperty
      .key("hoodie.embed.timeline.server")
      .defaultValue("true")
      .withDocumentation("When true, spins up an instance of the timeline server (meta server that serves cached file listings, statistics),"
          + "running on each writer's driver process, accepting requests during the write from executors.");

  public static final ConfigProperty<String> EMBEDDED_TIMELINE_SERVER_REUSE_ENABLED = ConfigProperty
      .key("hoodie.embed.timeline.server.reuse.enabled")
      .defaultValue("false")
      .withDocumentation("Controls whether the timeline server instance should be cached and reused across the JVM (across task lifecycles)"
          + "to avoid startup costs. This should rarely be changed.");

  public static final ConfigProperty<String> EMBEDDED_TIMELINE_SERVER_PORT_NUM = ConfigProperty
      .key("hoodie.embed.timeline.server.port")
      .defaultValue("0")
      .withDocumentation("Port at which the timeline server listens for requests. When running embedded in each writer, it picks "
          + "a free port and communicates to all the executors. This should rarely be changed.");

  public static final ConfigProperty<String> EMBEDDED_TIMELINE_NUM_SERVER_THREADS = ConfigProperty
      .key("hoodie.embed.timeline.server.threads")
      .defaultValue("-1")
      .withDocumentation("Number of threads to serve requests in the timeline server. By default, auto configured based on the number of underlying cores.");

  public static final ConfigProperty<String> EMBEDDED_TIMELINE_SERVER_COMPRESS_ENABLE = ConfigProperty
      .key("hoodie.embed.timeline.server.gzip")
      .defaultValue("true")
      .withDocumentation("Controls whether gzip compression is used, for large responses from the timeline server, to improve latency.");

  public static final ConfigProperty<String> EMBEDDED_TIMELINE_SERVER_USE_ASYNC_ENABLE = ConfigProperty
      .key("hoodie.embed.timeline.server.async")
      .defaultValue("false")
      .withDocumentation("Controls whether or not, the requests to the timeline server are processed in asynchronous fashion, "
          + "potentially improving throughput.");

  public static final ConfigProperty<String> FAIL_ON_TIMELINE_ARCHIVING_ENABLE = ConfigProperty
      .key("hoodie.fail.on.timeline.archiving")
      .defaultValue("true")
      .withDocumentation("Timeline archiving removes older instants from the timeline, after each write operation, to minimize metadata overhead. "
          + "Controls whether or not, the write should be failed as well, if such archiving fails.");

  public static final ConfigProperty<Long> INITIAL_CONSISTENCY_CHECK_INTERVAL_MS = ConfigProperty
      .key("hoodie.consistency.check.initial_interval_ms")
      .defaultValue(2000L)
      .withDocumentation("Initial time between successive attempts to ensure written data's metadata is consistent on storage. Grows with exponential"
          + " backoff after the initial value.");

  public static final ConfigProperty<Long> MAX_CONSISTENCY_CHECK_INTERVAL_MS = ConfigProperty
      .key("hoodie.consistency.check.max_interval_ms")
      .defaultValue(300000L)
      .withDocumentation("Max time to wait between successive attempts at performing consistency checks");

  public static final ConfigProperty<Integer> MAX_CONSISTENCY_CHECKS = ConfigProperty
      .key("hoodie.consistency.check.max_checks")
      .defaultValue(7)
      .withDocumentation("Maximum number of checks, for consistency of written data.");

  public static final ConfigProperty<String> MERGE_DATA_VALIDATION_CHECK_ENABLE = ConfigProperty
      .key("hoodie.merge.data.validation.enabled")
      .defaultValue("false")
      .withDocumentation("When enabled, data validation checks are performed during merges to ensure expected "
          + "number of records after merge operation.");

  public static final ConfigProperty<String> MERGE_ALLOW_DUPLICATE_ON_INSERTS_ENABLE = ConfigProperty
      .key("hoodie.merge.allow.duplicate.on.inserts")
      .defaultValue("false")
      .withDocumentation("When enabled, we allow duplicate keys even if inserts are routed to merge with an existing file (for ensuring file sizing)."
          + " This is only relevant for insert operation, since upsert, delete operations will ensure unique key constraints are maintained.");

  public static final ConfigProperty<Integer> MERGE_SMALL_FILE_GROUP_CANDIDATES_LIMIT = ConfigProperty
      .key("hoodie.merge.small.file.group.candidates.limit")
      .defaultValue(1)
      .withDocumentation("Limits number of file groups, whose base file satisfies small-file limit, to consider for appending records during upsert operation. "
          + "Only applicable to MOR tables");

  public static final ConfigProperty<Integer> CLIENT_HEARTBEAT_INTERVAL_IN_MS = ConfigProperty
      .key("hoodie.client.heartbeat.interval_in_ms")
      .defaultValue(60 * 1000)
      .withDocumentation("Writers perform heartbeats to indicate liveness. Controls how often (in ms), such heartbeats are registered to lake storage.");

  public static final ConfigProperty<Integer> CLIENT_HEARTBEAT_NUM_TOLERABLE_MISSES = ConfigProperty
      .key("hoodie.client.heartbeat.tolerable.misses")
      .defaultValue(2)
      .withDocumentation("Number of heartbeat misses, before a writer is deemed not alive and all pending writes are aborted.");

  public static final ConfigProperty<String> WRITE_CONCURRENCY_MODE = ConfigProperty
      .key("hoodie.write.concurrency.mode")
      .defaultValue(WriteConcurrencyMode.SINGLE_WRITER.name())
      .withDocumentation("Enable different concurrency modes. Options are "
          + "SINGLE_WRITER: Only one active writer to the table. Maximizes throughput"
          + "OPTIMISTIC_CONCURRENCY_CONTROL: Multiple writers can operate on the table and exactly one of them succeed "
          + "if a conflict (writes affect the same file group) is detected.");

  /**
   * Currently the  use this to specify the write schema.
   */
  public static final ConfigProperty<String> WRITE_SCHEMA = ConfigProperty
      .key("hoodie.write.schema")
      .noDefaultValue()
      .withDocumentation("The specified write schema. In most case, we do not need set this parameter,"
          + " but for the case the write schema is not equal to the specified table schema, we can"
          + " specify the write schema by this parameter. Used by MergeIntoHoodieTableCommand");

  /**
   * HUDI-858 : There are users who had been directly using RDD APIs and have relied on a behavior in 0.4.x to allow
   * multiple write operations (upsert/buk-insert/...) to be executed within a single commit.
   * <p>
   * Given Hudi commit protocol, these are generally unsafe operations and user need to handle failure scenarios. It
   * only works with COW table. Hudi 0.5.x had stopped this behavior.
   * <p>
   * Given the importance of supporting such cases for the user's migration to 0.5.x, we are proposing a safety flag
   * (disabled by default) which will allow this old behavior.
   */
  public static final ConfigProperty<String> ALLOW_MULTI_WRITE_ON_SAME_INSTANT_ENABLE = ConfigProperty
      .key("_.hoodie.allow.multi.write.on.same.instant")
      .defaultValue("false")
      .withDocumentation("");

  public static final ConfigProperty<String> AVRO_EXTERNAL_SCHEMA_TRANSFORMATION_ENABLE = ConfigProperty
      .key(AVRO_SCHEMA_STRING.key() + ".external.transformation")
      .defaultValue("false")
      .withAlternatives(AVRO_SCHEMA_STRING.key() + ".externalTransformation")
      .withDocumentation("When enabled, records in older schema are rewritten into newer schema during upsert,delete and background"
          + " compaction,clustering operations.");

  public static final ConfigProperty<Boolean> ALLOW_EMPTY_COMMIT = ConfigProperty
      .key("hoodie.allow.empty.commit")
      .defaultValue(true)
      .withDocumentation("Whether to allow generation of empty commits, even if no data was written in the commit. "
          + "It's useful in cases where extra metadata needs to be published regardless e.g tracking source offsets when ingesting data");

  public static final ConfigProperty<Boolean> ALLOW_OPERATION_METADATA_FIELD = ConfigProperty
      .key("hoodie.allow.operation.metadata.field")
      .defaultValue(false)
      .sinceVersion("0.9.0")
      .withDocumentation("Whether to include '_hoodie_operation' in the metadata fields. "
          + "Once enabled, all the changes of a record are persisted to the delta log directly without merge");

  public static final ConfigProperty<String> FILEID_PREFIX_PROVIDER_CLASS = ConfigProperty
      .key("hoodie.fileid.prefix.provider.class")
      .defaultValue(RandomFileIdPrefixProvider.class.getName())
      .sinceVersion("0.10.0")
      .withDocumentation("File Id Prefix provider class, that implements `org.apache.hudi.fileid.FileIdPrefixProvider`");

  public static final ConfigProperty<Boolean> TABLE_SERVICES_ENABLED = ConfigProperty
      .key("hoodie.table.services.enabled")
      .defaultValue(true)
      .sinceVersion("0.11.0")
      .withDocumentation("Master control to disable all table services including archive, clean, compact, cluster, etc.");

  private ConsistencyGuardConfig consistencyGuardConfig;

  // Hoodie Write Client transparently rewrites File System View config when embedded mode is enabled
  // We keep track of original config and rewritten config
  private final FileSystemViewStorageConfig clientSpecifiedViewStorageConfig;
  private FileSystemViewStorageConfig viewStorageConfig;
  private HoodiePayloadConfig hoodiePayloadConfig;
  private HoodieMetadataConfig metadataConfig;
  private HoodieCommonConfig commonConfig;
  private EngineType engineType;

  /**
   * @deprecated Use {@link #TBL_NAME} and its methods instead
   */
  @Deprecated
  public static final String TABLE_NAME = TBL_NAME.key();
  /**
   * @deprecated Use {@link #PRECOMBINE_FIELD_NAME} and its methods instead
   */
  @Deprecated
  public static final String PRECOMBINE_FIELD_PROP = PRECOMBINE_FIELD_NAME.key();
  /**
   * @deprecated Use {@link #WRITE_PAYLOAD_CLASS_NAME} and its methods instead
   */
  @Deprecated
  public static final String WRITE_PAYLOAD_CLASS = WRITE_PAYLOAD_CLASS_NAME.key();
  /**
   * @deprecated Use {@link #WRITE_PAYLOAD_CLASS_NAME} and its methods instead
   */
  @Deprecated
  public static final String DEFAULT_WRITE_PAYLOAD_CLASS = WRITE_PAYLOAD_CLASS_NAME.defaultValue();
  /**
   * @deprecated Use {@link #KEYGENERATOR_CLASS_NAME} and its methods instead
   */
  @Deprecated
  public static final String KEYGENERATOR_CLASS_PROP = KEYGENERATOR_CLASS_NAME.key();
  /**
   * @deprecated Use {@link #KEYGENERATOR_CLASS_NAME} and its methods instead
   */
  @Deprecated
  public static final String DEFAULT_KEYGENERATOR_CLASS = SimpleAvroKeyGenerator.class.getName();
  /**
   * @deprecated Use {@link #ROLLBACK_USING_MARKERS_ENABLE} and its methods instead
   */
  @Deprecated
  public static final String DEFAULT_ROLLBACK_USING_MARKERS = ROLLBACK_USING_MARKERS_ENABLE.defaultValue();
  /**
   * @deprecated Use {@link #ROLLBACK_USING_MARKERS_ENABLE} and its methods instead
   */
  @Deprecated
  public static final String ROLLBACK_USING_MARKERS = ROLLBACK_USING_MARKERS_ENABLE.key();
  /**
   * @deprecated Use {@link #TIMELINE_LAYOUT_VERSION_NUM} and its methods instead
   */
  @Deprecated
  public static final String TIMELINE_LAYOUT_VERSION = TIMELINE_LAYOUT_VERSION_NUM.key();
  /**
   * @deprecated Use {@link #BASE_PATH} and its methods instead
   */
  @Deprecated
  public static final String BASE_PATH_PROP = BASE_PATH.key();
  /**
   * @deprecated Use {@link #AVRO_SCHEMA_STRING} and its methods instead
   */
  @Deprecated
  public static final String AVRO_SCHEMA = AVRO_SCHEMA_STRING.key();
  /**
   * @deprecated Use {@link #AVRO_SCHEMA_VALIDATE_ENABLE} and its methods instead
   */
  @Deprecated
  public static final String AVRO_SCHEMA_VALIDATE = AVRO_SCHEMA_VALIDATE_ENABLE.key();
  /**
   * @deprecated Use {@link #AVRO_SCHEMA_VALIDATE_ENABLE} and its methods instead
   */
  @Deprecated
  public static final String DEFAULT_AVRO_SCHEMA_VALIDATE = AVRO_SCHEMA_VALIDATE_ENABLE.defaultValue();
  /**
   * @deprecated Use {@link #INSERT_PARALLELISM_VALUE} and its methods instead
   */
  @Deprecated
  public static final String DEFAULT_PARALLELISM = INSERT_PARALLELISM_VALUE.defaultValue();
  /**
   * @deprecated Use {@link #INSERT_PARALLELISM_VALUE} and its methods instead
   */
  @Deprecated
  public static final String INSERT_PARALLELISM = INSERT_PARALLELISM_VALUE.key();
  /**
   * @deprecated Use {@link #BULKINSERT_PARALLELISM_VALUE} and its methods instead
   */
  @Deprecated
  public static final String BULKINSERT_PARALLELISM = BULKINSERT_PARALLELISM_VALUE.key();
  /**
   * @deprecated Use {@link #BULKINSERT_USER_DEFINED_PARTITIONER_CLASS_NAME} and its methods instead
   */
  @Deprecated
  public static final String BULKINSERT_USER_DEFINED_PARTITIONER_CLASS = BULKINSERT_USER_DEFINED_PARTITIONER_CLASS_NAME.key();
  @Deprecated
  public static final String BULKINSERT_INPUT_DATA_SCHEMA_DDL = "hoodie.bulkinsert.schema.ddl";
  /**
   * @deprecated Use {@link #UPSERT_PARALLELISM_VALUE} and its methods instead
   */
  @Deprecated
  public static final String UPSERT_PARALLELISM = UPSERT_PARALLELISM_VALUE.key();
  /**
   * @deprecated Use {@link #DELETE_PARALLELISM_VALUE} and its methods instead
   */
  @Deprecated
  public static final String DELETE_PARALLELISM = DELETE_PARALLELISM_VALUE.key();
  /**
   * @deprecated Use {@link #ROLLBACK_PARALLELISM_VALUE} and its methods instead
   */
  @Deprecated
  public static final String DEFAULT_ROLLBACK_PARALLELISM = ROLLBACK_PARALLELISM_VALUE.defaultValue();
  /**
   * @deprecated Use {@link #ROLLBACK_PARALLELISM_VALUE} and its methods instead
   */
  @Deprecated
  public static final String ROLLBACK_PARALLELISM = ROLLBACK_PARALLELISM_VALUE.key();
  /**
   * @deprecated Use {@link #WRITE_BUFFER_LIMIT_BYTES_VALUE} and its methods instead
   */
  @Deprecated
  public static final String WRITE_BUFFER_LIMIT_BYTES = WRITE_BUFFER_LIMIT_BYTES_VALUE.key();
  /**
   * @deprecated Use {@link #WRITE_BUFFER_LIMIT_BYTES_VALUE} and its methods instead
   */
  @Deprecated
  public static final String DEFAULT_WRITE_BUFFER_LIMIT_BYTES = WRITE_BUFFER_LIMIT_BYTES_VALUE.defaultValue();
  /**
   * @deprecated Use {@link #COMBINE_BEFORE_INSERT} and its methods instead
   */
  @Deprecated
  public static final String COMBINE_BEFORE_INSERT_PROP = COMBINE_BEFORE_INSERT.key();
  /**
   * @deprecated Use {@link #COMBINE_BEFORE_INSERT} and its methods instead
   */
  @Deprecated
  public static final String DEFAULT_COMBINE_BEFORE_INSERT = COMBINE_BEFORE_INSERT.defaultValue();
  /**
   * @deprecated Use {@link #COMBINE_BEFORE_UPSERT} and its methods instead
   */
  @Deprecated
  public static final String COMBINE_BEFORE_UPSERT_PROP = COMBINE_BEFORE_UPSERT.key();
  /**
   * @deprecated Use {@link #COMBINE_BEFORE_UPSERT} and its methods instead
   */
  @Deprecated
  public static final String DEFAULT_COMBINE_BEFORE_UPSERT = COMBINE_BEFORE_UPSERT.defaultValue();
  /**
   * @deprecated Use {@link #COMBINE_BEFORE_DELETE} and its methods instead
   */
  @Deprecated
  public static final String COMBINE_BEFORE_DELETE_PROP = COMBINE_BEFORE_DELETE.key();
  /**
   * @deprecated Use {@link #COMBINE_BEFORE_DELETE} and its methods instead
   */
  @Deprecated
  public static final String DEFAULT_COMBINE_BEFORE_DELETE = COMBINE_BEFORE_DELETE.defaultValue();
  /**
   * @deprecated Use {@link #WRITE_STATUS_STORAGE_LEVEL_VALUE} and its methods instead
   */
  @Deprecated
  public static final String WRITE_STATUS_STORAGE_LEVEL = WRITE_STATUS_STORAGE_LEVEL_VALUE.key();
  /**
   * @deprecated Use {@link #WRITE_STATUS_STORAGE_LEVEL_VALUE} and its methods instead
   */
  @Deprecated
  public static final String DEFAULT_WRITE_STATUS_STORAGE_LEVEL = WRITE_STATUS_STORAGE_LEVEL_VALUE.defaultValue();
  /**
   * @deprecated Use {@link #AUTO_COMMIT_ENABLE} and its methods instead
   */
  @Deprecated
  public static final String HOODIE_AUTO_COMMIT_PROP = AUTO_COMMIT_ENABLE.key();
  /**
   * @deprecated Use {@link #AUTO_COMMIT_ENABLE} and its methods instead
   */
  @Deprecated
  public static final String DEFAULT_HOODIE_AUTO_COMMIT = AUTO_COMMIT_ENABLE.defaultValue();
  /**
   * @deprecated Use {@link #WRITE_STATUS_CLASS_NAME} and its methods instead
   */
  @Deprecated
  public static final String HOODIE_WRITE_STATUS_CLASS_PROP = WRITE_STATUS_CLASS_NAME.key();
  /**
   * @deprecated Use {@link #WRITE_STATUS_CLASS_NAME} and its methods instead
   */
  @Deprecated
  public static final String DEFAULT_HOODIE_WRITE_STATUS_CLASS = WRITE_STATUS_CLASS_NAME.defaultValue();
  /**
   * @deprecated Use {@link #FINALIZE_WRITE_PARALLELISM_VALUE} and its methods instead
   */
  @Deprecated
  public static final String FINALIZE_WRITE_PARALLELISM = FINALIZE_WRITE_PARALLELISM_VALUE.key();
  /**
   * @deprecated Use {@link #FINALIZE_WRITE_PARALLELISM_VALUE} and its methods instead
   */
  @Deprecated
  public static final String DEFAULT_FINALIZE_WRITE_PARALLELISM = FINALIZE_WRITE_PARALLELISM_VALUE.defaultValue();
  /**
   * @deprecated Use {@link #MARKERS_DELETE_PARALLELISM_VALUE} and its methods instead
   */
  @Deprecated
  public static final String MARKERS_DELETE_PARALLELISM = MARKERS_DELETE_PARALLELISM_VALUE.key();
  /**
   * @deprecated Use {@link #MARKERS_DELETE_PARALLELISM_VALUE} and its methods instead
   */
  @Deprecated
  public static final String DEFAULT_MARKERS_DELETE_PARALLELISM = MARKERS_DELETE_PARALLELISM_VALUE.defaultValue();
  /**
   * @deprecated Use {@link #BULK_INSERT_SORT_MODE} and its methods instead
   */
  @Deprecated
  public static final String BULKINSERT_SORT_MODE = BULK_INSERT_SORT_MODE.key();
  /**
   * @deprecated Use {@link #BULK_INSERT_SORT_MODE} and its methods instead
   */
  @Deprecated
  public static final String DEFAULT_BULKINSERT_SORT_MODE = BULK_INSERT_SORT_MODE.defaultValue();
  /**
   * @deprecated Use {@link #EMBEDDED_TIMELINE_SERVER_ENABLE} and its methods instead
   */
  @Deprecated
  public static final String EMBEDDED_TIMELINE_SERVER_ENABLED = EMBEDDED_TIMELINE_SERVER_ENABLE.key();
  /**
   * @deprecated Use {@link #EMBEDDED_TIMELINE_SERVER_ENABLE} and its methods instead
   */
  @Deprecated
  public static final String DEFAULT_EMBEDDED_TIMELINE_SERVER_ENABLED = EMBEDDED_TIMELINE_SERVER_ENABLE.defaultValue();
  /**
   * @deprecated Use {@link #EMBEDDED_TIMELINE_SERVER_PORT_NUM} and its methods instead
   */
  @Deprecated
  public static final String EMBEDDED_TIMELINE_SERVER_PORT = EMBEDDED_TIMELINE_SERVER_PORT_NUM.key();
  /**
   * @deprecated Use {@link #EMBEDDED_TIMELINE_SERVER_PORT_NUM} and its methods instead
   */
  @Deprecated
  public static final String DEFAULT_EMBEDDED_TIMELINE_SERVER_PORT = EMBEDDED_TIMELINE_SERVER_PORT_NUM.defaultValue();
  /**
   * @deprecated Use {@link #EMBEDDED_TIMELINE_NUM_SERVER_THREADS} and its methods instead
   */
  @Deprecated
  public static final String EMBEDDED_TIMELINE_SERVER_THREADS = EMBEDDED_TIMELINE_NUM_SERVER_THREADS.key();
  /**
   * @deprecated Use {@link #EMBEDDED_TIMELINE_NUM_SERVER_THREADS} and its methods instead
   */
  @Deprecated
  public static final String DEFAULT_EMBEDDED_TIMELINE_SERVER_THREADS = EMBEDDED_TIMELINE_NUM_SERVER_THREADS.defaultValue();
  /**
   * @deprecated Use {@link #EMBEDDED_TIMELINE_SERVER_COMPRESS_ENABLE} and its methods instead
   */
  @Deprecated
  public static final String EMBEDDED_TIMELINE_SERVER_COMPRESS_OUTPUT = EMBEDDED_TIMELINE_SERVER_COMPRESS_ENABLE.key();
  /**
   * @deprecated Use {@link #EMBEDDED_TIMELINE_SERVER_COMPRESS_ENABLE} and its methods instead
   */
  @Deprecated
  public static final String DEFAULT_EMBEDDED_TIMELINE_COMPRESS_OUTPUT = EMBEDDED_TIMELINE_SERVER_COMPRESS_ENABLE.defaultValue();
  /**
   * @deprecated Use {@link #EMBEDDED_TIMELINE_SERVER_USE_ASYNC_ENABLE} and its methods instead
   */
  @Deprecated
  public static final String EMBEDDED_TIMELINE_SERVER_USE_ASYNC = EMBEDDED_TIMELINE_SERVER_USE_ASYNC_ENABLE.key();
  /**
   * @deprecated Use {@link #EMBEDDED_TIMELINE_SERVER_USE_ASYNC_ENABLE} and its methods instead
   */
  @Deprecated
  public static final String DEFAULT_EMBEDDED_TIMELINE_SERVER_ASYNC = EMBEDDED_TIMELINE_SERVER_USE_ASYNC_ENABLE.defaultValue();
  /**
   * @deprecated Use {@link #FAIL_ON_TIMELINE_ARCHIVING_ENABLE} and its methods instead
   */
  @Deprecated
  public static final String FAIL_ON_TIMELINE_ARCHIVING_ENABLED_PROP = FAIL_ON_TIMELINE_ARCHIVING_ENABLE.key();
  /**
   * @deprecated Use {@link #FAIL_ON_TIMELINE_ARCHIVING_ENABLE} and its methods instead
   */
  @Deprecated
  public static final String DEFAULT_FAIL_ON_TIMELINE_ARCHIVING_ENABLED = FAIL_ON_TIMELINE_ARCHIVING_ENABLE.defaultValue();
  /**
   * @deprecated Use {@link #INITIAL_CONSISTENCY_CHECK_INTERVAL_MS} and its methods instead
   */
  @Deprecated
  public static final String INITIAL_CONSISTENCY_CHECK_INTERVAL_MS_PROP = INITIAL_CONSISTENCY_CHECK_INTERVAL_MS.key();
  /**
   * @deprecated Use {@link #INITIAL_CONSISTENCY_CHECK_INTERVAL_MS} and its methods instead
   */
  @Deprecated
  public static long DEFAULT_INITIAL_CONSISTENCY_CHECK_INTERVAL_MS = INITIAL_CONSISTENCY_CHECK_INTERVAL_MS.defaultValue();
  /**
   * @deprecated Use {@link #MAX_CONSISTENCY_CHECK_INTERVAL_MS} and its methods instead
   */
  @Deprecated
  public static final String MAX_CONSISTENCY_CHECK_INTERVAL_MS_PROP = MAX_CONSISTENCY_CHECK_INTERVAL_MS.key();
  /**
   * @deprecated Use {@link #MAX_CONSISTENCY_CHECK_INTERVAL_MS} and its methods instead
   */
  @Deprecated
  public static long DEFAULT_MAX_CONSISTENCY_CHECK_INTERVAL_MS = MAX_CONSISTENCY_CHECK_INTERVAL_MS.defaultValue();
  /**
   * @deprecated Use {@link #MAX_CONSISTENCY_CHECKS} and its methods instead
   */
  @Deprecated
  public static final String MAX_CONSISTENCY_CHECKS_PROP = MAX_CONSISTENCY_CHECKS.key();
  /**
   * @deprecated Use {@link #MAX_CONSISTENCY_CHECKS} and its methods instead
   */
  @Deprecated
  public static int DEFAULT_MAX_CONSISTENCY_CHECKS = MAX_CONSISTENCY_CHECKS.defaultValue();
  /**
   * @deprecated Use {@link #MERGE_DATA_VALIDATION_CHECK_ENABLE} and its methods instead
   */
  @Deprecated
  private static final String MERGE_DATA_VALIDATION_CHECK_ENABLED = MERGE_DATA_VALIDATION_CHECK_ENABLE.key();
  /**
   * @deprecated Use {@link #MERGE_DATA_VALIDATION_CHECK_ENABLE} and its methods instead
   */
  @Deprecated
  private static final String DEFAULT_MERGE_DATA_VALIDATION_CHECK_ENABLED = MERGE_DATA_VALIDATION_CHECK_ENABLE.defaultValue();
  /**
   * @deprecated Use {@link #MERGE_ALLOW_DUPLICATE_ON_INSERTS_ENABLE} and its methods instead
   */
  @Deprecated
  private static final String MERGE_ALLOW_DUPLICATE_ON_INSERTS = MERGE_ALLOW_DUPLICATE_ON_INSERTS_ENABLE.key();
  /**
   * @deprecated Use {@link #MERGE_ALLOW_DUPLICATE_ON_INSERTS_ENABLE} and its methods instead
   */
  @Deprecated
  private static final String DEFAULT_MERGE_ALLOW_DUPLICATE_ON_INSERTS = MERGE_ALLOW_DUPLICATE_ON_INSERTS_ENABLE.defaultValue();
  /**
   * @deprecated Use {@link #CLIENT_HEARTBEAT_INTERVAL_IN_MS} and its methods instead
   */
  @Deprecated
  public static final String CLIENT_HEARTBEAT_INTERVAL_IN_MS_PROP = CLIENT_HEARTBEAT_INTERVAL_IN_MS.key();
  /**
   * @deprecated Use {@link #CLIENT_HEARTBEAT_INTERVAL_IN_MS} and its methods instead
   */
  @Deprecated
  public static final Integer DEFAULT_CLIENT_HEARTBEAT_INTERVAL_IN_MS = CLIENT_HEARTBEAT_INTERVAL_IN_MS.defaultValue();
  /**
   * @deprecated Use {@link #CLIENT_HEARTBEAT_NUM_TOLERABLE_MISSES} and its methods instead
   */
  @Deprecated
  public static final String CLIENT_HEARTBEAT_NUM_TOLERABLE_MISSES_PROP = CLIENT_HEARTBEAT_NUM_TOLERABLE_MISSES.key();
  /**
   * @deprecated Use {@link #CLIENT_HEARTBEAT_NUM_TOLERABLE_MISSES} and its methods instead
   */
  @Deprecated
  public static final Integer DEFAULT_CLIENT_HEARTBEAT_NUM_TOLERABLE_MISSES = CLIENT_HEARTBEAT_NUM_TOLERABLE_MISSES.defaultValue();
  /**
   * @deprecated Use {@link #WRITE_CONCURRENCY_MODE} and its methods instead
   */
  @Deprecated
  public static final String WRITE_CONCURRENCY_MODE_PROP = WRITE_CONCURRENCY_MODE.key();
  /**
   * @deprecated Use {@link #WRITE_CONCURRENCY_MODE} and its methods instead
   */
  @Deprecated
  public static final String DEFAULT_WRITE_CONCURRENCY_MODE = WRITE_CONCURRENCY_MODE.defaultValue();
  /**
   * @deprecated Use {@link #ALLOW_MULTI_WRITE_ON_SAME_INSTANT_ENABLE} and its methods instead
   */
  @Deprecated
  public static final String ALLOW_MULTI_WRITE_ON_SAME_INSTANT = ALLOW_MULTI_WRITE_ON_SAME_INSTANT_ENABLE.key();
  /**
   * @deprecated Use {@link #ALLOW_MULTI_WRITE_ON_SAME_INSTANT_ENABLE} and its methods instead
   */
  @Deprecated
  public static final String DEFAULT_ALLOW_MULTI_WRITE_ON_SAME_INSTANT = ALLOW_MULTI_WRITE_ON_SAME_INSTANT_ENABLE.defaultValue();
  /**
   * @deprecated Use {@link #AVRO_EXTERNAL_SCHEMA_TRANSFORMATION_ENABLE} and its methods instead
   */
  @Deprecated
  public static final String EXTERNAL_RECORD_AND_SCHEMA_TRANSFORMATION = AVRO_EXTERNAL_SCHEMA_TRANSFORMATION_ENABLE.key();
  /**
   * @deprecated Use {@link #AVRO_EXTERNAL_SCHEMA_TRANSFORMATION_ENABLE} and its methods instead
   */
  @Deprecated
  public static final String DEFAULT_EXTERNAL_RECORD_AND_SCHEMA_TRANSFORMATION = AVRO_EXTERNAL_SCHEMA_TRANSFORMATION_ENABLE.defaultValue();

  /**
   * Use Spark engine by default.
   */
  protected HoodieWriteConfig() {
    super();
    this.engineType = EngineType.SPARK;
    this.clientSpecifiedViewStorageConfig = null;
  }

  protected HoodieWriteConfig(EngineType engineType, Properties props) {
    super(props);
    Properties newProps = new Properties();
    newProps.putAll(props);
    this.engineType = engineType;
    this.consistencyGuardConfig = ConsistencyGuardConfig.newBuilder().fromProperties(newProps).build();
    this.clientSpecifiedViewStorageConfig = FileSystemViewStorageConfig.newBuilder().fromProperties(newProps).build();
    this.viewStorageConfig = clientSpecifiedViewStorageConfig;
    this.hoodiePayloadConfig = HoodiePayloadConfig.newBuilder().fromProperties(newProps).build();
    this.metadataConfig = HoodieMetadataConfig.newBuilder().fromProperties(props).build();
    this.commonConfig = HoodieCommonConfig.newBuilder().fromProperties(props).build();
  }

  public static HoodieWriteConfig.Builder newBuilder() {
    return new Builder();
  }

  /**
   * base properties.
   */
  public String getBasePath() {
    return getString(BASE_PATH);
  }

  public String getSchema() {
    return getString(AVRO_SCHEMA_STRING);
  }

  public void setSchema(String schemaStr) {
    setValue(AVRO_SCHEMA_STRING, schemaStr);
  }

  /**
   * Get the write schema for written records.
   *
   * If the WRITE_SCHEMA has specified, we use the WRITE_SCHEMA.
   * Or else we use the AVRO_SCHEMA as the write schema.
   * @return
   */
  public String getWriteSchema() {
    if (props.containsKey(WRITE_SCHEMA.key())) {
      return getString(WRITE_SCHEMA);
    }
    return getSchema();
  }

  public boolean getAvroSchemaValidate() {
    return getBoolean(AVRO_SCHEMA_VALIDATE_ENABLE);
  }

  public String getTableName() {
    return getString(TBL_NAME);
  }

  public String getPreCombineField() {
    return getString(PRECOMBINE_FIELD_NAME);
  }

  public String getWritePayloadClass() {
    return getString(WRITE_PAYLOAD_CLASS_NAME);
  }

  public String getKeyGeneratorClass() {
    return getString(KEYGENERATOR_CLASS_NAME);
  }

  public boolean isConsistentLogicalTimestampEnabled() {
    return getBooleanOrDefault(KeyGeneratorOptions.KEYGENERATOR_CONSISTENT_LOGICAL_TIMESTAMP_ENABLED);
  }

  public Boolean shouldAutoCommit() {
    return getBoolean(AUTO_COMMIT_ENABLE);
  }

  public Boolean shouldAssumeDatePartitioning() {
    return metadataConfig.shouldAssumeDatePartitioning();
  }

  public boolean shouldUseExternalSchemaTransformation() {
    return getBoolean(AVRO_EXTERNAL_SCHEMA_TRANSFORMATION_ENABLE);
  }

  public Integer getTimelineLayoutVersion() {
    return getInt(TIMELINE_LAYOUT_VERSION_NUM);
  }

  public int getBulkInsertShuffleParallelism() {
    return getInt(BULKINSERT_PARALLELISM_VALUE);
  }

  public String getUserDefinedBulkInsertPartitionerClass() {
    return getString(BULKINSERT_USER_DEFINED_PARTITIONER_CLASS_NAME);
  }

  public String getUserDefinedBulkInsertPartitionerSortColumns() {
    return getString(BULKINSERT_USER_DEFINED_PARTITIONER_SORT_COLUMNS);
  }

  public int getInsertShuffleParallelism() {
    return getInt(INSERT_PARALLELISM_VALUE);
  }

  public int getUpsertShuffleParallelism() {
    return getInt(UPSERT_PARALLELISM_VALUE);
  }

  public int getDeleteShuffleParallelism() {
    return Math.max(getInt(DELETE_PARALLELISM_VALUE), 1);
  }

  public int getRollbackParallelism() {
    return getInt(ROLLBACK_PARALLELISM_VALUE);
  }

  public int getFileListingParallelism() {
    return metadataConfig.getFileListingParallelism();
  }

  public boolean shouldRollbackUsingMarkers() {
    return getBoolean(ROLLBACK_USING_MARKERS_ENABLE);
  }

  public int getWriteBufferLimitBytes() {
    return Integer.parseInt(getStringOrDefault(WRITE_BUFFER_LIMIT_BYTES_VALUE));
  }

  public boolean shouldCombineBeforeInsert() {
    return getBoolean(COMBINE_BEFORE_INSERT);
  }

  public boolean shouldCombineBeforeUpsert() {
    return getBoolean(COMBINE_BEFORE_UPSERT);
  }

  public boolean shouldCombineBeforeDelete() {
    return getBoolean(COMBINE_BEFORE_DELETE);
  }

  public boolean shouldAllowMultiWriteOnSameInstant() {
    return getBoolean(ALLOW_MULTI_WRITE_ON_SAME_INSTANT_ENABLE);
  }

  public String getWriteStatusClassName() {
    return getString(WRITE_STATUS_CLASS_NAME);
  }

  public int getFinalizeWriteParallelism() {
    return getInt(FINALIZE_WRITE_PARALLELISM_VALUE);
  }

  public MarkerType getMarkersType() {
    String markerType = getString(MARKERS_TYPE);
    return MarkerType.valueOf(markerType.toUpperCase());
  }

  public int getMarkersTimelineServerBasedBatchNumThreads() {
    return getInt(MARKERS_TIMELINE_SERVER_BASED_BATCH_NUM_THREADS);
  }

  public long getMarkersTimelineServerBasedBatchIntervalMs() {
    return getLong(MARKERS_TIMELINE_SERVER_BASED_BATCH_INTERVAL_MS);
  }

  public int getMarkersDeleteParallelism() {
    return getInt(MARKERS_DELETE_PARALLELISM_VALUE);
  }

  public boolean isEmbeddedTimelineServerEnabled() {
    return getBoolean(EMBEDDED_TIMELINE_SERVER_ENABLE);
  }

  public boolean isEmbeddedTimelineServerReuseEnabled() {
    return Boolean.parseBoolean(getStringOrDefault(EMBEDDED_TIMELINE_SERVER_REUSE_ENABLED));
  }

  public int getEmbeddedTimelineServerPort() {
    return Integer.parseInt(getStringOrDefault(EMBEDDED_TIMELINE_SERVER_PORT_NUM));
  }

  public int getEmbeddedTimelineServerThreads() {
    return Integer.parseInt(getStringOrDefault(EMBEDDED_TIMELINE_NUM_SERVER_THREADS));
  }

  public boolean getEmbeddedTimelineServerCompressOutput() {
    return Boolean.parseBoolean(getStringOrDefault(EMBEDDED_TIMELINE_SERVER_COMPRESS_ENABLE));
  }

  public boolean getEmbeddedTimelineServerUseAsync() {
    return Boolean.parseBoolean(getStringOrDefault(EMBEDDED_TIMELINE_SERVER_USE_ASYNC_ENABLE));
  }

  public boolean isFailOnTimelineArchivingEnabled() {
    return getBoolean(FAIL_ON_TIMELINE_ARCHIVING_ENABLE);
  }

  public int getMaxConsistencyChecks() {
    return getInt(MAX_CONSISTENCY_CHECKS);
  }

  public int getInitialConsistencyCheckIntervalMs() {
    return getInt(INITIAL_CONSISTENCY_CHECK_INTERVAL_MS);
  }

  public int getMaxConsistencyCheckIntervalMs() {
    return getInt(MAX_CONSISTENCY_CHECK_INTERVAL_MS);
  }

  public BulkInsertSortMode getBulkInsertSortMode() {
    String sortMode = getString(BULK_INSERT_SORT_MODE);
    return BulkInsertSortMode.valueOf(sortMode.toUpperCase());
  }

  public boolean isMergeDataValidationCheckEnabled() {
    return getBoolean(MERGE_DATA_VALIDATION_CHECK_ENABLE);
  }

  public boolean allowDuplicateInserts() {
    return getBoolean(MERGE_ALLOW_DUPLICATE_ON_INSERTS_ENABLE);
  }

  public int getSmallFileGroupCandidatesLimit() {
    return getInt(MERGE_SMALL_FILE_GROUP_CANDIDATES_LIMIT);
  }

  public EngineType getEngineType() {
    return engineType;
  }

  public boolean populateMetaFields() {
    return Boolean.parseBoolean(getStringOrDefault(HoodieTableConfig.POPULATE_META_FIELDS,
        HoodieTableConfig.POPULATE_META_FIELDS.defaultValue()));
  }

  /**
   * compaction properties.
   */
  public HoodieCleaningPolicy getCleanerPolicy() {
    return HoodieCleaningPolicy.valueOf(getString(HoodieCompactionConfig.CLEANER_POLICY));
  }

  public int getCleanerFileVersionsRetained() {
    return getInt(HoodieCompactionConfig.CLEANER_FILE_VERSIONS_RETAINED);
  }

  public int getCleanerCommitsRetained() {
    return getInt(HoodieCompactionConfig.CLEANER_COMMITS_RETAINED);
  }

  public int getMaxCommitsToKeep() {
    return getInt(HoodieCompactionConfig.MAX_COMMITS_TO_KEEP);
  }

  public int getMinCommitsToKeep() {
    return getInt(HoodieCompactionConfig.MIN_COMMITS_TO_KEEP);
  }

  public int getArchiveMergeFilesBatchSize() {
    return getInt(HoodieCompactionConfig.ARCHIVE_MERGE_FILES_BATCH_SIZE);
  }

  public int getParquetSmallFileLimit() {
    return getInt(HoodieCompactionConfig.PARQUET_SMALL_FILE_LIMIT);
  }

  public double getRecordSizeEstimationThreshold() {
    return getDouble(HoodieCompactionConfig.RECORD_SIZE_ESTIMATION_THRESHOLD);
  }

  public int getCopyOnWriteInsertSplitSize() {
    return getInt(HoodieCompactionConfig.COPY_ON_WRITE_INSERT_SPLIT_SIZE);
  }

  public int getCopyOnWriteRecordSizeEstimate() {
    return getInt(HoodieCompactionConfig.COPY_ON_WRITE_RECORD_SIZE_ESTIMATE);
  }

  public boolean shouldAutoTuneInsertSplits() {
    return getBoolean(HoodieCompactionConfig.COPY_ON_WRITE_AUTO_SPLIT_INSERTS);
  }

  public int getCleanerParallelism() {
    return getInt(HoodieCompactionConfig.CLEANER_PARALLELISM_VALUE);
  }

<<<<<<< HEAD
  public int getInlineCleaningMaxCommits() {
    return getInt(HoodieCompactionConfig.INLINE_CLEAN_NUM_COMMITS);
  }

  public CleaningTriggerStrategy getCleaningTriggerStrategy() {
    return CleaningTriggerStrategy.valueOf(getString(HoodieCompactionConfig.CLEAN_TRIGGER_STRATEGY));
  }

  public boolean isAutoClean() {
    return getBoolean(HoodieCompactionConfig.AUTO_CLEAN);
  }

=======
>>>>>>> 3363c664
  public boolean getArchiveMergeEnable() {
    return getBoolean(HoodieCompactionConfig.ARCHIVE_MERGE_ENABLE);
  }

  public long getArchiveMergeSmallFileLimitBytes() {
    return getLong(HoodieCompactionConfig.ARCHIVE_MERGE_SMALL_FILE_LIMIT_BYTES);
  }

  public boolean isAutoArchive() {
    return getBoolean(HoodieCompactionConfig.AUTO_ARCHIVE);
  }

  public boolean isAsyncArchive() {
    return getBoolean(HoodieCompactionConfig.ASYNC_ARCHIVE);
  }

  public boolean isAutoClean() {
    return getBoolean(HoodieCompactionConfig.AUTO_CLEAN);
  }

  public boolean isAsyncClean() {
    return getBoolean(HoodieCompactionConfig.ASYNC_CLEAN);
  }

  public boolean incrementalCleanerModeEnabled() {
    return getBoolean(HoodieCompactionConfig.CLEANER_INCREMENTAL_MODE_ENABLE);
  }

  public boolean inlineCompactionEnabled() {
    return getBoolean(HoodieCompactionConfig.INLINE_COMPACT);
  }

  public boolean scheduleInlineCompaction() {
    return getBoolean(HoodieCompactionConfig.SCHEDULE_INLINE_COMPACT);
  }

  public CompactionTriggerStrategy getInlineCompactTriggerStrategy() {
    return CompactionTriggerStrategy.valueOf(getString(HoodieCompactionConfig.INLINE_COMPACT_TRIGGER_STRATEGY));
  }

  public int getInlineCompactDeltaCommitMax() {
    return getInt(HoodieCompactionConfig.INLINE_COMPACT_NUM_DELTA_COMMITS);
  }

  public int getInlineCompactDeltaSecondsMax() {
    return getInt(HoodieCompactionConfig.INLINE_COMPACT_TIME_DELTA_SECONDS);
  }

  public CompactionStrategy getCompactionStrategy() {
    return ReflectionUtils.loadClass(getString(HoodieCompactionConfig.COMPACTION_STRATEGY));
  }

  public Long getTargetIOPerCompactionInMB() {
    return getLong(HoodieCompactionConfig.TARGET_IO_PER_COMPACTION_IN_MB);
  }

  public Long getCompactionLogFileSizeThreshold() {
    return getLong(HoodieCompactionConfig.COMPACTION_LOG_FILE_SIZE_THRESHOLD);
  }

  public Boolean getCompactionLazyBlockReadEnabled() {
    return getBoolean(HoodieCompactionConfig.COMPACTION_LAZY_BLOCK_READ_ENABLE);
  }

  public Boolean getCompactionReverseLogReadEnabled() {
    return getBoolean(HoodieCompactionConfig.COMPACTION_REVERSE_LOG_READ_ENABLE);
  }

  public int getArchiveDeleteParallelism() {
    return getInt(HoodieCompactionConfig.DELETE_ARCHIVED_INSTANT_PARALLELISM_VALUE);
  }

  public boolean inlineClusteringEnabled() {
    return getBoolean(HoodieClusteringConfig.INLINE_CLUSTERING);
  }

  public boolean scheduleInlineClustering() {
    return getBoolean(HoodieClusteringConfig.SCHEDULE_INLINE_CLUSTERING);
  }

  public boolean isAsyncClusteringEnabled() {
    return getBoolean(HoodieClusteringConfig.ASYNC_CLUSTERING_ENABLE);
  }

  public boolean isPreserveHoodieCommitMetadataForClustering() {
    return getBoolean(HoodieClusteringConfig.PRESERVE_COMMIT_METADATA);
  }

  public boolean isPreserveHoodieCommitMetadataForCompaction() {
    return getBoolean(HoodieCompactionConfig.PRESERVE_COMMIT_METADATA);
  }

  public boolean isClusteringEnabled() {
    // TODO: future support async clustering
    return inlineClusteringEnabled() || isAsyncClusteringEnabled();
  }

  public boolean isRollbackPendingClustering() {
    return getBoolean(HoodieClusteringConfig.ROLLBACK_PENDING_CLUSTERING_ON_CONFLICT);
  }

  public int getInlineClusterMaxCommits() {
    return getInt(HoodieClusteringConfig.INLINE_CLUSTERING_MAX_COMMITS);
  }

  public int getAsyncClusterMaxCommits() {
    return getInt(HoodieClusteringConfig.ASYNC_CLUSTERING_MAX_COMMITS);
  }

  public String getPayloadClass() {
    return getString(HoodieCompactionConfig.PAYLOAD_CLASS_NAME);
  }

  public int getTargetPartitionsPerDayBasedCompaction() {
    return getInt(HoodieCompactionConfig.TARGET_PARTITIONS_PER_DAYBASED_COMPACTION);
  }

  public int getCommitArchivalBatchSize() {
    return getInt(HoodieCompactionConfig.COMMITS_ARCHIVAL_BATCH_SIZE);
  }

  public Boolean shouldCleanBootstrapBaseFile() {
    return getBoolean(HoodieCompactionConfig.CLEANER_BOOTSTRAP_BASE_FILE_ENABLE);
  }

  public String getClusteringUpdatesStrategyClass() {
    return getString(HoodieClusteringConfig.UPDATES_STRATEGY);
  }

  public HoodieFailedWritesCleaningPolicy getFailedWritesCleanPolicy() {
    return HoodieFailedWritesCleaningPolicy
        .valueOf(getString(HoodieCompactionConfig.FAILED_WRITES_CLEANER_POLICY));
  }

  /**
   * Clustering properties.
   */
  public String getClusteringPlanStrategyClass() {
    return getString(HoodieClusteringConfig.PLAN_STRATEGY_CLASS_NAME);
  }

  public ClusteringPlanPartitionFilterMode getClusteringPlanPartitionFilterMode() {
    String mode = getString(HoodieClusteringConfig.PLAN_PARTITION_FILTER_MODE_NAME);
    return ClusteringPlanPartitionFilterMode.valueOf(mode);
  }

  public String getBeginPartitionForClustering() {
    return getString(HoodieClusteringConfig.PARTITION_FILTER_BEGIN_PARTITION);
  }

  public String getEndPartitionForClustering() {
    return getString(HoodieClusteringConfig.PARTITION_FILTER_END_PARTITION);
  }

  public String getClusteringExecutionStrategyClass() {
    return getString(HoodieClusteringConfig.EXECUTION_STRATEGY_CLASS_NAME);
  }

  public long getClusteringMaxBytesInGroup() {
    return getLong(HoodieClusteringConfig.PLAN_STRATEGY_MAX_BYTES_PER_OUTPUT_FILEGROUP);
  }

  public long getClusteringSmallFileLimit() {
    return getLong(HoodieClusteringConfig.PLAN_STRATEGY_SMALL_FILE_LIMIT);
  }

  public String getClusteringPartitionFilterRegexPattern() {
    return getString(HoodieClusteringConfig.PARTITION_REGEX_PATTERN);
  }

  public int getClusteringMaxNumGroups() {
    return getInt(HoodieClusteringConfig.PLAN_STRATEGY_MAX_GROUPS);
  }

  public long getClusteringTargetFileMaxBytes() {
    return getLong(HoodieClusteringConfig.PLAN_STRATEGY_TARGET_FILE_MAX_BYTES);
  }

  public int getTargetPartitionsForClustering() {
    return getInt(HoodieClusteringConfig.DAYBASED_LOOKBACK_PARTITIONS);
  }

  public int getSkipPartitionsFromLatestForClustering() {
    return getInt(HoodieClusteringConfig.PLAN_STRATEGY_SKIP_PARTITIONS_FROM_LATEST);
  }

  public String getClusteringSortColumns() {
    return getString(HoodieClusteringConfig.PLAN_STRATEGY_SORT_COLUMNS);
  }

  public HoodieClusteringConfig.LayoutOptimizationStrategy getLayoutOptimizationStrategy() {
    return HoodieClusteringConfig.LayoutOptimizationStrategy.fromValue(
        getStringOrDefault(HoodieClusteringConfig.LAYOUT_OPTIMIZE_STRATEGY)
    );
  }

  public HoodieClusteringConfig.SpatialCurveCompositionStrategyType getLayoutOptimizationCurveBuildMethod() {
    return HoodieClusteringConfig.SpatialCurveCompositionStrategyType.fromValue(
        getString(HoodieClusteringConfig.LAYOUT_OPTIMIZE_SPATIAL_CURVE_BUILD_METHOD));
  }

  public int getLayoutOptimizationSampleSize() {
    return getInt(HoodieClusteringConfig.LAYOUT_OPTIMIZE_BUILD_CURVE_SAMPLE_SIZE);
  }

  /**
   * index properties.
   */
  public HoodieIndex.IndexType getIndexType() {
    return HoodieIndex.IndexType.valueOf(getString(HoodieIndexConfig.INDEX_TYPE));
  }

  public String getIndexClass() {
    return getString(HoodieIndexConfig.INDEX_CLASS_NAME);
  }

  public int getBloomFilterNumEntries() {
    return getInt(HoodieIndexConfig.BLOOM_FILTER_NUM_ENTRIES_VALUE);
  }

  public double getBloomFilterFPP() {
    return getDouble(HoodieIndexConfig.BLOOM_FILTER_FPP_VALUE);
  }

  public String getHbaseZkQuorum() {
    return getString(HoodieHBaseIndexConfig.ZKQUORUM);
  }

  public int getHbaseZkPort() {
    return getInt(HoodieHBaseIndexConfig.ZKPORT);
  }

  public String getHBaseZkZnodeParent() {
    return getString(HoodieHBaseIndexConfig.ZK_NODE_PATH);
  }

  public String getHbaseTableName() {
    return getString(HoodieHBaseIndexConfig.TABLENAME);
  }

  public int getHbaseIndexGetBatchSize() {
    return getInt(HoodieHBaseIndexConfig.GET_BATCH_SIZE);
  }

  public Boolean getHBaseIndexRollbackSync() {
    return getBoolean(HoodieHBaseIndexConfig.ROLLBACK_SYNC_ENABLE);
  }

  public int getHbaseIndexPutBatchSize() {
    return getInt(HoodieHBaseIndexConfig.PUT_BATCH_SIZE);
  }

  public boolean getHbaseIndexPutBatchSizeAutoCompute() {
    return getBooleanOrDefault(HoodieHBaseIndexConfig.PUT_BATCH_SIZE_AUTO_COMPUTE);
  }

  public String getHBaseQPSResourceAllocatorClass() {
    return getString(HoodieHBaseIndexConfig.QPS_ALLOCATOR_CLASS_NAME);
  }

  public String getHBaseQPSZKnodePath() {
    return getString(HoodieHBaseIndexConfig.ZKPATH_QPS_ROOT);
  }

  public String getHBaseZkZnodeSessionTimeout() {
    return getString(HoodieHBaseIndexConfig.ZK_SESSION_TIMEOUT_MS);
  }

  public String getHBaseZkZnodeConnectionTimeout() {
    return getString(HoodieHBaseIndexConfig.ZK_CONNECTION_TIMEOUT_MS);
  }

  public boolean getHBaseIndexShouldComputeQPSDynamically() {
    return getBoolean(HoodieHBaseIndexConfig.COMPUTE_QPS_DYNAMICALLY);
  }

  public int getHBaseIndexDesiredPutsTime() {
    return getInt(HoodieHBaseIndexConfig.DESIRED_PUTS_TIME_IN_SECONDS);
  }

  public String getBloomFilterType() {
    return getString(HoodieIndexConfig.BLOOM_FILTER_TYPE);
  }

  public int getDynamicBloomFilterMaxNumEntries() {
    return getInt(HoodieIndexConfig.BLOOM_INDEX_FILTER_DYNAMIC_MAX_ENTRIES);
  }

  /**
   * Fraction of the global share of QPS that should be allocated to this job. Let's say there are 3 jobs which have
   * input size in terms of number of rows required for HbaseIndexing as x, 2x, 3x respectively. Then this fraction for
   * the jobs would be (0.17) 1/6, 0.33 (2/6) and 0.5 (3/6) respectively.
   */
  public float getHbaseIndexQPSFraction() {
    return getFloat(HoodieHBaseIndexConfig.QPS_FRACTION);
  }

  public float getHBaseIndexMinQPSFraction() {
    return getFloat(HoodieHBaseIndexConfig.MIN_QPS_FRACTION);
  }

  public float getHBaseIndexMaxQPSFraction() {
    return getFloat(HoodieHBaseIndexConfig.MAX_QPS_FRACTION);
  }

  /**
   * This should be same across various jobs. This is intended to limit the aggregate QPS generated across various
   * Hoodie jobs to an Hbase Region Server
   */
  public int getHbaseIndexMaxQPSPerRegionServer() {
    return getInt(HoodieHBaseIndexConfig.MAX_QPS_PER_REGION_SERVER);
  }

  public boolean getHbaseIndexUpdatePartitionPath() {
    return getBooleanOrDefault(HoodieHBaseIndexConfig.UPDATE_PARTITION_PATH_ENABLE);
  }

  public int getBloomIndexParallelism() {
    return getInt(HoodieIndexConfig.BLOOM_INDEX_PARALLELISM);
  }

  public boolean getBloomIndexPruneByRanges() {
    return getBoolean(HoodieIndexConfig.BLOOM_INDEX_PRUNE_BY_RANGES);
  }

  public boolean getBloomIndexUseCaching() {
    return getBoolean(HoodieIndexConfig.BLOOM_INDEX_USE_CACHING);
  }

  public boolean useBloomIndexTreebasedFilter() {
    return getBoolean(HoodieIndexConfig.BLOOM_INDEX_TREE_BASED_FILTER);
  }

  public boolean useBloomIndexBucketizedChecking() {
    return getBoolean(HoodieIndexConfig.BLOOM_INDEX_BUCKETIZED_CHECKING);
  }

  public boolean isMetadataBloomFilterIndexEnabled() {
    return isMetadataTableEnabled() && getMetadataConfig().isBloomFilterIndexEnabled();
  }

  public boolean isMetadataIndexColumnStatsForAllColumnsEnabled() {
    return isMetadataTableEnabled() && getMetadataConfig().isMetadataColumnStatsIndexForAllColumnsEnabled();
  }

  public int getBloomIndexKeysPerBucket() {
    return getInt(HoodieIndexConfig.BLOOM_INDEX_KEYS_PER_BUCKET);
  }

  public boolean getBloomIndexUpdatePartitionPath() {
    return getBoolean(HoodieIndexConfig.BLOOM_INDEX_UPDATE_PARTITION_PATH_ENABLE);
  }

  public int getSimpleIndexParallelism() {
    return getInt(HoodieIndexConfig.SIMPLE_INDEX_PARALLELISM);
  }

  public boolean getSimpleIndexUseCaching() {
    return getBoolean(HoodieIndexConfig.SIMPLE_INDEX_USE_CACHING);
  }

  public int getGlobalSimpleIndexParallelism() {
    return getInt(HoodieIndexConfig.GLOBAL_SIMPLE_INDEX_PARALLELISM);
  }

  public boolean getGlobalSimpleIndexUpdatePartitionPath() {
    return getBoolean(HoodieIndexConfig.SIMPLE_INDEX_UPDATE_PARTITION_PATH_ENABLE);
  }

  public int getBucketIndexNumBuckets() {
    return getIntOrDefault(HoodieIndexConfig.BUCKET_INDEX_NUM_BUCKETS);
  }

  public String getBucketIndexHashField() {
    return getString(HoodieIndexConfig.BUCKET_INDEX_HASH_FIELD);
  }

  /**
   * storage properties.
   */
  public long getParquetMaxFileSize() {
    return getLong(HoodieStorageConfig.PARQUET_MAX_FILE_SIZE);
  }

  public int getParquetBlockSize() {
    return getInt(HoodieStorageConfig.PARQUET_BLOCK_SIZE);
  }

  public int getParquetPageSize() {
    return getInt(HoodieStorageConfig.PARQUET_PAGE_SIZE);
  }

  public int getLogFileDataBlockMaxSize() {
    return getInt(HoodieStorageConfig.LOGFILE_DATA_BLOCK_MAX_SIZE);
  }

  public double getParquetCompressionRatio() {
    return getDouble(HoodieStorageConfig.PARQUET_COMPRESSION_RATIO_FRACTION);
  }

  public CompressionCodecName getParquetCompressionCodec() {
    return CompressionCodecName.fromConf(getString(HoodieStorageConfig.PARQUET_COMPRESSION_CODEC_NAME));
  }

  public boolean parquetDictionaryEnabled() {
    return getBoolean(HoodieStorageConfig.PARQUET_DICTIONARY_ENABLED);
  }

  public String parquetWriteLegacyFormatEnabled() {
    return getString(HoodieStorageConfig.PARQUET_WRITE_LEGACY_FORMAT_ENABLED);
  }

  public String parquetOutputTimestampType() {
    return getString(HoodieStorageConfig.PARQUET_OUTPUT_TIMESTAMP_TYPE);
  }

  public Option<HoodieLogBlock.HoodieLogBlockType> getLogDataBlockFormat() {
    return Option.ofNullable(getString(HoodieStorageConfig.LOGFILE_DATA_BLOCK_FORMAT))
        .map(HoodieLogBlock.HoodieLogBlockType::fromId);
  }

  public long getLogFileMaxSize() {
    return getLong(HoodieStorageConfig.LOGFILE_MAX_SIZE);
  }

  public double getLogFileToParquetCompressionRatio() {
    return getDouble(HoodieStorageConfig.LOGFILE_TO_PARQUET_COMPRESSION_RATIO_FRACTION);
  }

  public long getHFileMaxFileSize() {
    return getLong(HoodieStorageConfig.HFILE_MAX_FILE_SIZE);
  }

  public int getHFileBlockSize() {
    return getInt(HoodieStorageConfig.HFILE_BLOCK_SIZE);
  }

  public Compression.Algorithm getHFileCompressionAlgorithm() {
    return Compression.Algorithm.valueOf(getString(HoodieStorageConfig.HFILE_COMPRESSION_ALGORITHM_NAME));
  }

  public long getOrcMaxFileSize() {
    return getLong(HoodieStorageConfig.ORC_FILE_MAX_SIZE);
  }

  public int getOrcStripeSize() {
    return getInt(HoodieStorageConfig.ORC_STRIPE_SIZE);
  }

  public int getOrcBlockSize() {
    return getInt(HoodieStorageConfig.ORC_BLOCK_SIZE);
  }

  public CompressionKind getOrcCompressionCodec() {
    return CompressionKind.valueOf(getString(HoodieStorageConfig.ORC_COMPRESSION_CODEC_NAME));
  }

  /**
   * metrics properties.
   */
  public boolean isMetricsOn() {
    return getBoolean(HoodieMetricsConfig.TURN_METRICS_ON);
  }

  public boolean isExecutorMetricsEnabled() {
    return Boolean.parseBoolean(
        getStringOrDefault(HoodieMetricsConfig.EXECUTOR_METRICS_ENABLE, "false"));
  }

  public MetricsReporterType getMetricsReporterType() {
    return MetricsReporterType.valueOf(getString(HoodieMetricsConfig.METRICS_REPORTER_TYPE_VALUE));
  }

  public String getGraphiteServerHost() {
    return getString(HoodieMetricsGraphiteConfig.GRAPHITE_SERVER_HOST_NAME);
  }

  public int getGraphiteServerPort() {
    return getInt(HoodieMetricsGraphiteConfig.GRAPHITE_SERVER_PORT_NUM);
  }

  public String getGraphiteMetricPrefix() {
    return getString(HoodieMetricsGraphiteConfig.GRAPHITE_METRIC_PREFIX_VALUE);
  }

  public int getGraphiteReportPeriodSeconds() {
    return getInt(HoodieMetricsGraphiteConfig.GRAPHITE_REPORT_PERIOD_IN_SECONDS);
  }

  public String getJmxHost() {
    return getString(HoodieMetricsJmxConfig.JMX_HOST_NAME);
  }

  public String getJmxPort() {
    return getString(HoodieMetricsJmxConfig.JMX_PORT_NUM);
  }

  public int getDatadogReportPeriodSeconds() {
    return getInt(HoodieMetricsDatadogConfig.REPORT_PERIOD_IN_SECONDS);
  }

  public ApiSite getDatadogApiSite() {
    return ApiSite.valueOf(getString(HoodieMetricsDatadogConfig.API_SITE_VALUE));
  }

  public String getDatadogApiKey() {
    if (props.containsKey(HoodieMetricsDatadogConfig.API_KEY.key())) {
      return getString(HoodieMetricsDatadogConfig.API_KEY);
    } else {
      Supplier<String> apiKeySupplier = ReflectionUtils.loadClass(
          getString(HoodieMetricsDatadogConfig.API_KEY_SUPPLIER));
      return apiKeySupplier.get();
    }
  }

  public boolean getDatadogApiKeySkipValidation() {
    return getBoolean(HoodieMetricsDatadogConfig.API_KEY_SKIP_VALIDATION);
  }

  public int getDatadogApiTimeoutSeconds() {
    return getInt(HoodieMetricsDatadogConfig.API_TIMEOUT_IN_SECONDS);
  }

  public String getDatadogMetricPrefix() {
    return getString(HoodieMetricsDatadogConfig.METRIC_PREFIX_VALUE);
  }

  public String getDatadogMetricHost() {
    return getString(HoodieMetricsDatadogConfig.METRIC_HOST_NAME);
  }

  public List<String> getDatadogMetricTags() {
    return Arrays.stream(getStringOrDefault(
        HoodieMetricsDatadogConfig.METRIC_TAG_VALUES, ",").split("\\s*,\\s*")).collect(Collectors.toList());
  }

  public int getCloudWatchReportPeriodSeconds() {
    return getInt(HoodieMetricsCloudWatchConfig.REPORT_PERIOD_SECONDS);
  }

  public String getCloudWatchMetricPrefix() {
    return getString(HoodieMetricsCloudWatchConfig.METRIC_PREFIX);
  }

  public String getCloudWatchMetricNamespace() {
    return getString(HoodieMetricsCloudWatchConfig.METRIC_NAMESPACE);
  }

  public int getCloudWatchMaxDatumsPerRequest() {
    return getInt(HoodieMetricsCloudWatchConfig.MAX_DATUMS_PER_REQUEST);
  }

  public String getMetricReporterClassName() {
    return getString(HoodieMetricsConfig.METRICS_REPORTER_CLASS_NAME);
  }

  public int getPrometheusPort() {
    return getInt(HoodieMetricsPrometheusConfig.PROMETHEUS_PORT_NUM);
  }

  public String getPushGatewayHost() {
    return getString(HoodieMetricsPrometheusConfig.PUSHGATEWAY_HOST_NAME);
  }

  public int getPushGatewayPort() {
    return getInt(HoodieMetricsPrometheusConfig.PUSHGATEWAY_PORT_NUM);
  }

  public int getPushGatewayReportPeriodSeconds() {
    return getInt(HoodieMetricsPrometheusConfig.PUSHGATEWAY_REPORT_PERIOD_IN_SECONDS);
  }

  public boolean getPushGatewayDeleteOnShutdown() {
    return getBoolean(HoodieMetricsPrometheusConfig.PUSHGATEWAY_DELETE_ON_SHUTDOWN_ENABLE);
  }

  public String getPushGatewayJobName() {
    return getString(HoodieMetricsPrometheusConfig.PUSHGATEWAY_JOBNAME);
  }

  public boolean getPushGatewayRandomJobNameSuffix() {
    return getBoolean(HoodieMetricsPrometheusConfig.PUSHGATEWAY_RANDOM_JOBNAME_SUFFIX);
  }

  public String getMetricReporterMetricsNamePrefix() {
    return getStringOrDefault(HoodieMetricsConfig.METRICS_REPORTER_PREFIX);
  }
  
  /**
   * memory configs.
   */
  public int getMaxDFSStreamBufferSize() {
    return getInt(HoodieMemoryConfig.MAX_DFS_STREAM_BUFFER_SIZE);
  }

  public String getSpillableMapBasePath() {
    return getString(HoodieMemoryConfig.SPILLABLE_MAP_BASE_PATH);
  }

  public double getWriteStatusFailureFraction() {
    return getDouble(HoodieMemoryConfig.WRITESTATUS_FAILURE_FRACTION);
  }

  public ConsistencyGuardConfig getConsistencyGuardConfig() {
    return consistencyGuardConfig;
  }

  public void setConsistencyGuardConfig(ConsistencyGuardConfig consistencyGuardConfig) {
    this.consistencyGuardConfig = consistencyGuardConfig;
  }

  public FileSystemViewStorageConfig getViewStorageConfig() {
    return viewStorageConfig;
  }

  public void setViewStorageConfig(FileSystemViewStorageConfig viewStorageConfig) {
    this.viewStorageConfig = viewStorageConfig;
  }

  public void resetViewStorageConfig() {
    this.setViewStorageConfig(getClientSpecifiedViewStorageConfig());
  }

  public FileSystemViewStorageConfig getClientSpecifiedViewStorageConfig() {
    return clientSpecifiedViewStorageConfig;
  }

  public HoodiePayloadConfig getPayloadConfig() {
    return hoodiePayloadConfig;
  }

  public HoodieMetadataConfig getMetadataConfig() {
    return metadataConfig;
  }

  public HoodieCommonConfig getCommonConfig() {
    return commonConfig;
  }

  /**
   * Commit call back configs.
   */
  public boolean writeCommitCallbackOn() {
    return getBoolean(HoodieWriteCommitCallbackConfig.TURN_CALLBACK_ON);
  }

  public String getCallbackClass() {
    return getString(HoodieWriteCommitCallbackConfig.CALLBACK_CLASS_NAME);
  }

  public String getBootstrapSourceBasePath() {
    return getString(HoodieBootstrapConfig.BASE_PATH);
  }

  public String getBootstrapModeSelectorClass() {
    return getString(HoodieBootstrapConfig.MODE_SELECTOR_CLASS_NAME);
  }

  public String getFullBootstrapInputProvider() {
    return getString(HoodieBootstrapConfig.FULL_BOOTSTRAP_INPUT_PROVIDER_CLASS_NAME);
  }

  public String getBootstrapKeyGeneratorClass() {
    return getString(HoodieBootstrapConfig.KEYGEN_CLASS_NAME);
  }

  public String getBootstrapKeyGeneratorType() {
    return getString(HoodieBootstrapConfig.KEYGEN_TYPE);
  }

  public String getBootstrapModeSelectorRegex() {
    return getString(HoodieBootstrapConfig.PARTITION_SELECTOR_REGEX_PATTERN);
  }

  public BootstrapMode getBootstrapModeForRegexMatch() {
    return BootstrapMode.valueOf(getString(HoodieBootstrapConfig.PARTITION_SELECTOR_REGEX_MODE));
  }

  public String getBootstrapPartitionPathTranslatorClass() {
    return getString(HoodieBootstrapConfig.PARTITION_PATH_TRANSLATOR_CLASS_NAME);
  }

  public int getBootstrapParallelism() {
    return getInt(HoodieBootstrapConfig.PARALLELISM_VALUE);
  }

  public Long getMaxMemoryPerPartitionMerge() {
    return getLong(HoodieMemoryConfig.MAX_MEMORY_FOR_MERGE);
  }

  public Long getHoodieClientHeartbeatIntervalInMs() {
    return getLong(CLIENT_HEARTBEAT_INTERVAL_IN_MS);
  }

  public Integer getHoodieClientHeartbeatTolerableMisses() {
    return getInt(CLIENT_HEARTBEAT_NUM_TOLERABLE_MISSES);
  }

  /**
   * File listing metadata configs.
   */
  public boolean isMetadataTableEnabled() {
    return metadataConfig.enabled();
  }

  public int getMetadataInsertParallelism() {
    return getInt(HoodieMetadataConfig.INSERT_PARALLELISM_VALUE);
  }

  public int getMetadataCompactDeltaCommitMax() {
    return getInt(HoodieMetadataConfig.COMPACT_NUM_DELTA_COMMITS);
  }

  public boolean isMetadataAsyncClean() {
    return getBoolean(HoodieMetadataConfig.ASYNC_CLEAN_ENABLE);
  }

  public int getMetadataMaxCommitsToKeep() {
    return getInt(HoodieMetadataConfig.MAX_COMMITS_TO_KEEP);
  }

  public int getMetadataMinCommitsToKeep() {
    return getInt(HoodieMetadataConfig.MIN_COMMITS_TO_KEEP);
  }

  public int getMetadataCleanerCommitsRetained() {
    return getInt(HoodieMetadataConfig.CLEANER_COMMITS_RETAINED);
  }

  /**
   * Hoodie Client Lock Configs.
   * @return
   */

  public String getLockProviderClass() {
    return getString(HoodieLockConfig.LOCK_PROVIDER_CLASS_NAME);
  }

  public String getLockHiveDatabaseName() {
    return getString(HoodieLockConfig.HIVE_DATABASE_NAME);
  }

  public String getLockHiveTableName() {
    return getString(HoodieLockConfig.HIVE_TABLE_NAME);
  }

  public ConflictResolutionStrategy getWriteConflictResolutionStrategy() {
    return ReflectionUtils.loadClass(getString(HoodieLockConfig.WRITE_CONFLICT_RESOLUTION_STRATEGY_CLASS_NAME));
  }

  public Long getLockAcquireWaitTimeoutInMs() {
    return getLong(HoodieLockConfig.LOCK_ACQUIRE_WAIT_TIMEOUT_MS);
  }

  public WriteConcurrencyMode getWriteConcurrencyMode() {
    return WriteConcurrencyMode.fromValue(getString(WRITE_CONCURRENCY_MODE));
  }

  /**
   * Are any table services configured to run inline for both scheduling and execution?
   *
   * @return True if any table services are configured to run inline, false otherwise.
   */
  public Boolean areAnyTableServicesExecutedInline() {
    return inlineClusteringEnabled() || inlineCompactionEnabled() || isAutoClean() || isAutoArchive();
  }

  /**
   * Are any table services configured to run async?
   *
   * @return True if any table services are configured to run async, false otherwise.
   */
  public Boolean areAnyTableServicesAsync() {
    return isAsyncClusteringEnabled() || !inlineCompactionEnabled() || isAsyncClean() || isAsyncArchive();
  }

  public Boolean areAnyTableServicesScheduledInline() {
    return scheduleInlineCompaction() || scheduleInlineClustering();
  }

  public String getPreCommitValidators() {
    return getString(HoodiePreCommitValidatorConfig.VALIDATOR_CLASS_NAMES);
  }

  public String getPreCommitValidatorEqualitySqlQueries() {
    return getString(HoodiePreCommitValidatorConfig.EQUALITY_SQL_QUERIES);
  }

  public String getPreCommitValidatorSingleResultSqlQueries() {
    return getString(HoodiePreCommitValidatorConfig.SINGLE_VALUE_SQL_QUERIES);
  }

  public String getPreCommitValidatorInequalitySqlQueries() {
    return getString(HoodiePreCommitValidatorConfig.INEQUALITY_SQL_QUERIES);
  }

  public boolean allowEmptyCommit() {
    return getBooleanOrDefault(ALLOW_EMPTY_COMMIT);
  }

  public boolean allowOperationMetadataField() {
    return getBooleanOrDefault(ALLOW_OPERATION_METADATA_FIELD);
  }

  public String getFileIdPrefixProviderClassName() {
    return getString(FILEID_PREFIX_PROVIDER_CLASS);
  }

  public boolean areTableServicesEnabled() {
    return getBooleanOrDefault(TABLE_SERVICES_ENABLED);
  }

  /**
   * Layout configs.
   */
  public HoodieStorageLayout.LayoutType getLayoutType() {
    return HoodieStorageLayout.LayoutType.valueOf(getString(HoodieLayoutConfig.LAYOUT_TYPE));
  }

  public static class Builder {

    protected final HoodieWriteConfig writeConfig = new HoodieWriteConfig();
    protected EngineType engineType = EngineType.SPARK;
    private boolean isIndexConfigSet = false;
    private boolean isStorageConfigSet = false;
    private boolean isCompactionConfigSet = false;
    private boolean isClusteringConfigSet = false;
    private boolean isOptimizeConfigSet = false;
    private boolean isMetricsConfigSet = false;
    private boolean isBootstrapConfigSet = false;
    private boolean isMemoryConfigSet = false;
    private boolean isViewConfigSet = false;
    private boolean isConsistencyGuardSet = false;
    private boolean isCallbackConfigSet = false;
    private boolean isPayloadConfigSet = false;
    private boolean isMetadataConfigSet = false;
    private boolean isLockConfigSet = false;
    private boolean isPreCommitValidationConfigSet = false;
    private boolean isMetricsJmxConfigSet = false;
    private boolean isMetricsGraphiteConfigSet = false;
    private boolean isLayoutConfigSet = false;

    public Builder withEngineType(EngineType engineType) {
      this.engineType = engineType;
      return this;
    }

    public Builder fromFile(File propertiesFile) throws IOException {
      try (FileReader reader = new FileReader(propertiesFile)) {
        this.writeConfig.getProps().load(reader);
        return this;
      }
    }

    public Builder fromInputStream(InputStream inputStream) throws IOException {
      try {
        this.writeConfig.getProps().load(inputStream);
        return this;
      } finally {
        inputStream.close();
      }
    }

    public Builder withProps(Map kvprops) {
      writeConfig.getProps().putAll(kvprops);
      return this;
    }

    public Builder withPath(String basePath) {
      writeConfig.setValue(BASE_PATH, basePath);
      return this;
    }

    public Builder withSchema(String schemaStr) {
      writeConfig.setValue(AVRO_SCHEMA_STRING, schemaStr);
      return this;
    }

    public Builder withAvroSchemaValidate(boolean enable) {
      writeConfig.setValue(AVRO_SCHEMA_VALIDATE_ENABLE, String.valueOf(enable));
      return this;
    }

    public Builder forTable(String tableName) {
      writeConfig.setValue(TBL_NAME, tableName);
      return this;
    }

    public Builder withPreCombineField(String preCombineField) {
      writeConfig.setValue(PRECOMBINE_FIELD_NAME, preCombineField);
      return this;
    }

    public Builder withWritePayLoad(String payload) {
      writeConfig.setValue(WRITE_PAYLOAD_CLASS_NAME, payload);
      return this;
    }

    public Builder withKeyGenerator(String keyGeneratorClass) {
      writeConfig.setValue(KEYGENERATOR_CLASS_NAME, keyGeneratorClass);
      return this;
    }

    public Builder withTimelineLayoutVersion(int version) {
      writeConfig.setValue(TIMELINE_LAYOUT_VERSION_NUM, String.valueOf(version));
      return this;
    }

    public Builder withBulkInsertParallelism(int bulkInsertParallelism) {
      writeConfig.setValue(BULKINSERT_PARALLELISM_VALUE, String.valueOf(bulkInsertParallelism));
      return this;
    }

    public Builder withUserDefinedBulkInsertPartitionerClass(String className) {
      writeConfig.setValue(BULKINSERT_USER_DEFINED_PARTITIONER_CLASS_NAME, className);
      return this;
    }

    public Builder withUserDefinedBulkInsertPartitionerSortColumns(String columns) {
      writeConfig.setValue(BULKINSERT_USER_DEFINED_PARTITIONER_SORT_COLUMNS, columns);
      return this;
    }

    public Builder withDeleteParallelism(int parallelism) {
      writeConfig.setValue(DELETE_PARALLELISM_VALUE, String.valueOf(parallelism));
      return this;
    }

    public Builder withParallelism(int insertShuffleParallelism, int upsertShuffleParallelism) {
      writeConfig.setValue(INSERT_PARALLELISM_VALUE, String.valueOf(insertShuffleParallelism));
      writeConfig.setValue(UPSERT_PARALLELISM_VALUE, String.valueOf(upsertShuffleParallelism));
      return this;
    }

    public Builder withRollbackParallelism(int rollbackParallelism) {
      writeConfig.setValue(ROLLBACK_PARALLELISM_VALUE, String.valueOf(rollbackParallelism));
      return this;
    }

    public Builder withRollbackUsingMarkers(boolean rollbackUsingMarkers) {
      writeConfig.setValue(ROLLBACK_USING_MARKERS_ENABLE, String.valueOf(rollbackUsingMarkers));
      return this;
    }

    public Builder withWriteBufferLimitBytes(int writeBufferLimit) {
      writeConfig.setValue(WRITE_BUFFER_LIMIT_BYTES_VALUE, String.valueOf(writeBufferLimit));
      return this;
    }

    public Builder combineInput(boolean onInsert, boolean onUpsert) {
      writeConfig.setValue(COMBINE_BEFORE_INSERT, String.valueOf(onInsert));
      writeConfig.setValue(COMBINE_BEFORE_UPSERT, String.valueOf(onUpsert));
      return this;
    }

    public Builder combineDeleteInput(boolean onDelete) {
      writeConfig.setValue(COMBINE_BEFORE_DELETE, String.valueOf(onDelete));
      return this;
    }

    public Builder withWriteStatusStorageLevel(String level) {
      writeConfig.setValue(WRITE_STATUS_STORAGE_LEVEL_VALUE, level);
      return this;
    }

    public Builder withIndexConfig(HoodieIndexConfig indexConfig) {
      writeConfig.getProps().putAll(indexConfig.getProps());
      isIndexConfigSet = true;
      return this;
    }

    public Builder withStorageConfig(HoodieStorageConfig storageConfig) {
      writeConfig.getProps().putAll(storageConfig.getProps());
      isStorageConfigSet = true;
      return this;
    }

    public Builder withCompactionConfig(HoodieCompactionConfig compactionConfig) {
      writeConfig.getProps().putAll(compactionConfig.getProps());
      isCompactionConfigSet = true;
      return this;
    }

    public Builder withClusteringConfig(HoodieClusteringConfig clusteringConfig) {
      writeConfig.getProps().putAll(clusteringConfig.getProps());
      isClusteringConfigSet = true;
      return this;
    }

    public Builder withLockConfig(HoodieLockConfig lockConfig) {
      writeConfig.getProps().putAll(lockConfig.getProps());
      isLockConfigSet = true;
      return this;
    }

    public Builder withMetricsJmxConfig(HoodieMetricsJmxConfig metricsJmxConfig) {
      writeConfig.getProps().putAll(metricsJmxConfig.getProps());
      isMetricsJmxConfigSet = true;
      return this;
    }

    public Builder withMetricsGraphiteConfig(HoodieMetricsGraphiteConfig mericsGraphiteConfig) {
      writeConfig.getProps().putAll(mericsGraphiteConfig.getProps());
      isMetricsGraphiteConfigSet = true;
      return this;
    }

    public Builder withPreCommitValidatorConfig(HoodiePreCommitValidatorConfig validatorConfig) {
      writeConfig.getProps().putAll(validatorConfig.getProps());
      isPreCommitValidationConfigSet = true;
      return this;
    }

    public Builder withMetricsConfig(HoodieMetricsConfig metricsConfig) {
      writeConfig.getProps().putAll(metricsConfig.getProps());
      isMetricsConfigSet = true;
      return this;
    }

    public Builder withMemoryConfig(HoodieMemoryConfig memoryConfig) {
      writeConfig.getProps().putAll(memoryConfig.getProps());
      isMemoryConfigSet = true;
      return this;
    }

    public Builder withBootstrapConfig(HoodieBootstrapConfig bootstrapConfig) {
      writeConfig.getProps().putAll(bootstrapConfig.getProps());
      isBootstrapConfigSet = true;
      return this;
    }

    public Builder withPayloadConfig(HoodiePayloadConfig payloadConfig) {
      writeConfig.getProps().putAll(payloadConfig.getProps());
      isPayloadConfigSet = true;
      return this;
    }

    public Builder withMetadataConfig(HoodieMetadataConfig metadataConfig) {
      writeConfig.getProps().putAll(metadataConfig.getProps());
      isMetadataConfigSet = true;
      return this;
    }

    public Builder withAutoCommit(boolean autoCommit) {
      writeConfig.setValue(AUTO_COMMIT_ENABLE, String.valueOf(autoCommit));
      return this;
    }

    public Builder withWriteStatusClass(Class<? extends WriteStatus> writeStatusClass) {
      writeConfig.setValue(WRITE_STATUS_CLASS_NAME, writeStatusClass.getName());
      return this;
    }

    public Builder withFileSystemViewConfig(FileSystemViewStorageConfig viewStorageConfig) {
      writeConfig.getProps().putAll(viewStorageConfig.getProps());
      isViewConfigSet = true;
      return this;
    }

    public Builder withConsistencyGuardConfig(ConsistencyGuardConfig consistencyGuardConfig) {
      writeConfig.getProps().putAll(consistencyGuardConfig.getProps());
      isConsistencyGuardSet = true;
      return this;
    }

    public Builder withCallbackConfig(HoodieWriteCommitCallbackConfig callbackConfig) {
      writeConfig.getProps().putAll(callbackConfig.getProps());
      isCallbackConfigSet = true;
      return this;
    }

    public Builder withLayoutConfig(HoodieLayoutConfig layoutConfig) {
      writeConfig.getProps().putAll(layoutConfig.getProps());
      isLayoutConfigSet = true;
      return this;
    }

    public Builder withFinalizeWriteParallelism(int parallelism) {
      writeConfig.setValue(FINALIZE_WRITE_PARALLELISM_VALUE, String.valueOf(parallelism));
      return this;
    }

    public Builder withMarkersType(String markerType) {
      writeConfig.setValue(MARKERS_TYPE, markerType);
      return this;
    }

    public Builder withMarkersTimelineServerBasedBatchNumThreads(int numThreads) {
      writeConfig.setValue(MARKERS_TIMELINE_SERVER_BASED_BATCH_NUM_THREADS, String.valueOf(numThreads));
      return this;
    }

    public Builder withMarkersTimelineServerBasedBatchIntervalMs(long intervalMs) {
      writeConfig.setValue(MARKERS_TIMELINE_SERVER_BASED_BATCH_INTERVAL_MS, String.valueOf(intervalMs));
      return this;
    }

    public Builder withMarkersDeleteParallelism(int parallelism) {
      writeConfig.setValue(MARKERS_DELETE_PARALLELISM_VALUE, String.valueOf(parallelism));
      return this;
    }

    public Builder withEmbeddedTimelineServerEnabled(boolean enabled) {
      writeConfig.setValue(EMBEDDED_TIMELINE_SERVER_ENABLE, String.valueOf(enabled));
      return this;
    }

    public Builder withEmbeddedTimelineServerReuseEnabled(boolean enabled) {
      writeConfig.setValue(EMBEDDED_TIMELINE_SERVER_REUSE_ENABLED, String.valueOf(enabled));
      return this;
    }

    public Builder withEmbeddedTimelineServerPort(int port) {
      writeConfig.setValue(EMBEDDED_TIMELINE_SERVER_PORT_NUM, String.valueOf(port));
      return this;
    }

    public Builder withBulkInsertSortMode(String mode) {
      writeConfig.setValue(BULK_INSERT_SORT_MODE, mode);
      return this;
    }

    public Builder withAllowMultiWriteOnSameInstant(boolean allow) {
      writeConfig.setValue(ALLOW_MULTI_WRITE_ON_SAME_INSTANT_ENABLE, String.valueOf(allow));
      return this;
    }

    public Builder withExternalSchemaTrasformation(boolean enabled) {
      writeConfig.setValue(AVRO_EXTERNAL_SCHEMA_TRANSFORMATION_ENABLE, String.valueOf(enabled));
      return this;
    }

    public Builder withMergeDataValidationCheckEnabled(boolean enabled) {
      writeConfig.setValue(MERGE_DATA_VALIDATION_CHECK_ENABLE, String.valueOf(enabled));
      return this;
    }

    public Builder withMergeAllowDuplicateOnInserts(boolean routeInsertsToNewFiles) {
      writeConfig.setValue(MERGE_ALLOW_DUPLICATE_ON_INSERTS_ENABLE, String.valueOf(routeInsertsToNewFiles));
      return this;
    }

    public Builder withMergeSmallFileGroupCandidatesLimit(int limit) {
      writeConfig.setValue(MERGE_SMALL_FILE_GROUP_CANDIDATES_LIMIT, String.valueOf(limit));
      return this;
    }

    public Builder withHeartbeatIntervalInMs(Integer heartbeatIntervalInMs) {
      writeConfig.setValue(CLIENT_HEARTBEAT_INTERVAL_IN_MS, String.valueOf(heartbeatIntervalInMs));
      return this;
    }

    public Builder withHeartbeatTolerableMisses(Integer heartbeatTolerableMisses) {
      writeConfig.setValue(CLIENT_HEARTBEAT_NUM_TOLERABLE_MISSES, String.valueOf(heartbeatTolerableMisses));
      return this;
    }

    public Builder withWriteConcurrencyMode(WriteConcurrencyMode concurrencyMode) {
      writeConfig.setValue(WRITE_CONCURRENCY_MODE, concurrencyMode.value());
      return this;
    }

    public Builder withPopulateMetaFields(boolean populateMetaFields) {
      writeConfig.setValue(HoodieTableConfig.POPULATE_META_FIELDS, Boolean.toString(populateMetaFields));
      return this;
    }

    public Builder withAllowOperationMetadataField(boolean allowOperationMetadataField) {
      writeConfig.setValue(ALLOW_OPERATION_METADATA_FIELD, Boolean.toString(allowOperationMetadataField));
      return this;
    }

    public Builder withFileIdPrefixProviderClassName(String fileIdPrefixProviderClassName) {
      writeConfig.setValue(FILEID_PREFIX_PROVIDER_CLASS, fileIdPrefixProviderClassName);
      return this;
    }

    public Builder withTableServicesEnabled(boolean enabled) {
      writeConfig.setValue(TABLE_SERVICES_ENABLED, Boolean.toString(enabled));
      return this;
    }

    public Builder withProperties(Properties properties) {
      this.writeConfig.getProps().putAll(properties);
      return this;
    }

    protected void setDefaults() {
      writeConfig.setDefaultValue(MARKERS_TYPE, getDefaultMarkersType(engineType));
      // Check for mandatory properties
      writeConfig.setDefaults(HoodieWriteConfig.class.getName());
      // Make sure the props is propagated
      writeConfig.setDefaultOnCondition(
          !isIndexConfigSet, HoodieIndexConfig.newBuilder().withEngineType(engineType).fromProperties(
              writeConfig.getProps()).build());
      writeConfig.setDefaultOnCondition(!isStorageConfigSet, HoodieStorageConfig.newBuilder().fromProperties(
          writeConfig.getProps()).build());
      writeConfig.setDefaultOnCondition(!isCompactionConfigSet,
          HoodieCompactionConfig.newBuilder().fromProperties(writeConfig.getProps()).build());
      writeConfig.setDefaultOnCondition(!isClusteringConfigSet,
          HoodieClusteringConfig.newBuilder().withEngineType(engineType)
              .fromProperties(writeConfig.getProps()).build());
      writeConfig.setDefaultOnCondition(!isMetricsConfigSet, HoodieMetricsConfig.newBuilder().fromProperties(
          writeConfig.getProps()).build());
      writeConfig.setDefaultOnCondition(!isBootstrapConfigSet,
          HoodieBootstrapConfig.newBuilder().fromProperties(writeConfig.getProps()).build());
      writeConfig.setDefaultOnCondition(!isMemoryConfigSet, HoodieMemoryConfig.newBuilder().fromProperties(
          writeConfig.getProps()).build());
      writeConfig.setDefaultOnCondition(!isViewConfigSet,
          FileSystemViewStorageConfig.newBuilder().fromProperties(writeConfig.getProps()).build());
      writeConfig.setDefaultOnCondition(!isConsistencyGuardSet,
          ConsistencyGuardConfig.newBuilder().fromProperties(writeConfig.getProps()).build());
      writeConfig.setDefaultOnCondition(!isCallbackConfigSet,
          HoodieWriteCommitCallbackConfig.newBuilder().fromProperties(writeConfig.getProps()).build());
      writeConfig.setDefaultOnCondition(!isPayloadConfigSet,
          HoodiePayloadConfig.newBuilder().fromProperties(writeConfig.getProps()).build());
      writeConfig.setDefaultOnCondition(!isMetadataConfigSet,
          HoodieMetadataConfig.newBuilder().withEngineType(engineType).fromProperties(writeConfig.getProps()).build());
      writeConfig.setDefaultOnCondition(!isPreCommitValidationConfigSet,
          HoodiePreCommitValidatorConfig.newBuilder().fromProperties(writeConfig.getProps()).build());
      writeConfig.setDefaultOnCondition(!isLayoutConfigSet,
          HoodieLayoutConfig.newBuilder().fromProperties(writeConfig.getProps()).build());
      writeConfig.setDefaultValue(TIMELINE_LAYOUT_VERSION_NUM, String.valueOf(TimelineLayoutVersion.CURR_VERSION));

      // Async table services can update the metadata table and a lock provider is
      // needed to guard against any concurrent table write operations. If user has
      // not configured any lock provider, let's use the InProcess lock provider.
      final TypedProperties writeConfigProperties = writeConfig.getProps();
      final boolean isLockProviderPropertySet = writeConfigProperties.containsKey(HoodieLockConfig.LOCK_PROVIDER_CLASS_NAME)
          || writeConfigProperties.containsKey(HoodieLockConfig.LOCK_PROVIDER_CLASS_PROP);
      if (!isLockConfigSet) {
        HoodieLockConfig.Builder lockConfigBuilder = HoodieLockConfig.newBuilder().fromProperties(writeConfig.getProps());
        if (!isLockProviderPropertySet && writeConfig.areAnyTableServicesAsync()) {
          lockConfigBuilder.withLockProvider(InProcessLockProvider.class);
        }
        writeConfig.setDefault(lockConfigBuilder.build());
      }
    }

    private void validate() {
      String layoutVersion = writeConfig.getString(TIMELINE_LAYOUT_VERSION_NUM);
      // Ensure Layout Version is good
      new TimelineLayoutVersion(Integer.parseInt(layoutVersion));
      Objects.requireNonNull(writeConfig.getString(BASE_PATH));
      if (writeConfig.getString(WRITE_CONCURRENCY_MODE)
          .equalsIgnoreCase(WriteConcurrencyMode.OPTIMISTIC_CONCURRENCY_CONTROL.name())) {
        ValidationUtils.checkArgument(writeConfig.getString(HoodieCompactionConfig.FAILED_WRITES_CLEANER_POLICY)
            != HoodieFailedWritesCleaningPolicy.EAGER.name(), "To enable optimistic concurrency control, set hoodie.cleaner.policy.failed.writes=LAZY");
      }
    }

    public HoodieWriteConfig build() {
      setDefaults();
      validate();
      // Build WriteConfig at the end
      return new HoodieWriteConfig(engineType, writeConfig.getProps());
    }

    private String getDefaultMarkersType(EngineType engineType) {
      switch (engineType) {
        case SPARK:
          return MarkerType.TIMELINE_SERVER_BASED.toString();
        case FLINK:
        case JAVA:
          // Timeline-server-based marker is not supported for Flink and Java engines
          return MarkerType.DIRECT.toString();
        default:
          throw new HoodieNotSupportedException("Unsupported engine " + engineType);
      }
    }
  }
}<|MERGE_RESOLUTION|>--- conflicted
+++ resolved
@@ -1119,7 +1119,6 @@
     return getInt(HoodieCompactionConfig.CLEANER_PARALLELISM_VALUE);
   }
 
-<<<<<<< HEAD
   public int getInlineCleaningMaxCommits() {
     return getInt(HoodieCompactionConfig.INLINE_CLEAN_NUM_COMMITS);
   }
@@ -1132,8 +1131,6 @@
     return getBoolean(HoodieCompactionConfig.AUTO_CLEAN);
   }
 
-=======
->>>>>>> 3363c664
   public boolean getArchiveMergeEnable() {
     return getBoolean(HoodieCompactionConfig.ARCHIVE_MERGE_ENABLE);
   }
@@ -1148,10 +1145,6 @@
 
   public boolean isAsyncArchive() {
     return getBoolean(HoodieCompactionConfig.ASYNC_ARCHIVE);
-  }
-
-  public boolean isAutoClean() {
-    return getBoolean(HoodieCompactionConfig.AUTO_CLEAN);
   }
 
   public boolean isAsyncClean() {
