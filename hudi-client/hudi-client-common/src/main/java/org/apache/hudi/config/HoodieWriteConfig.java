/*
 * Licensed to the Apache Software Foundation (ASF) under one
 * or more contributor license agreements.  See the NOTICE file
 * distributed with this work for additional information
 * regarding copyright ownership.  The ASF licenses this file
 * to you under the Apache License, Version 2.0 (the
 * "License"); you may not use this file except in compliance
 * with the License.  You may obtain a copy of the License at
 *
 *      http://www.apache.org/licenses/LICENSE-2.0
 *
 * Unless required by applicable law or agreed to in writing, software
 * distributed under the License is distributed on an "AS IS" BASIS,
 * WITHOUT WARRANTIES OR CONDITIONS OF ANY KIND, either express or implied.
 * See the License for the specific language governing permissions and
 * limitations under the License.
 */

package org.apache.hudi.config;

import org.apache.hudi.client.WriteStatus;
import org.apache.hudi.client.bootstrap.BootstrapMode;
import org.apache.hudi.client.transaction.ConflictResolutionStrategy;
import org.apache.hudi.client.transaction.lock.InProcessLockProvider;
import org.apache.hudi.common.config.ConfigClassProperty;
import org.apache.hudi.common.config.ConfigGroups;
import org.apache.hudi.common.config.ConfigProperty;
import org.apache.hudi.common.config.HoodieCommonConfig;
import org.apache.hudi.common.config.HoodieConfig;
import org.apache.hudi.common.config.HoodieMetadataConfig;
import org.apache.hudi.common.config.HoodieMetaserverConfig;
import org.apache.hudi.common.config.HoodieStorageConfig;
import org.apache.hudi.common.config.HoodieTableServiceManagerConfig;
import org.apache.hudi.common.config.TypedProperties;
import org.apache.hudi.common.engine.EngineType;
import org.apache.hudi.common.fs.ConsistencyGuardConfig;
import org.apache.hudi.common.fs.FileSystemRetryConfig;
import org.apache.hudi.common.model.HoodieCleaningPolicy;
import org.apache.hudi.common.model.HoodieFailedWritesCleaningPolicy;
import org.apache.hudi.common.model.HoodieFileFormat;
import org.apache.hudi.common.model.HoodieRecordMerger;
import org.apache.hudi.common.model.HoodieTableType;
import org.apache.hudi.common.model.OverwriteWithLatestAvroPayload;
import org.apache.hudi.common.model.WriteConcurrencyMode;
import org.apache.hudi.common.table.HoodieTableConfig;
import org.apache.hudi.common.table.cdc.HoodieCDCSupplementalLoggingMode;
import org.apache.hudi.common.table.log.block.HoodieLogBlock;
import org.apache.hudi.common.table.marker.MarkerType;
import org.apache.hudi.common.table.timeline.versioning.TimelineLayoutVersion;
import org.apache.hudi.common.table.view.FileSystemViewStorageConfig;
import org.apache.hudi.common.util.HoodieRecordUtils;
import org.apache.hudi.common.util.Option;
import org.apache.hudi.common.util.ReflectionUtils;
import org.apache.hudi.common.util.StringUtils;
import org.apache.hudi.common.util.ValidationUtils;
import org.apache.hudi.common.util.queue.ExecutorType;
import org.apache.hudi.config.metrics.HoodieMetricsCloudWatchConfig;
import org.apache.hudi.config.metrics.HoodieMetricsConfig;
import org.apache.hudi.config.metrics.HoodieMetricsDatadogConfig;
import org.apache.hudi.config.metrics.HoodieMetricsGraphiteConfig;
import org.apache.hudi.config.metrics.HoodieMetricsJmxConfig;
import org.apache.hudi.config.metrics.HoodieMetricsPrometheusConfig;
import org.apache.hudi.exception.HoodieNotSupportedException;
import org.apache.hudi.execution.bulkinsert.BulkInsertSortMode;
import org.apache.hudi.index.HoodieIndex;
import org.apache.hudi.keygen.SimpleAvroKeyGenerator;
import org.apache.hudi.keygen.constant.KeyGeneratorOptions;
import org.apache.hudi.keygen.constant.KeyGeneratorType;
import org.apache.hudi.metrics.MetricsReporterType;
import org.apache.hudi.metrics.datadog.DatadogHttpClient.ApiSite;
import org.apache.hudi.table.RandomFileIdPrefixProvider;
import org.apache.hudi.table.action.clean.CleaningTriggerStrategy;
import org.apache.hudi.table.action.cluster.ClusteringPlanPartitionFilterMode;
import org.apache.hudi.table.action.compact.CompactionTriggerStrategy;
import org.apache.hudi.table.action.compact.strategy.CompactionStrategy;
import org.apache.hudi.table.storage.HoodieStorageLayout;

import org.apache.hadoop.hbase.io.compress.Compression;
import org.apache.log4j.LogManager;
import org.apache.log4j.Logger;
import org.apache.orc.CompressionKind;
import org.apache.parquet.hadoop.metadata.CompressionCodecName;

import javax.annotation.concurrent.Immutable;

import java.io.File;
import java.io.FileReader;
import java.io.IOException;
import java.io.InputStream;
import java.util.Arrays;
import java.util.List;
import java.util.Locale;
import java.util.Map;
import java.util.Objects;
import java.util.Properties;
import java.util.function.Supplier;
import java.util.stream.Collectors;

import static org.apache.hudi.common.util.queue.ExecutorType.BOUNDED_IN_MEMORY;
import static org.apache.hudi.common.util.queue.ExecutorType.DISRUPTOR;
import static org.apache.hudi.config.HoodieCleanConfig.CLEANER_POLICY;

/**
 * Class storing configs for the HoodieWriteClient.
 */
@Immutable
@ConfigClassProperty(name = "Write Configurations",
    groupName = ConfigGroups.Names.WRITE_CLIENT,
    description = "Configurations that control write behavior on Hudi tables. These can be directly passed down from even "
        + "higher level frameworks (e.g Spark datasources, Flink sink) and utilities (e.g DeltaStreamer).")
public class HoodieWriteConfig extends HoodieConfig {

  private static final Logger LOG = LogManager.getLogger(HoodieWriteConfig.class);
  private static final long serialVersionUID = 0L;

  // This is a constant as is should never be changed via config (will invalidate previous commits)
  // It is here so that both the client and deltastreamer use the same reference
  public static final String DELTASTREAMER_CHECKPOINT_KEY = "deltastreamer.checkpoint.key";

  public static final ConfigProperty<String> TBL_NAME = ConfigProperty
      .key(HoodieTableConfig.HOODIE_TABLE_NAME_KEY)
      .noDefaultValue()
      .withDocumentation("Table name that will be used for registering with metastores like HMS. Needs to be same across runs.");

  public static final ConfigProperty<String> PRECOMBINE_FIELD_NAME = ConfigProperty
      .key("hoodie.datasource.write.precombine.field")
      .defaultValue("ts")
      .withDocumentation("Field used in preCombining before actual write. When two records have the same key value, "
          + "we will pick the one with the largest value for the precombine field, determined by Object.compareTo(..)");

  public static final ConfigProperty<String> WRITE_PAYLOAD_CLASS_NAME = ConfigProperty
      .key("hoodie.datasource.write.payload.class")
      .defaultValue(OverwriteWithLatestAvroPayload.class.getName())
      .withDocumentation("Payload class used. Override this, if you like to roll your own merge logic, when upserting/inserting. "
          + "This will render any value set for PRECOMBINE_FIELD_OPT_VAL in-effective");

<<<<<<< HEAD
  public static final ConfigProperty<String> MERGER_IMPLS = ConfigProperty
      .key("hoodie.datasource.write.merger.impls")
      .defaultValue("org.apache.hudi.common.model.HoodieAvroRecordMerger,org.apache.hudi.HoodieSparkRecordMerger")
=======
  public static final ConfigProperty<String> RECORD_MERGER_IMPLS = ConfigProperty
      .key("hoodie.datasource.write.record.merger.impls")
      .defaultValue(HoodieAvroRecordMerger.class.getName())
>>>>>>> f8028a40
      .withDocumentation("List of HoodieMerger implementations constituting Hudi's merging strategy -- based on the engine used. "
          + "These merger impls will filter by hoodie.datasource.write.record.merger.strategy "
          + "Hudi will pick most efficient implementation to perform merging/combining of the records (during update, reading MOR table, etc)");

  public static final ConfigProperty<String> RECORD_MERGER_STRATEGY = ConfigProperty
      .key("hoodie.datasource.write.record.merger.strategy")
      .defaultValue(HoodieRecordMerger.DEFAULT_MERGER_STRATEGY_UUID)
      .withDocumentation("Id of merger strategy. Hudi will pick HoodieRecordMerger implementations in hoodie.datasource.write.record.merger.impls which has the same merger strategy id");

  public static final ConfigProperty<String> KEYGENERATOR_CLASS_NAME = ConfigProperty
      .key("hoodie.datasource.write.keygenerator.class")
      .noDefaultValue()
      .withDocumentation("Key generator class, that implements `org.apache.hudi.keygen.KeyGenerator` "
          + "extract a key out of incoming records.");

  public static final ConfigProperty<String> EXECUTOR_TYPE = ConfigProperty
      .key("hoodie.write.executor.type")
      .defaultValue(BOUNDED_IN_MEMORY.name())
      .withValidValues(BOUNDED_IN_MEMORY.name(), DISRUPTOR.name())
      .withDocumentation("Set executor which orchestrates concurrent producers and consumers communicating through a message queue."
          + "BOUNDED_IN_MEMORY(default): Use LinkedBlockingQueue as a bounded in-memory queue, this queue will use extra lock to balance producers and consumer"
          + "DISRUPTOR: Use disruptor which a lock free message queue as inner message, this queue may gain better writing performance if lock was the bottleneck. "
          + "SIMPLE: Executor with no inner message queue and no inner lock. Consuming and writing records from iterator directly. Compared with BIM and DISRUPTOR, "
          + "this queue has no need for additional memory and cpu resources due to lock or multithreading, but also lost some benefits such as speed limit. "
          + "Although DISRUPTOR_EXECUTOR and SIMPLE are still in experimental.");

  public static final ConfigProperty<String> KEYGENERATOR_TYPE = ConfigProperty
      .key("hoodie.datasource.write.keygenerator.type")
      .defaultValue(KeyGeneratorType.SIMPLE.name())
      .withDocumentation("Easily configure one the built-in key generators, instead of specifying the key generator class."
          + "Currently supports SIMPLE, COMPLEX, TIMESTAMP, CUSTOM, NON_PARTITION, GLOBAL_DELETE");

  public static final ConfigProperty<String> ROLLBACK_USING_MARKERS_ENABLE = ConfigProperty
      .key("hoodie.rollback.using.markers")
      .defaultValue("true")
      .withDocumentation("Enables a more efficient mechanism for rollbacks based on the marker files generated "
          + "during the writes. Turned on by default.");

  public static final ConfigProperty<String> TIMELINE_LAYOUT_VERSION_NUM = ConfigProperty
      .key("hoodie.timeline.layout.version")
      .defaultValue(Integer.toString(TimelineLayoutVersion.VERSION_1))
      .sinceVersion("0.5.1")
      .withDocumentation("Controls the layout of the timeline. Version 0 relied on renames, Version 1 (default) models "
          + "the timeline as an immutable log relying only on atomic writes for object storage.");

  public static final ConfigProperty<HoodieFileFormat> BASE_FILE_FORMAT = ConfigProperty
      .key("hoodie.table.base.file.format")
      .defaultValue(HoodieFileFormat.PARQUET)
      .withAlternatives("hoodie.table.ro.file.format")
      .withDocumentation("Base file format to store all the base file data.");

  public static final ConfigProperty<String> BASE_PATH = ConfigProperty
      .key("hoodie.base.path")
      .noDefaultValue()
      .withDocumentation("Base path on lake storage, under which all the table data is stored. "
          + "Always prefix it explicitly with the storage scheme (e.g hdfs://, s3:// etc). "
          + "Hudi stores all the main meta-data about commits, savepoints, cleaning audit logs "
          + "etc in .hoodie directory under this base path directory.");

  public static final ConfigProperty<String> AVRO_SCHEMA_STRING = ConfigProperty
      .key("hoodie.avro.schema")
      .noDefaultValue()
      .withDocumentation("Schema string representing the current write schema of the table. Hudi passes this to "
          + "implementations of HoodieRecordPayload to convert incoming records to avro. This is also used as the write schema "
          + "evolving records during an update.");

  public static final ConfigProperty<String> INTERNAL_SCHEMA_STRING = ConfigProperty
      .key("hoodie.internal.schema")
      .noDefaultValue()
      .withDocumentation("Schema string representing the latest schema of the table. Hudi passes this to "
          + "implementations of evolution of schema");

  public static final ConfigProperty<Boolean> ENABLE_INTERNAL_SCHEMA_CACHE = ConfigProperty
      .key("hoodie.schema.cache.enable")
      .defaultValue(false)
      .withDocumentation("cache query internalSchemas in driver/executor side");

  public static final ConfigProperty<String> AVRO_SCHEMA_VALIDATE_ENABLE = ConfigProperty
      .key("hoodie.avro.schema.validate")
      .defaultValue("true")
      .withDocumentation("Validate the schema used for the write against the latest schema, for backwards compatibility.");

  public static final ConfigProperty<String> INSERT_PARALLELISM_VALUE = ConfigProperty
      .key("hoodie.insert.shuffle.parallelism")
      .defaultValue("200")
      .withDocumentation("Parallelism for inserting records into the table. Inserts can shuffle data before writing to tune file sizes and optimize the storage layout.");

  public static final ConfigProperty<String> BULKINSERT_PARALLELISM_VALUE = ConfigProperty
      .key("hoodie.bulkinsert.shuffle.parallelism")
      .defaultValue("200")
      .withDocumentation("For large initial imports using bulk_insert operation, controls the parallelism to use for sort modes or custom partitioning done"
          + "before writing records to the table.");

  public static final ConfigProperty<String> BULKINSERT_USER_DEFINED_PARTITIONER_SORT_COLUMNS = ConfigProperty
      .key("hoodie.bulkinsert.user.defined.partitioner.sort.columns")
      .noDefaultValue()
      .withDocumentation("Columns to sort the data by when use org.apache.hudi.execution.bulkinsert.RDDCustomColumnsSortPartitioner as user defined partitioner during bulk_insert. "
          + "For example 'column1,column2'");

  public static final ConfigProperty<String> BULKINSERT_USER_DEFINED_PARTITIONER_CLASS_NAME = ConfigProperty
      .key("hoodie.bulkinsert.user.defined.partitioner.class")
      .noDefaultValue()
      .withDocumentation("If specified, this class will be used to re-partition records before they are bulk inserted. This can be used to sort, pack, cluster data"
          + " optimally for common query patterns. For now we support a build-in user defined bulkinsert partitioner org.apache.hudi.execution.bulkinsert.RDDCustomColumnsSortPartitioner"
          + " which can does sorting based on specified column values set by " + BULKINSERT_USER_DEFINED_PARTITIONER_SORT_COLUMNS.key());

  public static final ConfigProperty<String> UPSERT_PARALLELISM_VALUE = ConfigProperty
      .key("hoodie.upsert.shuffle.parallelism")
      .defaultValue("200")
      .withDocumentation("Parallelism to use for upsert operation on the table. Upserts can shuffle data to perform index lookups, file sizing, bin packing records optimally"
          + "into file groups.");

  public static final ConfigProperty<String> DELETE_PARALLELISM_VALUE = ConfigProperty
      .key("hoodie.delete.shuffle.parallelism")
      .defaultValue("200")
      .withDocumentation("Parallelism used for “delete” operation. Delete operations also performs shuffles, similar to upsert operation.");

  public static final ConfigProperty<String> ROLLBACK_PARALLELISM_VALUE = ConfigProperty
      .key("hoodie.rollback.parallelism")
      .defaultValue("100")
      .withDocumentation("Parallelism for rollback of commits. Rollbacks perform delete of files or logging delete blocks to file groups on storage in parallel.");

  public static final ConfigProperty<String> WRITE_BUFFER_LIMIT_BYTES_VALUE = ConfigProperty
      .key("hoodie.write.buffer.limit.bytes")
      .defaultValue(String.valueOf(4 * 1024 * 1024))
      .withDocumentation("Size of in-memory buffer used for parallelizing network reads and lake storage writes.");

  public static final ConfigProperty<String> WRITE_DISRUPTOR_BUFFER_SIZE = ConfigProperty
      .key("hoodie.write.executor.disruptor.buffer.size")
      .defaultValue(String.valueOf(1024))
      .withDocumentation("The size of the Disruptor Executor ring buffer, must be power of 2");

  public static final ConfigProperty<String> WRITE_WAIT_STRATEGY = ConfigProperty
      .key("hoodie.write.executor.disruptor.wait.strategy")
      .defaultValue("BLOCKING_WAIT")
      .withDocumentation("Strategy employed for making Disruptor Executor wait on a cursor. Other options are "
          + "SLEEPING_WAIT, it attempts to be conservative with CPU usage by using a simple busy wait loop"
          + "YIELDING_WAIT, it is designed for cases where there is the option to burn CPU cycles with the goal of improving latency"
          + "BUSY_SPIN_WAIT, it can be used in low-latency systems, but puts the highest constraints on the deployment environment");

  public static final ConfigProperty<String> COMBINE_BEFORE_INSERT = ConfigProperty
      .key("hoodie.combine.before.insert")
      .defaultValue("false")
      .withDocumentation("When inserted records share same key, controls whether they should be first combined (i.e de-duplicated) before"
          + " writing to storage.");

  public static final ConfigProperty<String> COMBINE_BEFORE_UPSERT = ConfigProperty
      .key("hoodie.combine.before.upsert")
      .defaultValue("true")
      .withDocumentation("When upserted records share same key, controls whether they should be first combined (i.e de-duplicated) before"
          + " writing to storage. This should be turned off only if you are absolutely certain that there are no duplicates incoming, "
          + " otherwise it can lead to duplicate keys and violate the uniqueness guarantees.");

  public static final ConfigProperty<String> COMBINE_BEFORE_DELETE = ConfigProperty
      .key("hoodie.combine.before.delete")
      .defaultValue("true")
      .withDocumentation("During delete operations, controls whether we should combine deletes (and potentially also upserts) before "
          + " writing to storage.");

  public static final ConfigProperty<String> WRITE_STATUS_STORAGE_LEVEL_VALUE = ConfigProperty
      .key("hoodie.write.status.storage.level")
      .defaultValue("MEMORY_AND_DISK_SER")
      .withDocumentation("Write status objects hold metadata about a write (stats, errors), that is not yet committed to storage. "
          + "This controls the how that information is cached for inspection by clients. We rarely expect this to be changed.");

  public static final ConfigProperty<String> AUTO_COMMIT_ENABLE = ConfigProperty
      .key("hoodie.auto.commit")
      .defaultValue("true")
      .withDocumentation("Controls whether a write operation should auto commit. This can be turned off to perform inspection"
          + " of the uncommitted write before deciding to commit.");

  public static final ConfigProperty<String> WRITE_STATUS_CLASS_NAME = ConfigProperty
      .key("hoodie.writestatus.class")
      .defaultValue(WriteStatus.class.getName())
      .withDocumentation("Subclass of " + WriteStatus.class.getName() + " to be used to collect information about a write. Can be "
          + "overridden to collection additional metrics/statistics about the data if needed.");

  public static final ConfigProperty<String> FINALIZE_WRITE_PARALLELISM_VALUE = ConfigProperty
      .key("hoodie.finalize.write.parallelism")
      .defaultValue("200")
      .withDocumentation("Parallelism for the write finalization internal operation, which involves removing any partially written "
          + "files from lake storage, before committing the write. Reduce this value, if the high number of tasks incur delays for smaller tables "
          + "or low latency writes.");

  public static final ConfigProperty<String> MARKERS_TYPE = ConfigProperty
      .key("hoodie.write.markers.type")
      .defaultValue(MarkerType.TIMELINE_SERVER_BASED.toString())
      .sinceVersion("0.9.0")
      .withDocumentation("Marker type to use.  Two modes are supported: "
          + "- DIRECT: individual marker file corresponding to each data file is directly "
          + "created by the writer. "
          + "- TIMELINE_SERVER_BASED: marker operations are all handled at the timeline service "
          + "which serves as a proxy.  New marker entries are batch processed and stored "
          + "in a limited number of underlying files for efficiency.  If HDFS is used or "
          + "timeline server is disabled, DIRECT markers are used as fallback even if this "
          + "is configure.  For Spark structured streaming, this configuration does not "
          + "take effect, i.e., DIRECT markers are always used for Spark structured streaming.");

  public static final ConfigProperty<Integer> MARKERS_TIMELINE_SERVER_BASED_BATCH_NUM_THREADS = ConfigProperty
      .key("hoodie.markers.timeline_server_based.batch.num_threads")
      .defaultValue(20)
      .sinceVersion("0.9.0")
      .withDocumentation("Number of threads to use for batch processing marker "
          + "creation requests at the timeline server");

  public static final ConfigProperty<Long> MARKERS_TIMELINE_SERVER_BASED_BATCH_INTERVAL_MS = ConfigProperty
      .key("hoodie.markers.timeline_server_based.batch.interval_ms")
      .defaultValue(50L)
      .sinceVersion("0.9.0")
      .withDocumentation("The batch interval in milliseconds for marker creation batch processing");

  public static final ConfigProperty<String> MARKERS_DELETE_PARALLELISM_VALUE = ConfigProperty
      .key("hoodie.markers.delete.parallelism")
      .defaultValue("100")
      .withDocumentation("Determines the parallelism for deleting marker files, which are used to track all files (valid or invalid/partial) written during "
          + "a write operation. Increase this value if delays are observed, with large batch writes.");

  public static final ConfigProperty<String> BULK_INSERT_SORT_MODE = ConfigProperty
      .key("hoodie.bulkinsert.sort.mode")
      .defaultValue(BulkInsertSortMode.NONE.toString())
      .withDocumentation("Sorting modes to use for sorting records for bulk insert. This is use when user "
          + BULKINSERT_USER_DEFINED_PARTITIONER_CLASS_NAME.key() + "is not configured. Available values are - "
          + "GLOBAL_SORT: this ensures best file sizes, with lowest memory overhead at cost of sorting. "
          + "PARTITION_SORT: Strikes a balance by only sorting within a partition, still keeping the memory overhead of writing "
          + "lowest and best effort file sizing. "
          + "PARTITION_PATH_REPARTITION: this ensures that the data for a single physical partition in the table is written "
          + "by the same Spark executor, best for input data evenly distributed across different partition paths. "
          + "This can cause imbalance among Spark executors if the input data is skewed, i.e., most records are intended for "
          + "a handful of partition paths among all. "
          + "PARTITION_PATH_REPARTITION_AND_SORT: this ensures that the data for a single physical partition in the table is written "
          + "by the same Spark executor, best for input data evenly distributed across different partition paths. "
          + "Compared to PARTITION_PATH_REPARTITION, this sort mode does an additional step of sorting the records "
          + "based on the partition path within a single Spark partition, given that data for multiple physical partitions "
          + "can be sent to the same Spark partition and executor. "
          + "This can cause imbalance among Spark executors if the input data is skewed, i.e., most records are intended for "
          + "a handful of partition paths among all. "
          + "NONE: No sorting. Fastest and matches `spark.write.parquet()` in terms of number of files, overheads");

  public static final ConfigProperty<String> EMBEDDED_TIMELINE_SERVER_ENABLE = ConfigProperty
      .key("hoodie.embed.timeline.server")
      .defaultValue("true")
      .withDocumentation("When true, spins up an instance of the timeline server (meta server that serves cached file listings, statistics),"
          + "running on each writer's driver process, accepting requests during the write from executors.");

  public static final ConfigProperty<Boolean> EMBEDDED_TIMELINE_SERVER_REUSE_ENABLED = ConfigProperty
      .key("hoodie.embed.timeline.server.reuse.enabled")
      .defaultValue(false)
      .withDocumentation("Controls whether the timeline server instance should be cached and reused across the JVM (across task lifecycles)"
          + "to avoid startup costs. This should rarely be changed.");

  public static final ConfigProperty<String> EMBEDDED_TIMELINE_SERVER_PORT_NUM = ConfigProperty
      .key("hoodie.embed.timeline.server.port")
      .defaultValue("0")
      .withDocumentation("Port at which the timeline server listens for requests. When running embedded in each writer, it picks "
          + "a free port and communicates to all the executors. This should rarely be changed.");

  public static final ConfigProperty<String> EMBEDDED_TIMELINE_NUM_SERVER_THREADS = ConfigProperty
      .key("hoodie.embed.timeline.server.threads")
      .defaultValue("-1")
      .withDocumentation("Number of threads to serve requests in the timeline server. By default, auto configured based on the number of underlying cores.");

  public static final ConfigProperty<String> EMBEDDED_TIMELINE_SERVER_COMPRESS_ENABLE = ConfigProperty
      .key("hoodie.embed.timeline.server.gzip")
      .defaultValue("true")
      .withDocumentation("Controls whether gzip compression is used, for large responses from the timeline server, to improve latency.");

  public static final ConfigProperty<String> EMBEDDED_TIMELINE_SERVER_USE_ASYNC_ENABLE = ConfigProperty
      .key("hoodie.embed.timeline.server.async")
      .defaultValue("false")
      .withDocumentation("Controls whether or not, the requests to the timeline server are processed in asynchronous fashion, "
          + "potentially improving throughput.");

  public static final ConfigProperty<String> FAIL_ON_TIMELINE_ARCHIVING_ENABLE = ConfigProperty
      .key("hoodie.fail.on.timeline.archiving")
      .defaultValue("true")
      .withDocumentation("Timeline archiving removes older instants from the timeline, after each write operation, to minimize metadata overhead. "
          + "Controls whether or not, the write should be failed as well, if such archiving fails.");

  public static final ConfigProperty<String> FAIL_ON_INLINE_TABLE_SERVICE_EXCEPTION = ConfigProperty
      .key("hoodie.fail.writes.on.inline.table.service.exception")
      .defaultValue("true")
      .withDocumentation("Table services such as compaction and clustering can fail and prevent syncing to "
          + "the metaclient. Set this to true to fail writes when table services fail");

  public static final ConfigProperty<Long> INITIAL_CONSISTENCY_CHECK_INTERVAL_MS = ConfigProperty
      .key("hoodie.consistency.check.initial_interval_ms")
      .defaultValue(2000L)
      .withDocumentation("Initial time between successive attempts to ensure written data's metadata is consistent on storage. Grows with exponential"
          + " backoff after the initial value.");

  public static final ConfigProperty<Long> MAX_CONSISTENCY_CHECK_INTERVAL_MS = ConfigProperty
      .key("hoodie.consistency.check.max_interval_ms")
      .defaultValue(300000L)
      .withDocumentation("Max time to wait between successive attempts at performing consistency checks");

  public static final ConfigProperty<Integer> MAX_CONSISTENCY_CHECKS = ConfigProperty
      .key("hoodie.consistency.check.max_checks")
      .defaultValue(7)
      .withDocumentation("Maximum number of checks, for consistency of written data.");

  public static final ConfigProperty<String> MERGE_DATA_VALIDATION_CHECK_ENABLE = ConfigProperty
      .key("hoodie.merge.data.validation.enabled")
      .defaultValue("false")
      .withDocumentation("When enabled, data validation checks are performed during merges to ensure expected "
          + "number of records after merge operation.");

  public static final ConfigProperty<String> MERGE_ALLOW_DUPLICATE_ON_INSERTS_ENABLE = ConfigProperty
      .key("hoodie.merge.allow.duplicate.on.inserts")
      .defaultValue("false")
      .withDocumentation("When enabled, we allow duplicate keys even if inserts are routed to merge with an existing file (for ensuring file sizing)."
          + " This is only relevant for insert operation, since upsert, delete operations will ensure unique key constraints are maintained.");

  public static final ConfigProperty<Integer> MERGE_SMALL_FILE_GROUP_CANDIDATES_LIMIT = ConfigProperty
      .key("hoodie.merge.small.file.group.candidates.limit")
      .defaultValue(1)
      .withDocumentation("Limits number of file groups, whose base file satisfies small-file limit, to consider for appending records during upsert operation. "
          + "Only applicable to MOR tables");

  public static final ConfigProperty<Integer> CLIENT_HEARTBEAT_INTERVAL_IN_MS = ConfigProperty
      .key("hoodie.client.heartbeat.interval_in_ms")
      .defaultValue(60 * 1000)
      .withDocumentation("Writers perform heartbeats to indicate liveness. Controls how often (in ms), such heartbeats are registered to lake storage.");

  public static final ConfigProperty<Integer> CLIENT_HEARTBEAT_NUM_TOLERABLE_MISSES = ConfigProperty
      .key("hoodie.client.heartbeat.tolerable.misses")
      .defaultValue(2)
      .withDocumentation("Number of heartbeat misses, before a writer is deemed not alive and all pending writes are aborted.");

  public static final ConfigProperty<String> WRITE_CONCURRENCY_MODE = ConfigProperty
      .key("hoodie.write.concurrency.mode")
      .defaultValue(WriteConcurrencyMode.SINGLE_WRITER.name())
      .withDocumentation("Enable different concurrency modes. Options are "
          + "SINGLE_WRITER: Only one active writer to the table. Maximizes throughput"
          + "OPTIMISTIC_CONCURRENCY_CONTROL: Multiple writers can operate on the table and exactly one of them succeed "
          + "if a conflict (writes affect the same file group) is detected.");

  public static final ConfigProperty<String> WRITE_SCHEMA_OVERRIDE = ConfigProperty
      .key("hoodie.write.schema")
      .noDefaultValue()
      .withDocumentation("Config allowing to override writer's schema. This might be necessary in "
          + "cases when writer's schema derived from the incoming dataset might actually be different from "
          + "the schema we actually want to use when writing. This, for ex, could be the case for"
          + "'partial-update' use-cases (like `MERGE INTO` Spark SQL statement for ex) where only "
          + "a projection of the incoming dataset might be used to update the records in the existing table, "
          + "prompting us to override the writer's schema");

  /**
   * HUDI-858 : There are users who had been directly using RDD APIs and have relied on a behavior in 0.4.x to allow
   * multiple write operations (upsert/buk-insert/...) to be executed within a single commit.
   * <p>
   * Given Hudi commit protocol, these are generally unsafe operations and user need to handle failure scenarios. It
   * only works with COW table. Hudi 0.5.x had stopped this behavior.
   * <p>
   * Given the importance of supporting such cases for the user's migration to 0.5.x, we are proposing a safety flag
   * (disabled by default) which will allow this old behavior.
   */
  public static final ConfigProperty<String> ALLOW_MULTI_WRITE_ON_SAME_INSTANT_ENABLE = ConfigProperty
      .key("_.hoodie.allow.multi.write.on.same.instant")
      .defaultValue("false")
      .withDocumentation("");

  public static final ConfigProperty<String> AVRO_EXTERNAL_SCHEMA_TRANSFORMATION_ENABLE = ConfigProperty
      .key(AVRO_SCHEMA_STRING.key() + ".external.transformation")
      .defaultValue("false")
      .withAlternatives(AVRO_SCHEMA_STRING.key() + ".externalTransformation")
      .withDocumentation("When enabled, records in older schema are rewritten into newer schema during upsert,delete and background"
          + " compaction,clustering operations.");

  public static final ConfigProperty<Boolean> ALLOW_EMPTY_COMMIT = ConfigProperty
      .key("hoodie.allow.empty.commit")
      .defaultValue(true)
      .withDocumentation("Whether to allow generation of empty commits, even if no data was written in the commit. "
          + "It's useful in cases where extra metadata needs to be published regardless e.g tracking source offsets when ingesting data");

  public static final ConfigProperty<Boolean> ALLOW_OPERATION_METADATA_FIELD = ConfigProperty
      .key("hoodie.allow.operation.metadata.field")
      .defaultValue(false)
      .sinceVersion("0.9.0")
      .withDocumentation("Whether to include '_hoodie_operation' in the metadata fields. "
          + "Once enabled, all the changes of a record are persisted to the delta log directly without merge");

  public static final ConfigProperty<String> FILEID_PREFIX_PROVIDER_CLASS = ConfigProperty
      .key("hoodie.fileid.prefix.provider.class")
      .defaultValue(RandomFileIdPrefixProvider.class.getName())
      .sinceVersion("0.10.0")
      .withDocumentation("File Id Prefix provider class, that implements `org.apache.hudi.fileid.FileIdPrefixProvider`");

  public static final ConfigProperty<Boolean> TABLE_SERVICES_ENABLED = ConfigProperty
      .key("hoodie.table.services.enabled")
      .defaultValue(true)
      .sinceVersion("0.11.0")
      .withDocumentation("Master control to disable all table services including archive, clean, compact, cluster, etc.");

  public static final ConfigProperty<Boolean> RELEASE_RESOURCE_ENABLE = ConfigProperty
      .key("hoodie.release.resource.on.completion.enable")
      .defaultValue(true)
      .sinceVersion("0.11.0")
      .withDocumentation("Control to enable release all persist rdds when the spark job finish.");

  public static final ConfigProperty<Boolean> AUTO_ADJUST_LOCK_CONFIGS = ConfigProperty
      .key("hoodie.auto.adjust.lock.configs")
      .defaultValue(false)
      .sinceVersion("0.11.0")
      .withDocumentation("Auto adjust lock configurations when metadata table is enabled and for async table services.");

  public static final ConfigProperty<Boolean> SKIP_DEFAULT_PARTITION_VALIDATION = ConfigProperty
      .key("hoodie.skip.default.partition.validation")
      .defaultValue(false)
      .sinceVersion("0.12.0")
      .withDocumentation("When table is upgraded from pre 0.12 to 0.12, we check for \"default\" partition and fail if found one. "
          + "Users are expected to rewrite the data in those partitions. Enabling this config will bypass this validation");

  private ConsistencyGuardConfig consistencyGuardConfig;
  private FileSystemRetryConfig fileSystemRetryConfig;

  // Hoodie Write Client transparently rewrites File System View config when embedded mode is enabled
  // We keep track of original config and rewritten config
  private final FileSystemViewStorageConfig clientSpecifiedViewStorageConfig;
  private FileSystemViewStorageConfig viewStorageConfig;
  private HoodiePayloadConfig hoodiePayloadConfig;
  private HoodieMetadataConfig metadataConfig;
  private HoodieMetaserverConfig metastoreConfig;
  private HoodieTableServiceManagerConfig tableServiceManagerConfig;
  private HoodieCommonConfig commonConfig;
  private HoodieStorageConfig storageConfig;
  private EngineType engineType;

  /**
   * @deprecated Use {@link #TBL_NAME} and its methods instead
   */
  @Deprecated
  public static final String TABLE_NAME = TBL_NAME.key();
  /**
   * @deprecated Use {@link #PRECOMBINE_FIELD_NAME} and its methods instead
   */
  @Deprecated
  public static final String PRECOMBINE_FIELD_PROP = PRECOMBINE_FIELD_NAME.key();
  /**
   * @deprecated Use {@link #WRITE_PAYLOAD_CLASS_NAME} and its methods instead
   */
  @Deprecated
  public static final String WRITE_PAYLOAD_CLASS = WRITE_PAYLOAD_CLASS_NAME.key();
  /**
   * @deprecated Use {@link #WRITE_PAYLOAD_CLASS_NAME} and its methods instead
   */
  @Deprecated
  public static final String DEFAULT_WRITE_PAYLOAD_CLASS = WRITE_PAYLOAD_CLASS_NAME.defaultValue();
  /**
   * @deprecated Use {@link #KEYGENERATOR_CLASS_NAME} and its methods instead
   */
  @Deprecated
  public static final String KEYGENERATOR_CLASS_PROP = KEYGENERATOR_CLASS_NAME.key();
  /**
   * @deprecated Use {@link #KEYGENERATOR_CLASS_NAME} and its methods instead
   */
  @Deprecated
  public static final String DEFAULT_KEYGENERATOR_CLASS = SimpleAvroKeyGenerator.class.getName();
  /**
   * @deprecated Use {@link #ROLLBACK_USING_MARKERS_ENABLE} and its methods instead
   */
  @Deprecated
  public static final String DEFAULT_ROLLBACK_USING_MARKERS = ROLLBACK_USING_MARKERS_ENABLE.defaultValue();
  /**
   * @deprecated Use {@link #ROLLBACK_USING_MARKERS_ENABLE} and its methods instead
   */
  @Deprecated
  public static final String ROLLBACK_USING_MARKERS = ROLLBACK_USING_MARKERS_ENABLE.key();
  /**
   * @deprecated Use {@link #TIMELINE_LAYOUT_VERSION_NUM} and its methods instead
   */
  @Deprecated
  public static final String TIMELINE_LAYOUT_VERSION = TIMELINE_LAYOUT_VERSION_NUM.key();
  /**
   * @deprecated Use {@link #BASE_PATH} and its methods instead
   */
  @Deprecated
  public static final String BASE_PATH_PROP = BASE_PATH.key();
  /**
   * @deprecated Use {@link #AVRO_SCHEMA_STRING} and its methods instead
   */
  @Deprecated
  public static final String AVRO_SCHEMA = AVRO_SCHEMA_STRING.key();
  /**
   * @deprecated Use {@link #AVRO_SCHEMA_VALIDATE_ENABLE} and its methods instead
   */
  @Deprecated
  public static final String AVRO_SCHEMA_VALIDATE = AVRO_SCHEMA_VALIDATE_ENABLE.key();
  /**
   * @deprecated Use {@link #AVRO_SCHEMA_VALIDATE_ENABLE} and its methods instead
   */
  @Deprecated
  public static final String DEFAULT_AVRO_SCHEMA_VALIDATE = AVRO_SCHEMA_VALIDATE_ENABLE.defaultValue();
  /**
   * @deprecated Use {@link #INSERT_PARALLELISM_VALUE} and its methods instead
   */
  @Deprecated
  public static final String DEFAULT_PARALLELISM = INSERT_PARALLELISM_VALUE.defaultValue();
  /**
   * @deprecated Use {@link #INSERT_PARALLELISM_VALUE} and its methods instead
   */
  @Deprecated
  public static final String INSERT_PARALLELISM = INSERT_PARALLELISM_VALUE.key();
  /**
   * @deprecated Use {@link #BULKINSERT_PARALLELISM_VALUE} and its methods instead
   */
  @Deprecated
  public static final String BULKINSERT_PARALLELISM = BULKINSERT_PARALLELISM_VALUE.key();
  /**
   * @deprecated Use {@link #BULKINSERT_USER_DEFINED_PARTITIONER_CLASS_NAME} and its methods instead
   */
  @Deprecated
  public static final String BULKINSERT_USER_DEFINED_PARTITIONER_CLASS = BULKINSERT_USER_DEFINED_PARTITIONER_CLASS_NAME.key();
  @Deprecated
  public static final String BULKINSERT_INPUT_DATA_SCHEMA_DDL = "hoodie.bulkinsert.schema.ddl";
  /**
   * @deprecated Use {@link #UPSERT_PARALLELISM_VALUE} and its methods instead
   */
  @Deprecated
  public static final String UPSERT_PARALLELISM = UPSERT_PARALLELISM_VALUE.key();
  /**
   * @deprecated Use {@link #DELETE_PARALLELISM_VALUE} and its methods instead
   */
  @Deprecated
  public static final String DELETE_PARALLELISM = DELETE_PARALLELISM_VALUE.key();
  /**
   * @deprecated Use {@link #ROLLBACK_PARALLELISM_VALUE} and its methods instead
   */
  @Deprecated
  public static final String DEFAULT_ROLLBACK_PARALLELISM = ROLLBACK_PARALLELISM_VALUE.defaultValue();
  /**
   * @deprecated Use {@link #ROLLBACK_PARALLELISM_VALUE} and its methods instead
   */
  @Deprecated
  public static final String ROLLBACK_PARALLELISM = ROLLBACK_PARALLELISM_VALUE.key();
  /**
   * @deprecated Use {@link #WRITE_BUFFER_LIMIT_BYTES_VALUE} and its methods instead
   */
  @Deprecated
  public static final String WRITE_BUFFER_LIMIT_BYTES = WRITE_BUFFER_LIMIT_BYTES_VALUE.key();
  /**
   * @deprecated Use {@link #WRITE_BUFFER_LIMIT_BYTES_VALUE} and its methods instead
   */
  @Deprecated
  public static final String DEFAULT_WRITE_BUFFER_LIMIT_BYTES = WRITE_BUFFER_LIMIT_BYTES_VALUE.defaultValue();
  /**
   * @deprecated Use {@link #COMBINE_BEFORE_INSERT} and its methods instead
   */
  @Deprecated
  public static final String COMBINE_BEFORE_INSERT_PROP = COMBINE_BEFORE_INSERT.key();
  /**
   * @deprecated Use {@link #COMBINE_BEFORE_INSERT} and its methods instead
   */
  @Deprecated
  public static final String DEFAULT_COMBINE_BEFORE_INSERT = COMBINE_BEFORE_INSERT.defaultValue();
  /**
   * @deprecated Use {@link #COMBINE_BEFORE_UPSERT} and its methods instead
   */
  @Deprecated
  public static final String COMBINE_BEFORE_UPSERT_PROP = COMBINE_BEFORE_UPSERT.key();
  /**
   * @deprecated Use {@link #COMBINE_BEFORE_UPSERT} and its methods instead
   */
  @Deprecated
  public static final String DEFAULT_COMBINE_BEFORE_UPSERT = COMBINE_BEFORE_UPSERT.defaultValue();
  /**
   * @deprecated Use {@link #COMBINE_BEFORE_DELETE} and its methods instead
   */
  @Deprecated
  public static final String COMBINE_BEFORE_DELETE_PROP = COMBINE_BEFORE_DELETE.key();
  /**
   * @deprecated Use {@link #COMBINE_BEFORE_DELETE} and its methods instead
   */
  @Deprecated
  public static final String DEFAULT_COMBINE_BEFORE_DELETE = COMBINE_BEFORE_DELETE.defaultValue();
  /**
   * @deprecated Use {@link #WRITE_STATUS_STORAGE_LEVEL_VALUE} and its methods instead
   */
  @Deprecated
  public static final String WRITE_STATUS_STORAGE_LEVEL = WRITE_STATUS_STORAGE_LEVEL_VALUE.key();
  /**
   * @deprecated Use {@link #WRITE_STATUS_STORAGE_LEVEL_VALUE} and its methods instead
   */
  @Deprecated
  public static final String DEFAULT_WRITE_STATUS_STORAGE_LEVEL = WRITE_STATUS_STORAGE_LEVEL_VALUE.defaultValue();
  /**
   * @deprecated Use {@link #AUTO_COMMIT_ENABLE} and its methods instead
   */
  @Deprecated
  public static final String HOODIE_AUTO_COMMIT_PROP = AUTO_COMMIT_ENABLE.key();
  /**
   * @deprecated Use {@link #AUTO_COMMIT_ENABLE} and its methods instead
   */
  @Deprecated
  public static final String DEFAULT_HOODIE_AUTO_COMMIT = AUTO_COMMIT_ENABLE.defaultValue();
  /**
   * @deprecated Use {@link #WRITE_STATUS_CLASS_NAME} and its methods instead
   */
  @Deprecated
  public static final String HOODIE_WRITE_STATUS_CLASS_PROP = WRITE_STATUS_CLASS_NAME.key();
  /**
   * @deprecated Use {@link #WRITE_STATUS_CLASS_NAME} and its methods instead
   */
  @Deprecated
  public static final String DEFAULT_HOODIE_WRITE_STATUS_CLASS = WRITE_STATUS_CLASS_NAME.defaultValue();
  /**
   * @deprecated Use {@link #FINALIZE_WRITE_PARALLELISM_VALUE} and its methods instead
   */
  @Deprecated
  public static final String FINALIZE_WRITE_PARALLELISM = FINALIZE_WRITE_PARALLELISM_VALUE.key();
  /**
   * @deprecated Use {@link #FINALIZE_WRITE_PARALLELISM_VALUE} and its methods instead
   */
  @Deprecated
  public static final String DEFAULT_FINALIZE_WRITE_PARALLELISM = FINALIZE_WRITE_PARALLELISM_VALUE.defaultValue();
  /**
   * @deprecated Use {@link #MARKERS_DELETE_PARALLELISM_VALUE} and its methods instead
   */
  @Deprecated
  public static final String MARKERS_DELETE_PARALLELISM = MARKERS_DELETE_PARALLELISM_VALUE.key();
  /**
   * @deprecated Use {@link #MARKERS_DELETE_PARALLELISM_VALUE} and its methods instead
   */
  @Deprecated
  public static final String DEFAULT_MARKERS_DELETE_PARALLELISM = MARKERS_DELETE_PARALLELISM_VALUE.defaultValue();
  /**
   * @deprecated Use {@link #BULK_INSERT_SORT_MODE} and its methods instead
   */
  @Deprecated
  public static final String BULKINSERT_SORT_MODE = BULK_INSERT_SORT_MODE.key();
  /**
   * @deprecated Use {@link #BULK_INSERT_SORT_MODE} and its methods instead
   */
  @Deprecated
  public static final String DEFAULT_BULKINSERT_SORT_MODE = BULK_INSERT_SORT_MODE.defaultValue();
  /**
   * @deprecated Use {@link #EMBEDDED_TIMELINE_SERVER_ENABLE} and its methods instead
   */
  @Deprecated
  public static final String EMBEDDED_TIMELINE_SERVER_ENABLED = EMBEDDED_TIMELINE_SERVER_ENABLE.key();
  /**
   * @deprecated Use {@link #EMBEDDED_TIMELINE_SERVER_ENABLE} and its methods instead
   */
  @Deprecated
  public static final String DEFAULT_EMBEDDED_TIMELINE_SERVER_ENABLED = EMBEDDED_TIMELINE_SERVER_ENABLE.defaultValue();
  /**
   * @deprecated Use {@link #EMBEDDED_TIMELINE_SERVER_PORT_NUM} and its methods instead
   */
  @Deprecated
  public static final String EMBEDDED_TIMELINE_SERVER_PORT = EMBEDDED_TIMELINE_SERVER_PORT_NUM.key();
  /**
   * @deprecated Use {@link #EMBEDDED_TIMELINE_SERVER_PORT_NUM} and its methods instead
   */
  @Deprecated
  public static final String DEFAULT_EMBEDDED_TIMELINE_SERVER_PORT = EMBEDDED_TIMELINE_SERVER_PORT_NUM.defaultValue();
  /**
   * @deprecated Use {@link #EMBEDDED_TIMELINE_NUM_SERVER_THREADS} and its methods instead
   */
  @Deprecated
  public static final String EMBEDDED_TIMELINE_SERVER_THREADS = EMBEDDED_TIMELINE_NUM_SERVER_THREADS.key();
  /**
   * @deprecated Use {@link #EMBEDDED_TIMELINE_NUM_SERVER_THREADS} and its methods instead
   */
  @Deprecated
  public static final String DEFAULT_EMBEDDED_TIMELINE_SERVER_THREADS = EMBEDDED_TIMELINE_NUM_SERVER_THREADS.defaultValue();
  /**
   * @deprecated Use {@link #EMBEDDED_TIMELINE_SERVER_COMPRESS_ENABLE} and its methods instead
   */
  @Deprecated
  public static final String EMBEDDED_TIMELINE_SERVER_COMPRESS_OUTPUT = EMBEDDED_TIMELINE_SERVER_COMPRESS_ENABLE.key();
  /**
   * @deprecated Use {@link #EMBEDDED_TIMELINE_SERVER_COMPRESS_ENABLE} and its methods instead
   */
  @Deprecated
  public static final String DEFAULT_EMBEDDED_TIMELINE_COMPRESS_OUTPUT = EMBEDDED_TIMELINE_SERVER_COMPRESS_ENABLE.defaultValue();
  /**
   * @deprecated Use {@link #EMBEDDED_TIMELINE_SERVER_USE_ASYNC_ENABLE} and its methods instead
   */
  @Deprecated
  public static final String EMBEDDED_TIMELINE_SERVER_USE_ASYNC = EMBEDDED_TIMELINE_SERVER_USE_ASYNC_ENABLE.key();
  /**
   * @deprecated Use {@link #EMBEDDED_TIMELINE_SERVER_USE_ASYNC_ENABLE} and its methods instead
   */
  @Deprecated
  public static final String DEFAULT_EMBEDDED_TIMELINE_SERVER_ASYNC = EMBEDDED_TIMELINE_SERVER_USE_ASYNC_ENABLE.defaultValue();
  /**
   * @deprecated Use {@link #FAIL_ON_TIMELINE_ARCHIVING_ENABLE} and its methods instead
   */
  @Deprecated
  public static final String FAIL_ON_TIMELINE_ARCHIVING_ENABLED_PROP = FAIL_ON_TIMELINE_ARCHIVING_ENABLE.key();
  /**
   * @deprecated Use {@link #FAIL_ON_TIMELINE_ARCHIVING_ENABLE} and its methods instead
   */
  @Deprecated
  public static final String DEFAULT_FAIL_ON_TIMELINE_ARCHIVING_ENABLED = FAIL_ON_TIMELINE_ARCHIVING_ENABLE.defaultValue();
  /**
   * @deprecated Use {@link #INITIAL_CONSISTENCY_CHECK_INTERVAL_MS} and its methods instead
   */
  @Deprecated
  public static final String INITIAL_CONSISTENCY_CHECK_INTERVAL_MS_PROP = INITIAL_CONSISTENCY_CHECK_INTERVAL_MS.key();
  /**
   * @deprecated Use {@link #INITIAL_CONSISTENCY_CHECK_INTERVAL_MS} and its methods instead
   */
  @Deprecated
  public static long DEFAULT_INITIAL_CONSISTENCY_CHECK_INTERVAL_MS = INITIAL_CONSISTENCY_CHECK_INTERVAL_MS.defaultValue();
  /**
   * @deprecated Use {@link #MAX_CONSISTENCY_CHECK_INTERVAL_MS} and its methods instead
   */
  @Deprecated
  public static final String MAX_CONSISTENCY_CHECK_INTERVAL_MS_PROP = MAX_CONSISTENCY_CHECK_INTERVAL_MS.key();
  /**
   * @deprecated Use {@link #MAX_CONSISTENCY_CHECK_INTERVAL_MS} and its methods instead
   */
  @Deprecated
  public static long DEFAULT_MAX_CONSISTENCY_CHECK_INTERVAL_MS = MAX_CONSISTENCY_CHECK_INTERVAL_MS.defaultValue();
  /**
   * @deprecated Use {@link #MAX_CONSISTENCY_CHECKS} and its methods instead
   */
  @Deprecated
  public static final String MAX_CONSISTENCY_CHECKS_PROP = MAX_CONSISTENCY_CHECKS.key();
  /**
   * @deprecated Use {@link #MAX_CONSISTENCY_CHECKS} and its methods instead
   */
  @Deprecated
  public static int DEFAULT_MAX_CONSISTENCY_CHECKS = MAX_CONSISTENCY_CHECKS.defaultValue();
  /**
   * @deprecated Use {@link #MERGE_DATA_VALIDATION_CHECK_ENABLE} and its methods instead
   */
  @Deprecated
  private static final String MERGE_DATA_VALIDATION_CHECK_ENABLED = MERGE_DATA_VALIDATION_CHECK_ENABLE.key();
  /**
   * @deprecated Use {@link #MERGE_DATA_VALIDATION_CHECK_ENABLE} and its methods instead
   */
  @Deprecated
  private static final String DEFAULT_MERGE_DATA_VALIDATION_CHECK_ENABLED = MERGE_DATA_VALIDATION_CHECK_ENABLE.defaultValue();
  /**
   * @deprecated Use {@link #MERGE_ALLOW_DUPLICATE_ON_INSERTS_ENABLE} and its methods instead
   */
  @Deprecated
  private static final String MERGE_ALLOW_DUPLICATE_ON_INSERTS = MERGE_ALLOW_DUPLICATE_ON_INSERTS_ENABLE.key();
  /**
   * @deprecated Use {@link #MERGE_ALLOW_DUPLICATE_ON_INSERTS_ENABLE} and its methods instead
   */
  @Deprecated
  private static final String DEFAULT_MERGE_ALLOW_DUPLICATE_ON_INSERTS = MERGE_ALLOW_DUPLICATE_ON_INSERTS_ENABLE.defaultValue();
  /**
   * @deprecated Use {@link #CLIENT_HEARTBEAT_INTERVAL_IN_MS} and its methods instead
   */
  @Deprecated
  public static final String CLIENT_HEARTBEAT_INTERVAL_IN_MS_PROP = CLIENT_HEARTBEAT_INTERVAL_IN_MS.key();
  /**
   * @deprecated Use {@link #CLIENT_HEARTBEAT_INTERVAL_IN_MS} and its methods instead
   */
  @Deprecated
  public static final Integer DEFAULT_CLIENT_HEARTBEAT_INTERVAL_IN_MS = CLIENT_HEARTBEAT_INTERVAL_IN_MS.defaultValue();
  /**
   * @deprecated Use {@link #CLIENT_HEARTBEAT_NUM_TOLERABLE_MISSES} and its methods instead
   */
  @Deprecated
  public static final String CLIENT_HEARTBEAT_NUM_TOLERABLE_MISSES_PROP = CLIENT_HEARTBEAT_NUM_TOLERABLE_MISSES.key();
  /**
   * @deprecated Use {@link #CLIENT_HEARTBEAT_NUM_TOLERABLE_MISSES} and its methods instead
   */
  @Deprecated
  public static final Integer DEFAULT_CLIENT_HEARTBEAT_NUM_TOLERABLE_MISSES = CLIENT_HEARTBEAT_NUM_TOLERABLE_MISSES.defaultValue();
  /**
   * @deprecated Use {@link #WRITE_CONCURRENCY_MODE} and its methods instead
   */
  @Deprecated
  public static final String WRITE_CONCURRENCY_MODE_PROP = WRITE_CONCURRENCY_MODE.key();
  /**
   * @deprecated Use {@link #WRITE_CONCURRENCY_MODE} and its methods instead
   */
  @Deprecated
  public static final String DEFAULT_WRITE_CONCURRENCY_MODE = WRITE_CONCURRENCY_MODE.defaultValue();
  /**
   * @deprecated Use {@link #ALLOW_MULTI_WRITE_ON_SAME_INSTANT_ENABLE} and its methods instead
   */
  @Deprecated
  public static final String ALLOW_MULTI_WRITE_ON_SAME_INSTANT = ALLOW_MULTI_WRITE_ON_SAME_INSTANT_ENABLE.key();
  /**
   * @deprecated Use {@link #ALLOW_MULTI_WRITE_ON_SAME_INSTANT_ENABLE} and its methods instead
   */
  @Deprecated
  public static final String DEFAULT_ALLOW_MULTI_WRITE_ON_SAME_INSTANT = ALLOW_MULTI_WRITE_ON_SAME_INSTANT_ENABLE.defaultValue();
  /**
   * @deprecated Use {@link #AVRO_EXTERNAL_SCHEMA_TRANSFORMATION_ENABLE} and its methods instead
   */
  @Deprecated
  public static final String EXTERNAL_RECORD_AND_SCHEMA_TRANSFORMATION = AVRO_EXTERNAL_SCHEMA_TRANSFORMATION_ENABLE.key();
  /**
   * @deprecated Use {@link #AVRO_EXTERNAL_SCHEMA_TRANSFORMATION_ENABLE} and its methods instead
   */
  @Deprecated
  public static final String DEFAULT_EXTERNAL_RECORD_AND_SCHEMA_TRANSFORMATION = AVRO_EXTERNAL_SCHEMA_TRANSFORMATION_ENABLE.defaultValue();

  /**
   * Use Spark engine by default.
   */
  protected HoodieWriteConfig() {
    super();
    this.engineType = EngineType.SPARK;
    this.clientSpecifiedViewStorageConfig = null;
  }

  protected HoodieWriteConfig(EngineType engineType, Properties props) {
    super(props);
    Properties newProps = new Properties();
    newProps.putAll(props);
    this.engineType = engineType;
    this.consistencyGuardConfig = ConsistencyGuardConfig.newBuilder().fromProperties(newProps).build();
    this.fileSystemRetryConfig = FileSystemRetryConfig.newBuilder().fromProperties(newProps).build();
    this.clientSpecifiedViewStorageConfig = FileSystemViewStorageConfig.newBuilder().fromProperties(newProps).build();
    this.viewStorageConfig = clientSpecifiedViewStorageConfig;
    this.hoodiePayloadConfig = HoodiePayloadConfig.newBuilder().fromProperties(newProps).build();
    this.metadataConfig = HoodieMetadataConfig.newBuilder().fromProperties(props).build();
    this.metastoreConfig = HoodieMetaserverConfig.newBuilder().fromProperties(props).build();
    this.tableServiceManagerConfig = HoodieTableServiceManagerConfig.newBuilder().fromProperties(props).build();
    this.commonConfig = HoodieCommonConfig.newBuilder().fromProperties(props).build();
    this.storageConfig = HoodieStorageConfig.newBuilder().fromProperties(props).build();
  }

  public static HoodieWriteConfig.Builder newBuilder() {
    return new Builder();
  }

  /**
   * base properties.
   */
  public String getBasePath() {
    return getString(BASE_PATH);
  }

  public HoodieRecordMerger getRecordMerger() {
    List<String> mergers = getSplitStringsOrDefault(RECORD_MERGER_IMPLS).stream()
        .map(String::trim)
        .distinct()
        .collect(Collectors.toList());
    String recordMergerStrategy = getString(RECORD_MERGER_STRATEGY);
    return HoodieRecordUtils.createRecordMerger(getString(BASE_PATH), engineType, mergers, recordMergerStrategy);
  }

  public String getSchema() {
    return getString(AVRO_SCHEMA_STRING);
  }

  public void setSchema(String schemaStr) {
    setValue(AVRO_SCHEMA_STRING, schemaStr);
  }

  public void setRecordMergerClass(String recordMergerStrategy) {
    setValue(RECORD_MERGER_STRATEGY, recordMergerStrategy);
  }

  /**
   * Returns schema used for writing records
   *
   * NOTE: This method respects {@link HoodieWriteConfig#WRITE_SCHEMA_OVERRIDE} being
   *       specified overriding original writing schema
   */
  public String getWriteSchema() {
    if (props.containsKey(WRITE_SCHEMA_OVERRIDE.key())) {
      return getString(WRITE_SCHEMA_OVERRIDE);
    }
    return getSchema();
  }

  public String getInternalSchema() {
    return getString(INTERNAL_SCHEMA_STRING);
  }

  public boolean getInternalSchemaCacheEnable() {
    return getBoolean(ENABLE_INTERNAL_SCHEMA_CACHE);
  }

  public void setInternalSchemaString(String internalSchemaString) {
    setValue(INTERNAL_SCHEMA_STRING, internalSchemaString);
  }

  public void setInternalSchemaCacheEnable(boolean enable) {
    setValue(ENABLE_INTERNAL_SCHEMA_CACHE, String.valueOf(enable));
  }

  public boolean getSchemaEvolutionEnable() {
    return getBoolean(HoodieCommonConfig.SCHEMA_EVOLUTION_ENABLE);
  }

  public void setSchemaEvolutionEnable(boolean enable) {
    setValue(HoodieCommonConfig.SCHEMA_EVOLUTION_ENABLE, String.valueOf(enable));
  }

  public boolean shouldValidateAvroSchema() {
    return getBoolean(AVRO_SCHEMA_VALIDATE_ENABLE);
  }

  public String getTableName() {
    return getString(TBL_NAME);
  }

  public HoodieTableType getTableType() {
    return HoodieTableType.valueOf(getStringOrDefault(
        HoodieTableConfig.TYPE, HoodieTableConfig.TYPE.defaultValue().name()).toUpperCase());
  }

  public String getPreCombineField() {
    return getString(PRECOMBINE_FIELD_NAME);
  }

  public String getWritePayloadClass() {
    return getString(WRITE_PAYLOAD_CLASS_NAME);
  }

  public String getKeyGeneratorClass() {
    return getString(KEYGENERATOR_CLASS_NAME);
  }

  public ExecutorType getExecutorType() {
    return ExecutorType.valueOf(getStringOrDefault(EXECUTOR_TYPE).toUpperCase(Locale.ROOT));
  }

  public boolean isCDCEnabled() {
    return getBooleanOrDefault(
        HoodieTableConfig.CDC_ENABLED, HoodieTableConfig.CDC_ENABLED.defaultValue());
  }

  public boolean isConsistentLogicalTimestampEnabled() {
    return getBooleanOrDefault(KeyGeneratorOptions.KEYGENERATOR_CONSISTENT_LOGICAL_TIMESTAMP_ENABLED);
  }

  public Boolean shouldAutoCommit() {
    return getBoolean(AUTO_COMMIT_ENABLE);
  }

  public Boolean shouldAssumeDatePartitioning() {
    return metadataConfig.shouldAssumeDatePartitioning();
  }

  public boolean shouldUseExternalSchemaTransformation() {
    return getBoolean(AVRO_EXTERNAL_SCHEMA_TRANSFORMATION_ENABLE);
  }

  public Integer getTimelineLayoutVersion() {
    return getInt(TIMELINE_LAYOUT_VERSION_NUM);
  }

  public int getBulkInsertShuffleParallelism() {
    return getInt(BULKINSERT_PARALLELISM_VALUE);
  }

  public String getUserDefinedBulkInsertPartitionerClass() {
    return getString(BULKINSERT_USER_DEFINED_PARTITIONER_CLASS_NAME);
  }

  public String getUserDefinedBulkInsertPartitionerSortColumns() {
    return getString(BULKINSERT_USER_DEFINED_PARTITIONER_SORT_COLUMNS);
  }

  public int getInsertShuffleParallelism() {
    return getInt(INSERT_PARALLELISM_VALUE);
  }

  public int getUpsertShuffleParallelism() {
    return getInt(UPSERT_PARALLELISM_VALUE);
  }

  public int getDeleteShuffleParallelism() {
    return Math.max(getInt(DELETE_PARALLELISM_VALUE), 1);
  }

  public int getRollbackParallelism() {
    return getInt(ROLLBACK_PARALLELISM_VALUE);
  }

  public int getFileListingParallelism() {
    return metadataConfig.getFileListingParallelism();
  }

  public boolean shouldRollbackUsingMarkers() {
    return getBoolean(ROLLBACK_USING_MARKERS_ENABLE);
  }

  public int getWriteBufferLimitBytes() {
    return Integer.parseInt(getStringOrDefault(WRITE_BUFFER_LIMIT_BYTES_VALUE));
  }

  public Option<String> getWriteExecutorWaitStrategy() {
    return Option.of(getString(WRITE_WAIT_STRATEGY));
  }

  public Option<Integer> getDisruptorWriteBufferSize() {
    return Option.of(Integer.parseInt(getStringOrDefault(WRITE_DISRUPTOR_BUFFER_SIZE)));
  }

  public boolean shouldCombineBeforeInsert() {
    return getBoolean(COMBINE_BEFORE_INSERT);
  }

  public boolean shouldCombineBeforeUpsert() {
    return getBoolean(COMBINE_BEFORE_UPSERT);
  }

  public boolean shouldCombineBeforeDelete() {
    return getBoolean(COMBINE_BEFORE_DELETE);
  }

  public boolean shouldAllowMultiWriteOnSameInstant() {
    return getBoolean(ALLOW_MULTI_WRITE_ON_SAME_INSTANT_ENABLE);
  }

  public String getWriteStatusClassName() {
    return getString(WRITE_STATUS_CLASS_NAME);
  }

  public int getFinalizeWriteParallelism() {
    return getInt(FINALIZE_WRITE_PARALLELISM_VALUE);
  }

  public MarkerType getMarkersType() {
    String markerType = getString(MARKERS_TYPE);
    return MarkerType.valueOf(markerType.toUpperCase());
  }

  public boolean isHiveStylePartitioningEnabled() {
    return getBooleanOrDefault(KeyGeneratorOptions.HIVE_STYLE_PARTITIONING_ENABLE);
  }

  public int getMarkersTimelineServerBasedBatchNumThreads() {
    return getInt(MARKERS_TIMELINE_SERVER_BASED_BATCH_NUM_THREADS);
  }

  public long getMarkersTimelineServerBasedBatchIntervalMs() {
    return getLong(MARKERS_TIMELINE_SERVER_BASED_BATCH_INTERVAL_MS);
  }

  public int getMarkersDeleteParallelism() {
    return getInt(MARKERS_DELETE_PARALLELISM_VALUE);
  }

  public boolean isEmbeddedTimelineServerEnabled() {
    return getBoolean(EMBEDDED_TIMELINE_SERVER_ENABLE);
  }

  public boolean isEmbeddedTimelineServerReuseEnabled() {
    return getBoolean(EMBEDDED_TIMELINE_SERVER_REUSE_ENABLED);
  }

  public int getEmbeddedTimelineServerPort() {
    return Integer.parseInt(getStringOrDefault(EMBEDDED_TIMELINE_SERVER_PORT_NUM));
  }

  public int getEmbeddedTimelineServerThreads() {
    return Integer.parseInt(getStringOrDefault(EMBEDDED_TIMELINE_NUM_SERVER_THREADS));
  }

  public boolean getEmbeddedTimelineServerCompressOutput() {
    return Boolean.parseBoolean(getStringOrDefault(EMBEDDED_TIMELINE_SERVER_COMPRESS_ENABLE));
  }

  public boolean getEmbeddedTimelineServerUseAsync() {
    return Boolean.parseBoolean(getStringOrDefault(EMBEDDED_TIMELINE_SERVER_USE_ASYNC_ENABLE));
  }

  public boolean isFailOnTimelineArchivingEnabled() {
    return getBoolean(FAIL_ON_TIMELINE_ARCHIVING_ENABLE);
  }

  public boolean isFailOnInlineTableServiceExceptionEnabled() {
    return getBoolean(FAIL_ON_INLINE_TABLE_SERVICE_EXCEPTION);
  }

  public int getMaxConsistencyChecks() {
    return getInt(MAX_CONSISTENCY_CHECKS);
  }

  public int getInitialConsistencyCheckIntervalMs() {
    return getInt(INITIAL_CONSISTENCY_CHECK_INTERVAL_MS);
  }

  public int getMaxConsistencyCheckIntervalMs() {
    return getInt(MAX_CONSISTENCY_CHECK_INTERVAL_MS);
  }

  public BulkInsertSortMode getBulkInsertSortMode() {
    String sortMode = getStringOrDefault(BULK_INSERT_SORT_MODE);
    return BulkInsertSortMode.valueOf(sortMode.toUpperCase());
  }

  public boolean isMergeDataValidationCheckEnabled() {
    return getBoolean(MERGE_DATA_VALIDATION_CHECK_ENABLE);
  }

  public boolean allowDuplicateInserts() {
    return getBoolean(MERGE_ALLOW_DUPLICATE_ON_INSERTS_ENABLE);
  }

  public int getSmallFileGroupCandidatesLimit() {
    return getInt(MERGE_SMALL_FILE_GROUP_CANDIDATES_LIMIT);
  }

  public EngineType getEngineType() {
    return engineType;
  }

  public boolean populateMetaFields() {
    return getBooleanOrDefault(HoodieTableConfig.POPULATE_META_FIELDS);
  }

  /**
   * compaction properties.
   */

  public int getLogCompactionBlocksThreshold() {
    return getInt(HoodieCompactionConfig.LOG_COMPACTION_BLOCKS_THRESHOLD);
  }

  public boolean useScanV2ForLogRecordReader() {
    return getBoolean(HoodieCompactionConfig.USE_LOG_RECORD_READER_SCAN_V2);
  }

  public HoodieCleaningPolicy getCleanerPolicy() {
    return HoodieCleaningPolicy.valueOf(getString(CLEANER_POLICY));
  }

  public int getCleanerFileVersionsRetained() {
    return getInt(HoodieCleanConfig.CLEANER_FILE_VERSIONS_RETAINED);
  }

  public int getCleanerCommitsRetained() {
    return getInt(HoodieCleanConfig.CLEANER_COMMITS_RETAINED);
  }

  public int getCleanerHoursRetained() {
    return getInt(HoodieCleanConfig.CLEANER_HOURS_RETAINED);
  }

  public int getMaxCommitsToKeep() {
    return getInt(HoodieArchivalConfig.MAX_COMMITS_TO_KEEP);
  }

  public int getMinCommitsToKeep() {
    return getInt(HoodieArchivalConfig.MIN_COMMITS_TO_KEEP);
  }

  public int getArchiveMergeFilesBatchSize() {
    return getInt(HoodieArchivalConfig.ARCHIVE_MERGE_FILES_BATCH_SIZE);
  }

  public int getParquetSmallFileLimit() {
    return getInt(HoodieCompactionConfig.PARQUET_SMALL_FILE_LIMIT);
  }

  public double getRecordSizeEstimationThreshold() {
    return getDouble(HoodieCompactionConfig.RECORD_SIZE_ESTIMATION_THRESHOLD);
  }

  public int getCopyOnWriteInsertSplitSize() {
    return getInt(HoodieCompactionConfig.COPY_ON_WRITE_INSERT_SPLIT_SIZE);
  }

  public int getCopyOnWriteRecordSizeEstimate() {
    return getInt(HoodieCompactionConfig.COPY_ON_WRITE_RECORD_SIZE_ESTIMATE);
  }

  public boolean allowMultipleCleans() {
    return getBoolean(HoodieCleanConfig.ALLOW_MULTIPLE_CLEANS);
  }

  public boolean shouldAutoTuneInsertSplits() {
    return getBoolean(HoodieCompactionConfig.COPY_ON_WRITE_AUTO_SPLIT_INSERTS);
  }

  public int getCleanerParallelism() {
    return getInt(HoodieCleanConfig.CLEANER_PARALLELISM_VALUE);
  }

  public int getCleaningMaxCommits() {
    return getInt(HoodieCleanConfig.CLEAN_MAX_COMMITS);
  }

  public CleaningTriggerStrategy getCleaningTriggerStrategy() {
    return CleaningTriggerStrategy.valueOf(getString(HoodieCleanConfig.CLEAN_TRIGGER_STRATEGY));
  }

  public boolean isAutoClean() {
    return getBoolean(HoodieCleanConfig.AUTO_CLEAN);
  }

  public boolean getArchiveMergeEnable() {
    return getBooleanOrDefault(HoodieArchivalConfig.ARCHIVE_MERGE_ENABLE);
  }

  public boolean shouldArchiveBeyondSavepoint() {
    return getBooleanOrDefault(HoodieArchivalConfig.ARCHIVE_BEYOND_SAVEPOINT);
  }

  public long getArchiveMergeSmallFileLimitBytes() {
    return getLong(HoodieArchivalConfig.ARCHIVE_MERGE_SMALL_FILE_LIMIT_BYTES);
  }

  public boolean isAutoArchive() {
    return getBoolean(HoodieArchivalConfig.AUTO_ARCHIVE);
  }

  public boolean isAsyncArchive() {
    return getBoolean(HoodieArchivalConfig.ASYNC_ARCHIVE);
  }

  public boolean isAsyncClean() {
    return getBoolean(HoodieCleanConfig.ASYNC_CLEAN);
  }

  public boolean incrementalCleanerModeEnabled() {
    return getBoolean(HoodieCleanConfig.CLEANER_INCREMENTAL_MODE_ENABLE);
  }

  public boolean inlineCompactionEnabled() {
    return getBoolean(HoodieCompactionConfig.INLINE_COMPACT);
  }

  public boolean scheduleInlineCompaction() {
    return getBoolean(HoodieCompactionConfig.SCHEDULE_INLINE_COMPACT);
  }

  public boolean inlineLogCompactionEnabled() {
    return getBoolean(HoodieCompactionConfig.INLINE_LOG_COMPACT);
  }

  public CompactionTriggerStrategy getInlineCompactTriggerStrategy() {
    return CompactionTriggerStrategy.valueOf(getString(HoodieCompactionConfig.INLINE_COMPACT_TRIGGER_STRATEGY));
  }

  public int getInlineCompactDeltaCommitMax() {
    return getInt(HoodieCompactionConfig.INLINE_COMPACT_NUM_DELTA_COMMITS);
  }

  public int getInlineCompactDeltaSecondsMax() {
    return getInt(HoodieCompactionConfig.INLINE_COMPACT_TIME_DELTA_SECONDS);
  }

  public CompactionStrategy getCompactionStrategy() {
    return ReflectionUtils.loadClass(getString(HoodieCompactionConfig.COMPACTION_STRATEGY));
  }

  public Long getTargetIOPerCompactionInMB() {
    return getLong(HoodieCompactionConfig.TARGET_IO_PER_COMPACTION_IN_MB);
  }

  public Long getCompactionLogFileSizeThreshold() {
    return getLong(HoodieCompactionConfig.COMPACTION_LOG_FILE_SIZE_THRESHOLD);
  }

  public Long getCompactionLogFileNumThreshold() {
    return getLong(HoodieCompactionConfig.COMPACTION_LOG_FILE_NUM_THRESHOLD);
  }

  public Boolean getCompactionLazyBlockReadEnabled() {
    return getBoolean(HoodieCompactionConfig.COMPACTION_LAZY_BLOCK_READ_ENABLE);
  }

  public Boolean getCompactionReverseLogReadEnabled() {
    return getBoolean(HoodieCompactionConfig.COMPACTION_REVERSE_LOG_READ_ENABLE);
  }

  public int getArchiveDeleteParallelism() {
    return getInt(HoodieArchivalConfig.DELETE_ARCHIVED_INSTANT_PARALLELISM_VALUE);
  }

  public boolean inlineClusteringEnabled() {
    return getBoolean(HoodieClusteringConfig.INLINE_CLUSTERING);
  }

  public boolean scheduleInlineClustering() {
    return getBoolean(HoodieClusteringConfig.SCHEDULE_INLINE_CLUSTERING);
  }

  public boolean isAsyncClusteringEnabled() {
    return getBoolean(HoodieClusteringConfig.ASYNC_CLUSTERING_ENABLE);
  }

  public boolean isPreserveHoodieCommitMetadataForClustering() {
    return getBoolean(HoodieClusteringConfig.PRESERVE_COMMIT_METADATA);
  }

  public boolean isPreserveHoodieCommitMetadataForCompaction() {
    return getBoolean(HoodieCompactionConfig.PRESERVE_COMMIT_METADATA);
  }

  public boolean isClusteringEnabled() {
    // TODO: future support async clustering
    return inlineClusteringEnabled() || isAsyncClusteringEnabled();
  }

  public boolean isRollbackPendingClustering() {
    return getBoolean(HoodieClusteringConfig.ROLLBACK_PENDING_CLUSTERING_ON_CONFLICT);
  }

  public int getInlineClusterMaxCommits() {
    return getInt(HoodieClusteringConfig.INLINE_CLUSTERING_MAX_COMMITS);
  }

  public int getAsyncClusterMaxCommits() {
    return getInt(HoodieClusteringConfig.ASYNC_CLUSTERING_MAX_COMMITS);
  }

  public String getPayloadClass() {
    return getString(HoodiePayloadConfig.PAYLOAD_CLASS_NAME);
  }

  public int getTargetPartitionsPerDayBasedCompaction() {
    return getInt(HoodieCompactionConfig.TARGET_PARTITIONS_PER_DAYBASED_COMPACTION);
  }

  public int getCommitArchivalBatchSize() {
    return getInt(HoodieArchivalConfig.COMMITS_ARCHIVAL_BATCH_SIZE);
  }

  public Boolean shouldCleanBootstrapBaseFile() {
    return getBoolean(HoodieCleanConfig.CLEANER_BOOTSTRAP_BASE_FILE_ENABLE);
  }

  public String getClusteringUpdatesStrategyClass() {
    return getString(HoodieClusteringConfig.UPDATES_STRATEGY);
  }

  public HoodieFailedWritesCleaningPolicy getFailedWritesCleanPolicy() {
    return HoodieFailedWritesCleaningPolicy
        .valueOf(getString(HoodieCleanConfig.FAILED_WRITES_CLEANER_POLICY));
  }

  /**
   * Clustering properties.
   */
  public String getClusteringPlanStrategyClass() {
    return getString(HoodieClusteringConfig.PLAN_STRATEGY_CLASS_NAME);
  }

  public ClusteringPlanPartitionFilterMode getClusteringPlanPartitionFilterMode() {
    String mode = getString(HoodieClusteringConfig.PLAN_PARTITION_FILTER_MODE_NAME);
    return ClusteringPlanPartitionFilterMode.valueOf(mode);
  }

  public String getBeginPartitionForClustering() {
    return getString(HoodieClusteringConfig.PARTITION_FILTER_BEGIN_PARTITION);
  }

  public String getEndPartitionForClustering() {
    return getString(HoodieClusteringConfig.PARTITION_FILTER_END_PARTITION);
  }

  public String getClusteringExecutionStrategyClass() {
    return getString(HoodieClusteringConfig.EXECUTION_STRATEGY_CLASS_NAME);
  }

  public long getClusteringMaxBytesInGroup() {
    return getLong(HoodieClusteringConfig.PLAN_STRATEGY_MAX_BYTES_PER_OUTPUT_FILEGROUP);
  }

  public long getClusteringSmallFileLimit() {
    return getLong(HoodieClusteringConfig.PLAN_STRATEGY_SMALL_FILE_LIMIT);
  }

  public String getClusteringPartitionSelected() {
    return getString(HoodieClusteringConfig.PARTITION_SELECTED);
  }

  public String getClusteringPartitionFilterRegexPattern() {
    return getString(HoodieClusteringConfig.PARTITION_REGEX_PATTERN);
  }

  public int getClusteringMaxNumGroups() {
    return getInt(HoodieClusteringConfig.PLAN_STRATEGY_MAX_GROUPS);
  }

  public long getClusteringTargetFileMaxBytes() {
    return getLong(HoodieClusteringConfig.PLAN_STRATEGY_TARGET_FILE_MAX_BYTES);
  }

  public int getTargetPartitionsForClustering() {
    return getInt(HoodieClusteringConfig.DAYBASED_LOOKBACK_PARTITIONS);
  }

  public int getSkipPartitionsFromLatestForClustering() {
    return getInt(HoodieClusteringConfig.PLAN_STRATEGY_SKIP_PARTITIONS_FROM_LATEST);
  }

  public String getClusteringSortColumns() {
    return getString(HoodieClusteringConfig.PLAN_STRATEGY_SORT_COLUMNS);
  }

  public HoodieClusteringConfig.LayoutOptimizationStrategy getLayoutOptimizationStrategy() {
    return HoodieClusteringConfig.LayoutOptimizationStrategy.fromValue(
        getStringOrDefault(HoodieClusteringConfig.LAYOUT_OPTIMIZE_STRATEGY)
    );
  }

  public HoodieClusteringConfig.SpatialCurveCompositionStrategyType getLayoutOptimizationCurveBuildMethod() {
    return HoodieClusteringConfig.SpatialCurveCompositionStrategyType.fromValue(
        getString(HoodieClusteringConfig.LAYOUT_OPTIMIZE_SPATIAL_CURVE_BUILD_METHOD));
  }

  public int getLayoutOptimizationSampleSize() {
    return getInt(HoodieClusteringConfig.LAYOUT_OPTIMIZE_BUILD_CURVE_SAMPLE_SIZE);
  }

  /**
   * index properties.
   */
  public HoodieIndex.IndexType getIndexType() {
    return HoodieIndex.IndexType.valueOf(getString(HoodieIndexConfig.INDEX_TYPE));
  }

  public String getIndexClass() {
    return getString(HoodieIndexConfig.INDEX_CLASS_NAME);
  }

  public HoodieIndex.BucketIndexEngineType getBucketIndexEngineType() {
    return HoodieIndex.BucketIndexEngineType.valueOf(getString(HoodieIndexConfig.BUCKET_INDEX_ENGINE_TYPE));
  }

  public int getBloomFilterNumEntries() {
    return getInt(HoodieIndexConfig.BLOOM_FILTER_NUM_ENTRIES_VALUE);
  }

  public double getBloomFilterFPP() {
    return getDouble(HoodieIndexConfig.BLOOM_FILTER_FPP_VALUE);
  }

  public String getHbaseZkQuorum() {
    return getString(HoodieHBaseIndexConfig.ZKQUORUM);
  }

  public int getHbaseZkPort() {
    return getInt(HoodieHBaseIndexConfig.ZKPORT);
  }

  public String getHBaseZkZnodeParent() {
    return getString(HoodieHBaseIndexConfig.ZK_NODE_PATH);
  }

  public String getHbaseTableName() {
    return getString(HoodieHBaseIndexConfig.TABLENAME);
  }

  public int getHbaseIndexGetBatchSize() {
    return getInt(HoodieHBaseIndexConfig.GET_BATCH_SIZE);
  }

  public Boolean getHBaseIndexRollbackSync() {
    return getBoolean(HoodieHBaseIndexConfig.ROLLBACK_SYNC_ENABLE);
  }

  public int getHbaseIndexPutBatchSize() {
    return getInt(HoodieHBaseIndexConfig.PUT_BATCH_SIZE);
  }

  public boolean getHbaseIndexPutBatchSizeAutoCompute() {
    return getBooleanOrDefault(HoodieHBaseIndexConfig.PUT_BATCH_SIZE_AUTO_COMPUTE);
  }

  public String getHBaseQPSResourceAllocatorClass() {
    return getString(HoodieHBaseIndexConfig.QPS_ALLOCATOR_CLASS_NAME);
  }

  public String getHBaseQPSZKnodePath() {
    return getString(HoodieHBaseIndexConfig.ZKPATH_QPS_ROOT);
  }

  public String getHBaseZkZnodeSessionTimeout() {
    return getString(HoodieHBaseIndexConfig.ZK_SESSION_TIMEOUT_MS);
  }

  public String getHBaseZkZnodeConnectionTimeout() {
    return getString(HoodieHBaseIndexConfig.ZK_CONNECTION_TIMEOUT_MS);
  }

  public boolean getHBaseIndexShouldComputeQPSDynamically() {
    return getBoolean(HoodieHBaseIndexConfig.COMPUTE_QPS_DYNAMICALLY);
  }

  public String getHBaseIndexSecurityAuthentication() {
    return getString(HoodieHBaseIndexConfig.SECURITY_AUTHENTICATION);
  }

  public String getHBaseIndexKerberosUserKeytab() {
    return getString(HoodieHBaseIndexConfig.KERBEROS_USER_KEYTAB);
  }

  public String getHBaseIndexKerberosUserPrincipal() {
    return getString(HoodieHBaseIndexConfig.KERBEROS_USER_PRINCIPAL);
  }

  public String getHBaseIndexRegionserverPrincipal() {
    return getString(HoodieHBaseIndexConfig.REGIONSERVER_PRINCIPAL);
  }

  public String getHBaseIndexMasterPrincipal() {
    return getString(HoodieHBaseIndexConfig.MASTER_PRINCIPAL);
  }

  public int getHBaseIndexDesiredPutsTime() {
    return getInt(HoodieHBaseIndexConfig.DESIRED_PUTS_TIME_IN_SECONDS);
  }

  public String getBloomFilterType() {
    return getString(HoodieIndexConfig.BLOOM_FILTER_TYPE);
  }

  public int getDynamicBloomFilterMaxNumEntries() {
    return getInt(HoodieIndexConfig.BLOOM_INDEX_FILTER_DYNAMIC_MAX_ENTRIES);
  }

  /**
   * Fraction of the global share of QPS that should be allocated to this job. Let's say there are 3 jobs which have
   * input size in terms of number of rows required for HbaseIndexing as x, 2x, 3x respectively. Then this fraction for
   * the jobs would be (0.17) 1/6, 0.33 (2/6) and 0.5 (3/6) respectively.
   */
  public float getHbaseIndexQPSFraction() {
    return getFloat(HoodieHBaseIndexConfig.QPS_FRACTION);
  }

  public float getHBaseIndexMinQPSFraction() {
    return getFloat(HoodieHBaseIndexConfig.MIN_QPS_FRACTION);
  }

  public float getHBaseIndexMaxQPSFraction() {
    return getFloat(HoodieHBaseIndexConfig.MAX_QPS_FRACTION);
  }

  /**
   * This should be same across various jobs. This is intended to limit the aggregate QPS generated across various
   * Hoodie jobs to an Hbase Region Server
   */
  public int getHbaseIndexMaxQPSPerRegionServer() {
    return getInt(HoodieHBaseIndexConfig.MAX_QPS_PER_REGION_SERVER);
  }

  public boolean getHbaseIndexUpdatePartitionPath() {
    return getBooleanOrDefault(HoodieHBaseIndexConfig.UPDATE_PARTITION_PATH_ENABLE);
  }

  public int getHBaseIndexRegionCount() {
    return getInt(HoodieHBaseIndexConfig.BUCKET_NUMBER);
  }

  public int getBloomIndexParallelism() {
    return getInt(HoodieIndexConfig.BLOOM_INDEX_PARALLELISM);
  }

  public boolean getBloomIndexPruneByRanges() {
    return getBoolean(HoodieIndexConfig.BLOOM_INDEX_PRUNE_BY_RANGES);
  }

  public boolean getBloomIndexUseCaching() {
    return getBoolean(HoodieIndexConfig.BLOOM_INDEX_USE_CACHING);
  }

  public boolean getBloomIndexUseMetadata() {
    return getBooleanOrDefault(HoodieIndexConfig.BLOOM_INDEX_USE_METADATA);
  }

  public boolean useBloomIndexTreebasedFilter() {
    return getBoolean(HoodieIndexConfig.BLOOM_INDEX_TREE_BASED_FILTER);
  }

  public boolean useBloomIndexBucketizedChecking() {
    return getBoolean(HoodieIndexConfig.BLOOM_INDEX_BUCKETIZED_CHECKING);
  }

  public boolean isMetadataBloomFilterIndexEnabled() {
    return isMetadataTableEnabled() && getMetadataConfig().isBloomFilterIndexEnabled();
  }

  public boolean isMetadataColumnStatsIndexEnabled() {
    return isMetadataTableEnabled() && getMetadataConfig().isColumnStatsIndexEnabled();
  }

  public List<String> getColumnsEnabledForColumnStatsIndex() {
    return getMetadataConfig().getColumnsEnabledForColumnStatsIndex();
  }

  public List<String> getColumnsEnabledForBloomFilterIndex() {
    return getMetadataConfig().getColumnsEnabledForBloomFilterIndex();
  }

  public int getIndexingCheckTimeoutSeconds() {
    return getMetadataConfig().getIndexingCheckTimeoutSeconds();
  }

  public int getMetadataBloomFilterIndexParallelism() {
    return metadataConfig.getBloomFilterIndexParallelism();
  }

  public int getColumnStatsIndexParallelism() {
    return metadataConfig.getColumnStatsIndexParallelism();
  }

  public int getBloomIndexKeysPerBucket() {
    return getInt(HoodieIndexConfig.BLOOM_INDEX_KEYS_PER_BUCKET);
  }

  public boolean getBloomIndexUpdatePartitionPath() {
    return getBoolean(HoodieIndexConfig.BLOOM_INDEX_UPDATE_PARTITION_PATH_ENABLE);
  }

  public int getSimpleIndexParallelism() {
    return getInt(HoodieIndexConfig.SIMPLE_INDEX_PARALLELISM);
  }

  public boolean getSimpleIndexUseCaching() {
    return getBoolean(HoodieIndexConfig.SIMPLE_INDEX_USE_CACHING);
  }

  public int getGlobalSimpleIndexParallelism() {
    return getInt(HoodieIndexConfig.GLOBAL_SIMPLE_INDEX_PARALLELISM);
  }

  public boolean getGlobalSimpleIndexUpdatePartitionPath() {
    return getBoolean(HoodieIndexConfig.SIMPLE_INDEX_UPDATE_PARTITION_PATH_ENABLE);
  }

  public int getBucketIndexNumBuckets() {
    return getIntOrDefault(HoodieIndexConfig.BUCKET_INDEX_NUM_BUCKETS);
  }

  public int getBucketIndexMaxNumBuckets() {
    return getInt(HoodieIndexConfig.BUCKET_INDEX_MAX_NUM_BUCKETS);
  }

  public int getBucketIndexMinNumBuckets() {
    return getInt(HoodieIndexConfig.BUCKET_INDEX_MIN_NUM_BUCKETS);
  }

  public double getBucketSplitThreshold() {
    return getDouble(HoodieIndexConfig.BUCKET_SPLIT_THRESHOLD);
  }

  public double getBucketMergeThreshold() {
    return getDouble(HoodieIndexConfig.BUCKET_MERGE_THRESHOLD);
  }

  public String getBucketIndexHashField() {
    return getString(HoodieIndexConfig.BUCKET_INDEX_HASH_FIELD);
  }

  /**
   * storage properties.
   */
  public long getMaxFileSize(HoodieFileFormat format) {
    switch (format) {
      case PARQUET:
        return getParquetMaxFileSize();
      case HFILE:
        return getHFileMaxFileSize();
      case ORC:
        return getOrcMaxFileSize();
      default:
        throw new HoodieNotSupportedException("Unknown file format: " + format);
    }
  }

  public long getParquetMaxFileSize() {
    return getLong(HoodieStorageConfig.PARQUET_MAX_FILE_SIZE);
  }

  public int getParquetBlockSize() {
    return getInt(HoodieStorageConfig.PARQUET_BLOCK_SIZE);
  }

  public int getParquetPageSize() {
    return getInt(HoodieStorageConfig.PARQUET_PAGE_SIZE);
  }

  public int getLogFileDataBlockMaxSize() {
    return getInt(HoodieStorageConfig.LOGFILE_DATA_BLOCK_MAX_SIZE);
  }

  public double getParquetCompressionRatio() {
    return getDouble(HoodieStorageConfig.PARQUET_COMPRESSION_RATIO_FRACTION);
  }

  public CompressionCodecName getParquetCompressionCodec() {
    String codecName = getString(HoodieStorageConfig.PARQUET_COMPRESSION_CODEC_NAME);
    return CompressionCodecName.fromConf(StringUtils.isNullOrEmpty(codecName) ? null : codecName);
  }

  public boolean parquetDictionaryEnabled() {
    return getBoolean(HoodieStorageConfig.PARQUET_DICTIONARY_ENABLED);
  }

  public String parquetWriteLegacyFormatEnabled() {
    return getString(HoodieStorageConfig.PARQUET_WRITE_LEGACY_FORMAT_ENABLED);
  }

  public String parquetOutputTimestampType() {
    return getString(HoodieStorageConfig.PARQUET_OUTPUT_TIMESTAMP_TYPE);
  }

  public String parquetFieldIdWriteEnabled() {
    return getString(HoodieStorageConfig.PARQUET_FIELD_ID_WRITE_ENABLED);
  }

  public Option<HoodieLogBlock.HoodieLogBlockType> getLogDataBlockFormat() {
    return Option.ofNullable(getStringOrDefault(HoodieStorageConfig.LOGFILE_DATA_BLOCK_FORMAT))
        .map(HoodieLogBlock.HoodieLogBlockType::fromId);
  }

  public long getLogFileMaxSize() {
    return getLong(HoodieStorageConfig.LOGFILE_MAX_SIZE);
  }

  public double getLogFileToParquetCompressionRatio() {
    return getDouble(HoodieStorageConfig.LOGFILE_TO_PARQUET_COMPRESSION_RATIO_FRACTION);
  }

  public long getHFileMaxFileSize() {
    return getLong(HoodieStorageConfig.HFILE_MAX_FILE_SIZE);
  }

  public int getHFileBlockSize() {
    return getInt(HoodieStorageConfig.HFILE_BLOCK_SIZE);
  }

  public Compression.Algorithm getHFileCompressionAlgorithm() {
    return Compression.Algorithm.valueOf(getString(HoodieStorageConfig.HFILE_COMPRESSION_ALGORITHM_NAME));
  }

  public long getOrcMaxFileSize() {
    return getLong(HoodieStorageConfig.ORC_FILE_MAX_SIZE);
  }

  public int getOrcStripeSize() {
    return getInt(HoodieStorageConfig.ORC_STRIPE_SIZE);
  }

  public int getOrcBlockSize() {
    return getInt(HoodieStorageConfig.ORC_BLOCK_SIZE);
  }

  public CompressionKind getOrcCompressionCodec() {
    return CompressionKind.valueOf(getString(HoodieStorageConfig.ORC_COMPRESSION_CODEC_NAME));
  }

  /**
   * metrics properties.
   */
  public boolean isMetricsOn() {
    return getBoolean(HoodieMetricsConfig.TURN_METRICS_ON);
  }

  public boolean isExecutorMetricsEnabled() {
    return Boolean.parseBoolean(
        getStringOrDefault(HoodieMetricsConfig.EXECUTOR_METRICS_ENABLE, "false"));
  }

  public boolean isLockingMetricsEnabled() {
    return getBoolean(HoodieMetricsConfig.LOCK_METRICS_ENABLE);
  }

  public MetricsReporterType getMetricsReporterType() {
    return MetricsReporterType.valueOf(getString(HoodieMetricsConfig.METRICS_REPORTER_TYPE_VALUE));
  }

  public String getGraphiteServerHost() {
    return getString(HoodieMetricsGraphiteConfig.GRAPHITE_SERVER_HOST_NAME);
  }

  public int getGraphiteServerPort() {
    return getInt(HoodieMetricsGraphiteConfig.GRAPHITE_SERVER_PORT_NUM);
  }

  public String getGraphiteMetricPrefix() {
    return getString(HoodieMetricsGraphiteConfig.GRAPHITE_METRIC_PREFIX_VALUE);
  }

  public int getGraphiteReportPeriodSeconds() {
    return getInt(HoodieMetricsGraphiteConfig.GRAPHITE_REPORT_PERIOD_IN_SECONDS);
  }

  public String getJmxHost() {
    return getString(HoodieMetricsJmxConfig.JMX_HOST_NAME);
  }

  public String getJmxPort() {
    return getString(HoodieMetricsJmxConfig.JMX_PORT_NUM);
  }

  public int getDatadogReportPeriodSeconds() {
    return getInt(HoodieMetricsDatadogConfig.REPORT_PERIOD_IN_SECONDS);
  }

  public ApiSite getDatadogApiSite() {
    return ApiSite.valueOf(getString(HoodieMetricsDatadogConfig.API_SITE_VALUE));
  }

  public String getDatadogApiKey() {
    if (props.containsKey(HoodieMetricsDatadogConfig.API_KEY.key())) {
      return getString(HoodieMetricsDatadogConfig.API_KEY);
      
    } else {
      Supplier<String> apiKeySupplier = ReflectionUtils.loadClass(
          getString(HoodieMetricsDatadogConfig.API_KEY_SUPPLIER));
      return apiKeySupplier.get();
    }
  }

  public boolean getDatadogApiKeySkipValidation() {
    return getBoolean(HoodieMetricsDatadogConfig.API_KEY_SKIP_VALIDATION);
  }

  public int getDatadogApiTimeoutSeconds() {
    return getInt(HoodieMetricsDatadogConfig.API_TIMEOUT_IN_SECONDS);
  }

  public String getDatadogMetricPrefix() {
    return getString(HoodieMetricsDatadogConfig.METRIC_PREFIX_VALUE);
  }

  public String getDatadogMetricHost() {
    return getString(HoodieMetricsDatadogConfig.METRIC_HOST_NAME);
  }

  public List<String> getDatadogMetricTags() {
    return Arrays.stream(getStringOrDefault(
        HoodieMetricsDatadogConfig.METRIC_TAG_VALUES, ",").split("\\s*,\\s*")).collect(Collectors.toList());
  }

  public int getCloudWatchReportPeriodSeconds() {
    return getInt(HoodieMetricsCloudWatchConfig.REPORT_PERIOD_SECONDS);
  }

  public String getCloudWatchMetricPrefix() {
    return getString(HoodieMetricsCloudWatchConfig.METRIC_PREFIX);
  }

  public String getCloudWatchMetricNamespace() {
    return getString(HoodieMetricsCloudWatchConfig.METRIC_NAMESPACE);
  }

  public int getCloudWatchMaxDatumsPerRequest() {
    return getInt(HoodieMetricsCloudWatchConfig.MAX_DATUMS_PER_REQUEST);
  }

  public String getMetricReporterClassName() {
    return getString(HoodieMetricsConfig.METRICS_REPORTER_CLASS_NAME);
  }

  public int getPrometheusPort() {
    return getInt(HoodieMetricsPrometheusConfig.PROMETHEUS_PORT_NUM);
  }

  public String getPushGatewayHost() {
    return getString(HoodieMetricsPrometheusConfig.PUSHGATEWAY_HOST_NAME);
  }

  public int getPushGatewayPort() {
    return getInt(HoodieMetricsPrometheusConfig.PUSHGATEWAY_PORT_NUM);
  }

  public int getPushGatewayReportPeriodSeconds() {
    return getInt(HoodieMetricsPrometheusConfig.PUSHGATEWAY_REPORT_PERIOD_IN_SECONDS);
  }

  public boolean getPushGatewayDeleteOnShutdown() {
    return getBoolean(HoodieMetricsPrometheusConfig.PUSHGATEWAY_DELETE_ON_SHUTDOWN_ENABLE);
  }

  public String getPushGatewayJobName() {
    return getString(HoodieMetricsPrometheusConfig.PUSHGATEWAY_JOBNAME);
  }

  public boolean getPushGatewayRandomJobNameSuffix() {
    return getBoolean(HoodieMetricsPrometheusConfig.PUSHGATEWAY_RANDOM_JOBNAME_SUFFIX);
  }

  public String getMetricReporterMetricsNamePrefix() {
    return getStringOrDefault(HoodieMetricsConfig.METRICS_REPORTER_PREFIX);
  }

  /**
   * memory configs.
   */
  public int getMaxDFSStreamBufferSize() {
    return getInt(HoodieMemoryConfig.MAX_DFS_STREAM_BUFFER_SIZE);
  }

  public String getSpillableMapBasePath() {
    return getString(HoodieMemoryConfig.SPILLABLE_MAP_BASE_PATH);
  }

  public double getWriteStatusFailureFraction() {
    return getDouble(HoodieMemoryConfig.WRITESTATUS_FAILURE_FRACTION);
  }

  public ConsistencyGuardConfig getConsistencyGuardConfig() {
    return consistencyGuardConfig;
  }

  public FileSystemRetryConfig getFileSystemRetryConfig() {
    return fileSystemRetryConfig;
  }

  public void setConsistencyGuardConfig(ConsistencyGuardConfig consistencyGuardConfig) {
    this.consistencyGuardConfig = consistencyGuardConfig;
  }

  public FileSystemViewStorageConfig getViewStorageConfig() {
    return viewStorageConfig;
  }

  public void setViewStorageConfig(FileSystemViewStorageConfig viewStorageConfig) {
    this.viewStorageConfig = viewStorageConfig;
  }

  public void resetViewStorageConfig() {
    this.setViewStorageConfig(getClientSpecifiedViewStorageConfig());
  }

  public FileSystemViewStorageConfig getClientSpecifiedViewStorageConfig() {
    return clientSpecifiedViewStorageConfig;
  }

  public HoodiePayloadConfig getPayloadConfig() {
    return hoodiePayloadConfig;
  }

  public HoodieMetadataConfig getMetadataConfig() {
    return metadataConfig;
  }

  public HoodieTableServiceManagerConfig getTableServiceManagerConfig() {
    return tableServiceManagerConfig;
  }

  public HoodieCommonConfig getCommonConfig() {
    return commonConfig;
  }

  public HoodieStorageConfig getStorageConfig() {
    return storageConfig;
  }

  /**
   * Commit call back configs.
   */
  public boolean writeCommitCallbackOn() {
    return getBoolean(HoodieWriteCommitCallbackConfig.TURN_CALLBACK_ON);
  }

  public String getCallbackClass() {
    return getString(HoodieWriteCommitCallbackConfig.CALLBACK_CLASS_NAME);
  }

  public String getBootstrapSourceBasePath() {
    return getString(HoodieBootstrapConfig.BASE_PATH);
  }

  public String getBootstrapModeSelectorClass() {
    return getString(HoodieBootstrapConfig.MODE_SELECTOR_CLASS_NAME);
  }

  public String getFullBootstrapInputProvider() {
    return getString(HoodieBootstrapConfig.FULL_BOOTSTRAP_INPUT_PROVIDER_CLASS_NAME);
  }

  public String getBootstrapKeyGeneratorClass() {
    return getString(HoodieBootstrapConfig.KEYGEN_CLASS_NAME);
  }

  public String getBootstrapKeyGeneratorType() {
    return getString(HoodieBootstrapConfig.KEYGEN_TYPE);
  }

  public String getBootstrapModeSelectorRegex() {
    return getString(HoodieBootstrapConfig.PARTITION_SELECTOR_REGEX_PATTERN);
  }

  public BootstrapMode getBootstrapModeForRegexMatch() {
    return BootstrapMode.valueOf(getString(HoodieBootstrapConfig.PARTITION_SELECTOR_REGEX_MODE));
  }

  public String getBootstrapPartitionPathTranslatorClass() {
    return getString(HoodieBootstrapConfig.PARTITION_PATH_TRANSLATOR_CLASS_NAME);
  }

  public int getBootstrapParallelism() {
    return getInt(HoodieBootstrapConfig.PARALLELISM_VALUE);
  }

  public Long getMaxMemoryPerPartitionMerge() {
    return getLong(HoodieMemoryConfig.MAX_MEMORY_FOR_MERGE);
  }

  public Long getHoodieClientHeartbeatIntervalInMs() {
    return getLong(CLIENT_HEARTBEAT_INTERVAL_IN_MS);
  }

  public Integer getHoodieClientHeartbeatTolerableMisses() {
    return getInt(CLIENT_HEARTBEAT_NUM_TOLERABLE_MISSES);
  }

  /**
   * File listing metadata configs.
   */
  public boolean isMetadataTableEnabled() {
    return metadataConfig.enabled();
  }

  public int getMetadataInsertParallelism() {
    return getInt(HoodieMetadataConfig.INSERT_PARALLELISM_VALUE);
  }

  public int getMetadataCompactDeltaCommitMax() {
    return getInt(HoodieMetadataConfig.COMPACT_NUM_DELTA_COMMITS);
  }

  public boolean isMetadataAsyncClean() {
    return getBoolean(HoodieMetadataConfig.ASYNC_CLEAN_ENABLE);
  }

  public boolean isMetadataAsyncIndex() {
    return getBooleanOrDefault(HoodieMetadataConfig.ASYNC_INDEX_ENABLE);
  }

  public int getMetadataMaxCommitsToKeep() {
    return getInt(HoodieMetadataConfig.MAX_COMMITS_TO_KEEP);
  }

  public int getMetadataMinCommitsToKeep() {
    return getInt(HoodieMetadataConfig.MIN_COMMITS_TO_KEEP);
  }

  public int getMetadataCleanerCommitsRetained() {
    return getInt(HoodieMetadataConfig.CLEANER_COMMITS_RETAINED);
  }

  /**
   * Hoodie Client Lock Configs.
   * @return
   */
  public boolean isAutoAdjustLockConfigs() {
    return getBooleanOrDefault(AUTO_ADJUST_LOCK_CONFIGS);
  }

  public String getLockProviderClass() {
    return getString(HoodieLockConfig.LOCK_PROVIDER_CLASS_NAME);
  }

  public String getLockHiveDatabaseName() {
    return getString(HoodieLockConfig.HIVE_DATABASE_NAME);
  }

  public String getLockHiveTableName() {
    return getString(HoodieLockConfig.HIVE_TABLE_NAME);
  }

  public ConflictResolutionStrategy getWriteConflictResolutionStrategy() {
    return ReflectionUtils.loadClass(getString(HoodieLockConfig.WRITE_CONFLICT_RESOLUTION_STRATEGY_CLASS_NAME));
  }

  public Long getLockAcquireWaitTimeoutInMs() {
    return getLong(HoodieLockConfig.LOCK_ACQUIRE_WAIT_TIMEOUT_MS);
  }

  public WriteConcurrencyMode getWriteConcurrencyMode() {
    return WriteConcurrencyMode.fromValue(getString(WRITE_CONCURRENCY_MODE));
  }

  // misc configs
  public Boolean doSkipDefaultPartitionValidation() {
    return getBoolean(SKIP_DEFAULT_PARTITION_VALIDATION);
  }

  /**
   * Are any table services configured to run inline for both scheduling and execution?
   *
   * @return True if any table services are configured to run inline, false otherwise.
   */
  public Boolean areAnyTableServicesExecutedInline() {
    return areTableServicesEnabled()
        && (inlineClusteringEnabled() || inlineCompactionEnabled() || inlineLogCompactionEnabled()
        || (isAutoClean() && !isAsyncClean()) || (isAutoArchive() && !isAsyncArchive()));
  }

  /**
   * Are any table services configured to run async?
   *
   * @return True if any table services are configured to run async, false otherwise.
   */
  public Boolean areAnyTableServicesAsync() {
    return areTableServicesEnabled()
        && (isAsyncClusteringEnabled()
        || (getTableType() == HoodieTableType.MERGE_ON_READ && !inlineCompactionEnabled())
        || (isAutoClean() && isAsyncClean()) || (isAutoArchive() && isAsyncArchive()));
  }

  public Boolean areAnyTableServicesScheduledInline() {
    return scheduleInlineCompaction() || scheduleInlineClustering();
  }

  public String getPreCommitValidators() {
    return getString(HoodiePreCommitValidatorConfig.VALIDATOR_CLASS_NAMES);
  }

  public String getPreCommitValidatorEqualitySqlQueries() {
    return getString(HoodiePreCommitValidatorConfig.EQUALITY_SQL_QUERIES);
  }

  public String getPreCommitValidatorSingleResultSqlQueries() {
    return getString(HoodiePreCommitValidatorConfig.SINGLE_VALUE_SQL_QUERIES);
  }

  public String getPreCommitValidatorInequalitySqlQueries() {
    return getString(HoodiePreCommitValidatorConfig.INEQUALITY_SQL_QUERIES);
  }

  public boolean allowEmptyCommit() {
    return getBooleanOrDefault(ALLOW_EMPTY_COMMIT);
  }

  public boolean allowOperationMetadataField() {
    return getBooleanOrDefault(ALLOW_OPERATION_METADATA_FIELD);
  }

  public String getFileIdPrefixProviderClassName() {
    return getString(FILEID_PREFIX_PROVIDER_CLASS);
  }

  public boolean areTableServicesEnabled() {
    return getBooleanOrDefault(TABLE_SERVICES_ENABLED);
  }

  public boolean areReleaseResourceEnabled() {
    return getBooleanOrDefault(RELEASE_RESOURCE_ENABLE);
  }

  /**
   * Layout configs.
   */
  public HoodieStorageLayout.LayoutType getLayoutType() {
    return HoodieStorageLayout.LayoutType.valueOf(getString(HoodieLayoutConfig.LAYOUT_TYPE));
  }

  /**
   * Metastore configs.
   */
  public boolean isMetaserverEnabled() {
    return metastoreConfig.isMetaserverEnabled();
  }

  /**
   * CDC supplemental logging mode.
   */
  public HoodieCDCSupplementalLoggingMode getCDCSupplementalLoggingMode() {
    return HoodieCDCSupplementalLoggingMode.parse(
        getStringOrDefault(HoodieTableConfig.CDC_SUPPLEMENTAL_LOGGING_MODE));
  }

  /**
   * Table Service Manager configs.
   */
  public boolean isTableServiceManagerEnabled() {
    return tableServiceManagerConfig.isTableServiceManagerEnabled();
  }

  public static class Builder {

    protected final HoodieWriteConfig writeConfig = new HoodieWriteConfig();
    protected EngineType engineType = EngineType.SPARK;
    private boolean isIndexConfigSet = false;
    private boolean isStorageConfigSet = false;
    private boolean isCompactionConfigSet = false;
    private boolean isCleanConfigSet = false;
    private boolean isArchivalConfigSet = false;
    private boolean isClusteringConfigSet = false;
    private boolean isOptimizeConfigSet = false;
    private boolean isMetricsConfigSet = false;
    private boolean isBootstrapConfigSet = false;
    private boolean isMemoryConfigSet = false;
    private boolean isViewConfigSet = false;
    private boolean isConsistencyGuardSet = false;
    private boolean isCallbackConfigSet = false;
    private boolean isPayloadConfigSet = false;
    private boolean isMetadataConfigSet = false;
    private boolean isLockConfigSet = false;
    private boolean isPreCommitValidationConfigSet = false;
    private boolean isMetricsJmxConfigSet = false;
    private boolean isMetricsGraphiteConfigSet = false;
    private boolean isLayoutConfigSet = false;

    public Builder withEngineType(EngineType engineType) {
      this.engineType = engineType;
      return this;
    }

    public Builder fromFile(File propertiesFile) throws IOException {
      try (FileReader reader = new FileReader(propertiesFile)) {
        this.writeConfig.getProps().load(reader);
        return this;
      }
    }

    public Builder fromInputStream(InputStream inputStream) throws IOException {
      try {
        this.writeConfig.getProps().load(inputStream);
        return this;
      } finally {
        inputStream.close();
      }
    }

    public Builder withProps(Map kvprops) {
      writeConfig.getProps().putAll(kvprops);
      return this;
    }

    public Builder withPath(String basePath) {
      writeConfig.setValue(BASE_PATH, basePath);
      return this;
    }

    public Builder withSchema(String schemaStr) {
      writeConfig.setValue(AVRO_SCHEMA_STRING, schemaStr);
      return this;
    }

    public Builder withSchemaEvolutionEnable(boolean enable) {
      writeConfig.setValue(HoodieCommonConfig.SCHEMA_EVOLUTION_ENABLE, String.valueOf(enable));
      return this;
    }

    public Builder withInternalSchemaCacheEnable(boolean enable) {
      writeConfig.setValue(ENABLE_INTERNAL_SCHEMA_CACHE, String.valueOf(enable));
      return this;
    }

    public Builder withAvroSchemaValidate(boolean enable) {
      writeConfig.setValue(AVRO_SCHEMA_VALIDATE_ENABLE, String.valueOf(enable));
      return this;
    }

    public Builder forTable(String tableName) {
      writeConfig.setValue(TBL_NAME, tableName);
      return this;
    }

    public Builder withPreCombineField(String preCombineField) {
      writeConfig.setValue(PRECOMBINE_FIELD_NAME, preCombineField);
      return this;
    }

    public Builder withWritePayLoad(String payload) {
      writeConfig.setValue(WRITE_PAYLOAD_CLASS_NAME, payload);
      return this;
    }

    public Builder withRecordMergerImpls(String recordMergerImpls) {
      writeConfig.setValue(RECORD_MERGER_IMPLS, recordMergerImpls);
      return this;
    }

    public Builder withRecordMergerStrategy(String recordMergerStrategy) {
      writeConfig.setValue(RECORD_MERGER_STRATEGY, recordMergerStrategy);
      return this;
    }

    public Builder withKeyGenerator(String keyGeneratorClass) {
      writeConfig.setValue(KEYGENERATOR_CLASS_NAME, keyGeneratorClass);
      return this;
    }

    public Builder withExecutorType(String executorClass) {
      writeConfig.setValue(EXECUTOR_TYPE, executorClass);
      return this;
    }

    public Builder withTimelineLayoutVersion(int version) {
      writeConfig.setValue(TIMELINE_LAYOUT_VERSION_NUM, String.valueOf(version));
      return this;
    }

    public Builder withBulkInsertParallelism(int bulkInsertParallelism) {
      writeConfig.setValue(BULKINSERT_PARALLELISM_VALUE, String.valueOf(bulkInsertParallelism));
      return this;
    }

    public Builder withUserDefinedBulkInsertPartitionerClass(String className) {
      writeConfig.setValue(BULKINSERT_USER_DEFINED_PARTITIONER_CLASS_NAME, className);
      return this;
    }

    public Builder withUserDefinedBulkInsertPartitionerSortColumns(String columns) {
      writeConfig.setValue(BULKINSERT_USER_DEFINED_PARTITIONER_SORT_COLUMNS, columns);
      return this;
    }

    public Builder withDeleteParallelism(int parallelism) {
      writeConfig.setValue(DELETE_PARALLELISM_VALUE, String.valueOf(parallelism));
      return this;
    }

    public  Builder withFailureOnInlineTableServiceException(boolean fail) {
      writeConfig.setValue(FAIL_ON_INLINE_TABLE_SERVICE_EXCEPTION, String.valueOf(fail));
      return this;
    }

    public Builder withParallelism(int insertShuffleParallelism, int upsertShuffleParallelism) {
      writeConfig.setValue(INSERT_PARALLELISM_VALUE, String.valueOf(insertShuffleParallelism));
      writeConfig.setValue(UPSERT_PARALLELISM_VALUE, String.valueOf(upsertShuffleParallelism));
      return this;
    }

    public Builder withRollbackParallelism(int rollbackParallelism) {
      writeConfig.setValue(ROLLBACK_PARALLELISM_VALUE, String.valueOf(rollbackParallelism));
      return this;
    }

    public Builder withRollbackUsingMarkers(boolean rollbackUsingMarkers) {
      writeConfig.setValue(ROLLBACK_USING_MARKERS_ENABLE, String.valueOf(rollbackUsingMarkers));
      return this;
    }

    public Builder withWriteBufferLimitBytes(int writeBufferLimit) {
      writeConfig.setValue(WRITE_BUFFER_LIMIT_BYTES_VALUE, String.valueOf(writeBufferLimit));
      return this;
    }

    public Builder withWriteWaitStrategy(String waitStrategy) {
      writeConfig.setValue(WRITE_WAIT_STRATEGY, String.valueOf(waitStrategy));
      return this;
    }

    public Builder withWriteBufferSize(int size) {
      writeConfig.setValue(WRITE_DISRUPTOR_BUFFER_SIZE, String.valueOf(size));
      return this;
    }

    public Builder combineInput(boolean onInsert, boolean onUpsert) {
      writeConfig.setValue(COMBINE_BEFORE_INSERT, String.valueOf(onInsert));
      writeConfig.setValue(COMBINE_BEFORE_UPSERT, String.valueOf(onUpsert));
      return this;
    }

    public Builder combineDeleteInput(boolean onDelete) {
      writeConfig.setValue(COMBINE_BEFORE_DELETE, String.valueOf(onDelete));
      return this;
    }

    public Builder withWriteStatusStorageLevel(String level) {
      writeConfig.setValue(WRITE_STATUS_STORAGE_LEVEL_VALUE, level);
      return this;
    }

    public Builder withIndexConfig(HoodieIndexConfig indexConfig) {
      writeConfig.getProps().putAll(indexConfig.getProps());
      isIndexConfigSet = true;
      return this;
    }

    public Builder withStorageConfig(HoodieStorageConfig storageConfig) {
      writeConfig.getProps().putAll(storageConfig.getProps());
      isStorageConfigSet = true;
      return this;
    }

    public Builder withCompactionConfig(HoodieCompactionConfig compactionConfig) {
      writeConfig.getProps().putAll(compactionConfig.getProps());
      isCompactionConfigSet = true;
      return this;
    }

    public Builder withCleanConfig(HoodieCleanConfig cleanConfig) {
      writeConfig.getProps().putAll(cleanConfig.getProps());
      isCleanConfigSet = true;
      return this;
    }

    public Builder withArchivalConfig(HoodieArchivalConfig cleanConfig) {
      writeConfig.getProps().putAll(cleanConfig.getProps());
      isArchivalConfigSet = true;
      return this;
    }

    public Builder withClusteringConfig(HoodieClusteringConfig clusteringConfig) {
      writeConfig.getProps().putAll(clusteringConfig.getProps());
      isClusteringConfigSet = true;
      return this;
    }

    public Builder withLockConfig(HoodieLockConfig lockConfig) {
      writeConfig.getProps().putAll(lockConfig.getProps());
      isLockConfigSet = true;
      return this;
    }

    public Builder withMetricsJmxConfig(HoodieMetricsJmxConfig metricsJmxConfig) {
      writeConfig.getProps().putAll(metricsJmxConfig.getProps());
      isMetricsJmxConfigSet = true;
      return this;
    }

    public Builder withMetricsGraphiteConfig(HoodieMetricsGraphiteConfig mericsGraphiteConfig) {
      writeConfig.getProps().putAll(mericsGraphiteConfig.getProps());
      isMetricsGraphiteConfigSet = true;
      return this;
    }

    public Builder withPreCommitValidatorConfig(HoodiePreCommitValidatorConfig validatorConfig) {
      writeConfig.getProps().putAll(validatorConfig.getProps());
      isPreCommitValidationConfigSet = true;
      return this;
    }

    public Builder withMetricsConfig(HoodieMetricsConfig metricsConfig) {
      writeConfig.getProps().putAll(metricsConfig.getProps());
      isMetricsConfigSet = true;
      return this;
    }

    public Builder withMemoryConfig(HoodieMemoryConfig memoryConfig) {
      writeConfig.getProps().putAll(memoryConfig.getProps());
      isMemoryConfigSet = true;
      return this;
    }

    public Builder withBootstrapConfig(HoodieBootstrapConfig bootstrapConfig) {
      writeConfig.getProps().putAll(bootstrapConfig.getProps());
      isBootstrapConfigSet = true;
      return this;
    }

    public Builder withPayloadConfig(HoodiePayloadConfig payloadConfig) {
      writeConfig.getProps().putAll(payloadConfig.getProps());
      isPayloadConfigSet = true;
      return this;
    }

    public Builder withMetadataConfig(HoodieMetadataConfig metadataConfig) {
      writeConfig.getProps().putAll(metadataConfig.getProps());
      isMetadataConfigSet = true;
      return this;
    }

    public Builder withAutoCommit(boolean autoCommit) {
      writeConfig.setValue(AUTO_COMMIT_ENABLE, String.valueOf(autoCommit));
      return this;
    }

    public Builder withWriteStatusClass(Class<? extends WriteStatus> writeStatusClass) {
      writeConfig.setValue(WRITE_STATUS_CLASS_NAME, writeStatusClass.getName());
      return this;
    }

    public Builder withFileSystemViewConfig(FileSystemViewStorageConfig viewStorageConfig) {
      writeConfig.getProps().putAll(viewStorageConfig.getProps());
      isViewConfigSet = true;
      return this;
    }

    public Builder withConsistencyGuardConfig(ConsistencyGuardConfig consistencyGuardConfig) {
      writeConfig.getProps().putAll(consistencyGuardConfig.getProps());
      isConsistencyGuardSet = true;
      return this;
    }

    public Builder withCallbackConfig(HoodieWriteCommitCallbackConfig callbackConfig) {
      writeConfig.getProps().putAll(callbackConfig.getProps());
      isCallbackConfigSet = true;
      return this;
    }

    public Builder withLayoutConfig(HoodieLayoutConfig layoutConfig) {
      writeConfig.getProps().putAll(layoutConfig.getProps());
      isLayoutConfigSet = true;
      return this;
    }

    public Builder withFinalizeWriteParallelism(int parallelism) {
      writeConfig.setValue(FINALIZE_WRITE_PARALLELISM_VALUE, String.valueOf(parallelism));
      return this;
    }

    public Builder withMarkersType(String markerType) {
      writeConfig.setValue(MARKERS_TYPE, markerType);
      return this;
    }

    public Builder withMarkersTimelineServerBasedBatchNumThreads(int numThreads) {
      writeConfig.setValue(MARKERS_TIMELINE_SERVER_BASED_BATCH_NUM_THREADS, String.valueOf(numThreads));
      return this;
    }

    public Builder withMarkersTimelineServerBasedBatchIntervalMs(long intervalMs) {
      writeConfig.setValue(MARKERS_TIMELINE_SERVER_BASED_BATCH_INTERVAL_MS, String.valueOf(intervalMs));
      return this;
    }

    public Builder withMarkersDeleteParallelism(int parallelism) {
      writeConfig.setValue(MARKERS_DELETE_PARALLELISM_VALUE, String.valueOf(parallelism));
      return this;
    }

    public Builder withEmbeddedTimelineServerEnabled(boolean enabled) {
      writeConfig.setValue(EMBEDDED_TIMELINE_SERVER_ENABLE, String.valueOf(enabled));
      return this;
    }

    public Builder withEmbeddedTimelineServerReuseEnabled(boolean enabled) {
      writeConfig.setValue(EMBEDDED_TIMELINE_SERVER_REUSE_ENABLED, String.valueOf(enabled));
      return this;
    }

    public Builder withEmbeddedTimelineServerPort(int port) {
      writeConfig.setValue(EMBEDDED_TIMELINE_SERVER_PORT_NUM, String.valueOf(port));
      return this;
    }

    public Builder withBulkInsertSortMode(String mode) {
      writeConfig.setValue(BULK_INSERT_SORT_MODE, mode);
      return this;
    }

    public Builder withAllowMultiWriteOnSameInstant(boolean allow) {
      writeConfig.setValue(ALLOW_MULTI_WRITE_ON_SAME_INSTANT_ENABLE, String.valueOf(allow));
      return this;
    }

    public Builder withExternalSchemaTrasformation(boolean enabled) {
      writeConfig.setValue(AVRO_EXTERNAL_SCHEMA_TRANSFORMATION_ENABLE, String.valueOf(enabled));
      return this;
    }

    public Builder withMergeDataValidationCheckEnabled(boolean enabled) {
      writeConfig.setValue(MERGE_DATA_VALIDATION_CHECK_ENABLE, String.valueOf(enabled));
      return this;
    }

    public Builder withMergeAllowDuplicateOnInserts(boolean routeInsertsToNewFiles) {
      writeConfig.setValue(MERGE_ALLOW_DUPLICATE_ON_INSERTS_ENABLE, String.valueOf(routeInsertsToNewFiles));
      return this;
    }

    public Builder withMergeSmallFileGroupCandidatesLimit(int limit) {
      writeConfig.setValue(MERGE_SMALL_FILE_GROUP_CANDIDATES_LIMIT, String.valueOf(limit));
      return this;
    }

    public Builder withHeartbeatIntervalInMs(Integer heartbeatIntervalInMs) {
      writeConfig.setValue(CLIENT_HEARTBEAT_INTERVAL_IN_MS, String.valueOf(heartbeatIntervalInMs));
      return this;
    }

    public Builder withHeartbeatTolerableMisses(Integer heartbeatTolerableMisses) {
      writeConfig.setValue(CLIENT_HEARTBEAT_NUM_TOLERABLE_MISSES, String.valueOf(heartbeatTolerableMisses));
      return this;
    }

    public Builder withWriteConcurrencyMode(WriteConcurrencyMode concurrencyMode) {
      writeConfig.setValue(WRITE_CONCURRENCY_MODE, concurrencyMode.value());
      return this;
    }

    public Builder withPopulateMetaFields(boolean populateMetaFields) {
      writeConfig.setValue(HoodieTableConfig.POPULATE_META_FIELDS, Boolean.toString(populateMetaFields));
      return this;
    }

    public Builder withAllowOperationMetadataField(boolean allowOperationMetadataField) {
      writeConfig.setValue(ALLOW_OPERATION_METADATA_FIELD, Boolean.toString(allowOperationMetadataField));
      return this;
    }

    public Builder withFileIdPrefixProviderClassName(String fileIdPrefixProviderClassName) {
      writeConfig.setValue(FILEID_PREFIX_PROVIDER_CLASS, fileIdPrefixProviderClassName);
      return this;
    }

    public Builder withTableServicesEnabled(boolean enabled) {
      writeConfig.setValue(TABLE_SERVICES_ENABLED, Boolean.toString(enabled));
      return this;
    }

    public Builder withReleaseResourceEnabled(boolean enabled) {
      writeConfig.setValue(RELEASE_RESOURCE_ENABLE, Boolean.toString(enabled));
      return this;
    }

    public Builder withProperties(Properties properties) {
      this.writeConfig.getProps().putAll(properties);
      return this;
    }

    public Builder withAutoAdjustLockConfigs(boolean autoAdjustLockConfigs) {
      writeConfig.setValue(AUTO_ADJUST_LOCK_CONFIGS, String.valueOf(autoAdjustLockConfigs));
      return this;
    }

    public Builder doSkipDefaultPartitionValidation(boolean skipDefaultPartitionValidation) {
      writeConfig.setValue(SKIP_DEFAULT_PARTITION_VALIDATION, String.valueOf(skipDefaultPartitionValidation));
      return this;
    }

    protected void setDefaults() {
      writeConfig.setDefaultValue(MARKERS_TYPE, getDefaultMarkersType(engineType));
      // Check for mandatory properties
      writeConfig.setDefaults(HoodieWriteConfig.class.getName());
      // Set default values of HoodieHBaseIndexConfig
      writeConfig.setDefaults(HoodieHBaseIndexConfig.class.getName());
      // Make sure the props is propagated
      writeConfig.setDefaultOnCondition(
          !isIndexConfigSet, HoodieIndexConfig.newBuilder().withEngineType(engineType).fromProperties(
              writeConfig.getProps()).build());
      writeConfig.setDefaultOnCondition(!isStorageConfigSet, HoodieStorageConfig.newBuilder().fromProperties(
          writeConfig.getProps()).build());
      writeConfig.setDefaultOnCondition(!isCompactionConfigSet,
          HoodieCompactionConfig.newBuilder().fromProperties(writeConfig.getProps()).build());
      writeConfig.setDefaultOnCondition(!isCleanConfigSet,
          HoodieCleanConfig.newBuilder().fromProperties(writeConfig.getProps()).build());
      writeConfig.setDefaultOnCondition(!isArchivalConfigSet,
          HoodieArchivalConfig.newBuilder().fromProperties(writeConfig.getProps()).build());
      writeConfig.setDefaultOnCondition(!isClusteringConfigSet,
          HoodieClusteringConfig.newBuilder().withEngineType(engineType)
              .fromProperties(writeConfig.getProps()).build());
      writeConfig.setDefaultOnCondition(!isMetricsConfigSet, HoodieMetricsConfig.newBuilder().fromProperties(
          writeConfig.getProps()).build());
      writeConfig.setDefaultOnCondition(!isBootstrapConfigSet,
          HoodieBootstrapConfig.newBuilder().fromProperties(writeConfig.getProps()).build());
      writeConfig.setDefaultOnCondition(!isMemoryConfigSet, HoodieMemoryConfig.newBuilder().fromProperties(
          writeConfig.getProps()).build());
      writeConfig.setDefaultOnCondition(!isViewConfigSet,
          FileSystemViewStorageConfig.newBuilder().fromProperties(writeConfig.getProps()).build());
      writeConfig.setDefaultOnCondition(!isConsistencyGuardSet,
          ConsistencyGuardConfig.newBuilder().fromProperties(writeConfig.getProps()).build());
      writeConfig.setDefaultOnCondition(!isCallbackConfigSet,
          HoodieWriteCommitCallbackConfig.newBuilder().fromProperties(writeConfig.getProps()).build());
      writeConfig.setDefaultOnCondition(!isPayloadConfigSet,
          HoodiePayloadConfig.newBuilder().fromProperties(writeConfig.getProps()).build());
      writeConfig.setDefaultOnCondition(!isMetadataConfigSet,
          HoodieMetadataConfig.newBuilder().withEngineType(engineType).fromProperties(writeConfig.getProps()).build());
      writeConfig.setDefaultOnCondition(!isPreCommitValidationConfigSet,
          HoodiePreCommitValidatorConfig.newBuilder().fromProperties(writeConfig.getProps()).build());
      writeConfig.setDefaultOnCondition(!isLayoutConfigSet,
          HoodieLayoutConfig.newBuilder().fromProperties(writeConfig.getProps()).build());
      writeConfig.setDefaultValue(TIMELINE_LAYOUT_VERSION_NUM, String.valueOf(TimelineLayoutVersion.CURR_VERSION));

      // isLockProviderPropertySet must be fetched before setting defaults of HoodieLockConfig
      final TypedProperties writeConfigProperties = writeConfig.getProps();
      final boolean isLockProviderPropertySet = writeConfigProperties.containsKey(HoodieLockConfig.LOCK_PROVIDER_CLASS_NAME)
          || writeConfigProperties.containsKey(HoodieLockConfig.LOCK_PROVIDER_CLASS_PROP);
      writeConfig.setDefaultOnCondition(!isLockConfigSet,
          HoodieLockConfig.newBuilder().fromProperties(writeConfig.getProps()).build());

      autoAdjustConfigsForConcurrencyMode(isLockProviderPropertySet);
    }

    private void autoAdjustConfigsForConcurrencyMode(boolean isLockProviderPropertySet) {
      if (writeConfig.isAutoAdjustLockConfigs()) {
        // auto adjustment is required only for deltastreamer and spark streaming where async table services can be executed in the same JVM.
        boolean isMetadataTableEnabled = writeConfig.getBoolean(HoodieMetadataConfig.ENABLE);

        if (isMetadataTableEnabled) {
          // When metadata table is enabled, optimistic concurrency control must be used for
          // single writer with async table services.
          // Async table services can update the metadata table and a lock provider is
          // needed to guard against any concurrent table write operations. If user has
          // not configured any lock provider, let's use the InProcess lock provider.
          boolean areTableServicesEnabled = writeConfig.areTableServicesEnabled();
          boolean areAsyncTableServicesEnabled = writeConfig.areAnyTableServicesAsync();
          if (!isLockProviderPropertySet && areTableServicesEnabled && areAsyncTableServicesEnabled) {
            // This is targeted at Single writer with async table services
            // If user does not set the lock provider, likely that the concurrency mode is not set either
            // Override the configs for metadata table
            writeConfig.setValue(WRITE_CONCURRENCY_MODE.key(),
                WriteConcurrencyMode.OPTIMISTIC_CONCURRENCY_CONTROL.value());
            writeConfig.setValue(HoodieLockConfig.LOCK_PROVIDER_CLASS_NAME.key(),
                InProcessLockProvider.class.getName());
            LOG.info(String.format("Automatically set %s=%s and %s=%s since user has not set the "
                    + "lock provider for single writer with async table services",
                WRITE_CONCURRENCY_MODE.key(), WriteConcurrencyMode.OPTIMISTIC_CONCURRENCY_CONTROL.value(),
                HoodieLockConfig.LOCK_PROVIDER_CLASS_NAME.key(), InProcessLockProvider.class.getName()));
          }
        }
      }

      // We check if "hoodie.cleaner.policy.failed.writes"
      // is properly set to LAZY for optimistic concurrency control
      String writeConcurrencyMode = writeConfig.getString(WRITE_CONCURRENCY_MODE);
      if (WriteConcurrencyMode.OPTIMISTIC_CONCURRENCY_CONTROL.value()
          .equalsIgnoreCase(writeConcurrencyMode)) {
        // In this case, we assume that the user takes care of setting the lock provider used
        writeConfig.setValue(HoodieCleanConfig.FAILED_WRITES_CLEANER_POLICY.key(),
            HoodieFailedWritesCleaningPolicy.LAZY.name());
        LOG.info(String.format("Automatically set %s=%s since optimistic concurrency control is used",
            HoodieCleanConfig.FAILED_WRITES_CLEANER_POLICY.key(),
            HoodieFailedWritesCleaningPolicy.LAZY.name()));
      }
    }

    private void validate() {
      String layoutVersion = writeConfig.getString(TIMELINE_LAYOUT_VERSION_NUM);
      // Ensure Layout Version is good
      new TimelineLayoutVersion(Integer.parseInt(layoutVersion));
      Objects.requireNonNull(writeConfig.getString(BASE_PATH));
      if (writeConfig.getString(WRITE_CONCURRENCY_MODE)
          .equalsIgnoreCase(WriteConcurrencyMode.OPTIMISTIC_CONCURRENCY_CONTROL.value())) {
        ValidationUtils.checkArgument(!writeConfig.getString(HoodieCleanConfig.FAILED_WRITES_CLEANER_POLICY)
            .equals(HoodieFailedWritesCleaningPolicy.EAGER.name()), "To enable optimistic concurrency control, set hoodie.cleaner.policy.failed.writes=LAZY");
      }

      HoodieCleaningPolicy.valueOf(writeConfig.getString(CLEANER_POLICY));
      // Ensure minInstantsToKeep > cleanerCommitsRetained, otherwise we will archive some
      // commit instant on timeline, that still has not been cleaned. Could miss some data via incr pull
      int minInstantsToKeep = Integer.parseInt(writeConfig.getStringOrDefault(HoodieArchivalConfig.MIN_COMMITS_TO_KEEP));
      int maxInstantsToKeep = Integer.parseInt(writeConfig.getStringOrDefault(HoodieArchivalConfig.MAX_COMMITS_TO_KEEP));
      int cleanerCommitsRetained =
          Integer.parseInt(writeConfig.getStringOrDefault(HoodieCleanConfig.CLEANER_COMMITS_RETAINED));
      ValidationUtils.checkArgument(maxInstantsToKeep > minInstantsToKeep,
          String.format(
              "Increase %s=%d to be greater than %s=%d.",
              HoodieArchivalConfig.MAX_COMMITS_TO_KEEP.key(), maxInstantsToKeep,
              HoodieArchivalConfig.MIN_COMMITS_TO_KEEP.key(), minInstantsToKeep));
      ValidationUtils.checkArgument(minInstantsToKeep > cleanerCommitsRetained,
          String.format(
              "Increase %s=%d to be greater than %s=%d. Otherwise, there is risk of incremental pull "
                  + "missing data from few instants.",
              HoodieArchivalConfig.MIN_COMMITS_TO_KEEP.key(), minInstantsToKeep,
              HoodieCleanConfig.CLEANER_COMMITS_RETAINED.key(), cleanerCommitsRetained));

      boolean inlineCompact = writeConfig.getBoolean(HoodieCompactionConfig.INLINE_COMPACT);
      boolean inlineCompactSchedule = writeConfig.getBoolean(HoodieCompactionConfig.SCHEDULE_INLINE_COMPACT);
      ValidationUtils.checkArgument(!(inlineCompact && inlineCompactSchedule), String.format("Either of inline compaction (%s) or "
              + "schedule inline compaction (%s) can be enabled. Both can't be set to true at the same time. %s, %s", HoodieCompactionConfig.INLINE_COMPACT.key(),
          HoodieCompactionConfig.SCHEDULE_INLINE_COMPACT.key(), inlineCompact, inlineCompactSchedule));
    }

    public HoodieWriteConfig build() {
      setDefaults();
      validate();
      // Build WriteConfig at the end
      return new HoodieWriteConfig(engineType, writeConfig.getProps());
    }

    private String getDefaultMarkersType(EngineType engineType) {
      switch (engineType) {
        case SPARK:
          if (writeConfig.isEmbeddedTimelineServerEnabled()) {
            return MarkerType.TIMELINE_SERVER_BASED.toString();
          } else {
            LOG.warn("Embedded timeline server is disabled, fallback to use direct marker type for spark");
            return MarkerType.DIRECT.toString();
          }
        case FLINK:
        case JAVA:
          // Timeline-server-based marker is not supported for Flink and Java engines
          return MarkerType.DIRECT.toString();
        default:
          throw new HoodieNotSupportedException("Unsupported engine " + engineType);
      }
    }
  }
}<|MERGE_RESOLUTION|>--- conflicted
+++ resolved
@@ -134,15 +134,9 @@
       .withDocumentation("Payload class used. Override this, if you like to roll your own merge logic, when upserting/inserting. "
           + "This will render any value set for PRECOMBINE_FIELD_OPT_VAL in-effective");
 
-<<<<<<< HEAD
-  public static final ConfigProperty<String> MERGER_IMPLS = ConfigProperty
-      .key("hoodie.datasource.write.merger.impls")
-      .defaultValue("org.apache.hudi.common.model.HoodieAvroRecordMerger,org.apache.hudi.HoodieSparkRecordMerger")
-=======
   public static final ConfigProperty<String> RECORD_MERGER_IMPLS = ConfigProperty
       .key("hoodie.datasource.write.record.merger.impls")
-      .defaultValue(HoodieAvroRecordMerger.class.getName())
->>>>>>> f8028a40
+      .defaultValue("org.apache.hudi.common.model.HoodieAvroRecordMerger,org.apache.hudi.HoodieSparkRecordMerger")
       .withDocumentation("List of HoodieMerger implementations constituting Hudi's merging strategy -- based on the engine used. "
           + "These merger impls will filter by hoodie.datasource.write.record.merger.strategy "
           + "Hudi will pick most efficient implementation to perform merging/combining of the records (during update, reading MOR table, etc)");
