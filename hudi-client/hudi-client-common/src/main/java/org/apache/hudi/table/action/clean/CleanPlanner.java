--- conflicted
+++ resolved
@@ -187,9 +187,8 @@
     LOG.info("Incremental Cleaning mode is enabled. Looking up partition-paths that have since changed "
         + "since last cleaned at " + cleanMetadata.getEarliestCommitToRetain()
         + ". New Instant to retain : " + newInstantToRetain);
-<<<<<<< HEAD
     String commitJustBeforeEarliestCommitToRetain = null;
-    HoodieInstant[] instantsBeforeEarliestCommitToRetain = hoodieTable.getCompletedCommitsTimeline().getInstants()
+    HoodieInstant[] instantsBeforeEarliestCommitToRetain = hoodieTable.getCompletedCommitsTimeline().getInstantsAsStream()
         .filter(commit -> HoodieTimeline.compareTimestamps(commit.getTimestamp(), HoodieTimeline.LESSER_THAN, cleanMetadata.getEarliestCommitToRetain())).toArray(HoodieInstant[]::new);
     if (instantsBeforeEarliestCommitToRetain.length > 0) {
       commitJustBeforeEarliestCommitToRetain = instantsBeforeEarliestCommitToRetain[instantsBeforeEarliestCommitToRetain.length - 1].getTimestamp();
@@ -198,13 +197,8 @@
       commitJustBeforeEarliestCommitToRetain = lastArchivedCompletedInstant != null ? lastArchivedCompletedInstant.getTimestamp() : null;
     }
     final String lastCheckedCommit = commitJustBeforeEarliestCommitToRetain != null ? commitJustBeforeEarliestCommitToRetain : cleanMetadata.getEarliestCommitToRetain();
-    return hoodieTable.getCompletedCommitsTimeline().getInstants().filter(
+    return hoodieTable.getCompletedCommitsTimeline().getInstantsAsStream().filter(
         instant -> HoodieTimeline.compareTimestamps(instant.getTimestamp(), HoodieTimeline.GREATER_THAN_OR_EQUALS, lastCheckedCommit) && HoodieTimeline.compareTimestamps(instant.getTimestamp(),
-=======
-    return hoodieTable.getCompletedCommitsTimeline().getInstantsAsStream().filter(
-        instant -> HoodieTimeline.compareTimestamps(instant.getTimestamp(), HoodieTimeline.GREATER_THAN_OR_EQUALS,
-            cleanMetadata.getEarliestCommitToRetain()) && HoodieTimeline.compareTimestamps(instant.getTimestamp(),
->>>>>>> b34e8129
             HoodieTimeline.LESSER_THAN, newInstantToRetain.get().getTimestamp())).flatMap(instant -> {
               try {
                 if (HoodieTimeline.REPLACE_COMMIT_ACTION.equals(instant.getAction())) {
@@ -509,13 +503,8 @@
       Instant instant = Instant.now();
       ZonedDateTime currentDateTime = ZonedDateTime.ofInstant(instant, ZoneId.systemDefault());
       String earliestTimeToRetain = HoodieActiveTimeline.formatDate(Date.from(currentDateTime.minusHours(hoursRetained).toInstant()));
-<<<<<<< HEAD
-      earliestCommitToRetain = Option.fromJavaOptional(commitTimeline.getInstants().filter(i -> HoodieTimeline.compareTimestamps(i.getTimestamp(),
+      earliestCommitToRetain = Option.fromJavaOptional(commitTimeline.getInstantsAsStream().filter(i -> HoodieTimeline.compareTimestamps(i.getTimestamp(),
           HoodieTimeline.GREATER_THAN_OR_EQUALS, earliestTimeToRetain)).findFirst());
-=======
-      earliestCommitToRetain = Option.fromJavaOptional(commitTimeline.getInstantsAsStream().filter(i -> HoodieTimeline.compareTimestamps(i.getTimestamp(),
-              HoodieTimeline.GREATER_THAN_OR_EQUALS, earliestTimeToRetain)).findFirst());
->>>>>>> b34e8129
     }
     return earliestCommitToRetain;
   }
