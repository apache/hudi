--- conflicted
+++ resolved
@@ -511,23 +511,6 @@
    * Returns the earliest commit to retain based on cleaning policy.
    */
   public Option<HoodieInstant> getEarliestCommitToRetain() {
-<<<<<<< HEAD
-    Option<HoodieInstant> earliestCommitToRetain = Option.empty();
-    int commitsRetained = config.getCleanerCommitsRetained();
-    int hoursRetained = config.getCleanerHoursRetained();
-    if (config.getCleanerPolicy() == HoodieCleaningPolicy.KEEP_LATEST_COMMITS
-        && commitTimeline.countInstants() > commitsRetained) {
-      earliestCommitToRetain =
-          commitTimeline.nthInstant(commitTimeline.countInstants() - commitsRetained); //15 instants total, 10 commits to retain, this gives 6th instant in the list- commitsRetained, 0));
-    } else if (config.getCleanerPolicy() == HoodieCleaningPolicy.KEEP_LATEST_BY_HOURS) {
-      Instant instant = Instant.now();
-      ZonedDateTime currentDateTime = ZonedDateTime.ofInstant(instant, ZoneId.systemDefault());
-      String earliestTimeToRetain = HoodieActiveTimeline.formatDate(Date.from(currentDateTime.minusHours(hoursRetained).toInstant()));
-      earliestCommitToRetain = Option.fromJavaOptional(commitTimeline.getInstantsAsStream().filter(i -> HoodieTimeline.compareTimestamps(i.getTimestamp(),
-          HoodieTimeline.GREATER_THAN_OR_EQUALS, earliestTimeToRetain)).findFirst());
-    }
-    return earliestCommitToRetain;
-=======
     return CleanerUtils.getEarliestCommitToRetain(
         hoodieTable.getMetaClient().getActiveTimeline().getCommitsAndCompactionTimeline(),
         config.getCleanerPolicy(),
@@ -535,7 +518,6 @@
         Instant.now(),
         config.getCleanerHoursRetained(),
         hoodieTable.getMetaClient().getTableConfig().getTimelineTimezone());
->>>>>>> 3b3ca961
   }
 
   /**
