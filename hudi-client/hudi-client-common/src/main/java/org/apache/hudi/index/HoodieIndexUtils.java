/*
 * Licensed to the Apache Software Foundation (ASF) under one
 * or more contributor license agreements.  See the NOTICE file
 * distributed with this work for additional information
 * regarding copyright ownership.  The ASF licenses this file
 * to you under the Apache License, Version 2.0 (the
 * "License"); you may not use this file except in compliance
 * with the License.  You may obtain a copy of the License at
 *
 *      http://www.apache.org/licenses/LICENSE-2.0
 *
 * Unless required by applicable law or agreed to in writing, software
 * distributed under the License is distributed on an "AS IS" BASIS,
 * WITHOUT WARRANTIES OR CONDITIONS OF ANY KIND, either express or implied.
 * See the License for the specific language governing permissions and
 * limitations under the License.
 */

package org.apache.hudi.index;

import org.apache.hudi.avro.HoodieAvroUtils;
import org.apache.hudi.common.data.HoodieData;
import org.apache.hudi.common.engine.HoodieEngineContext;
import org.apache.hudi.common.fs.FSUtils;
import org.apache.hudi.common.model.EmptyHoodieRecordPayload;
import org.apache.hudi.common.model.FileSlice;
import org.apache.hudi.common.model.HoodieAvroRecord;
import org.apache.hudi.common.model.HoodieBaseFile;
import org.apache.hudi.common.model.HoodieRecord;
import org.apache.hudi.common.model.HoodieRecord.HoodieRecordType;
import org.apache.hudi.common.model.HoodieRecordLocation;
import org.apache.hudi.common.model.MetadataValues;
import org.apache.hudi.common.table.timeline.HoodieInstant;
import org.apache.hudi.common.table.timeline.HoodieTimeline;
import org.apache.hudi.common.util.HoodieTimer;
import org.apache.hudi.common.util.Option;
import org.apache.hudi.common.util.ReflectionUtils;
import org.apache.hudi.common.util.ValidationUtils;
import org.apache.hudi.common.util.collection.Pair;
import org.apache.hudi.config.HoodieWriteConfig;
import org.apache.hudi.exception.HoodieIndexException;
import org.apache.hudi.io.HoodieMergedReadHandle;
import org.apache.hudi.io.storage.HoodieFileReader;
import org.apache.hudi.io.storage.HoodieFileReaderFactory;
import org.apache.hudi.table.HoodieTable;

import org.apache.avro.Schema;
import org.apache.hadoop.conf.Configuration;
import org.apache.hadoop.fs.Path;
import org.slf4j.Logger;
import org.slf4j.LoggerFactory;

import java.io.IOException;
import java.util.ArrayList;
import java.util.Arrays;
import java.util.Collections;
import java.util.List;
import java.util.Objects;
import java.util.Set;
import java.util.TreeSet;

import static java.util.stream.Collectors.toList;

/**
 * Hoodie Index Utilities.
 */
public class HoodieIndexUtils {

  private static final Logger LOG = LoggerFactory.getLogger(HoodieIndexUtils.class);

  /**
   * Fetches Pair of partition path and {@link HoodieBaseFile}s for interested partitions.
   *
   * @param partition   Partition of interest
   * @param hoodieTable Instance of {@link HoodieTable} of interest
   * @return the list of {@link HoodieBaseFile}
   */
  public static List<HoodieBaseFile> getLatestBaseFilesForPartition(String partition,
                                                                    HoodieTable hoodieTable) {
    Option<HoodieInstant> latestCommitTime = hoodieTable.getMetaClient().getCommitsTimeline()
        .filterCompletedInstants().lastInstant();
    if (latestCommitTime.isPresent()) {
      return hoodieTable.getBaseFileOnlyView()
          .getLatestBaseFilesBeforeOrOn(partition, latestCommitTime.get().getTimestamp())
          .collect(toList());
    }
    return Collections.emptyList();
  }

  /**
   * Fetches Pair of partition path and {@link FileSlice}s for interested partitions.
   *
   * @param partition   Partition of interest
   * @param hoodieTable Instance of {@link HoodieTable} of interest
   * @return the list of {@link FileSlice}
   */
  public static List<FileSlice> getLatestFileSlicesForPartition(
          final String partition,
          final HoodieTable hoodieTable) {
    Option<HoodieInstant> latestCommitTime = hoodieTable.getMetaClient().getCommitsTimeline()
            .filterCompletedInstants().lastInstant();
    if (latestCommitTime.isPresent()) {
      return hoodieTable.getHoodieView()
              .getLatestFileSlicesBeforeOrOn(partition, latestCommitTime.get().getTimestamp(), true)
              .collect(toList());
    }
    return Collections.emptyList();
  }

  /**
   * Fetches Pair of partition path and {@link HoodieBaseFile}s for interested partitions.
   *
   * @param partitions  list of partitions of interest
   * @param context     instance of {@link HoodieEngineContext} to use
   * @param hoodieTable instance of {@link HoodieTable} of interest
   * @return the list of Pairs of partition path and fileId
   */
  public static List<Pair<String, HoodieBaseFile>> getLatestBaseFilesForAllPartitions(final List<String> partitions,
                                                                                      final HoodieEngineContext context,
                                                                                      final HoodieTable hoodieTable) {
    context.setJobStatus(HoodieIndexUtils.class.getSimpleName(), "Load latest base files from all partitions: " + hoodieTable.getConfig().getTableName());
    return context.flatMap(partitions, partitionPath -> {
      List<Pair<String, HoodieBaseFile>> filteredFiles =
          getLatestBaseFilesForPartition(partitionPath, hoodieTable).stream()
              .map(baseFile -> Pair.of(partitionPath, baseFile))
              .collect(toList());

      return filteredFiles.stream();
    }, Math.max(partitions.size(), 1));
  }

  /**
   * Get tagged record for the passed in {@link HoodieRecord}.
   *
   * @param inputRecord instance of {@link HoodieRecord} for which tagging is requested
   * @param location    {@link HoodieRecordLocation} for the passed in {@link HoodieRecord}
   * @return the tagged {@link HoodieRecord}
   */
  public static <R> HoodieRecord<R> getTaggedRecord(HoodieRecord<R> inputRecord, Option<HoodieRecordLocation> location) {
    HoodieRecord<R> record = inputRecord;
    if (location.isPresent()) {
      // When you have a record in multiple files in the same partition, then <row key, record> collection
      // will have 2 entries with the same exact in memory copy of the HoodieRecord and the 2
      // separate filenames that the record is found in. This will result in setting
      // currentLocation 2 times and it will fail the second time. So creating a new in memory
      // copy of the hoodie record.
      record = inputRecord.newInstance();
      record.unseal();
      record.setCurrentLocation(location.get());
      record.seal();
    }
    return record;
  }

  /**
   * Given a list of row keys and one file, return only row keys existing in that file.
   *
   * @param filePath            - File to filter keys from
   * @param candidateRecordKeys - Candidate keys to filter
   * @return List of candidate keys that are available in the file
   */
  public static List<String> filterKeysFromFile(Path filePath, List<String> candidateRecordKeys,
                                                Configuration configuration) throws HoodieIndexException {
    ValidationUtils.checkArgument(FSUtils.isBaseFile(filePath));
    List<String> foundRecordKeys = new ArrayList<>();
    try (HoodieFileReader fileReader = HoodieFileReaderFactory.getReaderFactory(HoodieRecordType.AVRO)
        .getFileReader(configuration, filePath)) {
      // Load all rowKeys from the file, to double-confirm
      if (!candidateRecordKeys.isEmpty()) {
        HoodieTimer timer = HoodieTimer.start();
        Set<String> fileRowKeys = fileReader.filterRowKeys(new TreeSet<>(candidateRecordKeys));
        foundRecordKeys.addAll(fileRowKeys);
        LOG.info(String.format("Checked keys against file %s, in %d ms. #candidates (%d) #found (%d)", filePath,
            timer.endTimer(), candidateRecordKeys.size(), foundRecordKeys.size()));
        if (LOG.isDebugEnabled()) {
          LOG.debug("Keys matching for file " + filePath + " => " + foundRecordKeys);
        }
      }
    } catch (Exception e) {
      throw new HoodieIndexException("Error checking candidate keys against file.", e);
    }
    return foundRecordKeys;
  }

  public static boolean checkIfValidCommit(HoodieTimeline commitTimeline, String commitTs) {
    // Check if the last commit ts for this row is 1) present in the timeline or
    // 2) is less than the first commit ts in the timeline
    return !commitTimeline.empty() && commitTimeline.containsOrBeforeTimelineStarts(commitTs);
  }

<<<<<<< HEAD
  public static HoodieIndex createUserDefinedIndex(HoodieWriteConfig config) {
    Object instance = ReflectionUtils.loadClass(config.getIndexClass(), config);
    if (!(instance instanceof HoodieIndex)) {
      throw new HoodieIndexException(config.getIndexClass() + " is not a subclass of HoodieIndex");
    }
    return (HoodieIndex) instance;
=======
  /**
   * Read existing records based on the given partition path and {@link HoodieRecordLocation} info.
   * <p>
   * This will perform merged read for MOR table, in case a FileGroup contains log files.
   *
   * @return {@link HoodieRecord}s that have the current location being set.
   */
  private static <R> HoodieData<HoodieRecord<R>> getExistingRecords(
      HoodieData<Pair<String, HoodieRecordLocation>> partitionLocations, HoodieWriteConfig config, HoodieTable hoodieTable) {
    final Option<String> instantTime = hoodieTable
        .getMetaClient()
        .getCommitsTimeline()
        .filterCompletedInstants()
        .lastInstant()
        .map(HoodieInstant::getTimestamp);
    return partitionLocations.flatMap(p -> {
      String partitionPath = p.getLeft();
      String fileId = p.getRight().getFileId();
      return new HoodieMergedReadHandle(config, instantTime, hoodieTable, Pair.of(partitionPath, fileId))
          .getMergedRecords().iterator();
    });
  }

  /**
   * Merge the incoming record with the matching existing record loaded via {@link HoodieMergedReadHandle}. The existing record is the latest version in the table.
   */
  private static <R> Option<HoodieRecord<R>> mergeIncomingWithExistingRecord(HoodieRecord<R> incoming, HoodieRecord<R> existing, HoodieWriteConfig config) throws IOException {
    Schema existingSchema = HoodieAvroUtils.addMetadataFields(new Schema.Parser().parse(config.getSchema()), config.allowOperationMetadataField());
    Schema writeSchema = new Schema.Parser().parse(config.getWriteSchema());
    Schema writeSchemaWithMetaFields = HoodieAvroUtils.addMetadataFields(writeSchema, config.allowOperationMetadataField());
    // prepend the hoodie meta fields as the incoming record does not have them
    HoodieRecord incomingPrepended = incoming
        .prependMetaFields(writeSchema, writeSchemaWithMetaFields, new MetadataValues().setRecordKey(incoming.getRecordKey()).setPartitionPath(incoming.getPartitionPath()), config.getProps());
    // after prepend the meta fields, convert the record back to the original payload
    HoodieRecord incomingWithMetaFields = incomingPrepended
        .wrapIntoHoodieRecordPayloadWithParams(writeSchema, config.getProps(), Option.empty(), config.allowOperationMetadataField(), Option.empty(), false, Option.empty());
    Option<Pair<HoodieRecord, Schema>> mergeResult = config.getRecordMerger()
        .merge(existing, existingSchema, incomingWithMetaFields, writeSchemaWithMetaFields, config.getProps());
    if (mergeResult.isPresent()) {
      // the merged record needs to be converted back to the original payload
      HoodieRecord<R> merged = mergeResult.get().getLeft().wrapIntoHoodieRecordPayloadWithParams(
          writeSchemaWithMetaFields, config.getProps(), Option.empty(),
          config.allowOperationMetadataField(), Option.empty(), false, Option.of(writeSchema));
      return Option.of(merged);
    } else {
      return Option.empty();
    }
  }

  /**
   * Merge tagged incoming records with existing records in case of partition path updated.
   */
  public static <R> HoodieData<HoodieRecord<R>> mergeForPartitionUpdates(
      HoodieData<Pair<HoodieRecord<R>, Option<Pair<String, HoodieRecordLocation>>>> taggedHoodieRecords, HoodieWriteConfig config, HoodieTable hoodieTable) {
    // completely new records
    HoodieData<HoodieRecord<R>> newRecords = taggedHoodieRecords.filter(p -> !p.getRight().isPresent()).map(Pair::getLeft);
    // the records tagged to existing base files
    HoodieData<HoodieRecord<R>> updatingRecords = taggedHoodieRecords.filter(p -> p.getRight().isPresent()).map(Pair::getLeft)
        .distinctWithKey(HoodieRecord::getRecordKey, config.getGlobalIndexReconcileParallelism());
    // the tagging partitions and locations
    HoodieData<Pair<String, HoodieRecordLocation>> partitionLocations = taggedHoodieRecords
        .filter(p -> p.getRight().isPresent())
        .map(p -> p.getRight().get())
        .distinct(config.getGlobalIndexReconcileParallelism());
    // merged existing records with current locations being set
    HoodieData<HoodieRecord<R>> existingRecords = getExistingRecords(partitionLocations, config, hoodieTable);

    HoodieData<HoodieRecord<R>> taggedUpdatingRecords = updatingRecords.mapToPair(r -> Pair.of(r.getRecordKey(), r))
        .leftOuterJoin(existingRecords.mapToPair(r -> Pair.of(r.getRecordKey(), r)))
        .values().flatMap(entry -> {
          HoodieRecord<R> incoming = entry.getLeft();
          Option<HoodieRecord<R>> existingOpt = entry.getRight();
          if (!existingOpt.isPresent()) {
            // existing record not found (e.g., due to delete log not merged to base file): tag as a new record
            return Collections.singletonList(getTaggedRecord(incoming, Option.empty())).iterator();
          }
          HoodieRecord<R> existing = existingOpt.get();
          if (incoming.getData() instanceof EmptyHoodieRecordPayload) {
            // incoming is a delete: force tag the incoming to the old partition
            return Collections.singletonList(getTaggedRecord(incoming, Option.of(existing.getCurrentLocation()))).iterator();
          }

          Option<HoodieRecord<R>> mergedOpt = mergeIncomingWithExistingRecord(incoming, existing, config);
          if (!mergedOpt.isPresent()) {
            // merge resulted in delete: force tag the incoming to the old partition
            return Collections.singletonList(getTaggedRecord(incoming.newInstance(existing.getKey()), Option.of(existing.getCurrentLocation()))).iterator();
          }
          HoodieRecord<R> merged = mergedOpt.get();
          if (Objects.equals(merged.getPartitionPath(), existing.getPartitionPath())) {
            // merged record has the same partition: route the merged result to the current location as an update
            return Collections.singletonList(getTaggedRecord(merged, Option.of(existing.getCurrentLocation()))).iterator();
          } else {
            // merged record has a different partition: issue a delete to the old partition and insert the merged record to the new partition
            HoodieRecord<R> deleteRecord = new HoodieAvroRecord(existing.getKey(), new EmptyHoodieRecordPayload());
            deleteRecord.setCurrentLocation(existing.getCurrentLocation());
            deleteRecord.seal();
            return Arrays.asList(deleteRecord, getTaggedRecord(merged, Option.empty())).iterator();
          }
        });
    return taggedUpdatingRecords.union(newRecords);
>>>>>>> 3dcd7573
  }
}<|MERGE_RESOLUTION|>--- conflicted
+++ resolved
@@ -188,14 +188,13 @@
     return !commitTimeline.empty() && commitTimeline.containsOrBeforeTimelineStarts(commitTs);
   }
 
-<<<<<<< HEAD
   public static HoodieIndex createUserDefinedIndex(HoodieWriteConfig config) {
     Object instance = ReflectionUtils.loadClass(config.getIndexClass(), config);
     if (!(instance instanceof HoodieIndex)) {
       throw new HoodieIndexException(config.getIndexClass() + " is not a subclass of HoodieIndex");
     }
     return (HoodieIndex) instance;
-=======
+
   /**
    * Read existing records based on the given partition path and {@link HoodieRecordLocation} info.
    * <p>
@@ -296,6 +295,5 @@
           }
         });
     return taggedUpdatingRecords.union(newRecords);
->>>>>>> 3dcd7573
   }
 }