/*
 * Licensed to the Apache Software Foundation (ASF) under one
 * or more contributor license agreements.  See the NOTICE file
 * distributed with this work for additional information
 * regarding copyright ownership.  The ASF licenses this file
 * to you under the Apache License, Version 2.0 (the
 * "License"); you may not use this file except in compliance
 * with the License.  You may obtain a copy of the License at
 *
 *      http://www.apache.org/licenses/LICENSE-2.0
 *
 * Unless required by applicable law or agreed to in writing, software
 * distributed under the License is distributed on an "AS IS" BASIS,
 * WITHOUT WARRANTIES OR CONDITIONS OF ANY KIND, either express or implied.
 * See the License for the specific language governing permissions and
 * limitations under the License.
 */

package org.apache.hudi.index;

import org.apache.hudi.avro.HoodieAvroUtils;
import org.apache.hudi.common.data.HoodieData;
import org.apache.hudi.common.data.HoodiePairData;
import org.apache.hudi.common.engine.HoodieEngineContext;
import org.apache.hudi.common.fs.FSUtils;
import org.apache.hudi.common.model.FileSlice;
import org.apache.hudi.common.model.HoodieAvroRecord;
import org.apache.hudi.common.model.HoodieBaseFile;
import org.apache.hudi.common.model.HoodieKey;
import org.apache.hudi.common.model.HoodieRecord;
import org.apache.hudi.common.model.HoodieRecord.HoodieRecordType;
import org.apache.hudi.common.model.HoodieRecordGlobalLocation;
import org.apache.hudi.common.model.HoodieRecordLocation;
import org.apache.hudi.common.model.HoodieRecordMerger;
import org.apache.hudi.common.model.HoodieRecordPayload;
import org.apache.hudi.common.model.MetadataValues;
import org.apache.hudi.common.table.HoodieTableMetaClient;
import org.apache.hudi.common.table.timeline.HoodieInstant;
import org.apache.hudi.common.table.timeline.HoodieTimeline;
import org.apache.hudi.common.util.HoodieTimer;
import org.apache.hudi.common.util.Option;
import org.apache.hudi.common.util.ReflectionUtils;
import org.apache.hudi.common.util.collection.Pair;
import org.apache.hudi.config.HoodieWriteConfig;
import org.apache.hudi.exception.HoodieIndexException;
import org.apache.hudi.io.HoodieMergedReadHandle;
import org.apache.hudi.io.storage.HoodieFileReader;
import org.apache.hudi.io.storage.HoodieFileReaderFactory;
import org.apache.hudi.metadata.MetadataPartitionType;
import org.apache.hudi.storage.StorageConfiguration;
import org.apache.hudi.storage.StoragePath;
import org.apache.hudi.table.HoodieTable;

import org.apache.avro.Schema;
import org.slf4j.Logger;
import org.slf4j.LoggerFactory;

import java.io.IOException;
import java.util.Arrays;
import java.util.Collection;
import java.util.Collections;
import java.util.List;
import java.util.Objects;
import java.util.Set;

import static java.util.stream.Collectors.toList;
import static org.apache.hudi.common.util.ConfigUtils.DEFAULT_HUDI_CONFIG_FOR_READER;
import static org.apache.hudi.common.util.ValidationUtils.checkArgument;
import static org.apache.hudi.table.action.commit.HoodieDeleteHelper.createDeleteRecord;

/**
 * Hoodie Index Utilities.
 */
public class HoodieIndexUtils {

  private static final Logger LOG = LoggerFactory.getLogger(HoodieIndexUtils.class);

  /**
   * Fetches Pair of partition path and {@link HoodieBaseFile}s for interested partitions.
   *
   * @param partition   Partition of interest
   * @param hoodieTable Instance of {@link HoodieTable} of interest
   * @return the list of {@link HoodieBaseFile}
   */
  public static List<HoodieBaseFile> getLatestBaseFilesForPartition(String partition,
                                                                    HoodieTable hoodieTable) {
    Option<HoodieInstant> latestCommitTime = hoodieTable.getMetaClient().getCommitsTimeline()
        .filterCompletedInstants().lastInstant();
    if (latestCommitTime.isPresent()) {
      return hoodieTable.getBaseFileOnlyView()
          .getLatestBaseFilesBeforeOrOn(partition, latestCommitTime.get().getTimestamp())
          .collect(toList());
    }
    return Collections.emptyList();
  }

  /**
   * Fetches Pair of partition path and {@link FileSlice}s for interested partitions.
   *
   * @param partition   Partition of interest
   * @param hoodieTable Instance of {@link HoodieTable} of interest
   * @return the list of {@link FileSlice}
   */
  public static List<FileSlice> getLatestFileSlicesForPartition(
          final String partition,
          final HoodieTable hoodieTable) {
    Option<HoodieInstant> latestCommitTime = hoodieTable.getMetaClient().getCommitsTimeline()
            .filterCompletedInstants().lastInstant();
    if (latestCommitTime.isPresent()) {
      return hoodieTable.getHoodieView()
              .getLatestFileSlicesBeforeOrOn(partition, latestCommitTime.get().getTimestamp(), true)
              .collect(toList());
    }
    return Collections.emptyList();
  }

  /**
   * Fetches Pair of partition path and {@link HoodieBaseFile}s for interested partitions.
   *
   * @param partitions  list of partitions of interest
   * @param context     instance of {@link HoodieEngineContext} to use
   * @param hoodieTable instance of {@link HoodieTable} of interest
   * @return the list of Pairs of partition path and fileId
   */
  public static HoodieData<Pair<String, HoodieBaseFile>> getLatestBaseFilesForAllPartitions(final HoodieData<String> partitions,
                                                                                            final HoodieEngineContext context,
                                                                                            final HoodieTable hoodieTable) {
    context.setJobStatus(HoodieIndexUtils.class.getSimpleName(), "Load latest base files from all partitions: " + hoodieTable.getConfig().getTableName());
    return partitions.flatMap(partitionPath ->
          getLatestBaseFilesForPartition(partitionPath, hoodieTable).stream()
              .map(baseFile -> Pair.of(partitionPath, baseFile))
              .iterator());
  }

  /**
   * Get tagged record for the passed in {@link HoodieRecord}.
   *
   * @param record   instance of {@link HoodieRecord} for which tagging is requested
   * @param location {@link HoodieRecordLocation} for the passed in {@link HoodieRecord}
   * @return the tagged {@link HoodieRecord}
   */
  public static <R> HoodieRecord<R> tagAsNewRecordIfNeeded(HoodieRecord<R> record, Option<HoodieRecordLocation> location) {
    if (location.isPresent()) {
      // When you have a record in multiple files in the same partition, then <row key, record> collection
      // will have 2 entries with the same exact in memory copy of the HoodieRecord and the 2
      // separate filenames that the record is found in. This will result in setting
      // currentLocation 2 times and it will fail the second time. So creating a new in memory
      // copy of the hoodie record.
      HoodieRecord<R> newRecord = record.newInstance();
      newRecord.unseal();
      newRecord.setCurrentLocation(location.get());
      newRecord.seal();
      return newRecord;
    } else {
      return record;
    }
  }

  /**
   * Tag the record to an existing location. Not creating any new instance.
   */
  public static <R> HoodieRecord<R> tagRecord(HoodieRecord<R> record, HoodieRecordLocation location) {
    record.unseal();
    record.setCurrentLocation(location);
    record.seal();
    return record;
  }

  /**
   * Given a list of row keys and one file, return only row keys existing in that file.
   *
   * @param filePath            - File to filter keys from
   * @param candidateRecordKeys - Candidate keys to filter
   * @return List of pairs of candidate keys and positions that are available in the file
   */
<<<<<<< HEAD
  public static Collection<Pair<String, Long>> filterKeysFromFile(Path filePath, Set<String> candidateRecordKeys,
                                                                  Configuration configuration) throws HoodieIndexException {
    if (candidateRecordKeys.isEmpty()) {
      return Collections.emptyList();
    }
=======
  public static List<Pair<String, Long>> filterKeysFromFile(StoragePath filePath,
                                                            List<String> candidateRecordKeys,
                                                            StorageConfiguration<?> configuration) throws HoodieIndexException {
>>>>>>> 1c7f8376
    checkArgument(FSUtils.isBaseFile(filePath));
    try (HoodieFileReader fileReader = HoodieFileReaderFactory.getReaderFactory(HoodieRecordType.AVRO)
        .getFileReader(DEFAULT_HUDI_CONFIG_FOR_READER, configuration, filePath)) {
      // Load all rowKeys from the file, to double-confirm
      HoodieTimer timer = HoodieTimer.start();
      Set<Pair<String, Long>> foundRecordKeys = fileReader.filterRowKeys(candidateRecordKeys);
      LOG.info(String.format("Checked keys against file %s, in %d ms. #candidates (%d) #found (%d)", filePath,
          timer.endTimer(), candidateRecordKeys.size(), foundRecordKeys.size()));
      if (LOG.isDebugEnabled()) {
        LOG.debug("Keys matching for file " + filePath + " => " + foundRecordKeys);
      }
      return foundRecordKeys;
    } catch (Exception e) {
      throw new HoodieIndexException("Error checking candidate keys against file.", e);
    }
  }

  /**
   * Check if the given commit timestamp is valid for the timeline.
   *
   * The commit timestamp is considered to be valid if:
   *   1. the commit timestamp is present in the timeline, or
   *   2. the commit timestamp is less than the first commit timestamp in the timeline
   *
   * @param commitTimeline  The timeline
   * @param commitTs        The commit timestamp to check
   * @return                true if the commit timestamp is valid for the timeline
   */
  public static boolean checkIfValidCommit(HoodieTimeline commitTimeline, String commitTs) {
    return !commitTimeline.empty() && commitTimeline.containsOrBeforeTimelineStarts(commitTs);
  }

  public static HoodieIndex createUserDefinedIndex(HoodieWriteConfig config) {
    Object instance = ReflectionUtils.loadClass(config.getIndexClass(), config);
    if (!(instance instanceof HoodieIndex)) {
      throw new HoodieIndexException(config.getIndexClass() + " is not a subclass of HoodieIndex");
    }
    return (HoodieIndex) instance;
  }

  /**
   * Read existing records based on the given partition path and {@link HoodieRecordLocation} info.
   * <p>
   * This will perform merged read for MOR table, in case a FileGroup contains log files.
   *
   * @return {@link HoodieRecord}s that have the current location being set.
   */
  private static <R> HoodieData<HoodieRecord<R>> getExistingRecords(
      HoodieData<HoodieRecordGlobalLocation> partitionLocations, HoodieWriteConfig config, HoodieTable hoodieTable) {
    final Option<String> instantTime = hoodieTable
        .getMetaClient()
        .getCommitsTimeline()
        .filterCompletedInstants()
        .lastInstant()
        .map(HoodieInstant::getTimestamp);
    return partitionLocations.flatMap(p
        -> new HoodieMergedReadHandle(config, instantTime, hoodieTable, Pair.of(p.getPartitionPath(), p.getFileId()))
        .getMergedRecords().iterator());
  }

  /**
   * Merge the incoming record with the matching existing record loaded via {@link HoodieMergedReadHandle}. The existing record is the latest version in the table.
   */
  private static <R> Option<HoodieRecord<R>> mergeIncomingWithExistingRecord(
      HoodieRecord<R> incoming,
      HoodieRecord<R> existing,
      Schema writeSchema,
      HoodieWriteConfig config,
      HoodieRecordMerger recordMerger) throws IOException {
    Schema existingSchema = HoodieAvroUtils.addMetadataFields(new Schema.Parser().parse(config.getSchema()), config.allowOperationMetadataField());
    Schema writeSchemaWithMetaFields = HoodieAvroUtils.addMetadataFields(writeSchema, config.allowOperationMetadataField());
    // prepend the hoodie meta fields as the incoming record does not have them
    HoodieRecord incomingPrepended = incoming
        .prependMetaFields(writeSchema, writeSchemaWithMetaFields, new MetadataValues().setRecordKey(incoming.getRecordKey()).setPartitionPath(incoming.getPartitionPath()), config.getProps());
    // after prepend the meta fields, convert the record back to the original payload
    HoodieRecord incomingWithMetaFields = incomingPrepended
        .wrapIntoHoodieRecordPayloadWithParams(writeSchema, config.getProps(), Option.empty(), config.allowOperationMetadataField(), Option.empty(), false, Option.empty());
    Option<Pair<HoodieRecord, Schema>> mergeResult = recordMerger
        .merge(existing, existingSchema, incomingWithMetaFields, writeSchemaWithMetaFields, config.getProps());
    if (mergeResult.isPresent()) {
      // the merged record needs to be converted back to the original payload
      HoodieRecord<R> merged = mergeResult.get().getLeft().wrapIntoHoodieRecordPayloadWithParams(
          writeSchemaWithMetaFields, config.getProps(), Option.empty(),
          config.allowOperationMetadataField(), Option.empty(), false, Option.of(writeSchema));
      return Option.of(merged);
    } else {
      return Option.empty();
    }
  }

  /**
   * Merge tagged incoming records with existing records in case of partition path updated.
   */
  public static <R> HoodieData<HoodieRecord<R>> mergeForPartitionUpdatesIfNeeded(
      HoodieData<Pair<HoodieRecord<R>, Option<HoodieRecordGlobalLocation>>> incomingRecordsAndLocations, HoodieWriteConfig config, HoodieTable hoodieTable) {
    // completely new records
    HoodieData<HoodieRecord<R>> taggedNewRecords = incomingRecordsAndLocations.filter(p -> !p.getRight().isPresent()).map(Pair::getLeft);
    // the records found in existing base files
    HoodieData<HoodieRecord<R>> untaggedUpdatingRecords = incomingRecordsAndLocations.filter(p -> p.getRight().isPresent()).map(Pair::getLeft)
        .distinctWithKey(HoodieRecord::getRecordKey, config.getGlobalIndexReconcileParallelism());
    // the tagging partitions and locations
    // NOTE: The incoming records may only differ in record position, however, for the purpose of
    //       merging in case of partition updates, it is safe to ignore the record positions.
    HoodieData<HoodieRecordGlobalLocation> globalLocations = incomingRecordsAndLocations
        .filter(p -> p.getRight().isPresent())
        .map(p -> new HoodieRecordGlobalLocation(
            p.getRight().get().getPartitionPath(),
            p.getRight().get().getInstantTime(),
            p.getRight().get().getFileId()))
        .distinct(config.getGlobalIndexReconcileParallelism());
    // merged existing records with current locations being set
    HoodieData<HoodieRecord<R>> existingRecords = getExistingRecords(globalLocations, config, hoodieTable);

    final HoodieRecordMerger recordMerger = config.getRecordMerger();
    HoodieData<HoodieRecord<R>> taggedUpdatingRecords = untaggedUpdatingRecords.mapToPair(r -> Pair.of(r.getRecordKey(), r))
        .leftOuterJoin(existingRecords.mapToPair(r -> Pair.of(r.getRecordKey(), r)))
        .values().flatMap(entry -> {
          HoodieRecord<R> incoming = entry.getLeft();
          Option<HoodieRecord<R>> existingOpt = entry.getRight();
          if (!existingOpt.isPresent()) {
            // existing record not found (e.g., due to delete log not merged to base file): tag as a new record
            return Collections.singletonList(incoming).iterator();
          }
          HoodieRecord<R> existing = existingOpt.get();
          Schema writeSchema = new Schema.Parser().parse(config.getWriteSchema());
          if (incoming.isDelete(writeSchema, config.getProps())) {
            // incoming is a delete: force tag the incoming to the old partition
            return Collections.singletonList(tagRecord(incoming.newInstance(existing.getKey()), existing.getCurrentLocation())).iterator();
          }

          Option<HoodieRecord<R>> mergedOpt = mergeIncomingWithExistingRecord(incoming, existing, writeSchema, config, recordMerger);
          if (!mergedOpt.isPresent()) {
            // merge resulted in delete: force tag the incoming to the old partition
            return Collections.singletonList(tagRecord(incoming.newInstance(existing.getKey()), existing.getCurrentLocation())).iterator();
          }
          HoodieRecord<R> merged = mergedOpt.get();
          if (Objects.equals(merged.getPartitionPath(), existing.getPartitionPath())) {
            // merged record has the same partition: route the merged result to the current location as an update
            return Collections.singletonList(tagRecord(merged, existing.getCurrentLocation())).iterator();
          } else {
            // merged record has a different partition: issue a delete to the old partition and insert the merged record to the new partition
            HoodieRecord<R> deleteRecord = createDeleteRecord(config, existing.getKey());
            deleteRecord.setIgnoreIndexUpdate(true);
            return Arrays.asList(tagRecord(deleteRecord, existing.getCurrentLocation()), merged).iterator();
          }
        });
    return taggedUpdatingRecords.union(taggedNewRecords);
  }

  public static <R> HoodieData<HoodieRecord<R>> tagGlobalLocationBackToRecords(
      HoodieData<HoodieRecord<R>> incomingRecords,
      HoodiePairData<String, HoodieRecordGlobalLocation> keyAndExistingLocations,
      boolean mayContainDuplicateLookup,
      boolean shouldUpdatePartitionPath,
      HoodieWriteConfig config,
      HoodieTable table) {
    final HoodieRecordMerger merger = config.getRecordMerger();

    HoodiePairData<String, HoodieRecord<R>> keyAndIncomingRecords =
        incomingRecords.mapToPair(record -> Pair.of(record.getRecordKey(), record));

    // Pair of incoming record and the global location if meant for merged lookup in later stage
    HoodieData<Pair<HoodieRecord<R>, Option<HoodieRecordGlobalLocation>>> incomingRecordsAndLocations
        = keyAndIncomingRecords.leftOuterJoin(keyAndExistingLocations).values()
        .map(v -> {
          final HoodieRecord<R> incomingRecord = v.getLeft();
          Option<HoodieRecordGlobalLocation> currentLocOpt = Option.ofNullable(v.getRight().orElse(null));
          if (currentLocOpt.isPresent()) {
            HoodieRecordGlobalLocation currentLoc = currentLocOpt.get();
            boolean shouldDoMergedLookUpThenTag = mayContainDuplicateLookup
                || !Objects.equals(incomingRecord.getPartitionPath(), currentLoc.getPartitionPath());
            if (shouldUpdatePartitionPath && shouldDoMergedLookUpThenTag) {
              // the pair's right side is a non-empty Option, which indicates that a merged lookup will be performed
              // at a later stage.
              return Pair.of(incomingRecord, currentLocOpt);
            } else {
              // - When update partition path is set to false,
              //   the incoming record will be tagged to the existing record's partition regardless of being equal or not.
              // - When update partition path is set to true,
              //   the incoming record will be tagged to the existing record's partition
              //   when partition is not updated and the look-up won't have duplicates (e.g. COW, or using RLI).
              return Pair.of(createNewTaggedHoodieRecord(incomingRecord, currentLoc, merger.getRecordType()), Option.empty());
            }
          } else {
            return Pair.of(incomingRecord, Option.empty());
          }
        });
    return shouldUpdatePartitionPath
        ? mergeForPartitionUpdatesIfNeeded(incomingRecordsAndLocations, config, table)
        : incomingRecordsAndLocations.map(Pair::getLeft);
  }

  public static <R> HoodieRecord<R> createNewTaggedHoodieRecord(HoodieRecord<R> oldRecord, HoodieRecordGlobalLocation location, HoodieRecordType recordType) {
    switch (recordType) {
      case AVRO:
        HoodieKey recordKey = new HoodieKey(oldRecord.getRecordKey(), location.getPartitionPath());
        return tagRecord(new HoodieAvroRecord(recordKey, (HoodieRecordPayload) oldRecord.getData()), location);
      case SPARK:
        return tagRecord(oldRecord.newInstance(), location);
      default:
        throw new HoodieIndexException("Unsupported record type: " + recordType);
    }
  }

  /**
   * Get the partition name from the metadata partition type.
   * NOTE: For certain types of metadata partition, such as functional index and secondary index,
   * partition path defined enum is just the prefix to denote the type of metadata partition.
   * The actual partition name is contained in the index definition.
   */
  public static String getPartitionNameFromPartitionType(MetadataPartitionType partitionType, HoodieTableMetaClient metaClient, String indexName) {
    if (MetadataPartitionType.FUNCTIONAL_INDEX.equals(partitionType)) {
      checkArgument(metaClient.getFunctionalIndexMetadata().isPresent(), "Index definition is not present");
      return metaClient.getFunctionalIndexMetadata().get().getIndexDefinitions().get(indexName).getIndexName();
    }
    return partitionType.getPartitionPath();
  }
}<|MERGE_RESOLUTION|>--- conflicted
+++ resolved
@@ -173,17 +173,12 @@
    * @param candidateRecordKeys - Candidate keys to filter
    * @return List of pairs of candidate keys and positions that are available in the file
    */
-<<<<<<< HEAD
-  public static Collection<Pair<String, Long>> filterKeysFromFile(Path filePath, Set<String> candidateRecordKeys,
-                                                                  Configuration configuration) throws HoodieIndexException {
+  public static Collection<Pair<String, Long>> filterKeysFromFile(StoragePath filePath,
+                                                            Set<String> candidateRecordKeys,
+                                                                  StorageConfiguration<?> configuration) throws HoodieIndexException {
     if (candidateRecordKeys.isEmpty()) {
       return Collections.emptyList();
     }
-=======
-  public static List<Pair<String, Long>> filterKeysFromFile(StoragePath filePath,
-                                                            List<String> candidateRecordKeys,
-                                                            StorageConfiguration<?> configuration) throws HoodieIndexException {
->>>>>>> 1c7f8376
     checkArgument(FSUtils.isBaseFile(filePath));
     try (HoodieFileReader fileReader = HoodieFileReaderFactory.getReaderFactory(HoodieRecordType.AVRO)
         .getFileReader(DEFAULT_HUDI_CONFIG_FOR_READER, configuration, filePath)) {
