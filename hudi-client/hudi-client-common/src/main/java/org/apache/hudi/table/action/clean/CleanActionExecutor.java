--- conflicted
+++ resolved
@@ -236,17 +236,11 @@
         this.txnManager.beginTransaction(Option.of(inflightInstant), Option.empty());
       }
       writeTableMetadata(metadata, inflightInstant.getTimestamp());
-<<<<<<< HEAD
-      table.getActiveTimeline().transitionCleanInflightToComplete(inflightInstant,
-          TimelineMetadataUtils.serializeCleanMetadata(metadata));
+      table.getActiveTimeline().transitionCleanInflightToComplete(false,
+          inflightInstant, TimelineMetadataUtils.serializeCleanMetadata(metadata));
       if (needsClean) {
         LOG.info("Marked clean started on " + inflightInstant.getTimestamp() + " as complete");
       }
-=======
-      table.getActiveTimeline().transitionCleanInflightToComplete(false,
-          inflightInstant, TimelineMetadataUtils.serializeCleanMetadata(metadata));
-      LOG.info("Marked clean started on " + inflightInstant.getTimestamp() + " as complete");
->>>>>>> 3b3ca961
       return metadata;
     } catch (IOException e) {
       throw new HoodieIOException("Failed to clean up after commit", e);
