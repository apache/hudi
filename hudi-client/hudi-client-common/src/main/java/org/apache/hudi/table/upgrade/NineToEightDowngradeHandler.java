--- conflicted
+++ resolved
@@ -22,7 +22,6 @@
 import org.apache.hudi.common.config.ConfigProperty;
 import org.apache.hudi.common.config.RecordMergeMode;
 import org.apache.hudi.common.engine.HoodieEngineContext;
-<<<<<<< HEAD
 import org.apache.hudi.common.model.AWSDmsAvroPayload;
 import org.apache.hudi.common.model.DefaultHoodieRecordPayload;
 import org.apache.hudi.common.model.HoodieTableType;
@@ -32,9 +31,6 @@
 import org.apache.hudi.common.table.HoodieTableConfig;
 import org.apache.hudi.common.model.OverwriteWithLatestAvroPayload;
 import org.apache.hudi.common.util.StringUtils;
-=======
-import org.apache.hudi.common.util.collection.Pair;
->>>>>>> 1a23db20
 import org.apache.hudi.config.HoodieWriteConfig;
 import org.apache.hudi.table.HoodieTable;
 
@@ -43,7 +39,6 @@
 import java.util.List;
 import java.util.Map;
 
-<<<<<<< HEAD
 import static org.apache.hudi.common.model.DefaultHoodieRecordPayload.DELETE_KEY;
 import static org.apache.hudi.common.model.DefaultHoodieRecordPayload.DELETE_MARKER;
 import static org.apache.hudi.common.model.HoodieRecordMerger.PAYLOAD_BASED_MERGE_STRATEGY_UUID;
@@ -65,15 +60,12 @@
  * The main downgrade logic:
  *   for all tables:
  *     remove hoodie.table.partial.update.mode from table_configs
- *     remove hoodie.table.merge.properties from table_configs
  *   for table with payload class defined in RFC-97,
  *     remove hoodie.legacy.payload.class from table_configs
  *     set hoodie.compaction.payload.class=payload
  *     set hoodie.record.merge.mode=CUSTOM
  *     set hoodie.record.merge.strategy.id accordingly
  */
-=======
->>>>>>> 1a23db20
 public class NineToEightDowngradeHandler implements DowngradeHandler {
   @Override
   public UpgradeDowngrade.TableConfigChangeSet downgrade(HoodieWriteConfig config,
@@ -81,7 +73,6 @@
                                                                            String instantTime,
                                                                            SupportsUpgradeDowngrade upgradeDowngradeHelper) {
     final HoodieTable table = upgradeDowngradeHelper.getTable(config, context);
-<<<<<<< HEAD
     HoodieTableMetaClient metaClient = table.getMetaClient();
     // handle metadata table
     checkAndHandleMetadataTable(context, table, config, metaClient);
@@ -91,8 +82,6 @@
         HoodieTableType.MERGE_ON_READ.equals(table.getMetaClient().getTableType()),
         HoodieTableVersion.NINE);
     // Handle secondary index.
-=======
->>>>>>> 1a23db20
     UpgradeDowngradeUtils.dropNonV1SecondaryIndexPartitions(
         config, context, table, upgradeDowngradeHelper, "downgrading from table version nine to eight");
     // Update table properties.
