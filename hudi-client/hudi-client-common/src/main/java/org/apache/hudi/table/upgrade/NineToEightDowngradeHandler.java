--- conflicted
+++ resolved
@@ -79,17 +79,12 @@
                                                          SupportsUpgradeDowngrade upgradeDowngradeHelper) {
     final HoodieTable table = upgradeDowngradeHelper.getTable(config, context);
     HoodieTableMetaClient metaClient = table.getMetaClient();
-<<<<<<< HEAD
-    // Handle index Changes
-    UpgradeDowngradeUtils.dropNonV1IndexPartitions(
-=======
     if (config.enableComplexKeygenValidation()
         && isComplexKeyGeneratorWithSingleRecordKeyField(metaClient.getTableConfig())) {
       throw new HoodieUpgradeDowngradeException(getComplexKeygenErrorMessage("downgrade"));
     }
-    // Handle secondary index.
-    UpgradeDowngradeUtils.dropNonV1SecondaryIndexPartitions(
->>>>>>> 6916c309
+    // Handle index Changes
+    UpgradeDowngradeUtils.dropNonV1IndexPartitions(
         config, context, table, upgradeDowngradeHelper, "downgrading from table version nine to eight");
     // Update table properties.
     Set<ConfigProperty> propertiesToRemove = new HashSet<>();
