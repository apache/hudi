/*
 * Licensed to the Apache Software Foundation (ASF) under one
 * or more contributor license agreements.  See the NOTICE file
 * distributed with this work for additional information
 * regarding copyright ownership.  The ASF licenses this file
 * to you under the Apache License, Version 2.0 (the
 * "License"); you may not use this file except in compliance
 * with the License.  You may obtain a copy of the License at
 *
 *      http://www.apache.org/licenses/LICENSE-2.0
 *
 * Unless required by applicable law or agreed to in writing, software
 * distributed under the License is distributed on an "AS IS" BASIS,
 * WITHOUT WARRANTIES OR CONDITIONS OF ANY KIND, either express or implied.
 * See the License for the specific language governing permissions and
 * limitations under the License.
 */

package org.apache.hudi.table.action.commit;

import org.apache.hudi.client.common.HoodieEngineContext;
import org.apache.hudi.common.model.HoodieRecordPayload;
import org.apache.hudi.exception.HoodieUpsertException;
import org.apache.hudi.index.HoodieIndex;
import org.apache.hudi.table.HoodieTable;

import org.apache.hudi.table.action.HoodieWriteMetadata;
import scala.Option;

import java.time.Duration;
import java.time.Instant;

public abstract class AbstractWriteHelper<T extends HoodieRecordPayload, I, K, O, R> {

  public HoodieWriteMetadata<O> write(String instantTime,
                                      I inputRecords,
                                      HoodieEngineContext context,
                                      HoodieTable<T, I, K, O> table,
                                      boolean shouldCombine,
                                      int shuffleParallelism,
                                      BaseCommitActionExecutor<T, I, K, O, R> executor,
                                      boolean performTagging) {
    return write(instantTime, inputRecordsRDD, context, table, shouldCombine, shuffleParallelism,false,
            null, executor, performTagging);
  }

  public HoodieWriteMetadata<O> write(String instantTime,
                                      I inputRecordsRDD,
                                      HoodieEngineContext context,
                                      HoodieTable<T, I, K, O> table,
                                      boolean shouldCombine,
                                      int shuffleParallelism, boolean precombineAgg,
                                      Option<String> schema,
                                      BaseCommitActionExecutor<T, I, K, O, R> executor,
                                      boolean performTagging) {
    try {
      // De-dupe/merge if needed
      I dedupedRecords =
<<<<<<< HEAD
          combineOnCondition(shouldCombine, inputRecordsRDD, shuffleParallelism, table,
                  precombineAgg, schema);
=======
          combineOnCondition(shouldCombine, inputRecords, shuffleParallelism, table);
>>>>>>> 585ce009

      Instant lookupBegin = Instant.now();
      I taggedRecords = dedupedRecords;
      if (performTagging) {
        // perform index loop up to get existing location of records
        taggedRecords = tag(dedupedRecords, context, table);
      }
      Duration indexLookupDuration = Duration.between(lookupBegin, Instant.now());

      HoodieWriteMetadata<O> result = executor.execute(taggedRecords);
      result.setIndexLookupDuration(indexLookupDuration);
      return result;
    } catch (Throwable e) {
      if (e instanceof HoodieUpsertException) {
        throw (HoodieUpsertException) e;
      }
      throw new HoodieUpsertException("Failed to upsert for commit time " + instantTime, e);
    }
  }

  private I tag(
      I dedupedRecords, HoodieEngineContext context, HoodieTable<T, I, K, O> table) {
    // perform index loop up to get existing location of records
    return table.getIndex().tagLocation(dedupedRecords, context, table);
  }

  public I combineOnCondition(
      boolean condition, I records, int parallelism, HoodieTable<T, I, K, O> table,
      boolean precombineAgg, Option<String> schema) {
    return condition ? deduplicateRecords(records, table, parallelism, precombineAgg, schema) : records;
  }

  /**
   * Deduplicate Hoodie records, using the given deduplication function.
   *
   * @param records     hoodieRecords to deduplicate
   * @param parallelism parallelism or partitions to be used while reducing/deduplicating
   * @return Collection of HoodieRecord already be deduplicated
   */
  public I deduplicateRecords(
      I records, HoodieTable<T, I, K, O> table, int parallelism, boolean precombineAgg, Option<String> schema) {
    return deduplicateRecords(records, table.getIndex(), parallelism, precombineAgg, schema);
  }

  public abstract I deduplicateRecords(
      I records, HoodieIndex<T, I, K, O> index, int parallelism, boolean precombineAgg, Option<String> schema);
}<|MERGE_RESOLUTION|>--- conflicted
+++ resolved
@@ -56,12 +56,8 @@
     try {
       // De-dupe/merge if needed
       I dedupedRecords =
-<<<<<<< HEAD
           combineOnCondition(shouldCombine, inputRecordsRDD, shuffleParallelism, table,
                   precombineAgg, schema);
-=======
-          combineOnCondition(shouldCombine, inputRecords, shuffleParallelism, table);
->>>>>>> 585ce009
 
       Instant lookupBegin = Instant.now();
       I taggedRecords = dedupedRecords;
