/*
 * Licensed to the Apache Software Foundation (ASF) under one
 * or more contributor license agreements.  See the NOTICE file
 * distributed with this work for additional information
 * regarding copyright ownership.  The ASF licenses this file
 * to you under the Apache License, Version 2.0 (the
 * "License"); you may not use this file except in compliance
 * with the License.  You may obtain a copy of the License at
 *
 *      http://www.apache.org/licenses/LICENSE-2.0
 *
 * Unless required by applicable law or agreed to in writing, software
 * distributed under the License is distributed on an "AS IS" BASIS,
 * WITHOUT WARRANTIES OR CONDITIONS OF ANY KIND, either express or implied.
 * See the License for the specific language governing permissions and
 * limitations under the License.
 */

package org.apache.hudi.metadata;

import org.apache.hudi.avro.model.HoodieCleanMetadata;
import org.apache.hudi.avro.model.HoodieIndexPartitionInfo;
import org.apache.hudi.avro.model.HoodieIndexPlan;
import org.apache.hudi.avro.model.HoodieRestoreMetadata;
import org.apache.hudi.avro.model.HoodieRestorePlan;
import org.apache.hudi.avro.model.HoodieRollbackMetadata;
import org.apache.hudi.client.BaseHoodieWriteClient;
import org.apache.hudi.client.WriteStatus;
import org.apache.hudi.common.config.HoodieMetadataConfig;
import org.apache.hudi.common.data.HoodieData;
import org.apache.hudi.common.engine.EngineType;
import org.apache.hudi.common.engine.HoodieEngineContext;
import org.apache.hudi.common.fs.FSUtils;
import org.apache.hudi.common.model.FileSlice;
import org.apache.hudi.common.model.HoodieBaseFile;
import org.apache.hudi.common.model.HoodieCommitMetadata;
import org.apache.hudi.common.model.HoodieDeltaWriteStat;
import org.apache.hudi.common.model.HoodieFailedWritesCleaningPolicy;
import org.apache.hudi.common.model.HoodieFileFormat;
import org.apache.hudi.common.model.HoodieFileGroup;
import org.apache.hudi.common.model.HoodieIndexDefinition;
import org.apache.hudi.common.model.HoodieIndexMetadata;
import org.apache.hudi.common.model.HoodieLogFile;
import org.apache.hudi.common.model.HoodieRecord;
import org.apache.hudi.common.model.HoodieRecordDelegate;
import org.apache.hudi.common.model.HoodieRecordLocation;
import org.apache.hudi.common.model.HoodieReplaceCommitMetadata;
import org.apache.hudi.common.model.HoodieTableType;
import org.apache.hudi.common.model.WriteOperationType;
import org.apache.hudi.common.table.HoodieTableMetaClient;
import org.apache.hudi.common.table.log.HoodieLogFormat;
import org.apache.hudi.common.table.log.block.HoodieDeleteBlock;
import org.apache.hudi.common.table.log.block.HoodieLogBlock.HeaderMetadataType;
import org.apache.hudi.common.table.timeline.HoodieInstant;
import org.apache.hudi.common.table.timeline.HoodieInstantTimeGenerator;
import org.apache.hudi.common.table.timeline.HoodieTimeline;
import org.apache.hudi.common.table.timeline.TimelineMetadataUtils;
import org.apache.hudi.common.table.view.HoodieTableFileSystemView;
import org.apache.hudi.common.util.CompactionUtils;
import org.apache.hudi.common.util.HoodieTimer;
import org.apache.hudi.common.util.Option;
import org.apache.hudi.common.util.StringUtils;
import org.apache.hudi.common.util.ValidationUtils;
import org.apache.hudi.common.util.collection.Pair;
import org.apache.hudi.config.HoodieWriteConfig;
import org.apache.hudi.exception.HoodieException;
import org.apache.hudi.exception.HoodieIOException;
import org.apache.hudi.exception.HoodieIndexException;
import org.apache.hudi.exception.HoodieMetadataException;
import org.apache.hudi.exception.TableNotFoundException;
import org.apache.hudi.io.HoodieMergedReadHandle;
import org.apache.hudi.storage.HoodieStorage;
import org.apache.hudi.storage.StorageConfiguration;
import org.apache.hudi.storage.StoragePath;
import org.apache.hudi.storage.StoragePathInfo;
import org.apache.hudi.storage.hadoop.HoodieHadoopStorage;
import org.apache.hudi.table.BulkInsertPartitioner;
import org.apache.hudi.table.HoodieTable;

import org.apache.avro.Schema;
import org.slf4j.Logger;
import org.slf4j.LoggerFactory;

import java.io.FileNotFoundException;
import java.io.IOException;
import java.util.ArrayDeque;
import java.util.ArrayList;
import java.util.Collections;
import java.util.HashMap;
import java.util.Iterator;
import java.util.LinkedList;
import java.util.List;
import java.util.Map;
import java.util.Queue;
import java.util.Set;
import java.util.function.Function;
import java.util.stream.Collectors;
import java.util.stream.IntStream;

import static org.apache.hudi.common.config.HoodieMetadataConfig.DEFAULT_METADATA_POPULATE_META_FIELDS;
import static org.apache.hudi.common.table.HoodieTableConfig.ARCHIVELOG_FOLDER;
import static org.apache.hudi.common.table.timeline.HoodieInstant.State.REQUESTED;
import static org.apache.hudi.common.table.timeline.HoodieTimeline.COMMIT_ACTION;
import static org.apache.hudi.common.table.timeline.HoodieTimeline.LESSER_THAN_OR_EQUALS;
import static org.apache.hudi.common.table.timeline.HoodieTimeline.getIndexInflightInstant;
import static org.apache.hudi.common.table.timeline.TimelineMetadataUtils.deserializeIndexPlan;
import static org.apache.hudi.metadata.HoodieMetadataWriteUtils.createMetadataWriteConfig;
import static org.apache.hudi.metadata.HoodieTableMetadata.METADATA_TABLE_NAME_SUFFIX;
import static org.apache.hudi.metadata.HoodieTableMetadata.SOLO_COMMIT_TIMESTAMP;
import static org.apache.hudi.metadata.HoodieTableMetadataUtil.DirectoryInfo;
import static org.apache.hudi.metadata.HoodieTableMetadataUtil.getInflightMetadataPartitions;
import static org.apache.hudi.metadata.HoodieTableMetadataUtil.getPartitionLatestFileSlicesIncludingInflight;
import static org.apache.hudi.metadata.HoodieTableMetadataUtil.getProjectedSchemaForFunctionalIndex;
import static org.apache.hudi.metadata.HoodieTableMetadataUtil.readRecordKeysFromBaseFiles;
import static org.apache.hudi.metadata.HoodieTableMetadataUtil.readSecondaryKeysFromBaseFiles;
import static org.apache.hudi.metadata.HoodieTableMetadataUtil.readSecondaryKeysFromFileSlices;
import static org.apache.hudi.metadata.MetadataPartitionType.BLOOM_FILTERS;
import static org.apache.hudi.metadata.MetadataPartitionType.COLUMN_STATS;
import static org.apache.hudi.metadata.MetadataPartitionType.FILES;
import static org.apache.hudi.metadata.MetadataPartitionType.PARTITION_STATS;
import static org.apache.hudi.metadata.MetadataPartitionType.RECORD_INDEX;
import static org.apache.hudi.metadata.MetadataPartitionType.fromPartitionPath;
import static org.apache.hudi.metadata.MetadataPartitionType.getEnabledPartitions;

/**
 * Writer implementation backed by an internal hudi table. Partition and file listing are saved within an internal MOR table
 * called Metadata Table. This table is created by listing files and partitions (first time)
 * and kept in sync using the instants on the main dataset.
 *
 * @param <I> Type of input for the write client
 */
public abstract class HoodieBackedTableMetadataWriter<I> implements HoodieTableMetadataWriter {

  private static final Logger LOG = LoggerFactory.getLogger(HoodieBackedTableMetadataWriter.class);

  // Virtual keys support for metadata table. This Field is
  // from the metadata payload schema.
  private static final String RECORD_KEY_FIELD_NAME = HoodieMetadataPayload.KEY_FIELD_NAME;

  // Average size of a record saved within the record index.
  // Record index has a fixed size schema. This has been calculated based on experiments with default settings
  // for block size (1MB), compression (GZ) and disabling the hudi metadata fields.
  private static final int RECORD_INDEX_AVERAGE_RECORD_SIZE = 48;
  private transient BaseHoodieWriteClient<?, I, ?, ?> writeClient;

  protected HoodieWriteConfig metadataWriteConfig;
  protected HoodieWriteConfig dataWriteConfig;

  protected HoodieBackedTableMetadata metadata;
  protected HoodieTableMetaClient metadataMetaClient;
  protected HoodieTableMetaClient dataMetaClient;
  protected Option<HoodieMetadataMetrics> metrics;
  protected StorageConfiguration<?> storageConf;
  protected final transient HoodieEngineContext engineContext;
  protected final List<MetadataPartitionType> enabledPartitionTypes;
  // Is the MDT bootstrapped and ready to be read from
  private boolean initialized = false;
  private HoodieTableFileSystemView metadataView;

  /**
   * Hudi backed table metadata writer.
   *
   * @param storageConf                Storage configuration to use for the metadata writer
   * @param writeConfig                Writer config
   * @param failedWritesCleaningPolicy Cleaning policy on failed writes
   * @param engineContext              Engine context
   * @param inflightInstantTimestamp   Timestamp of any instant in progress
   */
  protected HoodieBackedTableMetadataWriter(StorageConfiguration<?> storageConf,
                                            HoodieWriteConfig writeConfig,
                                            HoodieFailedWritesCleaningPolicy failedWritesCleaningPolicy,
                                            HoodieEngineContext engineContext,
                                            Option<String> inflightInstantTimestamp) {
    this.dataWriteConfig = writeConfig;
    this.engineContext = engineContext;
    this.storageConf = storageConf;
    this.metrics = Option.empty();
    this.dataMetaClient = HoodieTableMetaClient.builder().setConf(storageConf.newInstance())
        .setBasePath(dataWriteConfig.getBasePath())
        .setTimeGeneratorConfig(dataWriteConfig.getTimeGeneratorConfig()).build();
    this.enabledPartitionTypes = getEnabledPartitions(dataWriteConfig.getProps(), dataMetaClient);
    if (writeConfig.isMetadataTableEnabled()) {
      this.metadataWriteConfig = createMetadataWriteConfig(writeConfig, failedWritesCleaningPolicy);
      try {
        initRegistry();
        initialized = initializeIfNeeded(dataMetaClient, inflightInstantTimestamp);
      } catch (IOException e) {
        LOG.error("Failed to initialize metadata table", e);
      }
    }
    ValidationUtils.checkArgument(!initialized || this.metadata != null, "MDT Reader should have been opened post initialization");
  }

  abstract HoodieTable getTable(HoodieWriteConfig writeConfig, HoodieTableMetaClient metaClient);

  private void initMetadataReader() {
    if (this.metadata != null) {
      this.metadata.close();
    }

    try {
      this.metadata = new HoodieBackedTableMetadata(engineContext, dataMetaClient.getStorage(), dataWriteConfig.getMetadataConfig(), dataWriteConfig.getBasePath(), true);
      this.metadataMetaClient = metadata.getMetadataMetaClient();
    } catch (Exception e) {
      throw new HoodieException("Could not open MDT for reads", e);
    }
  }

  private HoodieTableFileSystemView getMetadataView() {
    if (metadataView == null) {
      ValidationUtils.checkState(metadata != null, "Metadata table not initialized");
      ValidationUtils.checkState(dataMetaClient != null, "Data table meta client not initialized");
      metadataView = new HoodieTableFileSystemView(metadata, dataMetaClient, dataMetaClient.getActiveTimeline());
    }
    return metadataView;
  }

  protected abstract void initRegistry();

  public HoodieWriteConfig getWriteConfig() {
    return metadataWriteConfig;
  }

  public HoodieBackedTableMetadata getTableMetadata() {
    return metadata;
  }

  public List<MetadataPartitionType> getEnabledPartitionTypes() {
    return this.enabledPartitionTypes;
  }

  /**
   * Initialize the metadata table if needed.
   *
   * @param dataMetaClient           - meta client for the data table
   * @param inflightInstantTimestamp - timestamp of an instant in progress on the dataset
   * @throws IOException on errors
   */
  protected boolean initializeIfNeeded(HoodieTableMetaClient dataMetaClient,
                                       Option<String> inflightInstantTimestamp) throws IOException {
    HoodieTimer timer = HoodieTimer.start();
    List<MetadataPartitionType> partitionsToInit = new ArrayList<>(MetadataPartitionType.getValidValues().length);

    try {
      boolean exists = metadataTableExists(dataMetaClient);
      if (!exists) {
        // FILES partition is always required
        partitionsToInit.add(FILES);
      }

      // check if any of the enabled partition types needs to be initialized
      // NOTE: It needs to be guarded by async index config because if that is enabled then initialization happens through the index scheduler.
      if (!dataWriteConfig.isMetadataAsyncIndex()) {
        Set<String> completedPartitions = dataMetaClient.getTableConfig().getMetadataPartitions();
        LOG.info("Async metadata indexing disabled and following partitions already initialized: {}", completedPartitions);
        this.enabledPartitionTypes.stream()
            .filter(p -> !completedPartitions.contains(p.getPartitionPath()) && !FILES.equals(p))
            .forEach(partitionsToInit::add);
      }

      if (partitionsToInit.isEmpty()) {
        // No partitions left to initialize, since all the metadata enabled partitions are either initialized before
        // or current in the process of initialization.
        initMetadataReader();
        return true;
      }

      // If there is no commit on the dataset yet, use the SOLO_COMMIT_TIMESTAMP as the instant time for initial commit
      // Otherwise, we use the timestamp of the latest completed action.
      String initializationTime = dataMetaClient.getActiveTimeline().filterCompletedInstants().lastInstant().map(HoodieInstant::getTimestamp).orElse(SOLO_COMMIT_TIMESTAMP);

      // Initialize partitions for the first time using data from the files on the file system
      if (!initializeFromFilesystem(initializationTime, partitionsToInit, inflightInstantTimestamp)) {
        LOG.error("Failed to initialize MDT from filesystem");
        return false;
      }

      metrics.ifPresent(m -> m.updateMetrics(HoodieMetadataMetrics.INITIALIZE_STR, timer.endTimer()));
      return true;
    } catch (IOException e) {
      LOG.error("Failed to initialize metadata table. Disabling the writer.", e);
      return false;
    }
  }

  private boolean metadataTableExists(HoodieTableMetaClient dataMetaClient) throws IOException {
    boolean exists = dataMetaClient.getTableConfig().isMetadataTableAvailable();
    boolean reInitialize = false;

    // If the un-synced instants have been archived, then
    // the metadata table will need to be initialized again.
    if (exists) {
      try {
        metadataMetaClient = HoodieTableMetaClient.builder()
            .setConf(storageConf.newInstance())
            .setBasePath(metadataWriteConfig.getBasePath())
            .setTimeGeneratorConfig(dataWriteConfig.getTimeGeneratorConfig()).build();
        if (DEFAULT_METADATA_POPULATE_META_FIELDS != metadataMetaClient.getTableConfig().populateMetaFields()) {
          LOG.info("Re-initiating metadata table properties since populate meta fields have changed");
          metadataMetaClient = initializeMetaClient();
        }
      } catch (TableNotFoundException e) {
        return false;
      }
      final Option<HoodieInstant> latestMetadataInstant =
          metadataMetaClient.getActiveTimeline().filterCompletedInstants().lastInstant();

      reInitialize = isBootstrapNeeded(latestMetadataInstant);
    }

    if (reInitialize) {
      metrics.ifPresent(m -> m.incrementMetric(HoodieMetadataMetrics.REBOOTSTRAP_STR, 1));
      LOG.info("Deleting Metadata Table directory so that it can be re-initialized");
      HoodieTableMetadataUtil.deleteMetadataTable(dataMetaClient, engineContext, false);
      exists = false;
    }

    return exists;
  }

  /**
   * Whether initialize operation needed for this metadata table.
   * <p>
   * Rollback of the first commit would look like un-synced instants in the metadata table.
   * Action metadata is needed to verify the instant time and avoid erroneous initializing.
   * <p>
   * TODO: Revisit this logic and validate that filtering for all
   *       commits timeline is the right thing to do
   *
   * @return True if the initialization is not needed, False otherwise
   */
  private boolean isBootstrapNeeded(Option<HoodieInstant> latestMetadataInstant) {
    if (!latestMetadataInstant.isPresent()) {
      LOG.warn("Metadata Table will need to be re-initialized as no instants were found");
      return true;
    }
    return false;
  }

  /**
   * Initialize the Metadata Table by listing files and partitions from the file system.
   *
   * @param initializationTime       - Timestamp to use for the commit
   * @param partitionsToInit         - List of MDT partitions to initialize
   * @param inflightInstantTimestamp - Current action instant responsible for this initialization
   */
  private boolean initializeFromFilesystem(String initializationTime, List<MetadataPartitionType> partitionsToInit,
                                           Option<String> inflightInstantTimestamp) throws IOException {
    Set<String> pendingDataInstants = getPendingDataInstants(dataMetaClient);

    // FILES partition is always required and is initialized first
    boolean filesPartitionAvailable = dataMetaClient.getTableConfig().isMetadataPartitionAvailable(FILES);
    if (!filesPartitionAvailable) {
      partitionsToInit.remove(FILES);
      partitionsToInit.add(0, FILES);
      // Initialize the metadata table for the first time
      metadataMetaClient = initializeMetaClient();
    } else {
      // Check and then open the metadata table reader so FILES partition can be read during initialization of other partitions
      initMetadataReader();
      // Load the metadata table metaclient if required
      if (metadataMetaClient == null) {
        metadataMetaClient = HoodieTableMetaClient.builder()
            .setConf(storageConf.newInstance()).setBasePath(metadataWriteConfig.getBasePath())
            .setTimeGeneratorConfig(dataWriteConfig.getTimeGeneratorConfig()).build();
      }
    }

    // Already initialized partitions can be ignored
    partitionsToInit.removeIf(metadataPartition -> dataMetaClient.getTableConfig().isMetadataPartitionAvailable((metadataPartition)));

    // Get a complete list of files and partitions from the file system or from already initialized FILES partition of MDT
    List<DirectoryInfo> partitionInfoList;
    if (filesPartitionAvailable) {
      partitionInfoList = listAllPartitionsFromMDT(initializationTime, pendingDataInstants);
    } else {
      // if auto initialization is enabled, then we need to list all partitions from the file system
      if (dataWriteConfig.getMetadataConfig().shouldAutoInitialize()) {
        partitionInfoList = listAllPartitionsFromFilesystem(initializationTime, pendingDataInstants);
      } else {
        // if auto initialization is disabled, we can return an empty list
        partitionInfoList = Collections.emptyList();
      }
    }
    Map<String, Map<String, Long>> partitionToFilesMap = partitionInfoList.stream()
        .map(p -> {
          String partitionName = HoodieTableMetadataUtil.getPartitionIdentifierForFilesPartition(p.getRelativePath());
          return Pair.of(partitionName, p.getFileNameToSizeMap());
        })
        .collect(Collectors.toMap(Pair::getKey, Pair::getValue));

    // validate that each index is eligible to be initialized
    Iterator<MetadataPartitionType> iterator = partitionsToInit.iterator();
    while (iterator.hasNext()) {
      MetadataPartitionType partitionType = iterator.next();
      if (partitionType == PARTITION_STATS && !dataMetaClient.getTableConfig().isTablePartitioned()) {
        LOG.warn("Partition stats index cannot be enabled for a non-partitioned table. Removing from initialization list. Please disable {}",
            HoodieMetadataConfig.ENABLE_METADATA_INDEX_PARTITION_STATS.key());
        iterator.remove();
        this.enabledPartitionTypes.remove(partitionType);
      }
    }

    for (MetadataPartitionType partitionType : partitionsToInit) {
      // Find the commit timestamp to use for this partition. Each initialization should use its own unique commit time.
      String commitTimeForPartition = generateUniqueCommitInstantTime(initializationTime);
      String partitionTypeName = partitionType.name();
      LOG.info("Initializing MDT partition {} at instant {}", partitionTypeName, commitTimeForPartition);
      String partitionName;
      Pair<Integer, HoodieData<HoodieRecord>> fileGroupCountAndRecordsPair;
      try {
        switch (partitionType) {
          case FILES:
            fileGroupCountAndRecordsPair = initializeFilesPartition(partitionInfoList);
            partitionName = FILES.getPartitionPath();
            break;
          case BLOOM_FILTERS:
            fileGroupCountAndRecordsPair = initializeBloomFiltersPartition(initializationTime, partitionToFilesMap);
            partitionName = BLOOM_FILTERS.getPartitionPath();
            break;
          case COLUMN_STATS:
            fileGroupCountAndRecordsPair = initializeColumnStatsPartition(partitionToFilesMap);
            partitionName = COLUMN_STATS.getPartitionPath();
            break;
          case RECORD_INDEX:
            fileGroupCountAndRecordsPair = initializeRecordIndexPartition();
            partitionName = RECORD_INDEX.getPartitionPath();
            break;
          case FUNCTIONAL_INDEX:
            Set<String> functionalIndexPartitionsToInit = getIndexPartitionsToInit(partitionType);
            if (functionalIndexPartitionsToInit.isEmpty()) {
              continue;
            }
            ValidationUtils.checkState(functionalIndexPartitionsToInit.size() == 1, "Only one functional index at a time is supported for now");
            partitionName = functionalIndexPartitionsToInit.iterator().next();
            fileGroupCountAndRecordsPair = initializeFunctionalIndexPartition(partitionName);
            break;
          case PARTITION_STATS:
            fileGroupCountAndRecordsPair = initializePartitionStatsIndex(partitionInfoList);
            partitionName = PARTITION_STATS.getPartitionPath();
            break;
          case SECONDARY_INDEX:
            Set<String> secondaryIndexPartitionsToInit = getIndexPartitionsToInit(partitionType);
            if (secondaryIndexPartitionsToInit.size() != 1) {
              LOG.warn("Skipping secondary index initialization as only one secondary index bootstrap at a time is supported for now. Provided: {}", secondaryIndexPartitionsToInit);
              continue;
            }
            partitionName = secondaryIndexPartitionsToInit.iterator().next();
            fileGroupCountAndRecordsPair = initializeSecondaryIndexPartition(partitionName);
            break;
          default:
            throw new HoodieMetadataException(String.format("Unsupported MDT partition type: %s", partitionType));
        }
      } catch (Exception e) {
        String metricKey = partitionType.getPartitionPath() + "_" + HoodieMetadataMetrics.BOOTSTRAP_ERR_STR;
        metrics.ifPresent(m -> m.setMetric(metricKey, 1));
        String errMsg = String.format("Bootstrap on %s partition failed for %s",
            partitionType.getPartitionPath(), metadataMetaClient.getBasePath());
        LOG.error(errMsg, e);
        throw new HoodieMetadataException(errMsg, e);
      }

      if (LOG.isInfoEnabled()) {
        LOG.info("Initializing {} index with {} mappings and {} file groups.", partitionTypeName, fileGroupCountAndRecordsPair.getKey(),
            fileGroupCountAndRecordsPair.getValue().count());
      }
      HoodieTimer partitionInitTimer = HoodieTimer.start();

      // Generate the file groups
      final int fileGroupCount = fileGroupCountAndRecordsPair.getKey();
      ValidationUtils.checkArgument(fileGroupCount > 0, "FileGroup count for MDT partition " + partitionTypeName + " should be > 0");
      initializeFileGroups(dataMetaClient, partitionType, commitTimeForPartition, fileGroupCount, partitionName);

      // Perform the commit using bulkCommit
      HoodieData<HoodieRecord> records = fileGroupCountAndRecordsPair.getValue();
      bulkCommit(commitTimeForPartition, partitionName, records, fileGroupCount);
      metadataMetaClient.reloadActiveTimeline();

      dataMetaClient.getTableConfig().setMetadataPartitionState(dataMetaClient, partitionName, true);
      // initialize the metadata reader again so the MDT partition can be read after initialization
      initMetadataReader();
      long totalInitTime = partitionInitTimer.endTimer();
      LOG.info("Initializing {} index in metadata table took {} in ms", partitionTypeName, totalInitTime);
    }

    return true;
  }

  /**
   * Returns a unique timestamp to use for initializing a MDT partition.
   * <p>
   * Since commits are immutable, we should use unique timestamps to initialize each partition. For this, we will add a suffix to the given initializationTime
   * until we find a unique timestamp.
   *
   * @param initializationTime Timestamp from dataset to use for initialization
   * @return a unique timestamp for MDT
   */
  private String generateUniqueCommitInstantTime(String initializationTime) {
    // If it's initialized via Async indexer, we don't need to alter the init time.
    // otherwise yields the timestamp on the fly.
    // This function would be called multiple times in a single application if multiple indexes are being
    // initialized one after the other.
    HoodieTimeline dataIndexTimeline = dataMetaClient.getActiveTimeline().filter(instant -> instant.getAction().equals(HoodieTimeline.INDEXING_ACTION));
    if (HoodieTableMetadataUtil.isIndexingCommit(dataIndexTimeline, initializationTime)) {
      return initializationTime;
    }
    for (int offset = 0; ; ++offset) {
      final String commitInstantTime = HoodieInstantTimeGenerator.instantTimePlusMillis(SOLO_COMMIT_TIMESTAMP, offset);
      if (!metadataMetaClient.getCommitsTimeline().containsInstant(commitInstantTime)) {
        return commitInstantTime;
      }
    }
  }

  private Pair<Integer, HoodieData<HoodieRecord>> initializePartitionStatsIndex(List<DirectoryInfo> partitionInfoList) {
    HoodieData<HoodieRecord> records = HoodieTableMetadataUtil.convertFilesToPartitionStatsRecords(engineContext, partitionInfoList, dataWriteConfig.getMetadataConfig(), dataMetaClient,
        Option.of(new Schema.Parser().parse(dataWriteConfig.getWriteSchema())));
    final int fileGroupCount = dataWriteConfig.getMetadataConfig().getPartitionStatsIndexFileGroupCount();
    return Pair.of(fileGroupCount, records);
  }

  private Pair<Integer, HoodieData<HoodieRecord>> initializeColumnStatsPartition(Map<String, Map<String, Long>> partitionToFilesMap) {
    HoodieData<HoodieRecord> records = HoodieTableMetadataUtil.convertFilesToColumnStatsRecords(
        engineContext, Collections.emptyMap(), partitionToFilesMap, dataMetaClient, dataWriteConfig.isMetadataColumnStatsIndexEnabled(),
        dataWriteConfig.getColumnStatsIndexParallelism(), dataWriteConfig.getColumnsEnabledForColumnStatsIndex());

    final int fileGroupCount = dataWriteConfig.getMetadataConfig().getColumnStatsIndexFileGroupCount();
    return Pair.of(fileGroupCount, records);
  }

  private Pair<Integer, HoodieData<HoodieRecord>> initializeBloomFiltersPartition(String createInstantTime, Map<String, Map<String, Long>> partitionToFilesMap) {
    HoodieData<HoodieRecord> records = HoodieTableMetadataUtil.convertFilesToBloomFilterRecords(
        engineContext, Collections.emptyMap(), partitionToFilesMap, createInstantTime, dataMetaClient,
        dataWriteConfig.getBloomIndexParallelism(), dataWriteConfig.getBloomFilterType());

    final int fileGroupCount = dataWriteConfig.getMetadataConfig().getBloomFilterIndexFileGroupCount();
    return Pair.of(fileGroupCount, records);
  }

  protected abstract HoodieData<HoodieRecord> getFunctionalIndexRecords(List<Pair<String, FileSlice>> partitionFileSlicePairs,
                                                                        HoodieIndexDefinition indexDefinition,
                                                                        HoodieTableMetaClient metaClient,
                                                                        int parallelism, Schema readerSchema,
                                                                        StorageConfiguration<?> storageConf);

  protected abstract EngineType getEngineType();

  public abstract HoodieData<HoodieRecord> getDeletedSecondaryRecordMapping(HoodieEngineContext engineContext,
                                                                            Map<String, String> recordKeySecondaryKeyMap,
                                                                            HoodieIndexDefinition indexDefinition);

  private Pair<Integer, HoodieData<HoodieRecord>> initializeFunctionalIndexPartition(String indexName) throws Exception {
    HoodieIndexDefinition indexDefinition = getFunctionalIndexDefinition(indexName);
    ValidationUtils.checkState(indexDefinition != null, "Functional Index definition is not present for index " + indexName);
    List<Pair<String, FileSlice>> partitionFileSlicePairs = getPartitionFileSlicePairs();

    int fileGroupCount = dataWriteConfig.getMetadataConfig().getFunctionalIndexFileGroupCount();
    int parallelism = Math.min(partitionFileSlicePairs.size(), dataWriteConfig.getMetadataConfig().getFunctionalIndexParallelism());
    Schema readerSchema = getProjectedSchemaForFunctionalIndex(indexDefinition, dataMetaClient);
    return Pair.of(fileGroupCount, getFunctionalIndexRecords(partitionFileSlicePairs, indexDefinition, dataMetaClient, parallelism, readerSchema, storageConf));
  }

  private HoodieIndexDefinition getFunctionalIndexDefinition(String indexName) {
    Option<HoodieIndexMetadata> functionalIndexMetadata = dataMetaClient.getIndexMetadata();
    if (functionalIndexMetadata.isPresent()) {
      return functionalIndexMetadata.get().getIndexDefinitions().get(indexName);
    } else {
      throw new HoodieIndexException("Functional Index definition is not present");
    }
  }

  private Set<String> getIndexPartitionsToInit(MetadataPartitionType partitionType) {
    Set<String> secondaryIndexPartitions = dataMetaClient.getIndexMetadata().get().getIndexDefinitions().values().stream()
        .map(HoodieIndexDefinition::getIndexName)
        .filter(indexName -> indexName.startsWith(partitionType.getPartitionPath()))
        .collect(Collectors.toSet());
    Set<String> completedMetadataPartitions = dataMetaClient.getTableConfig().getMetadataPartitions();
    secondaryIndexPartitions.removeAll(completedMetadataPartitions);
    return secondaryIndexPartitions;
  }

  private Pair<Integer, HoodieData<HoodieRecord>> initializeSecondaryIndexPartition(String indexName) throws IOException {
    HoodieIndexDefinition indexDefinition = getFunctionalIndexDefinition(indexName);
    ValidationUtils.checkState(indexDefinition != null, "Secondary Index definition is not present for index " + indexName);
    List<Pair<String, FileSlice>> partitionFileSlicePairs = getPartitionFileSlicePairs();

    int parallelism = Math.min(partitionFileSlicePairs.size(), dataWriteConfig.getMetadataConfig().getSecondaryIndexParallelism());
    HoodieData<HoodieRecord> records = readSecondaryKeysFromFileSlices(
        engineContext,
        partitionFileSlicePairs,
        parallelism,
        this.getClass().getSimpleName(),
        dataMetaClient,
        getEngineType(),
        indexDefinition);

    // Initialize the file groups - using the same estimation logic as that of record index
    final int fileGroupCount = HoodieTableMetadataUtil.estimateFileGroupCount(RECORD_INDEX, records.count(),
        RECORD_INDEX_AVERAGE_RECORD_SIZE, dataWriteConfig.getRecordIndexMinFileGroupCount(),
        dataWriteConfig.getRecordIndexMaxFileGroupCount(), dataWriteConfig.getRecordIndexGrowthFactor(),
        dataWriteConfig.getRecordIndexMaxFileGroupSizeBytes());

    return Pair.of(fileGroupCount, records);
  }

  private List<Pair<String, FileSlice>> getPartitionFileSlicePairs() throws IOException {
<<<<<<< HEAD
    HoodieTableFileSystemView fsView = getMetadataView();
    // Collect the list of latest file slices present in each partition
    List<String> partitions = metadata.getAllPartitionPaths();
    fsView.loadAllPartitions();
    List<Pair<String, FileSlice>> partitionFileSlicePairs = new ArrayList<>();
    partitions.forEach(partition -> fsView.getLatestFileSlices(partition).forEach(fs -> partitionFileSlicePairs.add(Pair.of(partition, fs))));
    return partitionFileSlicePairs;
=======
    try (HoodieMetadataFileSystemView fsView = getMetadataView()) {
      // Collect the list of latest file slices present in each partition
      List<String> partitions = metadata.getAllPartitionPaths();
      fsView.loadAllPartitions();
      List<Pair<String, FileSlice>> partitionFileSlicePairs = new ArrayList<>();
      partitions.forEach(partition -> fsView.getLatestFileSlices(partition).forEach(fs -> partitionFileSlicePairs.add(Pair.of(partition, fs))));
      return partitionFileSlicePairs;
    }
>>>>>>> ece8d7c1
  }

  private Pair<Integer, HoodieData<HoodieRecord>> initializeRecordIndexPartition() throws IOException {
    final HoodieTableFileSystemView fsView = getMetadataView();
    final HoodieTable hoodieTable = getTable(dataWriteConfig, dataMetaClient);

    // Collect the list of latest base files present in each partition
    List<String> partitions = metadata.getAllPartitionPaths();
    fsView.loadAllPartitions();
    HoodieData<HoodieRecord> records = null;
    if (dataMetaClient.getTableConfig().getTableType() == HoodieTableType.COPY_ON_WRITE) {
      // for COW, we can only consider base files to initialize.
      final List<Pair<String, HoodieBaseFile>> partitionBaseFilePairs = new ArrayList<>();
      for (String partition : partitions) {
        partitionBaseFilePairs.addAll(fsView.getLatestBaseFiles(partition)
            .map(basefile -> Pair.of(partition, basefile)).collect(Collectors.toList()));
      }

      LOG.info("Initializing record index from " + partitionBaseFilePairs.size() + " base files in "
          + partitions.size() + " partitions");

      // Collect record keys from the files in parallel
      records = readRecordKeysFromBaseFiles(
          engineContext,
          dataWriteConfig,
          partitionBaseFilePairs,
          false,
          dataWriteConfig.getMetadataConfig().getRecordIndexMaxParallelism(),
          dataMetaClient.getBasePath(),
          storageConf,
          this.getClass().getSimpleName());
    } else {
      final List<Pair<String, FileSlice>> partitionFileSlicePairs = new ArrayList<>();
      for (String partition : partitions) {
        fsView.getLatestFileSlices(partition).forEach(fs -> partitionFileSlicePairs.add(Pair.of(partition, fs)));
      }

      LOG.info("Initializing record index from " + partitionFileSlicePairs.size() + " file slices in "
          + partitions.size() + " partitions");
      records = readRecordKeysFromFileSliceSnapshot(
          engineContext,
          partitionFileSlicePairs,
          dataWriteConfig.getMetadataConfig().getRecordIndexMaxParallelism(),
          this.getClass().getSimpleName(),
          dataMetaClient,
          dataWriteConfig,
          hoodieTable);
    }
    records.persist("MEMORY_AND_DISK_SER");
    final long recordCount = records.count();

    // Initialize the file groups
    final int fileGroupCount = HoodieTableMetadataUtil.estimateFileGroupCount(RECORD_INDEX, recordCount,
        RECORD_INDEX_AVERAGE_RECORD_SIZE, dataWriteConfig.getRecordIndexMinFileGroupCount(),
        dataWriteConfig.getRecordIndexMaxFileGroupCount(), dataWriteConfig.getRecordIndexGrowthFactor(),
        dataWriteConfig.getRecordIndexMaxFileGroupSizeBytes());

    LOG.info("Initializing record index with {} mappings and {} file groups.", recordCount, fileGroupCount);
    return Pair.of(fileGroupCount, records);
  }

  /**
   * Fetch record locations from FileSlice snapshot.
   * @param engineContext context ot use.
   * @param partitionFileSlicePairs list of pairs of partition and file slice.
   * @param recordIndexMaxParallelism parallelism to use.
   * @param activeModule active module of interest.
   * @param metaClient metaclient instance to use.
   * @param dataWriteConfig write config to use.
   * @param hoodieTable hoodie table instance of interest.
   * @return
   */
  private static HoodieData<HoodieRecord> readRecordKeysFromFileSliceSnapshot(HoodieEngineContext engineContext,
                                                                              List<Pair<String, FileSlice>> partitionFileSlicePairs,
                                                                              int recordIndexMaxParallelism,
                                                                              String activeModule,
                                                                              HoodieTableMetaClient metaClient,
                                                                              HoodieWriteConfig dataWriteConfig,
                                                                              HoodieTable hoodieTable) {
    if (partitionFileSlicePairs.isEmpty()) {
      return engineContext.emptyHoodieData();
    }

    Option<String> instantTime = metaClient.getActiveTimeline().getCommitsTimeline()
        .filterCompletedInstants()
        .lastInstant()
        .map(HoodieInstant::getTimestamp);

    engineContext.setJobStatus(activeModule, "Record Index: reading record keys from " + partitionFileSlicePairs.size() + " file slices");
    final int parallelism = Math.min(partitionFileSlicePairs.size(), recordIndexMaxParallelism);

    return engineContext.parallelize(partitionFileSlicePairs, parallelism).flatMap(partitionAndFileSlice -> {

      final String partition = partitionAndFileSlice.getKey();
      final FileSlice fileSlice = partitionAndFileSlice.getValue();
      final String fileId = fileSlice.getFileId();
      return new HoodieMergedReadHandle(dataWriteConfig, instantTime, hoodieTable, Pair.of(partition, fileSlice.getFileId()),
          Option.of(fileSlice)).getMergedRecords().stream().map(record -> {
            HoodieRecord record1 = (HoodieRecord) record;
            return HoodieMetadataPayload.createRecordIndexUpdate(record1.getRecordKey(), partition, fileId,
            record1.getCurrentLocation().getInstantTime(), 0);
          }).iterator();
    });
  }

  private Pair<Integer, HoodieData<HoodieRecord>> initializeFilesPartition(List<DirectoryInfo> partitionInfoList) {
    // FILES partition uses a single file group
    final int fileGroupCount = 1;

    List<String> partitions = partitionInfoList.stream().map(p -> HoodieTableMetadataUtil.getPartitionIdentifierForFilesPartition(p.getRelativePath()))
        .collect(Collectors.toList());
    final int totalDataFilesCount = partitionInfoList.stream().mapToInt(DirectoryInfo::getTotalFiles).sum();
    LOG.info("Committing total {} partitions and {} files to metadata", partitions.size(), totalDataFilesCount);

    // Record which saves the list of all partitions
    HoodieRecord record = HoodieMetadataPayload.createPartitionListRecord(partitions);
    HoodieData<HoodieRecord> allPartitionsRecord = engineContext.parallelize(Collections.singletonList(record), 1);
    if (partitionInfoList.isEmpty()) {
      return Pair.of(fileGroupCount, allPartitionsRecord);
    }

    // Records which save the file listing of each partition
    engineContext.setJobStatus(this.getClass().getSimpleName(), "Creating records for metadata FILES partition");
    HoodieData<HoodieRecord> fileListRecords = engineContext.parallelize(partitionInfoList, partitionInfoList.size()).map(partitionInfo -> {
      Map<String, Long> fileNameToSizeMap = partitionInfo.getFileNameToSizeMap();
      return HoodieMetadataPayload.createPartitionFilesRecord(partitionInfo.getRelativePath(), fileNameToSizeMap, Collections.emptyList());
    });
    ValidationUtils.checkState(fileListRecords.count() == partitions.size());

    return Pair.of(fileGroupCount, allPartitionsRecord.union(fileListRecords));
  }

  private Set<String> getPendingDataInstants(HoodieTableMetaClient dataMetaClient) {
    // Initialize excluding the pending operations on the dataset
    return dataMetaClient.getActiveTimeline()
        .getInstantsAsStream().filter(i -> !i.isCompleted())
        // regular writers should not be blocked due to pending indexing action
        .filter(i -> !HoodieTimeline.INDEXING_ACTION.equals(i.getAction()))
        .map(HoodieInstant::getTimestamp)
        .collect(Collectors.toSet());
  }

  private HoodieTableMetaClient initializeMetaClient() throws IOException {
    HoodieTableMetaClient.newTableBuilder()
        .setTableType(HoodieTableType.MERGE_ON_READ)
        .setTableName(dataWriteConfig.getTableName() + METADATA_TABLE_NAME_SUFFIX)
        // MT version should match DT, such that same readers can read both.
        .setTableVersion(dataWriteConfig.getWriteVersion())
        .setArchiveLogFolder(ARCHIVELOG_FOLDER.defaultValue())
        .setPayloadClassName(HoodieMetadataPayload.class.getName())
        .setBaseFileFormat(HoodieFileFormat.HFILE.toString())
        .setRecordKeyFields(RECORD_KEY_FIELD_NAME)
        .setPopulateMetaFields(DEFAULT_METADATA_POPULATE_META_FIELDS)
        .setKeyGeneratorClassProp(HoodieTableMetadataKeyGenerator.class.getCanonicalName())
        .initTable(storageConf.newInstance(), metadataWriteConfig.getBasePath());

    // reconcile the meta client with time generator config.
    return HoodieTableMetaClient.builder()
        .setBasePath(metadataWriteConfig.getBasePath()).setConf(storageConf.newInstance())
        .setTimeGeneratorConfig(dataWriteConfig.getTimeGeneratorConfig())
        .build();
  }

  /**
   * Function to find hoodie partitions and list files in them in parallel.
   *
   * @param initializationTime Files which have a timestamp after this are neglected
   * @param pendingDataInstants Pending instants on data set
   * @return List consisting of {@code DirectoryInfo} for each partition found.
   */
  private List<DirectoryInfo> listAllPartitionsFromFilesystem(String initializationTime, Set<String> pendingDataInstants) {
    if (dataMetaClient.getActiveTimeline().countInstants() == 0) {
      return Collections.emptyList();
    }
    Queue<StoragePath> pathsToList = new ArrayDeque<>();
    pathsToList.add(new StoragePath(dataWriteConfig.getBasePath()));

    List<DirectoryInfo> partitionsToBootstrap = new LinkedList<>();
    final int fileListingParallelism = metadataWriteConfig.getFileListingParallelism();
    StorageConfiguration<?> storageConf = dataMetaClient.getStorageConf();
    final String dirFilterRegex = dataWriteConfig.getMetadataConfig().getDirectoryFilterRegex();
    StoragePath storageBasePath = dataMetaClient.getBasePath();

    while (!pathsToList.isEmpty()) {
      // In each round we will list a section of directories
      int numDirsToList = Math.min(fileListingParallelism, pathsToList.size());
      List<StoragePath> pathsToProcess = new ArrayList<>(numDirsToList);
      for (int i = 0; i < numDirsToList; i++) {
        pathsToProcess.add(pathsToList.poll());
      }
      // List all directories in parallel
      engineContext.setJobStatus(this.getClass().getSimpleName(), "Listing " + numDirsToList + " partitions from filesystem");
      List<DirectoryInfo> processedDirectories = engineContext.map(pathsToProcess, path -> {
        HoodieStorage storage = new HoodieHadoopStorage(path, storageConf);
        String relativeDirPath = FSUtils.getRelativePartitionPath(storageBasePath, path);
        return new DirectoryInfo(relativeDirPath, storage.listDirectEntries(path), initializationTime, pendingDataInstants);
      }, numDirsToList);

      // If the listing reveals a directory, add it to queue. If the listing reveals a hoodie partition, add it to
      // the results.
      for (DirectoryInfo dirInfo : processedDirectories) {
        if (!dirFilterRegex.isEmpty()) {
          final String relativePath = dirInfo.getRelativePath();
          if (!relativePath.isEmpty() && relativePath.matches(dirFilterRegex)) {
            LOG.info("Ignoring directory {} which matches the filter regex {}", relativePath, dirFilterRegex);
            continue;
          }
        }

        if (dirInfo.isHoodiePartition()) {
          // Add to result
          partitionsToBootstrap.add(dirInfo);
        } else {
          // Add sub-dirs to the queue
          pathsToList.addAll(dirInfo.getSubDirectories());
        }
      }
    }

    return partitionsToBootstrap;
  }

  /**
   * Function to find hoodie partitions and list files in them in parallel from MDT.
   *
   * @param initializationTime Files which have a timestamp after this are neglected
   * @param pendingDataInstants Files coming from pending instants are neglected
   * @return List consisting of {@code DirectoryInfo} for each partition found.
   */
  private List<DirectoryInfo> listAllPartitionsFromMDT(String initializationTime, Set<String> pendingDataInstants) throws IOException {
    List<String> allPartitionPaths = metadata.getAllPartitionPaths().stream()
        .map(partitionPath -> dataWriteConfig.getBasePath() + StoragePath.SEPARATOR_CHAR + partitionPath).collect(Collectors.toList());
    Map<String, List<StoragePathInfo>> partitionFileMap = metadata.getAllFilesInPartitions(allPartitionPaths);
    List<DirectoryInfo> dirinfoList = new ArrayList<>(partitionFileMap.size());
    for (Map.Entry<String, List<StoragePathInfo>> entry : partitionFileMap.entrySet()) {
      dirinfoList.add(new DirectoryInfo(entry.getKey(), entry.getValue(), initializationTime, pendingDataInstants));
    }
    return dirinfoList;
  }

  /**
   * Initialize file groups for a partition. For file listing, we just have one file group.
   * <p>
   * All FileGroups for a given metadata partition has a fixed prefix as per the {@link MetadataPartitionType#getFileIdPrefix()}.
   * Each file group is suffixed with 4 digits with increments of 1 starting with 0000.
   * <p>
   * Let's say we configure 10 file groups for record level index partition, and prefix as "record-index-bucket-"
   * File groups will be named as :
   * record-index-bucket-0000, .... -> ..., record-index-bucket-0009
   */
  private void initializeFileGroups(HoodieTableMetaClient dataMetaClient, MetadataPartitionType metadataPartition, String instantTime,
                                    int fileGroupCount, String partitionName) throws IOException {
    // Remove all existing file groups or leftover files in the partition
    final StoragePath partitionPath = new StoragePath(metadataWriteConfig.getBasePath(), partitionName);
    HoodieStorage storage = metadataMetaClient.getStorage();
    try {
      final List<StoragePathInfo> existingFiles = storage.listDirectEntries(partitionPath);
      if (existingFiles.size() > 0) {
        LOG.warn("Deleting all existing files found in MDT partition {}", partitionName);
        storage.deleteDirectory(partitionPath);
        ValidationUtils.checkState(!storage.exists(partitionPath),
            "Failed to delete MDT partition " + partitionName);
      }
    } catch (FileNotFoundException ignored) {
      // If the partition did not exist yet, it will be created below
    }

    // Archival of data table has a dependency on compaction(base files) in metadata table.
    // It is assumed that as of time Tx of base instant (/compaction time) in metadata table,
    // all commits in data table is in sync with metadata table. So, we always start with log file for any fileGroup.

    // Even though the initial commit is a bulkInsert which creates the first baseFiles directly, we still
    // create a log file first. This ensures that if any fileGroups of the MDT index do not receive any records
    // during initial commit, then the fileGroup would still be recognized (as a FileSlice with no baseFiles but a
    // valid logFile). Since these log files being created have no content, it is safe to add them here before
    // the bulkInsert.
    final String msg = String.format("Creating %d file groups for partition %s with base fileId %s at instant time %s",
        fileGroupCount, partitionName, metadataPartition.getFileIdPrefix(), instantTime);
    LOG.info(msg);
    final List<String> fileGroupFileIds = IntStream.range(0, fileGroupCount)
        .mapToObj(i -> HoodieTableMetadataUtil.getFileIDForFileGroup(metadataPartition, i))
        .collect(Collectors.toList());
    ValidationUtils.checkArgument(fileGroupFileIds.size() == fileGroupCount);
    engineContext.setJobStatus(this.getClass().getSimpleName(), msg);
    engineContext.foreach(fileGroupFileIds, fileGroupFileId -> {
      try {
        final Map<HeaderMetadataType, String> blockHeader = Collections.singletonMap(HeaderMetadataType.INSTANT_TIME, instantTime);

        final HoodieDeleteBlock block = new HoodieDeleteBlock(Collections.emptyList(), false, blockHeader);

        try (HoodieLogFormat.Writer writer = HoodieLogFormat.newWriterBuilder()
            .onParentPath(FSUtils.constructAbsolutePath(metadataWriteConfig.getBasePath(), partitionName))
            .withFileId(fileGroupFileId)
            .withDeltaCommit(instantTime)
            .withLogVersion(HoodieLogFile.LOGFILE_BASE_VERSION)
            .withFileSize(0L)
            .withSizeThreshold(metadataWriteConfig.getLogFileMaxSize())
            .withStorage(dataMetaClient.getStorage())
            .withRolloverLogWriteToken(HoodieLogFormat.DEFAULT_WRITE_TOKEN)
            .withLogWriteToken(HoodieLogFormat.DEFAULT_WRITE_TOKEN)
            .withFileExtension(HoodieLogFile.DELTA_EXTENSION).build()) {
          writer.appendBlock(block);
        }
      } catch (InterruptedException e) {
        throw new HoodieException(String.format("Failed to created fileGroup %s for partition %s", fileGroupFileId, partitionName), e);
      }
    }, fileGroupFileIds.size());
  }

  public void dropMetadataPartitions(List<String> metadataPartitions) throws IOException {
    for (String partitionPath : metadataPartitions) {
      // first update table config
      dataMetaClient.getTableConfig().setMetadataPartitionState(dataMetaClient, partitionPath, false);
      LOG.warn("Deleting Metadata Table partition: {}", partitionPath);
      dataMetaClient.getStorage()
          .deleteDirectory(new StoragePath(metadataWriteConfig.getBasePath(), partitionPath));
      // delete corresponding pending indexing instant file in the timeline
      LOG.warn("Deleting pending indexing instant from the timeline for partition: {}", partitionPath);
      deletePendingIndexingInstant(dataMetaClient, partitionPath);
    }
    closeInternal();
  }

  /**
   * Deletes any pending indexing instant, if it exists.
   * It reads the plan from indexing.requested file and deletes both requested and inflight instants,
   * if the partition path in the plan matches with the given partition path.
   */
  private static void deletePendingIndexingInstant(HoodieTableMetaClient metaClient, String partitionPath) {
    metaClient.reloadActiveTimeline().filterPendingIndexTimeline().getInstantsAsStream().filter(instant -> REQUESTED.equals(instant.getState()))
        .forEach(instant -> {
          try {
            HoodieIndexPlan indexPlan = deserializeIndexPlan(metaClient.getActiveTimeline().readIndexPlanAsBytes(instant).get());
            if (indexPlan.getIndexPartitionInfos().stream()
                .anyMatch(indexPartitionInfo -> indexPartitionInfo.getMetadataPartitionPath().equals(partitionPath))) {
              metaClient.getActiveTimeline().deleteInstantFileIfExists(instant);
              metaClient.getActiveTimeline().deleteInstantFileIfExists(getIndexInflightInstant(instant.getTimestamp()));
            }
          } catch (IOException e) {
            LOG.error("Failed to delete the instant file corresponding to {}", instant);
          }
        });
  }

  /**
   * Interface to assist in converting commit metadata to List of HoodieRecords to be written to metadata table.
   * Updates of different commit metadata uses the same method to convert to HoodieRecords and hence.
   */
  private interface ConvertMetadataFunction {
    Map<String, HoodieData<HoodieRecord>> convertMetadata();
  }

  /**
   * Processes commit metadata from data table and commits to metadata table.
   *
   * @param instantTime             instant time of interest.
   * @param convertMetadataFunction converter function to convert the respective metadata to List of HoodieRecords to be written to metadata table.
   */
  private void processAndCommit(String instantTime, ConvertMetadataFunction convertMetadataFunction) {
    Set<String> partitionsToUpdate = getMetadataPartitionsToUpdate();
    if (initialized && metadata != null) {
      // convert metadata and filter only the entries whose partition path are in partitionsToUpdate
      Map<String, HoodieData<HoodieRecord>> partitionRecordsMap = convertMetadataFunction.convertMetadata().entrySet().stream()
          .filter(entry -> partitionsToUpdate.contains(entry.getKey())).collect(Collectors.toMap(Map.Entry::getKey, Map.Entry::getValue));
      commit(instantTime, partitionRecordsMap);
    }
  }

  private Set<String> getMetadataPartitionsToUpdate() {
    // fetch partitions to update from table config
    Set<String> partitionsToUpdate = dataMetaClient.getTableConfig().getMetadataPartitions();
    // add inflight indexes as well because the file groups have already been initialized, so writers can log updates
    // NOTE: Async HoodieIndexer can move some partition to inflight. While that partition is still being built,
    //       the regular ingestion writers should not be blocked. They can go ahead and log updates to the metadata partition.
    //       Instead of depending on enabledPartitionTypes, the table config becomes the source of truth for which partitions to update.
    partitionsToUpdate.addAll(getInflightMetadataPartitions(dataMetaClient.getTableConfig()));
    if (!partitionsToUpdate.isEmpty()) {
      return partitionsToUpdate;
    }
    // fallback to all enabled partitions if table config returned no partitions
    LOG.debug("There are no partitions to update according to table config. Falling back to enabled partition types in the write config.");
    return getEnabledPartitionTypes().stream().map(MetadataPartitionType::getPartitionPath).collect(Collectors.toSet());
  }

  public void buildMetadataPartitions(HoodieEngineContext engineContext, List<HoodieIndexPartitionInfo> indexPartitionInfos, String instantTime) throws IOException {
    if (indexPartitionInfos.isEmpty()) {
      LOG.warn("No partition to index in the plan");
      return;
    }
    String indexUptoInstantTime = indexPartitionInfos.get(0).getIndexUptoInstant();
    List<String> partitionPaths = new ArrayList<>();
    List<MetadataPartitionType> partitionTypes = new ArrayList<>();
    indexPartitionInfos.forEach(indexPartitionInfo -> {
      String relativePartitionPath = indexPartitionInfo.getMetadataPartitionPath();
      LOG.info("Creating a new metadata index for partition '{}' under path {} upto instant {}",
          relativePartitionPath, metadataWriteConfig.getBasePath(), indexUptoInstantTime);

      // return early and populate enabledPartitionTypes correctly (check in initialCommit)
      MetadataPartitionType partitionType = fromPartitionPath(relativePartitionPath);
      if (!enabledPartitionTypes.contains(partitionType)) {
        throw new HoodieIndexException(String.format("Indexing for metadata partition: %s is not enabled", partitionType));
      }
      partitionTypes.add(partitionType);
      partitionPaths.add(relativePartitionPath);
    });

    // before initialization set these  partitions as inflight in table config
    dataMetaClient.getTableConfig().setMetadataPartitionsInflight(dataMetaClient, partitionPaths);

    // initialize partitions
    initializeFromFilesystem(instantTime, partitionTypes, Option.empty());
  }

  /**
   * Update from {@code HoodieCommitMetadata}.
   *
   * @param commitMetadata {@code HoodieCommitMetadata}
   * @param instantTime    Timestamp at which the commit was performed
   */
  @Override
  public void updateFromWriteStatuses(HoodieCommitMetadata commitMetadata, HoodieData<WriteStatus> writeStatus, String instantTime) {
    processAndCommit(instantTime, () -> {
      Map<String, HoodieData<HoodieRecord>> partitionToRecordMap =
          HoodieTableMetadataUtil.convertMetadataToRecords(
              engineContext, dataWriteConfig, commitMetadata, instantTime, dataMetaClient,
              enabledPartitionTypes, dataWriteConfig.getBloomFilterType(),
              dataWriteConfig.getBloomIndexParallelism(), dataWriteConfig.isMetadataColumnStatsIndexEnabled(),
              dataWriteConfig.getColumnStatsIndexParallelism(), dataWriteConfig.getColumnsEnabledForColumnStatsIndex(), dataWriteConfig.getMetadataConfig());

      // Updates for record index are created by parsing the WriteStatus which is a hudi-client object. Hence, we cannot yet move this code
      // to the HoodieTableMetadataUtil class in hudi-common.
      if (dataWriteConfig.isRecordIndexEnabled()) {
        HoodieData<HoodieRecord> updatesFromWriteStatuses = getRecordIndexUpserts(writeStatus);
        HoodieData<HoodieRecord> additionalUpdates = getRecordIndexAdditionalUpserts(updatesFromWriteStatuses, commitMetadata);
        partitionToRecordMap.put(RECORD_INDEX.getPartitionPath(), updatesFromWriteStatuses.union(additionalUpdates));
      }
      updateFunctionalIndexIfPresent(commitMetadata, instantTime, partitionToRecordMap);
      updateSecondaryIndexIfPresent(commitMetadata, partitionToRecordMap, writeStatus);
      return partitionToRecordMap;
    });
    closeInternal();
  }

  @Override
  public void update(HoodieCommitMetadata commitMetadata, HoodieData<HoodieRecord> records, String instantTime) {
    processAndCommit(instantTime, () -> {
      Map<String, HoodieData<HoodieRecord>> partitionToRecordMap =
          HoodieTableMetadataUtil.convertMetadataToRecords(
              engineContext, dataWriteConfig, commitMetadata, instantTime, dataMetaClient,
              enabledPartitionTypes, dataWriteConfig.getBloomFilterType(),
              dataWriteConfig.getBloomIndexParallelism(), dataWriteConfig.isMetadataColumnStatsIndexEnabled(),
              dataWriteConfig.getColumnStatsIndexParallelism(), dataWriteConfig.getColumnsEnabledForColumnStatsIndex(), dataWriteConfig.getMetadataConfig());
      HoodieData<HoodieRecord> additionalUpdates = getRecordIndexAdditionalUpserts(records, commitMetadata);
      partitionToRecordMap.put(RECORD_INDEX.getPartitionPath(), records.union(additionalUpdates));
      updateFunctionalIndexIfPresent(commitMetadata, instantTime, partitionToRecordMap);
      return partitionToRecordMap;
    });
    closeInternal();
  }

  /**
   * Update functional index from {@link HoodieCommitMetadata}.
   */
  private void updateFunctionalIndexIfPresent(HoodieCommitMetadata commitMetadata, String instantTime, Map<String, HoodieData<HoodieRecord>> partitionToRecordMap) {
    if (!MetadataPartitionType.FUNCTIONAL_INDEX.isMetadataPartitionAvailable(dataMetaClient)) {
      return;
    }
    dataMetaClient.getTableConfig().getMetadataPartitions()
        .stream()
        .filter(partition -> partition.startsWith(HoodieTableMetadataUtil.PARTITION_NAME_FUNCTIONAL_INDEX_PREFIX))
        .forEach(partition -> {
          HoodieData<HoodieRecord> functionalIndexRecords;
          try {
            functionalIndexRecords = getFunctionalIndexUpdates(commitMetadata, partition, instantTime);
          } catch (Exception e) {
            throw new HoodieMetadataException(String.format("Failed to get functional index updates for partition %s", partition), e);
          }
          partitionToRecordMap.put(partition, functionalIndexRecords);
        });
  }

  /**
   * Loads the file slices touched by the commit due to given instant time and returns the records for the functional index.
   *
   * @param commitMetadata {@code HoodieCommitMetadata}
   * @param indexPartition partition name of the functional index
   * @param instantTime    timestamp at of the current update commit
   */
  private HoodieData<HoodieRecord> getFunctionalIndexUpdates(HoodieCommitMetadata commitMetadata, String indexPartition, String instantTime) throws Exception {
    HoodieIndexDefinition indexDefinition = getFunctionalIndexDefinition(indexPartition);
    List<Pair<String, FileSlice>> partitionFileSlicePairs = new ArrayList<>();
    HoodieTableFileSystemView fsv = HoodieTableMetadataUtil.getFileSystemView(engineContext, dataMetaClient);
    commitMetadata.getPartitionToWriteStats().forEach((dataPartition, writeStats) -> {
      // collect list of FileIDs touched as part of this commit.
      Set<String> fileIds = writeStats.stream().map(writeStat -> writeStat.getFileId()).collect(Collectors.toSet());
      List<FileSlice> fileSlices = getPartitionLatestFileSlicesIncludingInflight(fsv, dataPartition)
          .stream().filter(fileSlice -> fileIds.contains(fileSlice.getFileId())).collect(Collectors.toList());
      // process only the fileSlices touched in this commit meta
      // data.
      fileSlices.forEach(fileSlice -> {
        // Filter log files for the instant time and add to this partition fileSlice pairs
        List<HoodieLogFile> logFilesForInstant = fileSlice.getLogFiles()
            .filter(logFile -> logFile.getDeltaCommitTime().equals(instantTime))
            .collect(Collectors.toList());
        Option<HoodieBaseFile> baseFileOpt = fileSlice.getBaseInstantTime().equals(instantTime) ? fileSlice.getBaseFile() : Option.empty();
        partitionFileSlicePairs.add(Pair.of(dataPartition, new FileSlice(
            fileSlice.getFileGroupId(), fileSlice.getBaseInstantTime(), baseFileOpt.orElse(null), logFilesForInstant)));
      });
    });
    int parallelism = Math.min(partitionFileSlicePairs.size(), dataWriteConfig.getMetadataConfig().getFunctionalIndexParallelism());
    Schema readerSchema = getProjectedSchemaForFunctionalIndex(indexDefinition, dataMetaClient);
    return getFunctionalIndexRecords(partitionFileSlicePairs, indexDefinition, dataMetaClient, parallelism, readerSchema, storageConf);
  }

  private void updateSecondaryIndexIfPresent(HoodieCommitMetadata commitMetadata, Map<String, HoodieData<HoodieRecord>> partitionToRecordMap, HoodieData<WriteStatus> writeStatus) {
    // If write operation type based on commit metadata is COMPACT or CLUSTER then no need to update,
    // because these operations do not change the secondary key - record key mapping.
    if (commitMetadata.getOperationType() == WriteOperationType.COMPACT
        || commitMetadata.getOperationType() == WriteOperationType.CLUSTER) {
      return;
    }

    dataMetaClient.getTableConfig().getMetadataPartitions()
        .stream()
        .filter(partition -> partition.startsWith(HoodieTableMetadataUtil.PARTITION_NAME_SECONDARY_INDEX_PREFIX))
        .forEach(partition -> {
          HoodieData<HoodieRecord> secondaryIndexRecords;
          try {
            secondaryIndexRecords = getSecondaryIndexUpdates(commitMetadata, partition, writeStatus);
          } catch (Exception e) {
            throw new HoodieMetadataException("Failed to get secondary index updates for partition " + partition, e);
          }
          partitionToRecordMap.put(partition, secondaryIndexRecords);
        });
  }

  private HoodieData<HoodieRecord> getSecondaryIndexUpdates(HoodieCommitMetadata commitMetadata, String indexPartition, HoodieData<WriteStatus> writeStatus) throws Exception {
    List<Pair<String, Pair<String, List<String>>>> partitionFilePairs = getPartitionFilePairs(commitMetadata);
    // Build a list of keys that need to be removed. A 'delete' record will be emitted into the respective FileGroup of
    // the secondary index partition for each of these keys. For a commit which is deleting/updating a lot of records, this
    // operation is going to be expensive (in CPU, memory and IO)
    List<String> keysToRemove = new ArrayList<>();
    writeStatus.collectAsList().forEach(status -> {
      status.getWrittenRecordDelegates().forEach(recordDelegate -> {
        // Consider those keys which were either updated or deleted in this commit
        if (!recordDelegate.getNewLocation().isPresent() || (recordDelegate.getCurrentLocation().isPresent() && recordDelegate.getNewLocation().isPresent())) {
          keysToRemove.add(recordDelegate.getRecordKey());
        }
      });
    });
    HoodieIndexDefinition indexDefinition = getFunctionalIndexDefinition(indexPartition);
    // Fetch the secondary keys that each of the record keys ('keysToRemove') maps to
    // This is obtained by scanning the entire secondary index partition in the metadata table
    // This could be an expensive operation for a large commit (updating/deleting millions of rows)
    Map<String, String> recordKeySecondaryKeyMap = metadata.getSecondaryKeys(keysToRemove, indexDefinition.getIndexName());
    HoodieData<HoodieRecord> deletedRecords = getDeletedSecondaryRecordMapping(engineContext, recordKeySecondaryKeyMap, indexDefinition);
    int parallelism = Math.min(partitionFilePairs.size(), dataWriteConfig.getMetadataConfig().getSecondaryIndexParallelism());

    return deletedRecords.union(readSecondaryKeysFromBaseFiles(
        engineContext,
        partitionFilePairs,
        parallelism,
        this.getClass().getSimpleName(),
        dataMetaClient,
        getEngineType(),
        indexDefinition));
  }

  /**
   * Build a list of baseFiles + logFiles for every partition that this commit touches
   * {
   *  {
   *    "partition1", { { "baseFile11", {"logFile11", "logFile12"}}, {"baseFile12", {"logFile11"} } }
   *  },
   *  {
   *    "partition2", { {"baseFile21", {"logFile21", "logFile22"}}, {"baseFile22", {"logFile21"} } }
   *  }
   * }
   */
  private static List<Pair<String, Pair<String, List<String>>>> getPartitionFilePairs(HoodieCommitMetadata commitMetadata) {
    List<Pair<String, Pair<String, List<String>>>> partitionFilePairs = new ArrayList<>();
    commitMetadata.getPartitionToWriteStats().forEach((dataPartition, writeStats) -> {
      writeStats.forEach(writeStat -> {
        if (writeStat instanceof HoodieDeltaWriteStat) {
          partitionFilePairs.add(Pair.of(dataPartition, Pair.of(((HoodieDeltaWriteStat) writeStat).getBaseFile(), ((HoodieDeltaWriteStat) writeStat).getLogFiles())));
        } else {
          partitionFilePairs.add(Pair.of(dataPartition, Pair.of(writeStat.getPath(), Collections.emptyList())));
        }
      });
    });
    return partitionFilePairs;
  }

  /**
   * Update from {@code HoodieCleanMetadata}.
   *
   * @param cleanMetadata {@code HoodieCleanMetadata}
   * @param instantTime   Timestamp at which the clean was completed
   */
  @Override
  public void update(HoodieCleanMetadata cleanMetadata, String instantTime) {
    processAndCommit(instantTime, () -> HoodieTableMetadataUtil.convertMetadataToRecords(engineContext,
        cleanMetadata, instantTime, dataMetaClient, enabledPartitionTypes,
        dataWriteConfig.getBloomIndexParallelism(), dataWriteConfig.isMetadataColumnStatsIndexEnabled(),
        dataWriteConfig.getColumnStatsIndexParallelism(), dataWriteConfig.getColumnsEnabledForColumnStatsIndex()));
    closeInternal();
  }

  /**
   * Update from {@code HoodieRestoreMetadata}.
   *
   * @param restoreMetadata {@code HoodieRestoreMetadata}
   * @param instantTime     Timestamp at which the restore was performed
   */
  @Override
  public void update(HoodieRestoreMetadata restoreMetadata, String instantTime) {
    dataMetaClient.reloadActiveTimeline();

    // Fetch the commit to restore to (savepointed commit time)
    HoodieInstant restoreInstant = new HoodieInstant(REQUESTED, HoodieTimeline.RESTORE_ACTION, instantTime);
    HoodieInstant requested = HoodieTimeline.getRestoreRequestedInstant(restoreInstant);
    HoodieRestorePlan restorePlan = null;
    try {
      restorePlan = TimelineMetadataUtils.deserializeAvroMetadata(
          dataMetaClient.getActiveTimeline().readRestoreInfoAsBytes(requested).get(), HoodieRestorePlan.class);
    } catch (IOException e) {
      throw new HoodieIOException(String.format("Deserialization of restore plan failed whose restore instant time is %s in data table", instantTime), e);
    }
    final String restoreToInstantTime = restorePlan.getSavepointToRestoreTimestamp();
    LOG.info("Triggering restore to {} in metadata table", restoreToInstantTime);

    // fetch the earliest commit to retain and ensure the base file prior to the time to restore is present
    List<HoodieFileGroup> filesGroups = metadata.getMetadataFileSystemView().getAllFileGroups(FILES.getPartitionPath()).collect(Collectors.toList());

    boolean cannotRestore = filesGroups.stream().map(fileGroup -> fileGroup.getAllFileSlices().map(FileSlice::getBaseInstantTime).anyMatch(
        instantTime1 -> HoodieTimeline.compareTimestamps(instantTime1, LESSER_THAN_OR_EQUALS, restoreToInstantTime))).anyMatch(canRestore -> !canRestore);
    if (cannotRestore) {
      throw new HoodieMetadataException(String.format("Can't restore to %s since there is no base file in MDT lesser than the commit to restore to. "
          + "Please delete metadata table and retry", restoreToInstantTime));
    }

    // Restore requires the existing pipelines to be shutdown. So we can safely scan the dataset to find the current
    // list of files in the filesystem.
    List<DirectoryInfo> dirInfoList = listAllPartitionsFromFilesystem(instantTime, Collections.emptySet());
    Map<String, DirectoryInfo> dirInfoMap = dirInfoList.stream().collect(Collectors.toMap(DirectoryInfo::getRelativePath, Function.identity()));
    dirInfoList.clear();

    BaseHoodieWriteClient<?, I, ?, ?> writeClient = getWriteClient();
    writeClient.restoreToInstant(restoreToInstantTime, false);

    // At this point we have also reverted the cleans which have occurred after the restoreToInstantTime. Hence, a sync
    // is required to bring back those cleans.
    try {
      initMetadataReader();
      Map<String, Map<String, Long>> partitionFilesToAdd = new HashMap<>();
      Map<String, List<String>> partitionFilesToDelete = new HashMap<>();
      List<String> partitionsToDelete = new ArrayList<>();
      fetchOutofSyncFilesRecordsFromMetadataTable(dirInfoMap, partitionFilesToAdd, partitionFilesToDelete, partitionsToDelete);

      // Even if we don't have any deleted files to sync, we still create an empty commit so that we can track the restore has completed.
      // We cannot create a deltaCommit at instantTime now because a future (rollback) block has already been written to the logFiles.
      // We need to choose a timestamp which would be a validInstantTime for MDT. This is either a commit timestamp completed on the dataset
      // or a new timestamp which we use for MDT clean, compaction etc.
      String syncCommitTime = writeClient.createNewInstantTime(false);
      processAndCommit(syncCommitTime, () -> HoodieTableMetadataUtil.convertMissingPartitionRecords(engineContext,
          partitionsToDelete, partitionFilesToAdd, partitionFilesToDelete, syncCommitTime));
      closeInternal();
    } catch (IOException e) {
      throw new HoodieMetadataException("IOException during MDT restore sync", e);
    }
  }

  /**
   * Update from {@code HoodieRollbackMetadata}.
   *
   * @param rollbackMetadata {@code HoodieRollbackMetadata}
   * @param instantTime      Timestamp at which the rollback was performed
   */
  @Override
  public void update(HoodieRollbackMetadata rollbackMetadata, String instantTime) {
    if (initialized && metadata != null) {
      // The commit which is being rolled back on the dataset
      final String commitToRollbackInstantTime = rollbackMetadata.getCommitsRollback().get(0);
      // The deltacommit that will be rolled back
      HoodieInstant deltaCommitInstant = new HoodieInstant(false, HoodieTimeline.DELTA_COMMIT_ACTION, commitToRollbackInstantTime);
      if (metadataMetaClient.getActiveTimeline().getDeltaCommitTimeline().containsInstant(deltaCommitInstant)) {
        validateRollback(commitToRollbackInstantTime);
        LOG.info("Rolling back MDT deltacommit {}", commitToRollbackInstantTime);
        if (!getWriteClient().rollback(commitToRollbackInstantTime, instantTime)) {
          throw new HoodieMetadataException(String.format("Failed to rollback deltacommit at %s", commitToRollbackInstantTime));
        }
      } else {
        // if the instant is pending on MDT or not even exists the timeline, just ignore.
        LOG.info("Ignoring rollback of instant {} at {}. The commit to rollback is not found in MDT",
            commitToRollbackInstantTime, instantTime);
      }
      closeInternal();
    }
  }

  private void validateRollback(String commitToRollbackInstantTime) {
    // Find the deltacommits since the last compaction
    Option<Pair<HoodieTimeline, HoodieInstant>> deltaCommitsInfo =
        CompactionUtils.getDeltaCommitsSinceLatestCompaction(metadataMetaClient.getActiveTimeline());

    // This could be a compaction or deltacommit instant (See CompactionUtils.getDeltaCommitsSinceLatestCompaction)
    HoodieInstant compactionInstant = deltaCommitsInfo.get().getValue();
    HoodieTimeline deltacommitsSinceCompaction = deltaCommitsInfo.get().getKey();

    // The commit being rolled back should not be earlier than the latest compaction on the MDT because the latest file slice does not change after all.
    // Compaction on MDT only occurs when all actions are completed on the dataset.
    // Hence, this case implies a rollback of completed commit which should actually be handled using restore.
    if (compactionInstant.getAction().equals(COMMIT_ACTION)) {
      final String compactionInstantTime = compactionInstant.getTimestamp();
      if (commitToRollbackInstantTime.length() == compactionInstantTime.length() && LESSER_THAN_OR_EQUALS.test(commitToRollbackInstantTime, compactionInstantTime)) {
        throw new HoodieMetadataException(
            String.format("Commit being rolled back %s is earlier than the latest compaction %s. There are %d deltacommits after this compaction: %s",
                commitToRollbackInstantTime, compactionInstantTime, deltacommitsSinceCompaction.countInstants(), deltacommitsSinceCompaction.getInstants())
        );
      }
    }
  }

  @Override
  public void close() throws Exception {
    if (metadata != null) {
      metadata.close();
    }
    if (writeClient != null) {
      writeClient.close();
      writeClient = null;
    }
    if (metadataView != null) {
      metadataView = null;
    }
  }

  /**
   * Commit the {@code HoodieRecord}s to Metadata Table as a new delta-commit.
   *
   * @param instantTime         - Action instant time for this commit
   * @param partitionRecordsMap - Map of partition type to its records to commit
   */
  protected abstract void commit(String instantTime, Map<String, HoodieData<HoodieRecord>> partitionRecordsMap);

  /**
   * Converts the input records to the input format expected by the write client.
   *
   * @param records records to be converted
   * @return converted records
   */
  protected abstract I convertHoodieDataToEngineSpecificData(HoodieData<HoodieRecord> records);

  protected void commitInternal(String instantTime, Map<String, HoodieData<HoodieRecord>> partitionRecordsMap, boolean isInitializing,
                                Option<BulkInsertPartitioner> bulkInsertPartitioner) {
    ValidationUtils.checkState(metadataMetaClient != null, "Metadata table is not fully initialized yet.");
    HoodieData<HoodieRecord> preppedRecords = prepRecords(partitionRecordsMap);
    I preppedRecordInputs = convertHoodieDataToEngineSpecificData(preppedRecords);

    BaseHoodieWriteClient<?, I, ?, ?> writeClient = getWriteClient();
    // rollback partially failed writes if any.
    if (dataWriteConfig.getFailedWritesCleanPolicy().isEager() && writeClient.rollbackFailedWrites()) {
      metadataMetaClient = HoodieTableMetaClient.reload(metadataMetaClient);
    }

    if (!metadataMetaClient.getActiveTimeline().getCommitsTimeline().containsInstant(instantTime)) {
      // if this is a new commit being applied to metadata for the first time
      LOG.info("New commit at {} being applied to MDT.", instantTime);
    } else {
      // this code path refers to a re-attempted commit that:
      //   1. got committed to metadata table, but failed in datatable.
      //   2. failed while committing to metadata table
      // for e.g., let's say compaction c1 on 1st attempt succeeded in metadata table and failed before committing to datatable.
      // when retried again, data table will first rollback pending compaction. these will be applied to metadata table, but all changes
      // are upserts to metadata table and so only a new delta commit will be created.
      // once rollback is complete in datatable, compaction will be retried again, which will eventually hit this code block where the respective commit is
      // already part of completed commit. So, we have to manually rollback the completed instant and proceed.
      Option<HoodieInstant> alreadyCompletedInstant = metadataMetaClient.getActiveTimeline().filterCompletedInstants().filter(entry -> entry.getTimestamp().equals(instantTime))
          .lastInstant();
      LOG.info("{} completed commit at {} being applied to MDT.",
          alreadyCompletedInstant.isPresent() ? "Already" : "Partially", instantTime);

      // Rollback the previous commit
      if (!writeClient.rollback(instantTime)) {
        throw new HoodieMetadataException(String.format("Failed to rollback deltacommit at %s from MDT", instantTime));
      }
      metadataMetaClient.reloadActiveTimeline();
    }

    writeClient.startCommitWithTime(instantTime);
    preWrite(instantTime);
    if (isInitializing) {
      engineContext.setJobStatus(this.getClass().getSimpleName(), String.format("Bulk inserting at %s into metadata table %s", instantTime, metadataWriteConfig.getTableName()));
      writeClient.bulkInsertPreppedRecords(preppedRecordInputs, instantTime, bulkInsertPartitioner);
    } else {
      engineContext.setJobStatus(this.getClass().getSimpleName(), String.format("Upserting at %s into metadata table %s", instantTime, metadataWriteConfig.getTableName()));
      writeClient.upsertPreppedRecords(preppedRecordInputs, instantTime);
    }

    metadataMetaClient.reloadActiveTimeline();

    // Update total size of the metadata and count of base/log files
    metrics.ifPresent(m -> m.updateSizeMetrics(metadataMetaClient, metadata, dataMetaClient.getTableConfig().getMetadataPartitions()));
  }

  /**
   * Allows the implementation to perform any pre-commit operations like transitioning a commit to inflight if required.
   *
   * @param instantTime time of commit
   */
  protected void preWrite(String instantTime) {
    // Default is No-Op
  }

  /**
   * Commit the {@code HoodieRecord}s to Metadata Table as a new delta-commit using bulk commit (if supported).
   * <p>
   * This is used to optimize the initial commit to the MDT partition which may contains a large number of
   * records and hence is more suited to bulkInsert for write performance.
   *
   * @param instantTime    Action instant time for this commit
   * @param partitionName  MDT partition to which records are to be committed. The relative path of the partition is same as the partition name.
   *                       For functional and secondary indexes, partition name is the index name, which is recorded in index definition.
   * @param records        records to be bulk inserted
   * @param fileGroupCount The maximum number of file groups to which the records will be written.
   */
  protected abstract void bulkCommit(
      String instantTime, String partitionName, HoodieData<HoodieRecord> records,
      int fileGroupCount);

  /**
   * Tag each record with the location in the given partition.
   * The record is tagged with respective file slice's location based on its record key.
   */
  protected HoodieData<HoodieRecord> prepRecords(Map<String, HoodieData<HoodieRecord>> partitionRecordsMap) {
    // The result set
    HoodieData<HoodieRecord> allPartitionRecords = engineContext.emptyHoodieData();
    try (HoodieTableFileSystemView fsView = HoodieTableMetadataUtil.getFileSystemView(engineContext, metadataMetaClient)) {
      for (Map.Entry<String, HoodieData<HoodieRecord>> entry : partitionRecordsMap.entrySet()) {
        final String partitionName = entry.getKey();
        HoodieData<HoodieRecord> records = entry.getValue();
        List<FileSlice> fileSlices =
            HoodieTableMetadataUtil.getPartitionLatestFileSlices(metadataMetaClient, fsView, partitionName);
        if (fileSlices.isEmpty()) {
          // scheduling of INDEX only initializes the file group and not add commit
          // so if there are no committed file slices, look for inflight slices
          fileSlices = getPartitionLatestFileSlicesIncludingInflight(fsView, partitionName);
        }
        final int fileGroupCount = fileSlices.size();
        ValidationUtils.checkArgument(fileGroupCount > 0, String.format("FileGroup count for MDT partition %s should be > 0", partitionName));

        List<FileSlice> finalFileSlices = fileSlices;
        HoodieData<HoodieRecord> rddSinglePartitionRecords = records.map(r -> {
          FileSlice slice = finalFileSlices.get(HoodieTableMetadataUtil.mapRecordKeyToFileGroupIndex(r.getRecordKey(),
              fileGroupCount));
          r.unseal();
          r.setCurrentLocation(new HoodieRecordLocation(slice.getBaseInstantTime(), slice.getFileId()));
          r.seal();
          return r;
        });

        allPartitionRecords = allPartitionRecords.union(rddSinglePartitionRecords);
      }
      return allPartitionRecords;
    }
  }

  /**
   * Optimize the metadata table by running compaction, clean and archive as required.
   * <p>
   * Don't perform optimization if there are inflight operations on the dataset. This is for two reasons:
   * - The compaction will contain the correct data as all failed operations have been rolled back.
   * - Clean/compaction etc. will have the highest timestamp on the MDT and we won't be adding new operations
   * with smaller timestamps to metadata table (makes for easier debugging)
   * <p>
   * This adds the limitations that long-running async operations (clustering, etc.) may cause delay in such MDT
   * optimizations. We will relax this after MDT code has been hardened.
   */
  @Override
  public void performTableServices(Option<String> inFlightInstantTimestamp) {
    HoodieTimer metadataTableServicesTimer = HoodieTimer.start();
    boolean allTableServicesExecutedSuccessfullyOrSkipped = true;
    BaseHoodieWriteClient<?, I, ?, ?> writeClient = getWriteClient();
    try {
      // Run any pending table services operations.
      runPendingTableServicesOperations(writeClient);

      Option<HoodieInstant> lastInstant = metadataMetaClient.reloadActiveTimeline().getDeltaCommitTimeline()
          .filterCompletedInstants()
          .lastInstant();
      if (!lastInstant.isPresent()) {
        return;
      }
      // Check and run clean operations.
      cleanIfNecessary(writeClient);
      // Do timeline validation before scheduling compaction/logCompaction operations.
      if (validateCompactionScheduling()) {
        String latestDeltacommitTime = lastInstant.get().getTimestamp();
        LOG.info("Latest deltacommit time found is {}, running compaction operations.", latestDeltacommitTime);
        compactIfNecessary(writeClient);
      }
      writeClient.archive();
      LOG.info("All the table services operations on MDT completed successfully");
    } catch (Exception e) {
      LOG.error("Exception in running table services on metadata table", e);
      allTableServicesExecutedSuccessfullyOrSkipped = false;
      throw e;
    } finally {
      long timeSpent = metadataTableServicesTimer.endTimer();
      metrics.ifPresent(m -> m.setMetric(HoodieMetadataMetrics.TABLE_SERVICE_EXECUTION_DURATION, timeSpent));
      if (allTableServicesExecutedSuccessfullyOrSkipped) {
        metrics.ifPresent(m -> m.setMetric(HoodieMetadataMetrics.TABLE_SERVICE_EXECUTION_STATUS, 1));
      } else {
        metrics.ifPresent(m -> m.setMetric(HoodieMetadataMetrics.TABLE_SERVICE_EXECUTION_STATUS, -1));
      }
    }
  }

  private void runPendingTableServicesOperations(BaseHoodieWriteClient writeClient) {
    // finish off any pending log compaction or compactions operations if any from previous attempt.
    writeClient.runAnyPendingCompactions();
    writeClient.runAnyPendingLogCompactions();
  }

  /**
   * Perform a compaction on the Metadata Table.
   * <p>
   * Cases to be handled:
   * 1. We cannot perform compaction if there are previous inflight operations on the dataset. This is because
   * a compacted metadata base file at time Tx should represent all the actions on the dataset till time Tx.
   * <p>
   * 2. In multi-writer scenario, a parallel operation with a greater instantTime may have completed creating a
   * deltacommit.
   */
  protected void compactIfNecessary(BaseHoodieWriteClient writeClient) {
    // IMPORTANT: Trigger compaction with max instant time that is smaller than(or equals) the earliest pending instant from DT.
    // The compaction planner will manage to filter out the log files that finished with greater completion time.
    // see BaseHoodieCompactionPlanGenerator.generateCompactionPlan for more details.
    HoodieTimeline metadataCompletedTimeline = metadataMetaClient.getActiveTimeline().filterCompletedInstants();
    final String compactionInstantTime = dataMetaClient.reloadActiveTimeline()
        // The filtering strategy is kept in line with the rollback premise, if an instant is pending on DT but completed on MDT,
        // generates a compaction time smaller than it so that the instant could then been rolled back.
        .filterInflightsAndRequested().filter(instant -> metadataCompletedTimeline.containsInstant(instant.getTimestamp())).firstInstant()
        // minus the pending instant time by 1 millisecond to avoid conflicts on the MDT.
        .map(instant -> HoodieInstantTimeGenerator.instantTimeMinusMillis(instant.getTimestamp(), 1L))
        .orElse(writeClient.createNewInstantTime(false));

    // we need to avoid checking compaction w/ same instant again.
    // let's say we trigger compaction after C5 in MDT and so compaction completes with C4001. but C5 crashed before completing in MDT.
    // and again w/ C6, we will re-attempt compaction at which point latest delta commit is C4 in MDT.
    // and so we try compaction w/ instant C4001. So, we can avoid compaction if we already have compaction w/ same instant time.
    if (metadataMetaClient.getActiveTimeline().filterCompletedInstants().containsInstant(compactionInstantTime)) {
      LOG.info("Compaction with same {} time is already present in the timeline.", compactionInstantTime);
    } else if (writeClient.scheduleCompactionAtInstant(compactionInstantTime, Option.empty())) {
      LOG.info("Compaction is scheduled for timestamp {}", compactionInstantTime);
      writeClient.compact(compactionInstantTime);
    } else if (metadataWriteConfig.isLogCompactionEnabled()) {
      // Schedule and execute log compaction with new instant time.
      final String logCompactionInstantTime = metadataMetaClient.createNewInstantTime(false);
      if (metadataMetaClient.getActiveTimeline().filterCompletedInstants().containsInstant(logCompactionInstantTime)) {
        LOG.info("Log compaction with same {} time is already present in the timeline.", logCompactionInstantTime);
      } else if (writeClient.scheduleLogCompactionAtInstant(logCompactionInstantTime, Option.empty())) {
        LOG.info("Log compaction is scheduled for timestamp {}", logCompactionInstantTime);
        writeClient.logCompact(logCompactionInstantTime);
      }
    }
  }

  protected void cleanIfNecessary(BaseHoodieWriteClient writeClient) {
    Option<HoodieInstant> lastCompletedCompactionInstant = metadataMetaClient.reloadActiveTimeline()
        .getCommitAndReplaceTimeline().filterCompletedInstants().lastInstant();
    if (lastCompletedCompactionInstant.isPresent()
        && metadataMetaClient.getActiveTimeline().filterCompletedInstants()
        .findInstantsAfter(lastCompletedCompactionInstant.get().getTimestamp()).countInstants() < 3) {
      // do not clean the log files immediately after compaction to give some buffer time for metadata table reader,
      // because there is case that the reader has prepared for the log file readers already before the compaction completes
      // while before/during the reading of the log files, the cleaning triggers and delete the reading files,
      // then a FileNotFoundException(for LogFormatReader) or NPE(for HFileReader) would throw.

      // 3 is a value that I think is enough for metadata table reader.
      return;
    }
    // Trigger cleaning with suffixes based on the same instant time. This ensures that any future
    // delta commits synced over will not have an instant time lesser than the last completed instant on the
    // metadata table.
    writeClient.clean(metadataMetaClient.createNewInstantTime(false));
    writeClient.lazyRollbackFailedIndexing();
  }

  /**
   * Validates the timeline for both main and metadata tables to ensure compaction on MDT can be scheduled.
   */
  protected boolean validateCompactionScheduling() {
    // Under the log compaction scope, the sequence of the log-compaction and compaction needs to be ensured because metadata items such as RLI
    // only has proc-time ordering semantics. For "ensured", it means the completion sequence of the log-compaction/compaction is the same as the start sequence.
    if (metadataWriteConfig.isLogCompactionEnabled()) {
      Option<HoodieInstant> pendingLogCompactionInstant =
          metadataMetaClient.getActiveTimeline().filterPendingLogCompactionTimeline().firstInstant();
      Option<HoodieInstant> pendingCompactionInstant =
          metadataMetaClient.getActiveTimeline().filterPendingCompactionTimeline().firstInstant();
      if (pendingLogCompactionInstant.isPresent() || pendingCompactionInstant.isPresent()) {
        LOG.warn("Not scheduling compaction or logCompaction, since a pending compaction instant {} or logCompaction {} instant is present",
            pendingCompactionInstant, pendingLogCompactionInstant);
        return false;
      }
    }
    return true;
  }

  private void fetchOutofSyncFilesRecordsFromMetadataTable(Map<String, DirectoryInfo> dirInfoMap, Map<String, Map<String, Long>> partitionFilesToAdd,
                                                           Map<String, List<String>> partitionFilesToDelete, List<String> partitionsToDelete) throws IOException {

    for (String partition : metadata.fetchAllPartitionPaths()) {
      StoragePath partitionPath = null;
      if (StringUtils.isNullOrEmpty(partition) && !dataMetaClient.getTableConfig().isTablePartitioned()) {
        partitionPath = new StoragePath(dataWriteConfig.getBasePath());
      } else {
        partitionPath = new StoragePath(dataWriteConfig.getBasePath(), partition);
      }
      final String partitionId = HoodieTableMetadataUtil.getPartitionIdentifierForFilesPartition(partition);
      List<StoragePathInfo> metadataFiles = metadata.getAllFilesInPartition(partitionPath);
      if (!dirInfoMap.containsKey(partition)) {
        // Entire partition has been deleted
        partitionsToDelete.add(partitionId);
        if (metadataFiles != null && metadataFiles.size() > 0) {
          partitionFilesToDelete.put(partitionId, metadataFiles.stream().map(f -> f.getPath().getName()).collect(Collectors.toList()));
        }
      } else {
        // Some files need to be cleaned and some to be added in the partition
        Map<String, Long> fsFiles = dirInfoMap.get(partition).getFileNameToSizeMap();
        List<String> mdtFiles = metadataFiles.stream().map(mdtFile -> mdtFile.getPath().getName()).collect(Collectors.toList());
        List<String> filesDeleted = metadataFiles.stream().map(f -> f.getPath().getName())
            .filter(n -> !fsFiles.containsKey(n)).collect(Collectors.toList());
        Map<String, Long> filesToAdd = new HashMap<>();
        // new files could be added to DT due to restore that just happened which may not be tracked in RestoreMetadata.
        dirInfoMap.get(partition).getFileNameToSizeMap().forEach((k, v) -> {
          if (!mdtFiles.contains(k)) {
            filesToAdd.put(k, v);
          }
        });
        if (!filesToAdd.isEmpty()) {
          partitionFilesToAdd.put(partitionId, filesToAdd);
        }
        if (!filesDeleted.isEmpty()) {
          partitionFilesToDelete.put(partitionId, filesDeleted);
        }
      }
    }
  }

  /**
   * Return records that represent upserts to the record index due to write operation on the dataset.
   *
   * @param writeStatuses {@code WriteStatus} from the write operation
   */
  private HoodieData<HoodieRecord> getRecordIndexUpserts(HoodieData<WriteStatus> writeStatuses) {
    return writeStatuses.flatMap(writeStatus -> {
      List<HoodieRecord> recordList = new LinkedList<>();
      for (HoodieRecordDelegate recordDelegate : writeStatus.getWrittenRecordDelegates()) {
        if (!writeStatus.isErrored(recordDelegate.getHoodieKey())) {
          if (recordDelegate.getIgnoreIndexUpdate()) {
            continue;
          }
          HoodieRecord hoodieRecord;
          Option<HoodieRecordLocation> newLocation = recordDelegate.getNewLocation();
          if (newLocation.isPresent()) {
            if (recordDelegate.getCurrentLocation().isPresent()) {
              // This is an update, no need to update index if the location has not changed
              // newLocation should have the same fileID as currentLocation. The instantTimes differ as newLocation's
              // instantTime refers to the current commit which was completed.
              if (!recordDelegate.getCurrentLocation().get().getFileId().equals(newLocation.get().getFileId())) {
                final String msg = String.format("Detected update in location of record with key %s from %s to %s. The fileID should not change.",
                    recordDelegate, recordDelegate.getCurrentLocation().get(), newLocation.get());
                LOG.error(msg);
                throw new HoodieMetadataException(msg);
              }
              // for updates, we can skip updating RLI partition in MDT
            } else {
              // Insert new record case
              hoodieRecord = HoodieMetadataPayload.createRecordIndexUpdate(
                  recordDelegate.getRecordKey(), recordDelegate.getPartitionPath(),
                  newLocation.get().getFileId(), newLocation.get().getInstantTime(), dataWriteConfig.getWritesFileIdEncoding());
              recordList.add(hoodieRecord);
            }
          } else {
            // Delete existing index for a deleted record
            hoodieRecord = HoodieMetadataPayload.createRecordIndexDelete(recordDelegate.getRecordKey());
            recordList.add(hoodieRecord);
          }
        }
      }
      return recordList.iterator();
    });
  }

  private HoodieData<HoodieRecord> getRecordIndexReplacedRecords(HoodieReplaceCommitMetadata replaceCommitMetadata) {
    try (HoodieTableFileSystemView fsView = getMetadataView()) {
      List<Pair<String, HoodieBaseFile>> partitionBaseFilePairs = replaceCommitMetadata
          .getPartitionToReplaceFileIds()
          .keySet().stream()
          .flatMap(partition -> fsView.getLatestBaseFiles(partition).map(f -> Pair.of(partition, f)))
          .collect(Collectors.toList());
      return readRecordKeysFromBaseFiles(
          engineContext,
          dataWriteConfig,
          partitionBaseFilePairs,
          true,
          dataWriteConfig.getMetadataConfig().getRecordIndexMaxParallelism(),
          dataMetaClient.getBasePath(),
          storageConf,
          this.getClass().getSimpleName());
    }
  }

  private HoodieData<HoodieRecord> getRecordIndexAdditionalUpserts(HoodieData<HoodieRecord> updatesFromWriteStatuses, HoodieCommitMetadata commitMetadata) {
    WriteOperationType operationType = commitMetadata.getOperationType();
    if (operationType == WriteOperationType.INSERT_OVERWRITE) {
      // load existing records from replaced filegroups and left anti join overwriting records
      // return partition-level unmatched records (with newLocation being null) to be deleted from RLI
      return getRecordIndexReplacedRecords((HoodieReplaceCommitMetadata) commitMetadata)
          .mapToPair(r -> Pair.of(r.getKey(), r))
          .leftOuterJoin(updatesFromWriteStatuses.mapToPair(r -> Pair.of(r.getKey(), r)))
          .values()
          .filter(p -> !p.getRight().isPresent())
          .map(Pair::getLeft);
    } else if (operationType == WriteOperationType.INSERT_OVERWRITE_TABLE) {
      // load existing records from replaced filegroups and left anti join overwriting records
      // return globally unmatched records (with newLocation being null) to be deleted from RLI
      return getRecordIndexReplacedRecords((HoodieReplaceCommitMetadata) commitMetadata)
          .mapToPair(r -> Pair.of(r.getRecordKey(), r))
          .leftOuterJoin(updatesFromWriteStatuses.mapToPair(r -> Pair.of(r.getRecordKey(), r)))
          .values()
          .filter(p -> !p.getRight().isPresent())
          .map(Pair::getLeft);
    } else if (operationType == WriteOperationType.DELETE_PARTITION) {
      // all records from the target partition(s) to be deleted from RLI
      return getRecordIndexReplacedRecords((HoodieReplaceCommitMetadata) commitMetadata);
    } else {
      return engineContext.emptyHoodieData();
    }
  }

  protected void closeInternal() {
    try {
      close();
    } catch (Exception e) {
      throw new HoodieException("Failed to close HoodieMetadata writer ", e);
    }
  }

  public boolean isInitialized() {
    return initialized;
  }

  protected BaseHoodieWriteClient<?, I, ?, ?> getWriteClient() {
    if (writeClient == null) {
      writeClient = initializeWriteClient();
    }
    return writeClient;
  }

  protected abstract BaseHoodieWriteClient<?, I, ?, ?> initializeWriteClient();
}<|MERGE_RESOLUTION|>--- conflicted
+++ resolved
@@ -604,16 +604,7 @@
   }
 
   private List<Pair<String, FileSlice>> getPartitionFileSlicePairs() throws IOException {
-<<<<<<< HEAD
-    HoodieTableFileSystemView fsView = getMetadataView();
-    // Collect the list of latest file slices present in each partition
-    List<String> partitions = metadata.getAllPartitionPaths();
-    fsView.loadAllPartitions();
-    List<Pair<String, FileSlice>> partitionFileSlicePairs = new ArrayList<>();
-    partitions.forEach(partition -> fsView.getLatestFileSlices(partition).forEach(fs -> partitionFileSlicePairs.add(Pair.of(partition, fs))));
-    return partitionFileSlicePairs;
-=======
-    try (HoodieMetadataFileSystemView fsView = getMetadataView()) {
+    try (HoodieTableFileSystemView fsView = getMetadataView()) {
       // Collect the list of latest file slices present in each partition
       List<String> partitions = metadata.getAllPartitionPaths();
       fsView.loadAllPartitions();
@@ -621,7 +612,6 @@
       partitions.forEach(partition -> fsView.getLatestFileSlices(partition).forEach(fs -> partitionFileSlicePairs.add(Pair.of(partition, fs))));
       return partitionFileSlicePairs;
     }
->>>>>>> ece8d7c1
   }
 
   private Pair<Integer, HoodieData<HoodieRecord>> initializeRecordIndexPartition() throws IOException {
