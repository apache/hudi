/*
 * Licensed to the Apache Software Foundation (ASF) under one
 * or more contributor license agreements.  See the NOTICE file
 * distributed with this work for additional information
 * regarding copyright ownership.  The ASF licenses this file
 * to you under the Apache License, Version 2.0 (the
 * "License"); you may not use this file except in compliance
 * with the License.  You may obtain a copy of the License at
 *
 *      http://www.apache.org/licenses/LICENSE-2.0
 *
 * Unless required by applicable law or agreed to in writing, software
 * distributed under the License is distributed on an "AS IS" BASIS,
 * WITHOUT WARRANTIES OR CONDITIONS OF ANY KIND, either express or implied.
 * See the License for the specific language governing permissions and
 * limitations under the License.
 */

package org.apache.hudi.metadata;

import org.apache.hudi.avro.model.HoodieCleanMetadata;
import org.apache.hudi.avro.model.HoodieIndexPartitionInfo;
import org.apache.hudi.avro.model.HoodieIndexPlan;
import org.apache.hudi.avro.model.HoodieInstantInfo;
import org.apache.hudi.avro.model.HoodieMetadataRecord;
import org.apache.hudi.avro.model.HoodieRestoreMetadata;
import org.apache.hudi.avro.model.HoodieRollbackMetadata;
import org.apache.hudi.client.BaseHoodieWriteClient;
import org.apache.hudi.common.config.HoodieMetadataConfig;
import org.apache.hudi.common.config.SerializableConfiguration;
import org.apache.hudi.common.data.HoodieData;
import org.apache.hudi.common.engine.HoodieEngineContext;
import org.apache.hudi.common.fs.ConsistencyGuardConfig;
import org.apache.hudi.common.fs.FSUtils;
import org.apache.hudi.common.model.DeleteRecord;
import org.apache.hudi.common.model.FileSlice;
import org.apache.hudi.common.model.HoodieCleaningPolicy;
import org.apache.hudi.common.model.HoodieCommitMetadata;
import org.apache.hudi.common.model.HoodieFailedWritesCleaningPolicy;
import org.apache.hudi.common.model.HoodieFileFormat;
import org.apache.hudi.common.model.HoodieLogFile;
import org.apache.hudi.common.model.HoodiePartitionMetadata;
import org.apache.hudi.common.model.HoodieRecord;
import org.apache.hudi.common.model.HoodieRecordLocation;
import org.apache.hudi.common.model.HoodieTableType;
import org.apache.hudi.common.model.WriteConcurrencyMode;
import org.apache.hudi.common.table.HoodieTableConfig;
import org.apache.hudi.common.table.HoodieTableMetaClient;
import org.apache.hudi.common.table.log.HoodieLogFormat;
import org.apache.hudi.common.table.log.block.HoodieDeleteBlock;
import org.apache.hudi.common.table.log.block.HoodieLogBlock.HeaderMetadataType;
import org.apache.hudi.common.table.marker.MarkerType;
import org.apache.hudi.common.table.timeline.HoodieInstant;
import org.apache.hudi.common.table.timeline.HoodieTimeline;
import org.apache.hudi.common.table.timeline.versioning.TimelineLayoutVersion;
import org.apache.hudi.common.table.view.HoodieTableFileSystemView;
import org.apache.hudi.common.util.HoodieTimer;
import org.apache.hudi.common.util.Option;
import org.apache.hudi.common.util.ValidationUtils;
import org.apache.hudi.common.util.collection.Pair;
import org.apache.hudi.config.HoodieArchivalConfig;
import org.apache.hudi.config.HoodieCleanConfig;
import org.apache.hudi.config.HoodieCompactionConfig;
import org.apache.hudi.config.HoodieWriteConfig;
import org.apache.hudi.config.metrics.HoodieMetricsConfig;
import org.apache.hudi.config.metrics.HoodieMetricsGraphiteConfig;
import org.apache.hudi.config.metrics.HoodieMetricsJmxConfig;
import org.apache.hudi.exception.HoodieException;
import org.apache.hudi.exception.HoodieIndexException;
import org.apache.hudi.exception.HoodieMetadataException;
import org.apache.hudi.hadoop.CachingPath;
import org.apache.hudi.hadoop.SerializablePath;

import org.apache.avro.specific.SpecificRecordBase;
import org.apache.hadoop.conf.Configuration;
import org.apache.hadoop.fs.FileStatus;
import org.apache.hadoop.fs.FileSystem;
import org.apache.hadoop.fs.Path;
import org.apache.log4j.LogManager;
import org.apache.log4j.Logger;

import java.io.IOException;
import java.io.Serializable;
import java.util.ArrayList;
import java.util.Arrays;
import java.util.Collections;
import java.util.HashMap;
import java.util.LinkedList;
import java.util.List;
import java.util.Locale;
import java.util.Map;
import java.util.Properties;
import java.util.Set;
import java.util.stream.Collectors;

import static org.apache.hudi.common.table.HoodieTableConfig.ARCHIVELOG_FOLDER;
import static org.apache.hudi.common.table.timeline.HoodieInstant.State.REQUESTED;
import static org.apache.hudi.common.table.timeline.HoodieTimeline.getIndexInflightInstant;
import static org.apache.hudi.common.table.timeline.TimelineMetadataUtils.deserializeIndexPlan;
import static org.apache.hudi.common.util.StringUtils.EMPTY_STRING;
import static org.apache.hudi.metadata.HoodieTableMetadata.METADATA_TABLE_NAME_SUFFIX;
import static org.apache.hudi.metadata.HoodieTableMetadata.SOLO_COMMIT_TIMESTAMP;
import static org.apache.hudi.metadata.HoodieTableMetadataUtil.getInflightAndCompletedMetadataPartitions;
import static org.apache.hudi.metadata.HoodieTableMetadataUtil.getInflightMetadataPartitions;

/**
 * Writer implementation backed by an internal hudi table. Partition and file listing are saved within an internal MOR table
 * called Metadata Table. This table is created by listing files and partitions (first time)
 * and kept in sync using the instants on the main dataset.
 */
public abstract class HoodieBackedTableMetadataWriter implements HoodieTableMetadataWriter {

  private static final Logger LOG = LogManager.getLogger(HoodieBackedTableMetadataWriter.class);

  public static final String METADATA_COMPACTION_TIME_SUFFIX = "001";

  // Virtual keys support for metadata table. This Field is
  // from the metadata payload schema.
  private static final String RECORD_KEY_FIELD_NAME = HoodieMetadataPayload.KEY_FIELD_NAME;

  protected HoodieWriteConfig metadataWriteConfig;
  protected HoodieWriteConfig dataWriteConfig;
  protected String tableName;

  protected HoodieBackedTableMetadata metadata;
  protected HoodieTableMetaClient metadataMetaClient;
  protected HoodieTableMetaClient dataMetaClient;
  protected Option<HoodieMetadataMetrics> metrics;
  protected boolean enabled;
  protected SerializableConfiguration hadoopConf;
  protected final transient HoodieEngineContext engineContext;
  protected final List<MetadataPartitionType> enabledPartitionTypes;

  /**
   * Hudi backed table metadata writer.
   *
   * @param hadoopConf               - Hadoop configuration to use for the metadata writer
   * @param writeConfig              - Writer config
   * @param engineContext            - Engine context
   * @param actionMetadata           - Optional action metadata to help decide initialize operations
   * @param <T>                      - Action metadata types extending Avro generated SpecificRecordBase
   * @param inflightInstantTimestamp - Timestamp of any instant in progress
   */
  protected <T extends SpecificRecordBase> HoodieBackedTableMetadataWriter(Configuration hadoopConf,
                                                                           HoodieWriteConfig writeConfig,
                                                                           HoodieEngineContext engineContext,
                                                                           Option<T> actionMetadata,
                                                                           Option<String> inflightInstantTimestamp) {
    this.dataWriteConfig = writeConfig;
    this.engineContext = engineContext;
    this.hadoopConf = new SerializableConfiguration(hadoopConf);
    this.metrics = Option.empty();
    this.enabledPartitionTypes = new ArrayList<>();

    if (writeConfig.isMetadataTableEnabled()) {
      this.tableName = writeConfig.getTableName() + METADATA_TABLE_NAME_SUFFIX;
      this.metadataWriteConfig = createMetadataWriteConfig(writeConfig);
      enabled = true;

      // Inline compaction and auto clean is required as we dont expose this table outside
      ValidationUtils.checkArgument(!this.metadataWriteConfig.isAutoClean(),
          "Cleaning is controlled internally for Metadata table.");
      ValidationUtils.checkArgument(!this.metadataWriteConfig.inlineCompactionEnabled(),
          "Compaction is controlled internally for metadata table.");
      // Metadata Table cannot have metadata listing turned on. (infinite loop, much?)
      ValidationUtils.checkArgument(this.metadataWriteConfig.shouldAutoCommit(),
          "Auto commit is required for Metadata Table");
      ValidationUtils.checkArgument(!this.metadataWriteConfig.isMetadataTableEnabled(),
          "File listing cannot be used for Metadata Table");

      this.dataMetaClient =
          HoodieTableMetaClient.builder().setConf(hadoopConf).setBasePath(dataWriteConfig.getBasePath()).build();
      enablePartitions();
      initRegistry();
      initialize(engineContext, actionMetadata, inflightInstantTimestamp);
      initTableMetadata();
    } else {
      enabled = false;
    }
  }

  public HoodieBackedTableMetadataWriter(Configuration hadoopConf, HoodieWriteConfig writeConfig,
                                         HoodieEngineContext engineContext) {
    this(hadoopConf, writeConfig, engineContext, Option.empty(), Option.empty());
  }

  /**
   * Enable metadata table partitions based on config.
   */
  private void enablePartitions() {
    final HoodieMetadataConfig metadataConfig = dataWriteConfig.getMetadataConfig();
    boolean isBootstrapCompleted;
    Option<HoodieTableMetaClient> metaClient = Option.empty();
    try {
      isBootstrapCompleted = dataMetaClient.getFs().exists(new Path(metadataWriteConfig.getBasePath(), HoodieTableMetaClient.METAFOLDER_NAME));
      if (isBootstrapCompleted) {
        metaClient = Option.of(HoodieTableMetaClient.builder().setConf(hadoopConf.get())
            .setBasePath(metadataWriteConfig.getBasePath()).build());
      }
    } catch (IOException e) {
      throw new HoodieException("Failed to enable metadata partitions!", e);
    }

    Option<HoodieTableFileSystemView> fsView = Option.ofNullable(
        metaClient.isPresent() ? HoodieTableMetadataUtil.getFileSystemView(metaClient.get()) : null);
    enablePartition(MetadataPartitionType.FILES, metadataConfig, metaClient, fsView, isBootstrapCompleted);
    if (metadataConfig.isBloomFilterIndexEnabled()) {
      enablePartition(MetadataPartitionType.BLOOM_FILTERS, metadataConfig, metaClient, fsView, isBootstrapCompleted);
    }
    if (metadataConfig.isColumnStatsIndexEnabled()) {
      enablePartition(MetadataPartitionType.COLUMN_STATS, metadataConfig, metaClient, fsView, isBootstrapCompleted);
    }
  }

  /**
   * Enable metadata table partition.
   *
   * @param partitionType        - Metadata table partition type
   * @param metadataConfig       - Table config
   * @param metaClient           - Meta client for the metadata table
   * @param fsView               - Metadata table filesystem view to use
   * @param isBootstrapCompleted - Is metadata table initializing completed
   */
  private void enablePartition(final MetadataPartitionType partitionType, final HoodieMetadataConfig metadataConfig,
                               final Option<HoodieTableMetaClient> metaClient, Option<HoodieTableFileSystemView> fsView, boolean isBootstrapCompleted) {
    final int fileGroupCount = HoodieTableMetadataUtil.getPartitionFileGroupCount(partitionType, metaClient, fsView,
        metadataConfig, isBootstrapCompleted);
    partitionType.setFileGroupCount(fileGroupCount);
    this.enabledPartitionTypes.add(partitionType);
  }

  protected abstract void initRegistry();

  /**
   * Create a {@code HoodieWriteConfig} to use for the Metadata Table.
   *
   * @param writeConfig {@code HoodieWriteConfig} of the main dataset writer
   */
  private HoodieWriteConfig createMetadataWriteConfig(HoodieWriteConfig writeConfig) {
    int parallelism = writeConfig.getMetadataInsertParallelism();

    // Create the write config for the metadata table by borrowing options from the main write config.
    HoodieWriteConfig.Builder builder = HoodieWriteConfig.newBuilder()
        .withEngineType(writeConfig.getEngineType())
        .withTimelineLayoutVersion(TimelineLayoutVersion.CURR_VERSION)
        .withConsistencyGuardConfig(ConsistencyGuardConfig.newBuilder()
            .withConsistencyCheckEnabled(writeConfig.getConsistencyGuardConfig().isConsistencyCheckEnabled())
            .withInitialConsistencyCheckIntervalMs(writeConfig.getConsistencyGuardConfig().getInitialConsistencyCheckIntervalMs())
            .withMaxConsistencyCheckIntervalMs(writeConfig.getConsistencyGuardConfig().getMaxConsistencyCheckIntervalMs())
            .withMaxConsistencyChecks(writeConfig.getConsistencyGuardConfig().getMaxConsistencyChecks())
            .build())
        .withWriteConcurrencyMode(WriteConcurrencyMode.SINGLE_WRITER)
        .withMetadataConfig(HoodieMetadataConfig.newBuilder().enable(false).withFileListingParallelism(writeConfig.getFileListingParallelism()).build())
        .withAutoCommit(true)
        .withAvroSchemaValidate(true)
        .withEmbeddedTimelineServerEnabled(false)
        .withMarkersType(MarkerType.DIRECT.name())
        .withRollbackUsingMarkers(false)
        .withPath(HoodieTableMetadata.getMetadataTableBasePath(writeConfig.getBasePath()))
        .withSchema(HoodieMetadataRecord.getClassSchema().toString())
        .forTable(tableName)
        // we will trigger cleaning manually, to control the instant times
        .withCleanConfig(HoodieCleanConfig.newBuilder()
            .withAsyncClean(HoodieMetadataConfig.ASYNC_CLEAN_ENABLE.defaultValue())
            .withAutoClean(false)
            .withCleanerParallelism(parallelism)
            .withCleanerPolicy(HoodieCleaningPolicy.KEEP_LATEST_COMMITS)
<<<<<<< HEAD
            .withFailedWritesCleaningPolicy(HoodieFailedWritesCleaningPolicy.LAZY)
            .retainCommits(HoodieMetadataConfig.CLEANER_COMMITS_RETAINED.defaultValue())
=======
            .withFailedWritesCleaningPolicy(HoodieFailedWritesCleaningPolicy.EAGER)
            .retainCommits(writeConfig.getMetadataCleanerCommitsRetained())
>>>>>>> c18d6153
            .build())
        // we will trigger archive manually, to ensure only regular writer invokes it
        .withArchivalConfig(HoodieArchivalConfig.newBuilder()
            .archiveCommitsWith(HoodieMetadataConfig.MIN_COMMITS_TO_KEEP.defaultValue(), HoodieMetadataConfig.MAX_COMMITS_TO_KEEP.defaultValue())
            .withAutoArchive(false)
            .build())
        // we will trigger compaction manually, to control the instant times
        .withCompactionConfig(HoodieCompactionConfig.newBuilder()
            .withInlineCompaction(false)
            .withMaxNumDeltaCommitsBeforeCompaction(writeConfig.getMetadataCompactDeltaCommitMax())
            // by default, the HFile does not keep the metadata fields, set up as false
            // to always use the metadata of the new record.
            .withPreserveCommitMetadata(false)
            .withLogRecordReaderScanV2(String.valueOf(writeConfig.useScanV2ForLogRecordReader()))
            .build())
        .withParallelism(parallelism, parallelism)
        .withDeleteParallelism(parallelism)
        .withRollbackParallelism(parallelism)
        .withFinalizeWriteParallelism(parallelism)
        .withAllowMultiWriteOnSameInstant(true)
        .withKeyGenerator(HoodieTableMetadataKeyGenerator.class.getCanonicalName())
        .withPopulateMetaFields(HoodieMetadataConfig.POPULATE_META_FIELDS.defaultValue());

    // RecordKey properties are needed for the metadata table records
    final Properties properties = new Properties();
    properties.put(HoodieTableConfig.RECORDKEY_FIELDS.key(), RECORD_KEY_FIELD_NAME);
    properties.put("hoodie.datasource.write.recordkey.field", RECORD_KEY_FIELD_NAME);
    builder.withProperties(properties);

    if (writeConfig.isMetricsOn()) {
      // Table Name is needed for metric reporters prefix
      Properties commonProperties = new Properties();
      commonProperties.put(HoodieWriteConfig.TBL_NAME.key(), tableName);

      builder.withMetricsConfig(HoodieMetricsConfig.newBuilder()
          .fromProperties(commonProperties)
          .withReporterType(writeConfig.getMetricsReporterType().toString())
          .withExecutorMetrics(writeConfig.isExecutorMetricsEnabled())
          .on(true).build());
      switch (writeConfig.getMetricsReporterType()) {
        case GRAPHITE:
          builder.withMetricsGraphiteConfig(HoodieMetricsGraphiteConfig.newBuilder()
              .onGraphitePort(writeConfig.getGraphiteServerPort())
              .toGraphiteHost(writeConfig.getGraphiteServerHost())
              .usePrefix(writeConfig.getGraphiteMetricPrefix()).build());
          break;
        case JMX:
          builder.withMetricsJmxConfig(HoodieMetricsJmxConfig.newBuilder()
              .onJmxPort(writeConfig.getJmxPort())
              .toJmxHost(writeConfig.getJmxHost())
              .build());
          break;
        case DATADOG:
        case PROMETHEUS:
        case PROMETHEUS_PUSHGATEWAY:
        case CONSOLE:
        case INMEMORY:
        case CLOUDWATCH:
          break;
        default:
          throw new HoodieMetadataException("Unsupported Metrics Reporter type " + writeConfig.getMetricsReporterType());
      }
    }
    return builder.build();
  }

  public HoodieWriteConfig getWriteConfig() {
    return metadataWriteConfig;
  }

  public HoodieBackedTableMetadata getTableMetadata() {
    return metadata;
  }

  public List<MetadataPartitionType> getEnabledPartitionTypes() {
    return this.enabledPartitionTypes;
  }

  /**
   * Initialize the metadata table if it does not exist.
   * <p>
   * If the metadata table does not exist, then file and partition listing is used to initialize the table.
   *
   * @param engineContext
   * @param actionMetadata           Action metadata types extending Avro generated SpecificRecordBase
   * @param inflightInstantTimestamp Timestamp of an instant in progress on the dataset. This instant is ignored
   *                                 while deciding to initialize the metadata table.
   */
  protected abstract <T extends SpecificRecordBase> void initialize(HoodieEngineContext engineContext,
                                                                    Option<T> actionMetadata,
                                                                    Option<String> inflightInstantTimestamp);

  public void initTableMetadata() {
    try {
      if (this.metadata != null) {
        this.metadata.close();
      }
      this.metadata = new HoodieBackedTableMetadata(engineContext, dataWriteConfig.getMetadataConfig(),
          dataWriteConfig.getBasePath(), dataWriteConfig.getSpillableMapBasePath());
      this.metadataMetaClient = metadata.getMetadataMetaClient();
    } catch (Exception e) {
      throw new HoodieException("Error initializing metadata table for reads", e);
    }
  }

  /**
   * Initialize the metadata table if needed.
   *
   * @param dataMetaClient           - meta client for the data table
   * @param actionMetadata           - optional action metadata
   * @param inflightInstantTimestamp - timestamp of an instant in progress on the dataset
   * @param <T>                      - action metadata types extending Avro generated SpecificRecordBase
   * @throws IOException
   */
  protected <T extends SpecificRecordBase> void initializeIfNeeded(HoodieTableMetaClient dataMetaClient,
                                                                   Option<T> actionMetadata,
                                                                   Option<String> inflightInstantTimestamp) throws IOException {
    HoodieTimer timer = HoodieTimer.start();

    boolean exists = metadataTableExists(dataMetaClient, actionMetadata);

    if (!exists) {
      // Initialize for the first time by listing partitions and files directly from the file system
      if (initializeFromFilesystem(dataMetaClient, inflightInstantTimestamp)) {
        metrics.ifPresent(m -> m.updateMetrics(HoodieMetadataMetrics.INITIALIZE_STR, timer.endTimer()));
      }
      return;
    }

    // if metadata table exists, then check if any of the enabled partition types needs to be initialized
    // NOTE: It needs to be guarded by async index config because if that is enabled then initialization happens through the index scheduler.
    if (!dataWriteConfig.isMetadataAsyncIndex()) {
      Set<String> inflightAndCompletedPartitions = getInflightAndCompletedMetadataPartitions(dataMetaClient.getTableConfig());
      LOG.info("Async metadata indexing enabled and following partitions already initialized: " + inflightAndCompletedPartitions);
      List<MetadataPartitionType> partitionsToInit = this.enabledPartitionTypes.stream()
          .filter(p -> !inflightAndCompletedPartitions.contains(p.getPartitionPath()) && !MetadataPartitionType.FILES.equals(p))
          .collect(Collectors.toList());
      // if there are no partitions to initialize or there is a pending operation, then don't initialize in this round
      if (partitionsToInit.isEmpty() || anyPendingDataInstant(dataMetaClient, inflightInstantTimestamp)) {
        return;
      }

      String createInstantTime = getInitialCommitInstantTime(dataMetaClient);
      initTableMetadata(); // re-init certain flags in BaseTableMetadata
      initializeEnabledFileGroups(dataMetaClient, createInstantTime, partitionsToInit);
      initialCommit(createInstantTime, partitionsToInit);
      updateInitializedPartitionsInTableConfig(partitionsToInit);
    }
  }

  private <T extends SpecificRecordBase> boolean metadataTableExists(HoodieTableMetaClient dataMetaClient,
                                                                     Option<T> actionMetadata) throws IOException {
    boolean exists = dataMetaClient.getFs().exists(new Path(metadataWriteConfig.getBasePath(),
        HoodieTableMetaClient.METAFOLDER_NAME));
    boolean reInitialize = false;

    // If the un-synced instants have been archived, then
    // the metadata table will need to be initialized again.
    if (exists) {
      HoodieTableMetaClient metadataMetaClient = HoodieTableMetaClient.builder().setConf(hadoopConf.get())
          .setBasePath(metadataWriteConfig.getBasePath()).build();

      if (dataWriteConfig.getMetadataConfig().populateMetaFields() != metadataMetaClient.getTableConfig().populateMetaFields()) {
        LOG.info("Re-initiating metadata table properties since populate meta fields have changed");
        metadataMetaClient = initializeMetaClient(dataWriteConfig.getMetadataConfig().populateMetaFields());
      }

      final Option<HoodieInstant> latestMetadataInstant =
          metadataMetaClient.getActiveTimeline().filterCompletedInstants().lastInstant();

      reInitialize = isBootstrapNeeded(latestMetadataInstant, actionMetadata);
    }

    if (reInitialize) {
      metrics.ifPresent(m -> m.updateMetrics(HoodieMetadataMetrics.REBOOTSTRAP_STR, 1));
      LOG.info("Deleting Metadata Table directory so that it can be re-initialized");
      dataMetaClient.getFs().delete(new Path(metadataWriteConfig.getBasePath()), true);
      exists = false;
    }

    return  exists;
  }

  /**
   * Whether initialize operation needed for this metadata table.
   * <p>
   * Rollback of the first commit would look like un-synced instants in the metadata table.
   * Action metadata is needed to verify the instant time and avoid erroneous initializing.
   * <p>
   * TODO: Revisit this logic and validate that filtering for all
   *       commits timeline is the right thing to do
   *
   * @return True if the initialize is not needed, False otherwise
   */
  private <T extends SpecificRecordBase> boolean isBootstrapNeeded(Option<HoodieInstant> latestMetadataInstant,
                                                                   Option<T> actionMetadata) {
    if (!latestMetadataInstant.isPresent()) {
      LOG.warn("Metadata Table will need to be re-initialized as no instants were found");
      return true;
    }

    final String latestMetadataInstantTimestamp = latestMetadataInstant.get().getTimestamp();
    if (latestMetadataInstantTimestamp.equals(SOLO_COMMIT_TIMESTAMP)) {
      return false;
    }

    // Detect the commit gaps if any from the data and the metadata active timeline
    if (dataMetaClient.getActiveTimeline().getAllCommitsTimeline().isBeforeTimelineStarts(
        latestMetadataInstant.get().getTimestamp())
        && !isCommitRevertedByInFlightAction(actionMetadata, latestMetadataInstantTimestamp)) {
      LOG.error("Metadata Table will need to be re-initialized as un-synced instants have been archived."
          + " latestMetadataInstant=" + latestMetadataInstant.get().getTimestamp()
          + ", latestDataInstant=" + dataMetaClient.getActiveTimeline().firstInstant().get().getTimestamp());
      return true;
    }

    return false;
  }

  /**
   * Is the latest commit instant reverted by the in-flight instant action?
   *
   * @param actionMetadata                 - In-flight instant action metadata
   * @param latestMetadataInstantTimestamp - Metadata table latest instant timestamp
   * @param <T>                            - ActionMetadata type
   * @return True if the latest instant action is reverted by the action
   */
  private <T extends SpecificRecordBase> boolean isCommitRevertedByInFlightAction(Option<T> actionMetadata,
                                                                                  final String latestMetadataInstantTimestamp) {
    if (!actionMetadata.isPresent()) {
      return false;
    }

    final String INSTANT_ACTION = (actionMetadata.get() instanceof HoodieRollbackMetadata
        ? HoodieTimeline.ROLLBACK_ACTION
        : (actionMetadata.get() instanceof HoodieRestoreMetadata ? HoodieTimeline.RESTORE_ACTION : EMPTY_STRING));

    List<String> affectedInstantTimestamps;
    switch (INSTANT_ACTION) {
      case HoodieTimeline.ROLLBACK_ACTION:
        List<HoodieInstantInfo> rollbackedInstants =
            ((HoodieRollbackMetadata) actionMetadata.get()).getInstantsRollback();
        affectedInstantTimestamps = rollbackedInstants.stream().map(HoodieInstantInfo::getCommitTime).collect(Collectors.toList());

        if (affectedInstantTimestamps.contains(latestMetadataInstantTimestamp)) {
          return true;
        }
        break;
      case HoodieTimeline.RESTORE_ACTION:
        List<HoodieInstantInfo> restoredInstants =
            ((HoodieRestoreMetadata) actionMetadata.get()).getRestoreInstantInfo();
        affectedInstantTimestamps = restoredInstants.stream().map(HoodieInstantInfo::getCommitTime).collect(Collectors.toList());

        if (affectedInstantTimestamps.contains(latestMetadataInstantTimestamp)) {
          return true;
        }
        break;
      default:
        return false;
    }

    return false;
  }

  /**
   * Initialize the Metadata Table by listing files and partitions from the file system.
   *
   * @param dataMetaClient           - {@code HoodieTableMetaClient} for the dataset.
   * @param inflightInstantTimestamp - Current action instant responsible for this initialization
   */
  private boolean initializeFromFilesystem(HoodieTableMetaClient dataMetaClient,
                                           Option<String> inflightInstantTimestamp) throws IOException {
    if (anyPendingDataInstant(dataMetaClient, inflightInstantTimestamp)) {
      return false;
    }

    String createInstantTime = getInitialCommitInstantTime(dataMetaClient);

    initializeMetaClient(dataWriteConfig.getMetadataConfig().populateMetaFields());
    initTableMetadata();
    // if async metadata indexing is enabled,
    // then only initialize files partition as other partitions will be built using HoodieIndexer
    List<MetadataPartitionType> enabledPartitionTypes =  new ArrayList<>();
    if (dataWriteConfig.isMetadataAsyncIndex()) {
      enabledPartitionTypes.add(MetadataPartitionType.FILES);
    } else {
      // all enabled ones should be initialized
      enabledPartitionTypes = this.enabledPartitionTypes;
    }
    initializeEnabledFileGroups(dataMetaClient, createInstantTime, enabledPartitionTypes);
    initialCommit(createInstantTime, enabledPartitionTypes);
    updateInitializedPartitionsInTableConfig(enabledPartitionTypes);
    return true;
  }

  private String getInitialCommitInstantTime(HoodieTableMetaClient dataMetaClient) {
    // If there is no commit on the dataset yet, use the SOLO_COMMIT_TIMESTAMP as the instant time for initial commit
    // Otherwise, we use the timestamp of the latest completed action.
    String createInstantTime = dataMetaClient.getActiveTimeline().filterCompletedInstants()
        .getReverseOrderedInstants().findFirst().map(HoodieInstant::getTimestamp).orElse(SOLO_COMMIT_TIMESTAMP);
    LOG.info("Creating a new metadata table in " + metadataWriteConfig.getBasePath() + " at instant " + createInstantTime);
    return createInstantTime;
  }

  private boolean anyPendingDataInstant(HoodieTableMetaClient dataMetaClient, Option<String> inflightInstantTimestamp) {
    ValidationUtils.checkState(enabled, "Metadata table cannot be initialized as it is not enabled");

    // We can only initialize if there are no pending operations on the dataset
    List<HoodieInstant> pendingDataInstant = dataMetaClient.getActiveTimeline()
        .getInstantsAsStream().filter(i -> !i.isCompleted())
        .filter(i -> !inflightInstantTimestamp.isPresent() || !i.getTimestamp().equals(inflightInstantTimestamp.get()))
        // regular writers should not be blocked due to pending indexing action
        .filter(i -> !HoodieTimeline.INDEXING_ACTION.equals(i.getAction()))
        .collect(Collectors.toList());

    if (!pendingDataInstant.isEmpty()) {
      metrics.ifPresent(m -> m.updateMetrics(HoodieMetadataMetrics.BOOTSTRAP_ERR_STR, 1));
      LOG.warn("Cannot initialize metadata table as operation(s) are in progress on the dataset: "
          + Arrays.toString(pendingDataInstant.toArray()));
      return true;
    }
    return false;
  }

  private void updateInitializedPartitionsInTableConfig(List<MetadataPartitionType> partitionTypes) {
    Set<String> completedPartitions = dataMetaClient.getTableConfig().getMetadataPartitions();
    completedPartitions.addAll(partitionTypes.stream().map(MetadataPartitionType::getPartitionPath).collect(Collectors.toSet()));
    dataMetaClient.getTableConfig().setValue(HoodieTableConfig.TABLE_METADATA_PARTITIONS.key(), String.join(",", completedPartitions));
    HoodieTableConfig.update(dataMetaClient.getFs(), new Path(dataMetaClient.getMetaPath()), dataMetaClient.getTableConfig().getProps());
  }

  private HoodieTableMetaClient initializeMetaClient(boolean populateMetaFields) throws IOException {
    return HoodieTableMetaClient.withPropertyBuilder()
        .setTableType(HoodieTableType.MERGE_ON_READ)
        .setTableName(tableName)
        .setArchiveLogFolder(ARCHIVELOG_FOLDER.defaultValue())
        .setPayloadClassName(HoodieMetadataPayload.class.getName())
        .setBaseFileFormat(HoodieFileFormat.HFILE.toString())
        .setRecordKeyFields(RECORD_KEY_FIELD_NAME)
        .setPopulateMetaFields(populateMetaFields)
        .setKeyGeneratorClassProp(HoodieTableMetadataKeyGenerator.class.getCanonicalName())
        .initTable(hadoopConf.get(), metadataWriteConfig.getBasePath());
  }

  /**
   * Function to find hoodie partitions and list files in them in parallel.
   *
   * @param datasetMetaClient data set meta client instance.
   * @return Map of partition names to a list of FileStatus for all the files in the partition
   */
  private List<DirectoryInfo> listAllPartitions(HoodieTableMetaClient datasetMetaClient) {
    List<SerializablePath> pathsToList = new LinkedList<>();
    pathsToList.add(new SerializablePath(new CachingPath(dataWriteConfig.getBasePath())));

    List<DirectoryInfo> partitionsToBootstrap = new LinkedList<>();
    final int fileListingParallelism = metadataWriteConfig.getFileListingParallelism();
    SerializableConfiguration conf = new SerializableConfiguration(datasetMetaClient.getHadoopConf());
    final String dirFilterRegex = dataWriteConfig.getMetadataConfig().getDirectoryFilterRegex();
    final String datasetBasePath = datasetMetaClient.getBasePath();
    SerializablePath serializableBasePath = new SerializablePath(new CachingPath(datasetBasePath));

    while (!pathsToList.isEmpty()) {
      // In each round we will list a section of directories
      int numDirsToList = Math.min(fileListingParallelism, pathsToList.size());
      // List all directories in parallel
      List<DirectoryInfo> processedDirectories = engineContext.map(pathsToList.subList(0, numDirsToList), path -> {
        FileSystem fs = path.get().getFileSystem(conf.get());
        String relativeDirPath = FSUtils.getRelativePartitionPath(serializableBasePath.get(), path.get());
        return new DirectoryInfo(relativeDirPath, fs.listStatus(path.get()));
      }, numDirsToList);

      pathsToList = new LinkedList<>(pathsToList.subList(numDirsToList, pathsToList.size()));

      // If the listing reveals a directory, add it to queue. If the listing reveals a hoodie partition, add it to
      // the results.
      for (DirectoryInfo dirInfo : processedDirectories) {
        if (!dirFilterRegex.isEmpty()) {
          final String relativePath = dirInfo.getRelativePath();
          if (!relativePath.isEmpty()) {
            Path partitionPath = new Path(datasetBasePath, relativePath);
            if (partitionPath.getName().matches(dirFilterRegex)) {
              LOG.info("Ignoring directory " + partitionPath + " which matches the filter regex " + dirFilterRegex);
              continue;
            }
          }
        }

        if (dirInfo.isHoodiePartition()) {
          // Add to result
          partitionsToBootstrap.add(dirInfo);
        } else {
          // Add sub-dirs to the queue
          pathsToList.addAll(dirInfo.getSubDirectories().stream()
              .map(path -> new SerializablePath(new CachingPath(path.toUri())))
              .collect(Collectors.toList()));
        }
      }
    }

    return partitionsToBootstrap;
  }

  /**
   * Initialize file groups for all the enabled partition types.
   *
   * @param dataMetaClient    - Meta client for the data table
   * @param createInstantTime - Metadata table create instant time
   * @throws IOException
   */
  private void initializeEnabledFileGroups(HoodieTableMetaClient dataMetaClient, String createInstantTime, List<MetadataPartitionType> partitionTypes) throws IOException {
    for (MetadataPartitionType enabledPartitionType : partitionTypes) {
      initializeFileGroups(dataMetaClient, enabledPartitionType, createInstantTime,
          enabledPartitionType.getFileGroupCount());
    }
  }

  public void initializeMetadataPartitions(HoodieTableMetaClient dataMetaClient, List<MetadataPartitionType> metadataPartitions, String instantTime) throws IOException {
    for (MetadataPartitionType partitionType : metadataPartitions) {
      initializeFileGroups(dataMetaClient, partitionType, instantTime, partitionType.getFileGroupCount());
    }
  }

  /**
   * Initialize file groups for a partition. For file listing, we just have one file group.
   *
   * All FileGroups for a given metadata partition has a fixed prefix as per the {@link MetadataPartitionType#getFileIdPrefix()}.
   * Each file group is suffixed with 4 digits with increments of 1 starting with 0000.
   *
   * Lets say we configure 10 file groups for record level index partition, and prefix as "record-index-bucket-"
   * File groups will be named as :
   *    record-index-bucket-0000, .... -> ..., record-index-bucket-0009
   */
  private void initializeFileGroups(HoodieTableMetaClient dataMetaClient, MetadataPartitionType metadataPartition, String instantTime,
                                    int fileGroupCount) throws IOException {
    final HashMap<HeaderMetadataType, String> blockHeader = new HashMap<>();
    blockHeader.put(HeaderMetadataType.INSTANT_TIME, instantTime);
    // Archival of data table has a dependency on compaction(base files) in metadata table.
    // It is assumed that as of time Tx of base instant (/compaction time) in metadata table,
    // all commits in data table is in sync with metadata table. So, we always start with log file for any fileGroup.
    final HoodieDeleteBlock block = new HoodieDeleteBlock(new DeleteRecord[0], blockHeader);

    LOG.info(String.format("Creating %d file groups for partition %s with base fileId %s at instant time %s",
        fileGroupCount, metadataPartition.getPartitionPath(), metadataPartition.getFileIdPrefix(), instantTime));
    for (int i = 0; i < fileGroupCount; ++i) {
      final String fileGroupFileId = String.format("%s%04d", metadataPartition.getFileIdPrefix(), i);
      try {
        HoodieLogFormat.Writer writer = HoodieLogFormat.newWriterBuilder()
            .onParentPath(FSUtils.getPartitionPath(metadataWriteConfig.getBasePath(), metadataPartition.getPartitionPath()))
            .withFileId(fileGroupFileId).overBaseCommit(instantTime)
            .withLogVersion(HoodieLogFile.LOGFILE_BASE_VERSION)
            .withFileSize(0L)
            .withSizeThreshold(metadataWriteConfig.getLogFileMaxSize())
            .withFs(dataMetaClient.getFs())
            .withRolloverLogWriteToken(HoodieLogFormat.DEFAULT_WRITE_TOKEN)
            .withLogWriteToken(HoodieLogFormat.DEFAULT_WRITE_TOKEN)
            .withFileExtension(HoodieLogFile.DELTA_EXTENSION).build();
        writer.appendBlock(block);
        writer.close();
      } catch (InterruptedException e) {
        throw new HoodieException("Failed to created fileGroup " + fileGroupFileId + " for partition " + metadataPartition.getPartitionPath(), e);
      }
    }
  }

  public void dropMetadataPartitions(List<MetadataPartitionType> metadataPartitions) throws IOException {
    Set<String> completedIndexes = dataMetaClient.getTableConfig().getMetadataPartitions();
    Set<String> inflightIndexes = getInflightMetadataPartitions(dataMetaClient.getTableConfig());

    for (MetadataPartitionType partitionType : metadataPartitions) {
      String partitionPath = partitionType.getPartitionPath();
      // first update table config
      if (inflightIndexes.contains(partitionPath)) {
        inflightIndexes.remove(partitionPath);
        dataMetaClient.getTableConfig().setValue(HoodieTableConfig.TABLE_METADATA_PARTITIONS_INFLIGHT.key(), String.join(",", inflightIndexes));
      } else if (completedIndexes.contains(partitionPath)) {
        completedIndexes.remove(partitionPath);
        dataMetaClient.getTableConfig().setValue(HoodieTableConfig.TABLE_METADATA_PARTITIONS.key(), String.join(",", completedIndexes));
      }
      HoodieTableConfig.update(dataMetaClient.getFs(), new Path(dataMetaClient.getMetaPath()), dataMetaClient.getTableConfig().getProps());
      LOG.warn("Deleting Metadata Table partitions: " + partitionPath);
      dataMetaClient.getFs().delete(new Path(metadataWriteConfig.getBasePath(), partitionPath), true);
      // delete corresponding pending indexing instant file in the timeline
      LOG.warn("Deleting pending indexing instant from the timeline for partition: " + partitionPath);
      deletePendingIndexingInstant(dataMetaClient, partitionPath);
    }
    closeInternal();
  }

  /**
   * Deletes any pending indexing instant, if it exists.
   * It reads the plan from indexing.requested file and deletes both requested and inflight instants,
   * if the partition path in the plan matches with the given partition path.
   */
  private static void deletePendingIndexingInstant(HoodieTableMetaClient metaClient, String partitionPath) {
    metaClient.reloadActiveTimeline().filterPendingIndexTimeline().getInstantsAsStream().filter(instant -> REQUESTED.equals(instant.getState()))
        .forEach(instant -> {
          try {
            HoodieIndexPlan indexPlan = deserializeIndexPlan(metaClient.getActiveTimeline().readIndexPlanAsBytes(instant).get());
            if (indexPlan.getIndexPartitionInfos().stream()
                .anyMatch(indexPartitionInfo -> indexPartitionInfo.getMetadataPartitionPath().equals(partitionPath))) {
              metaClient.getActiveTimeline().deleteInstantFileIfExists(instant);
              metaClient.getActiveTimeline().deleteInstantFileIfExists(getIndexInflightInstant(instant.getTimestamp()));
            }
          } catch (IOException e) {
            LOG.error("Failed to delete the instant file corresponding to " + instant);
          }
        });
  }

  private MetadataRecordsGenerationParams getRecordsGenerationParams() {
    return new MetadataRecordsGenerationParams(
        dataMetaClient,
        enabledPartitionTypes,
        dataWriteConfig.getBloomFilterType(),
        dataWriteConfig.getMetadataBloomFilterIndexParallelism(),
        dataWriteConfig.isMetadataColumnStatsIndexEnabled(),
        dataWriteConfig.getColumnStatsIndexParallelism(),
        dataWriteConfig.getColumnsEnabledForColumnStatsIndex(),
        dataWriteConfig.getColumnsEnabledForBloomFilterIndex());
  }

  /**
   * Interface to assist in converting commit metadata to List of HoodieRecords to be written to metadata table.
   * Updates of different commit metadata uses the same method to convert to HoodieRecords and hence.
   */
  private interface ConvertMetadataFunction {
    Map<MetadataPartitionType, HoodieData<HoodieRecord>> convertMetadata();
  }

  /**
   * Processes commit metadata from data table and commits to metadata table.
   *
   * @param instantTime instant time of interest.
   * @param convertMetadataFunction converter function to convert the respective metadata to List of HoodieRecords to be written to metadata table.
   * @param <T> type of commit metadata.
   * @param canTriggerTableService true if table services can be triggered. false otherwise.
   */
  private <T> void processAndCommit(String instantTime, ConvertMetadataFunction convertMetadataFunction, boolean canTriggerTableService) {
    if (!dataWriteConfig.isMetadataTableEnabled()) {
      return;
    }
    Set<String> partitionsToUpdate = getMetadataPartitionsToUpdate();
    Set<String> inflightIndexes = getInflightMetadataPartitions(dataMetaClient.getTableConfig());
    // if indexing is inflight then do not trigger table service
    boolean doNotTriggerTableService = partitionsToUpdate.stream().anyMatch(inflightIndexes::contains);

    if (enabled && metadata != null) {
      // convert metadata and filter only the entries whose partition path are in partitionsToUpdate
      Map<MetadataPartitionType, HoodieData<HoodieRecord>> partitionRecordsMap = convertMetadataFunction.convertMetadata().entrySet().stream()
          .filter(entry -> partitionsToUpdate.contains(entry.getKey().getPartitionPath())).collect(Collectors.toMap(Map.Entry::getKey, Map.Entry::getValue));
      commit(instantTime, partitionRecordsMap, !doNotTriggerTableService && canTriggerTableService);
    }
  }

  private Set<String> getMetadataPartitionsToUpdate() {
    // fetch partitions to update from table config
    Set<String> partitionsToUpdate = dataMetaClient.getTableConfig().getMetadataPartitions();
    // add inflight indexes as well because the file groups have already been initialized, so writers can log updates
    // NOTE: Async HoodieIndexer can move some partition to inflight. While that partition is still being built,
    //       the regular ingestion writers should not be blocked. They can go ahead and log updates to the metadata partition.
    //       Instead of depending on enabledPartitionTypes, the table config becomes the source of truth for which partitions to update.
    partitionsToUpdate.addAll(getInflightMetadataPartitions(dataMetaClient.getTableConfig()));
    if (!partitionsToUpdate.isEmpty()) {
      return partitionsToUpdate;
    }
    // fallback to all enabled partitions if table config returned no partitions
    LOG.warn("There are no partitions to update according to table config. Falling back to enabled partition types in the write config.");
    return getEnabledPartitionTypes().stream().map(MetadataPartitionType::getPartitionPath).collect(Collectors.toSet());
  }

  @Override
  public void buildMetadataPartitions(HoodieEngineContext engineContext, List<HoodieIndexPartitionInfo> indexPartitionInfos) {
    if (indexPartitionInfos.isEmpty()) {
      LOG.warn("No partition to index in the plan");
      return;
    }
    String indexUptoInstantTime = indexPartitionInfos.get(0).getIndexUptoInstant();
    List<MetadataPartitionType> partitionTypes = new ArrayList<>();
    indexPartitionInfos.forEach(indexPartitionInfo -> {
      String relativePartitionPath = indexPartitionInfo.getMetadataPartitionPath();
      LOG.info(String.format("Creating a new metadata index for partition '%s' under path %s upto instant %s",
          relativePartitionPath, metadataWriteConfig.getBasePath(), indexUptoInstantTime));
      try {
        // file group should have already been initialized while scheduling index for this partition
        if (!dataMetaClient.getFs().exists(new Path(metadataWriteConfig.getBasePath(), relativePartitionPath))) {
          throw new HoodieIndexException(String.format("File group not initialized for metadata partition: %s, indexUptoInstant: %s. Looks like index scheduling failed!",
              relativePartitionPath, indexUptoInstantTime));
        }
      } catch (IOException e) {
        throw new HoodieIndexException(String.format("Unable to check whether file group is initialized for metadata partition: %s, indexUptoInstant: %s",
            relativePartitionPath, indexUptoInstantTime));
      }

      // return early and populate enabledPartitionTypes correctly (check in initialCommit)
      MetadataPartitionType partitionType = MetadataPartitionType.valueOf(relativePartitionPath.toUpperCase(Locale.ROOT));
      if (!enabledPartitionTypes.contains(partitionType)) {
        throw new HoodieIndexException(String.format("Indexing for metadata partition: %s is not enabled", partitionType));
      }
      partitionTypes.add(partitionType);
    });
    // before initial commit update inflight indexes in table config
    Set<String> inflightIndexes = getInflightMetadataPartitions(dataMetaClient.getTableConfig());
    inflightIndexes.addAll(indexPartitionInfos.stream().map(HoodieIndexPartitionInfo::getMetadataPartitionPath).collect(Collectors.toSet()));
    dataMetaClient.getTableConfig().setValue(HoodieTableConfig.TABLE_METADATA_PARTITIONS_INFLIGHT.key(), String.join(",", inflightIndexes));
    HoodieTableConfig.update(dataMetaClient.getFs(), new Path(dataMetaClient.getMetaPath()), dataMetaClient.getTableConfig().getProps());
    initialCommit(indexUptoInstantTime, partitionTypes);
  }

  /**
   * Update from {@code HoodieCommitMetadata}.
   *
   * @param commitMetadata {@code HoodieCommitMetadata}
   * @param instantTime Timestamp at which the commit was performed
   * @param isTableServiceAction {@code true} if commit metadata is pertaining to a table service. {@code false} otherwise.
   */
  @Override
  public void update(HoodieCommitMetadata commitMetadata, String instantTime, boolean isTableServiceAction) {
    processAndCommit(instantTime, () -> HoodieTableMetadataUtil.convertMetadataToRecords(
        engineContext, commitMetadata, instantTime, getRecordsGenerationParams()), !isTableServiceAction);
    closeInternal();
  }

  /**
   * Update from {@code HoodieCleanMetadata}.
   *
   * @param cleanMetadata {@code HoodieCleanMetadata}
   * @param instantTime Timestamp at which the clean was completed
   */
  @Override
  public void update(HoodieCleanMetadata cleanMetadata, String instantTime) {
    processAndCommit(instantTime, () -> HoodieTableMetadataUtil.convertMetadataToRecords(engineContext,
        cleanMetadata, getRecordsGenerationParams(), instantTime), false);
    closeInternal();
  }

  /**
   * Update from {@code HoodieRestoreMetadata}.
   *
   * @param restoreMetadata {@code HoodieRestoreMetadata}
   * @param instantTime Timestamp at which the restore was performed
   */
  @Override
  public void update(HoodieRestoreMetadata restoreMetadata, String instantTime) {
    processAndCommit(instantTime, () -> HoodieTableMetadataUtil.convertMetadataToRecords(engineContext,
        metadataMetaClient.getActiveTimeline(), restoreMetadata, getRecordsGenerationParams(), instantTime,
        metadata.getSyncedInstantTime()), false);
    closeInternal();
  }

  /**
   * Update from {@code HoodieRollbackMetadata}.
   *
   * @param rollbackMetadata {@code HoodieRollbackMetadata}
   * @param instantTime Timestamp at which the rollback was performed
   */
  @Override
  public void update(HoodieRollbackMetadata rollbackMetadata, String instantTime) {
    if (enabled && metadata != null) {
      // Is this rollback of an instant that has been synced to the metadata table?
      String rollbackInstant = rollbackMetadata.getCommitsRollback().get(0);
      boolean wasSynced = metadataMetaClient.getActiveTimeline().containsInstant(new HoodieInstant(false, HoodieTimeline.DELTA_COMMIT_ACTION, rollbackInstant));
      if (!wasSynced) {
        // A compaction may have taken place on metadata table which would have included this instant being rolled back.
        // Revisit this logic to relax the compaction fencing : https://issues.apache.org/jira/browse/HUDI-2458
        Option<String> latestCompaction = metadata.getLatestCompactionTime();
        if (latestCompaction.isPresent()) {
          wasSynced = HoodieTimeline.compareTimestamps(rollbackInstant, HoodieTimeline.LESSER_THAN_OR_EQUALS, latestCompaction.get());
        }
      }

      Map<MetadataPartitionType, HoodieData<HoodieRecord>> records =
          HoodieTableMetadataUtil.convertMetadataToRecords(engineContext, metadataMetaClient.getActiveTimeline(),
              rollbackMetadata, getRecordsGenerationParams(), instantTime,
              metadata.getSyncedInstantTime(), wasSynced);
      commit(instantTime, records, false);
      closeInternal();
    }
  }

  @Override
  public void close() throws Exception {
    if (metadata != null) {
      metadata.close();
    }
  }

  /**
   * Commit the {@code HoodieRecord}s to Metadata Table as a new delta-commit.
   *
   * @param instantTime            - Action instant time for this commit
   * @param partitionRecordsMap    - Map of partition name to its records to commit
   * @param canTriggerTableService true if table services can be scheduled and executed. false otherwise.
   */
  protected abstract void commit(
      String instantTime, Map<MetadataPartitionType, HoodieData<HoodieRecord>> partitionRecordsMap,
      boolean canTriggerTableService);

  /**
   * Tag each record with the location in the given partition.
   * The record is tagged with respective file slice's location based on its record key.
   */
  protected HoodieData<HoodieRecord> prepRecords(Map<MetadataPartitionType,
      HoodieData<HoodieRecord>> partitionRecordsMap) {
    // The result set
    HoodieData<HoodieRecord> allPartitionRecords = engineContext.emptyHoodieData();

    HoodieTableFileSystemView fsView = HoodieTableMetadataUtil.getFileSystemView(metadataMetaClient);
    for (Map.Entry<MetadataPartitionType, HoodieData<HoodieRecord>> entry : partitionRecordsMap.entrySet()) {
      final String partitionName = entry.getKey().getPartitionPath();
      final int fileGroupCount = entry.getKey().getFileGroupCount();
      HoodieData<HoodieRecord> records = entry.getValue();

      List<FileSlice> fileSlices =
          HoodieTableMetadataUtil.getPartitionLatestFileSlices(metadataMetaClient, Option.ofNullable(fsView), partitionName);
      if (fileSlices.isEmpty()) {
        // scheduling of INDEX only initializes the file group and not add commit
        // so if there are no committed file slices, look for inflight slices
        fileSlices = HoodieTableMetadataUtil.getPartitionLatestFileSlicesIncludingInflight(metadataMetaClient, Option.ofNullable(fsView), partitionName);
      }
      ValidationUtils.checkArgument(fileSlices.size() == fileGroupCount,
          String.format("Invalid number of file groups for partition:%s, found=%d, required=%d",
              partitionName, fileSlices.size(), fileGroupCount));

      List<FileSlice> finalFileSlices = fileSlices;
      HoodieData<HoodieRecord> rddSinglePartitionRecords = records.map(r -> {
        FileSlice slice = finalFileSlices.get(HoodieTableMetadataUtil.mapRecordKeyToFileGroupIndex(r.getRecordKey(),
            fileGroupCount));
        r.unseal();
        r.setCurrentLocation(new HoodieRecordLocation(slice.getBaseInstantTime(), slice.getFileId()));
        r.seal();
        return r;
      });

      allPartitionRecords = allPartitionRecords.union(rddSinglePartitionRecords);
    }
    return allPartitionRecords;
  }

  /**
   *  Perform a compaction on the Metadata Table.
   *
   * Cases to be handled:
   *   1. We cannot perform compaction if there are previous inflight operations on the dataset. This is because
   *      a compacted metadata base file at time Tx should represent all the actions on the dataset till time Tx.
   *
   *   2. In multi-writer scenario, a parallel operation with a greater instantTime may have completed creating a
   *      deltacommit.
   */
  protected void compactIfNecessary(BaseHoodieWriteClient writeClient, String instantTime) {
    // finish off any pending compactions if any from previous attempt.
    writeClient.runAnyPendingCompactions();

    String latestDeltaCommitTimeInMetadataTable = metadataMetaClient.reloadActiveTimeline()
        .getDeltaCommitTimeline()
        .filterCompletedInstants()
        .lastInstant().orElseThrow(() -> new HoodieMetadataException("No completed deltacommit in metadata table"))
        .getTimestamp();
    List<HoodieInstant> pendingInstants = dataMetaClient.reloadActiveTimeline().filterInflightsAndRequested()
        .findInstantsBefore(latestDeltaCommitTimeInMetadataTable).getInstants();

    if (!pendingInstants.isEmpty()) {
      LOG.info(String.format(
          "Cannot compact metadata table as there are %d inflight instants in data table before latest deltacommit in metadata table: %s. Inflight instants in data table: %s",
          pendingInstants.size(), latestDeltaCommitTimeInMetadataTable, Arrays.toString(pendingInstants.toArray())));
      return;
    }

    // Trigger compaction with suffixes based on the same instant time. This ensures that any future
    // delta commits synced over will not have an instant time lesser than the last completed instant on the
    // metadata table.
    final String compactionInstantTime = latestDeltaCommitTimeInMetadataTable + METADATA_COMPACTION_TIME_SUFFIX;
    // we need to avoid checking compaction w/ same instant again.
    // lets say we trigger compaction after C5 in MDT and so compaction completes with C4001. but C5 crashed before completing in MDT.
    // and again w/ C6, we will re-attempt compaction at which point latest delta commit is C4 in MDT.
    // and so we try compaction w/ instant C4001. So, we can avoid compaction if we already have compaction w/ same instant time.
    if (!metadataMetaClient.getActiveTimeline().filterCompletedInstants().containsInstant(compactionInstantTime)
        && writeClient.scheduleCompactionAtInstant(compactionInstantTime, Option.empty())) {
      writeClient.compact(compactionInstantTime);
    }
  }

  protected void cleanIfNecessary(BaseHoodieWriteClient writeClient, String instantTime) {
    Option<HoodieInstant> lastCompletedCompactionInstant = metadataMetaClient.reloadActiveTimeline()
        .getCommitTimeline().filterCompletedInstants().lastInstant();
    if (lastCompletedCompactionInstant.isPresent()
        && metadataMetaClient.getActiveTimeline().filterCompletedInstants()
            .findInstantsAfter(lastCompletedCompactionInstant.get().getTimestamp()).countInstants() < 3) {
      // do not clean the log files immediately after compaction to give some buffer time for metadata table reader,
      // because there is case that the reader has prepared for the log file readers already before the compaction completes
      // while before/during the reading of the log files, the cleaning triggers and delete the reading files,
      // then a FileNotFoundException(for LogFormatReader) or NPE(for HFileReader) would throw.

      // 3 is a value that I think is enough for metadata table reader.
      return;
    }
    // Trigger cleaning with suffixes based on the same instant time. This ensures that any future
    // delta commits synced over will not have an instant time lesser than the last completed instant on the
    // metadata table.
    writeClient.clean(instantTime + "002");
  }

  /**
   * This is invoked to initialize metadata table for a dataset.
   * Initial commit has special handling mechanism due to its scale compared to other regular commits.
   * During cold startup, the list of files to be committed can be huge.
   * So creating a HoodieCommitMetadata out of these large number of files,
   * and calling the existing update(HoodieCommitMetadata) function does not scale well.
   * Hence, we have a special commit just for the initialization scenario.
   */
  private void initialCommit(String createInstantTime, List<MetadataPartitionType> partitionTypes) {
    // List all partitions in the basePath of the containing dataset
    LOG.info("Initializing metadata table by using file listings in " + dataWriteConfig.getBasePath());
    engineContext.setJobStatus(this.getClass().getSimpleName(), "Initializing metadata table by listing files and partitions: " + dataWriteConfig.getTableName());

    Map<MetadataPartitionType, HoodieData<HoodieRecord>> partitionToRecordsMap = new HashMap<>();

    List<DirectoryInfo> partitionInfoList = listAllPartitions(dataMetaClient);
    Map<String, Map<String, Long>> partitionToFilesMap = partitionInfoList.stream()
        .map(p -> {
          String partitionName = HoodieTableMetadataUtil.getPartitionIdentifier(p.getRelativePath());
          return Pair.of(partitionName, p.getFileNameToSizeMap());
        })
        .collect(Collectors.toMap(Pair::getKey, Pair::getValue));

    int totalDataFilesCount = partitionToFilesMap.values().stream().mapToInt(Map::size).sum();
    List<String> partitions = new ArrayList<>(partitionToFilesMap.keySet());

    if (partitionTypes.contains(MetadataPartitionType.FILES)) {
      // Record which saves the list of all partitions
      HoodieRecord allPartitionRecord = HoodieMetadataPayload.createPartitionListRecord(partitions);
      HoodieData<HoodieRecord> filesPartitionRecords = getFilesPartitionRecords(createInstantTime, partitionInfoList, allPartitionRecord);
      ValidationUtils.checkState(filesPartitionRecords.count() == (partitions.size() + 1));
      partitionToRecordsMap.put(MetadataPartitionType.FILES, filesPartitionRecords);
    }

    if (partitionTypes.contains(MetadataPartitionType.BLOOM_FILTERS) && totalDataFilesCount > 0) {
      final HoodieData<HoodieRecord> recordsRDD = HoodieTableMetadataUtil.convertFilesToBloomFilterRecords(
          engineContext, Collections.emptyMap(), partitionToFilesMap, getRecordsGenerationParams(), createInstantTime);
      partitionToRecordsMap.put(MetadataPartitionType.BLOOM_FILTERS, recordsRDD);
    }

    if (partitionTypes.contains(MetadataPartitionType.COLUMN_STATS) && totalDataFilesCount > 0) {
      final HoodieData<HoodieRecord> recordsRDD = HoodieTableMetadataUtil.convertFilesToColumnStatsRecords(
          engineContext, Collections.emptyMap(), partitionToFilesMap, getRecordsGenerationParams());
      partitionToRecordsMap.put(MetadataPartitionType.COLUMN_STATS, recordsRDD);
    }

    LOG.info("Committing " + partitions.size() + " partitions and " + totalDataFilesCount + " files to metadata");

    commit(createInstantTime, partitionToRecordsMap, false);
  }

  private HoodieData<HoodieRecord> getFilesPartitionRecords(String createInstantTime, List<DirectoryInfo> partitionInfoList, HoodieRecord allPartitionRecord) {
    HoodieData<HoodieRecord> filesPartitionRecords = engineContext.parallelize(Arrays.asList(allPartitionRecord), 1);
    if (partitionInfoList.isEmpty()) {
      return filesPartitionRecords;
    }

    HoodieData<HoodieRecord> fileListRecords = engineContext.parallelize(partitionInfoList, partitionInfoList.size()).map(partitionInfo -> {
      Map<String, Long> fileNameToSizeMap = partitionInfo.getFileNameToSizeMap();
      // filter for files that are part of the completed commits
      Map<String, Long> validFileNameToSizeMap = fileNameToSizeMap.entrySet().stream().filter(fileSizePair -> {
        String commitTime = FSUtils.getCommitTime(fileSizePair.getKey());
        return HoodieTimeline.compareTimestamps(commitTime, HoodieTimeline.LESSER_THAN_OR_EQUALS, createInstantTime);
      }).collect(Collectors.toMap(Map.Entry::getKey, Map.Entry::getValue));

      // Record which saves files within a partition
      return HoodieMetadataPayload.createPartitionFilesRecord(
          HoodieTableMetadataUtil.getPartitionIdentifier(partitionInfo.getRelativePath()), Option.of(validFileNameToSizeMap), Option.empty());
    });

    return filesPartitionRecords.union(fileListRecords);
  }

  protected void closeInternal() {
    try {
      close();
    } catch (Exception e) {
      throw new HoodieException("Failed to close HoodieMetadata writer ", e);
    }
  }

  /**
   * A class which represents a directory and the files and directories inside it.
   * <p>
   * A {@code PartitionFileInfo} object saves the name of the partition and various properties requires of each file
   * required for initializing the metadata table. Saving limited properties reduces the total memory footprint when
   * a very large number of files are present in the dataset being initialized.
   */
  static class DirectoryInfo implements Serializable {
    // Relative path of the directory (relative to the base directory)
    private final String relativePath;
    // Map of filenames within this partition to their respective sizes
    private final HashMap<String, Long> filenameToSizeMap;
    // List of directories within this partition
    private final List<Path> subDirectories = new ArrayList<>();
    // Is this a hoodie partition
    private boolean isHoodiePartition = false;

    public DirectoryInfo(String relativePath, FileStatus[] fileStatus) {
      this.relativePath = relativePath;

      // Pre-allocate with the maximum length possible
      filenameToSizeMap = new HashMap<>(fileStatus.length);

      for (FileStatus status : fileStatus) {
        if (status.isDirectory()) {
          // Ignore .hoodie directory as there cannot be any partitions inside it
          if (!status.getPath().getName().equals(HoodieTableMetaClient.METAFOLDER_NAME)) {
            this.subDirectories.add(status.getPath());
          }
        } else if (status.getPath().getName().startsWith(HoodiePartitionMetadata.HOODIE_PARTITION_METAFILE_PREFIX)) {
          // Presence of partition meta file implies this is a HUDI partition
          this.isHoodiePartition = true;
        } else if (FSUtils.isDataFile(status.getPath())) {
          // Regular HUDI data file (base file or log file)
          filenameToSizeMap.put(status.getPath().getName(), status.getLen());
        }
      }
    }

    String getRelativePath() {
      return relativePath;
    }

    int getTotalFiles() {
      return filenameToSizeMap.size();
    }

    boolean isHoodiePartition() {
      return isHoodiePartition;
    }

    List<Path> getSubDirectories() {
      return subDirectories;
    }

    // Returns a map of filenames mapped to their lengths
    Map<String, Long> getFileNameToSizeMap() {
      return filenameToSizeMap;
    }
  }
}<|MERGE_RESOLUTION|>--- conflicted
+++ resolved
@@ -265,13 +265,8 @@
             .withAutoClean(false)
             .withCleanerParallelism(parallelism)
             .withCleanerPolicy(HoodieCleaningPolicy.KEEP_LATEST_COMMITS)
-<<<<<<< HEAD
-            .withFailedWritesCleaningPolicy(HoodieFailedWritesCleaningPolicy.LAZY)
+            .withFailedWritesCleaningPolicy(HoodieFailedWritesCleaningPolicy.EAGER)
             .retainCommits(HoodieMetadataConfig.CLEANER_COMMITS_RETAINED.defaultValue())
-=======
-            .withFailedWritesCleaningPolicy(HoodieFailedWritesCleaningPolicy.EAGER)
-            .retainCommits(writeConfig.getMetadataCleanerCommitsRetained())
->>>>>>> c18d6153
             .build())
         // we will trigger archive manually, to ensure only regular writer invokes it
         .withArchivalConfig(HoodieArchivalConfig.newBuilder()
