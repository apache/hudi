--- conflicted
+++ resolved
@@ -43,14 +43,14 @@
   }
 
   /**
-<<<<<<< HEAD
    * Assert no failures in writing hoodie files.
    */
   public static void assertHasWriteErrors(List<WriteStatus> statuses) {
     assertAll(statuses.stream().map(status -> () ->
         assertTrue(status.hasErrors(), "Errors found in write of " + status.getFileId())));
   }
-=======
+
+  /**
    * Assert each file size equal to its source of truth.
    *
    * @param fileSizeGetter to retrieve the source of truth of file size.
@@ -60,5 +60,4 @@
         assertEquals(fileSizeGetter.apply(status), status.getStat().getFileSizeInBytes())));
   }
 
->>>>>>> 7592ddd7
 }