/*
 * Licensed to the Apache Software Foundation (ASF) under one
 * or more contributor license agreements.  See the NOTICE file
 * distributed with this work for additional information
 * regarding copyright ownership.  The ASF licenses this file
 * to you under the Apache License, Version 2.0 (the
 * "License"); you may not use this file except in compliance
 * with the License.  You may obtain a copy of the License at
 *
 *      http://www.apache.org/licenses/LICENSE-2.0
 *
 * Unless required by applicable law or agreed to in writing, software
 * distributed under the License is distributed on an "AS IS" BASIS,
 * WITHOUT WARRANTIES OR CONDITIONS OF ANY KIND, either express or implied.
 * See the License for the specific language governing permissions and
 * limitations under the License.
 */

package org.apache.hudi.avro;

import org.apache.avro.Schema;
import org.apache.avro.generic.GenericRecord;
import org.apache.hadoop.conf.Configuration;
import org.apache.hadoop.fs.Path;

import org.apache.hudi.DummyTaskContextSupplier;
import org.apache.hudi.common.bloom.BloomFilter;
import org.apache.hudi.common.bloom.BloomFilterFactory;
import org.apache.hudi.common.bloom.BloomFilterTypeCode;
import org.apache.hudi.common.testutils.HoodieTestDataGenerator;
import org.apache.hudi.common.util.Option;
import org.apache.hudi.common.util.ParquetUtils;
import org.apache.hudi.io.storage.HoodieAvroParquetWriter;
import org.apache.hudi.io.storage.HoodieParquetConfig;

import org.apache.parquet.avro.AvroSchemaConverter;
import org.apache.parquet.hadoop.BloomFilterReader;
import org.apache.parquet.hadoop.ParquetFileReader;
import org.apache.parquet.hadoop.ParquetWriter;
import org.apache.parquet.hadoop.metadata.BlockMetaData;
import org.apache.parquet.hadoop.metadata.ColumnChunkMetaData;
import org.apache.parquet.hadoop.metadata.CompressionCodecName;
import org.apache.parquet.hadoop.metadata.FileMetaData;
import org.apache.parquet.hadoop.util.HadoopInputFile;
import org.apache.parquet.io.InputFile;
import org.junit.jupiter.api.Test;
import org.junit.jupiter.api.io.TempDir;

import java.io.IOException;
import java.util.Comparator;
import java.util.List;
import java.util.Map;
<<<<<<< HEAD
import java.util.Optional;
=======
import java.util.Properties;
>>>>>>> dc24d4ba
import java.util.stream.Collectors;

import static org.junit.jupiter.api.Assertions.*;

public class TestHoodieAvroParquetWriter {

  @TempDir
  java.nio.file.Path tmpDir;

  @Test
  public void testProperWriting() throws IOException {
    Configuration hadoopConf = new Configuration();

    HoodieTestDataGenerator dataGen = new HoodieTestDataGenerator(0xDEED);
    List<GenericRecord> records = dataGen.generateGenericRecords(10);

    Schema schema = records.get(0).getSchema();

    BloomFilter filter = BloomFilterFactory.createBloomFilter(1000, 0.0001, 10000,
        BloomFilterTypeCode.DYNAMIC_V0.name());
    HoodieAvroWriteSupport writeSupport = new HoodieAvroWriteSupport(new AvroSchemaConverter().convert(schema),
        schema, Option.of(filter), new Properties());

    HoodieParquetConfig<HoodieAvroWriteSupport> parquetConfig =
        new HoodieParquetConfig(writeSupport, CompressionCodecName.GZIP, ParquetWriter.DEFAULT_BLOCK_SIZE,
            ParquetWriter.DEFAULT_PAGE_SIZE, 1024 * 1024 * 1024, hadoopConf, 0.1, true);

    Path filePath = new Path(tmpDir.resolve("test.parquet").toAbsolutePath().toString());

    try (HoodieAvroParquetWriter writer =
             new HoodieAvroParquetWriter(filePath, parquetConfig, "001", new DummyTaskContextSupplier(), true)) {
      for (GenericRecord record : records) {
        writer.writeAvro((String) record.get("_row_key"), record);
      }
    }

    ParquetUtils utils = new ParquetUtils();

    // Step 1: Make sure records are written appropriately
    List<GenericRecord> readRecords = utils.readAvroRecords(hadoopConf, filePath);

    assertEquals(toJson(records), toJson(readRecords));

    // Step 2: Assert Parquet metadata was written appropriately
    List<String> recordKeys = records.stream().map(r -> (String) r.get("_row_key")).collect(Collectors.toList());

    String minKey = recordKeys.stream().min(Comparator.naturalOrder()).get();
    String maxKey = recordKeys.stream().max(Comparator.naturalOrder()).get();

    FileMetaData parquetMetadata = ParquetUtils.readMetadata(hadoopConf, filePath).getFileMetaData();

    Map<String, String> extraMetadata = parquetMetadata.getKeyValueMetaData();

    assertEquals(extraMetadata.get(HoodieBloomFilterWriteSupport.HOODIE_MIN_RECORD_KEY_FOOTER), minKey);
    assertEquals(extraMetadata.get(HoodieBloomFilterWriteSupport.HOODIE_MAX_RECORD_KEY_FOOTER), maxKey);
    assertEquals(extraMetadata.get(HoodieBloomFilterWriteSupport.HOODIE_BLOOM_FILTER_TYPE_CODE), BloomFilterTypeCode.DYNAMIC_V0.name());

    // Step 3: Make sure Bloom Filter contains all the record keys
    BloomFilter bloomFilter = utils.readBloomFilterFromMetadata(hadoopConf, filePath);
    recordKeys.forEach(recordKey -> {
      assertTrue(bloomFilter.mightContain(recordKey));
    });
  }

  private static List<String> toJson(List<GenericRecord> records) {
    return records.stream().map(r -> {
      try {
        return new String(HoodieAvroUtils.avroToJson(r, true));
      } catch (IOException e) {
        throw new RuntimeException(e);
      }
    }).collect(Collectors.toList());
  }

  @Test
  public void testProperWritingBuiltinParquetBloomFilter() throws IOException {

    Configuration hadoopConf = new Configuration();
    String columnToAddBloom = "driver";
    hadoopConf.set("parquet.bloom.filter.enabled#" + columnToAddBloom, "true");

    HoodieTestDataGenerator dataGen = new HoodieTestDataGenerator(0xDEED);
    List<GenericRecord> records = dataGen.generateGenericRecords(10);

    Schema schema = records.get(0).getSchema();
    HoodieAvroWriteSupport writeSupport = new HoodieAvroWriteSupport(new AvroSchemaConverter().convert(schema),
        schema, Option.empty());
    HoodieParquetConfig<HoodieAvroWriteSupport> parquetConfig =
        new HoodieParquetConfig(writeSupport, CompressionCodecName.GZIP, ParquetWriter.DEFAULT_BLOCK_SIZE,
            ParquetWriter.DEFAULT_PAGE_SIZE, 1024 * 1024 * 1024, hadoopConf, 0.1, true);
    Path filePath = new Path(tmpDir.resolve("test-builtin-bloom.parquet").toAbsolutePath().toString());
    try (HoodieAvroParquetWriter writer =
             new HoodieAvroParquetWriter(filePath, parquetConfig, "001", new DummyTaskContextSupplier(), true)) {
      for (GenericRecord record : records) {
        writer.writeAvro((String) record.get("_row_key"), record);
      }
    }

    // inspired from https://github.com/apache/parquet-mr/pull/958/files
    InputFile in = HadoopInputFile.fromPath(filePath, hadoopConf);
    try (ParquetFileReader reader = ParquetFileReader.open(in)) {
      for (BlockMetaData block : reader.getFooter().getBlocks()) {
        Optional<ColumnChunkMetaData> maybeColumnMeta = block.getColumns().stream()
            .filter(c -> columnToAddBloom.equals(c.getPath().toDotString())).findFirst();
        BloomFilterReader bloomFilterReader = reader.getBloomFilterDataReader(block);
        org.apache.parquet.column.values.bloomfilter.BloomFilter bloomFilter = bloomFilterReader.readBloomFilter(maybeColumnMeta.get());
        assertNotNull(bloomFilter);
      }
    }
  }
}<|MERGE_RESOLUTION|>--- conflicted
+++ resolved
@@ -22,7 +22,6 @@
 import org.apache.avro.generic.GenericRecord;
 import org.apache.hadoop.conf.Configuration;
 import org.apache.hadoop.fs.Path;
-
 import org.apache.hudi.DummyTaskContextSupplier;
 import org.apache.hudi.common.bloom.BloomFilter;
 import org.apache.hudi.common.bloom.BloomFilterFactory;
@@ -32,17 +31,10 @@
 import org.apache.hudi.common.util.ParquetUtils;
 import org.apache.hudi.io.storage.HoodieAvroParquetWriter;
 import org.apache.hudi.io.storage.HoodieParquetConfig;
-
 import org.apache.parquet.avro.AvroSchemaConverter;
-import org.apache.parquet.hadoop.BloomFilterReader;
-import org.apache.parquet.hadoop.ParquetFileReader;
 import org.apache.parquet.hadoop.ParquetWriter;
-import org.apache.parquet.hadoop.metadata.BlockMetaData;
-import org.apache.parquet.hadoop.metadata.ColumnChunkMetaData;
 import org.apache.parquet.hadoop.metadata.CompressionCodecName;
 import org.apache.parquet.hadoop.metadata.FileMetaData;
-import org.apache.parquet.hadoop.util.HadoopInputFile;
-import org.apache.parquet.io.InputFile;
 import org.junit.jupiter.api.Test;
 import org.junit.jupiter.api.io.TempDir;
 
@@ -50,19 +42,15 @@
 import java.util.Comparator;
 import java.util.List;
 import java.util.Map;
-<<<<<<< HEAD
-import java.util.Optional;
-=======
 import java.util.Properties;
->>>>>>> dc24d4ba
 import java.util.stream.Collectors;
 
-import static org.junit.jupiter.api.Assertions.*;
+import static org.junit.jupiter.api.Assertions.assertEquals;
+import static org.junit.jupiter.api.Assertions.assertTrue;
 
 public class TestHoodieAvroParquetWriter {
 
-  @TempDir
-  java.nio.file.Path tmpDir;
+  @TempDir java.nio.file.Path tmpDir;
 
   @Test
   public void testProperWriting() throws IOException {
@@ -85,7 +73,7 @@
     Path filePath = new Path(tmpDir.resolve("test.parquet").toAbsolutePath().toString());
 
     try (HoodieAvroParquetWriter writer =
-             new HoodieAvroParquetWriter(filePath, parquetConfig, "001", new DummyTaskContextSupplier(), true)) {
+        new HoodieAvroParquetWriter(filePath, parquetConfig, "001", new DummyTaskContextSupplier(), true)) {
       for (GenericRecord record : records) {
         writer.writeAvro((String) record.get("_row_key"), record);
       }
@@ -128,41 +116,4 @@
       }
     }).collect(Collectors.toList());
   }
-
-  @Test
-  public void testProperWritingBuiltinParquetBloomFilter() throws IOException {
-
-    Configuration hadoopConf = new Configuration();
-    String columnToAddBloom = "driver";
-    hadoopConf.set("parquet.bloom.filter.enabled#" + columnToAddBloom, "true");
-
-    HoodieTestDataGenerator dataGen = new HoodieTestDataGenerator(0xDEED);
-    List<GenericRecord> records = dataGen.generateGenericRecords(10);
-
-    Schema schema = records.get(0).getSchema();
-    HoodieAvroWriteSupport writeSupport = new HoodieAvroWriteSupport(new AvroSchemaConverter().convert(schema),
-        schema, Option.empty());
-    HoodieParquetConfig<HoodieAvroWriteSupport> parquetConfig =
-        new HoodieParquetConfig(writeSupport, CompressionCodecName.GZIP, ParquetWriter.DEFAULT_BLOCK_SIZE,
-            ParquetWriter.DEFAULT_PAGE_SIZE, 1024 * 1024 * 1024, hadoopConf, 0.1, true);
-    Path filePath = new Path(tmpDir.resolve("test-builtin-bloom.parquet").toAbsolutePath().toString());
-    try (HoodieAvroParquetWriter writer =
-             new HoodieAvroParquetWriter(filePath, parquetConfig, "001", new DummyTaskContextSupplier(), true)) {
-      for (GenericRecord record : records) {
-        writer.writeAvro((String) record.get("_row_key"), record);
-      }
-    }
-
-    // inspired from https://github.com/apache/parquet-mr/pull/958/files
-    InputFile in = HadoopInputFile.fromPath(filePath, hadoopConf);
-    try (ParquetFileReader reader = ParquetFileReader.open(in)) {
-      for (BlockMetaData block : reader.getFooter().getBlocks()) {
-        Optional<ColumnChunkMetaData> maybeColumnMeta = block.getColumns().stream()
-            .filter(c -> columnToAddBloom.equals(c.getPath().toDotString())).findFirst();
-        BloomFilterReader bloomFilterReader = reader.getBloomFilterDataReader(block);
-        org.apache.parquet.column.values.bloomfilter.BloomFilter bloomFilter = bloomFilterReader.readBloomFilter(maybeColumnMeta.get());
-        assertNotNull(bloomFilter);
-      }
-    }
-  }
 }