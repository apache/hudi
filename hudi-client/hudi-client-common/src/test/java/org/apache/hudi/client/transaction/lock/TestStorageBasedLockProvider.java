--- conflicted
+++ resolved
@@ -769,15 +769,6 @@
             .thenReturn(Pair.of(LockGetResult.NOT_EXISTS, Option.empty()));
 
     StorageBasedLockProvider auditLockProvider = new StorageBasedLockProvider(
-<<<<<<< HEAD
-        ownerId,
-        props,
-        (a,b,c) -> mockHeartbeatManager,
-        (a,b,c) -> auditMockClient,
-        mockLogger,
-        null);
-    
-=======
             ownerId,
             props,
             (a,b,c) -> mockHeartbeatManager,
@@ -785,27 +776,12 @@
             mockLogger,
             null);
 
->>>>>>> f444bfd8
     // Lock provider should work normally even without audit
     StorageLockData data = new StorageLockData(false, System.currentTimeMillis() + DEFAULT_LOCK_VALIDITY_MS, ownerId);
     StorageLockFile lockFile = new StorageLockFile(data, "v1");
     when(auditMockClient.tryUpsertLockFile(any(), eq(Option.empty())))
             .thenReturn(Pair.of(LockUpsertResult.SUCCESS, Option.of(lockFile)));
     when(mockHeartbeatManager.startHeartbeatForThread(any())).thenReturn(true);
-<<<<<<< HEAD
-    
-    // tryLock should trigger audit service creation (lazily)
-    assertTrue(auditLockProvider.tryLock());
-    
-    // Verify audit config was checked during tryLock
-    verify(auditMockClient, times(1)).readObject(
-        contains(".locks/audit_enabled.json"), eq(true));
-    
-    // No audit writes should happen since audit is not present
-    verify(auditMockClient, never()).writeObject(
-        contains(".locks/audit"), anyString());
-    
-=======
 
     // tryLock should trigger audit service creation (lazily)
     assertTrue(auditLockProvider.tryLock());
@@ -818,7 +794,6 @@
     verify(auditMockClient, never()).writeObject(
             contains(".locks/audit"), anyString());
 
->>>>>>> f444bfd8
     auditLockProvider.close();
   }
 
@@ -834,19 +809,18 @@
     StorageLockClient auditMockClient = mock(StorageLockClient.class);
     String disabledConfig = "{\"STORAGE_LOCK_AUDIT_SERVICE_ENABLED\": false}";
     when(auditMockClient.readObject(anyString(), eq(true)))
-<<<<<<< HEAD
-        .thenReturn(Option.of(disabledConfig));
+            .thenReturn(Option.of(disabledConfig));
     when(auditMockClient.readCurrentLockFile())
-        .thenReturn(Pair.of(LockGetResult.NOT_EXISTS, Option.empty()));
-    
+            .thenReturn(Pair.of(LockGetResult.NOT_EXISTS, Option.empty()));
+
     StorageBasedLockProvider auditLockProvider = new StorageBasedLockProvider(
-        ownerId,
-        props,
-        (a,b,c) -> mockHeartbeatManager,
-        (a,b,c) -> auditMockClient,
-        mockLogger,
-        null);
-    
+            ownerId,
+            props,
+            (a,b,c) -> mockHeartbeatManager,
+            (a,b,c) -> auditMockClient,
+            mockLogger,
+            null);
+
     // Set up lock acquisition
     StorageLockData data = new StorageLockData(false, System.currentTimeMillis() + DEFAULT_LOCK_VALIDITY_MS, ownerId);
     StorageLockFile lockFile = new StorageLockFile(data, "v1");
@@ -895,25 +869,10 @@
         mockLogger,
         null);
     
-=======
-            .thenReturn(Option.of(disabledConfig));
-    when(auditMockClient.readCurrentLockFile())
-            .thenReturn(Pair.of(LockGetResult.NOT_EXISTS, Option.empty()));
-
-    StorageBasedLockProvider auditLockProvider = new StorageBasedLockProvider(
-            ownerId,
-            props,
-            (a,b,c) -> mockHeartbeatManager,
-            (a,b,c) -> auditMockClient,
-            mockLogger,
-            null);
-
->>>>>>> f444bfd8
     // Set up lock acquisition
     StorageLockData data = new StorageLockData(false, System.currentTimeMillis() + DEFAULT_LOCK_VALIDITY_MS, ownerId);
     StorageLockFile lockFile = new StorageLockFile(data, "v1");
     when(auditMockClient.tryUpsertLockFile(any(), eq(Option.empty())))
-<<<<<<< HEAD
         .thenReturn(Pair.of(LockUpsertResult.SUCCESS, Option.of(lockFile)));
     when(mockHeartbeatManager.startHeartbeatForThread(any())).thenReturn(true);
     
@@ -938,25 +897,9 @@
     verify(auditMockClient, times(2)).writeObject(
         contains(".locks/audit/"), anyString());
     
-=======
-            .thenReturn(Pair.of(LockUpsertResult.SUCCESS, Option.of(lockFile)));
-    when(mockHeartbeatManager.startHeartbeatForThread(any())).thenReturn(true);
-
-    // tryLock should trigger audit service creation check
-    assertTrue(auditLockProvider.tryLock());
-
-    // Verify audit config was checked during tryLock
-    verify(auditMockClient, times(1)).readObject(
-            contains(".locks/audit_enabled.json"), eq(true));
-
-    // No audit writes should happen since audit is disabled
-    verify(auditMockClient, never()).writeObject(
-            contains(".locks/audit"), anyString());
-
->>>>>>> f444bfd8
     auditLockProvider.close();
   }
-
+  
   public static class StubStorageLockClient implements StorageLockClient {
     public StubStorageLockClient(String ownerId, String lockFileUri, Properties props) {
       assertTrue(lockFileUri.endsWith("table_lock.json"));
