/*
 * Licensed to the Apache Software Foundation (ASF) under one
 * or more contributor license agreements.  See the NOTICE file
 * distributed with this work for additional information
 * regarding copyright ownership.  The ASF licenses this file
 * to you under the Apache License, Version 2.0 (the
 * "License"); you may not use this file except in compliance
 * with the License.  You may obtain a copy of the License at
 *
 *   http://www.apache.org/licenses/LICENSE-2.0
 *
 * Unless required by applicable law or agreed to in writing,
 * software distributed under the License is distributed on an
 * "AS IS" BASIS, WITHOUT WARRANTIES OR CONDITIONS OF ANY
 * KIND, either express or implied.  See the License for the
 * specific language governing permissions and limitations
 * under the License.
 */

package org.apache.hudi.client.clustering.run.strategy;

import org.apache.hudi.client.WriteStatus;
import org.apache.hudi.common.engine.EngineType;
import org.apache.hudi.common.engine.HoodieEngineContext;
import org.apache.hudi.common.model.HoodieFileGroupId;
import org.apache.hudi.common.model.HoodieRecord;
import org.apache.hudi.common.model.HoodieRecordPayload;
import org.apache.hudi.config.HoodieStorageConfig;
import org.apache.hudi.config.HoodieWriteConfig;
import org.apache.hudi.io.CreateHandleFactory;
import org.apache.hudi.table.HoodieTable;
import org.apache.hudi.table.action.commit.JavaBulkInsertHelper;

import org.apache.avro.Schema;
import org.apache.log4j.LogManager;
import org.apache.log4j.Logger;

import java.util.List;
import java.util.Map;

/**
 * Clustering Strategy based on following.
 * 1) Java execution engine.
 * 2) Uses bulk_insert to write data into new files.
 */
public class JavaSortAndSizeExecutionStrategy<T extends HoodieRecordPayload<T>>
    extends JavaExecutionStrategy<T> {
  private static final Logger LOG = LogManager.getLogger(JavaSortAndSizeExecutionStrategy.class);

  public JavaSortAndSizeExecutionStrategy(HoodieTable table,
                                          HoodieEngineContext engineContext,
                                          HoodieWriteConfig writeConfig) {
    super(table, engineContext, writeConfig);
  }

  @Override
  public List<WriteStatus> performClusteringWithRecordList(
      final List<HoodieRecord<T>> inputRecords, final int numOutputGroups,
      final String instantTime, final Map<String, String> strategyParams, final Schema schema,
      final List<HoodieFileGroupId> fileGroupIdList, final boolean preserveHoodieMetadata) {
    LOG.info("Starting clustering for a group, parallelism:" + numOutputGroups + " commit:" + instantTime);
<<<<<<< HEAD

    HoodieWriteConfig newConfig = HoodieWriteConfig.newBuilder()
            .withBulkInsertParallelism(numOutputGroups)
            .withProps(getWriteConfig().getProps()).build();
    newConfig.setValue(HoodieStorageConfig.PARQUET_MAX_FILE_SIZE, String.valueOf(getWriteConfig().getClusteringTargetFileMaxBytes()));
=======
    Properties props = getWriteConfig().getProps();
    props.put(HoodieWriteConfig.BULKINSERT_PARALLELISM_VALUE.key(), String.valueOf(numOutputGroups));
    // We are calling another action executor - disable auto commit. Strategy is only expected to write data in new files.
    props.put(HoodieWriteConfig.AUTO_COMMIT_ENABLE.key(), Boolean.FALSE.toString());
    props.put(HoodieStorageConfig.PARQUET_MAX_FILE_SIZE.key(), String.valueOf(getWriteConfig().getClusteringTargetFileMaxBytes()));
    HoodieWriteConfig newConfig = HoodieWriteConfig.newBuilder()
        .withEngineType(EngineType.JAVA).withProps(props).build();
>>>>>>> 5f570ea1
    return (List<WriteStatus>) JavaBulkInsertHelper.newInstance().bulkInsert(inputRecords, instantTime, getHoodieTable(), newConfig,
        false, getPartitioner(strategyParams, schema), true, numOutputGroups, new CreateHandleFactory(preserveHoodieMetadata));
  }
}<|MERGE_RESOLUTION|>--- conflicted
+++ resolved
@@ -59,21 +59,12 @@
       final String instantTime, final Map<String, String> strategyParams, final Schema schema,
       final List<HoodieFileGroupId> fileGroupIdList, final boolean preserveHoodieMetadata) {
     LOG.info("Starting clustering for a group, parallelism:" + numOutputGroups + " commit:" + instantTime);
-<<<<<<< HEAD
 
     HoodieWriteConfig newConfig = HoodieWriteConfig.newBuilder()
             .withBulkInsertParallelism(numOutputGroups)
+            .withEngineType(EngineType.JAVA)
             .withProps(getWriteConfig().getProps()).build();
     newConfig.setValue(HoodieStorageConfig.PARQUET_MAX_FILE_SIZE, String.valueOf(getWriteConfig().getClusteringTargetFileMaxBytes()));
-=======
-    Properties props = getWriteConfig().getProps();
-    props.put(HoodieWriteConfig.BULKINSERT_PARALLELISM_VALUE.key(), String.valueOf(numOutputGroups));
-    // We are calling another action executor - disable auto commit. Strategy is only expected to write data in new files.
-    props.put(HoodieWriteConfig.AUTO_COMMIT_ENABLE.key(), Boolean.FALSE.toString());
-    props.put(HoodieStorageConfig.PARQUET_MAX_FILE_SIZE.key(), String.valueOf(getWriteConfig().getClusteringTargetFileMaxBytes()));
-    HoodieWriteConfig newConfig = HoodieWriteConfig.newBuilder()
-        .withEngineType(EngineType.JAVA).withProps(props).build();
->>>>>>> 5f570ea1
     return (List<WriteStatus>) JavaBulkInsertHelper.newInstance().bulkInsert(inputRecords, instantTime, getHoodieTable(), newConfig,
         false, getPartitioner(strategyParams, schema), true, numOutputGroups, new CreateHandleFactory(preserveHoodieMetadata));
   }
