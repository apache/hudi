/*
 * Licensed to the Apache Software Foundation (ASF) under one
 * or more contributor license agreements.  See the NOTICE file
 * distributed with this work for additional information
 * regarding copyright ownership.  The ASF licenses this file
 * to you under the Apache License, Version 2.0 (the
 * "License"); you may not use this file except in compliance
 * with the License.  You may obtain a copy of the License at
 *
 *      http://www.apache.org/licenses/LICENSE-2.0
 *
 * Unless required by applicable law or agreed to in writing, software
 * distributed under the License is distributed on an "AS IS" BASIS,
 * WITHOUT WARRANTIES OR CONDITIONS OF ANY KIND, either express or implied.
 * See the License for the specific language governing permissions and
 * limitations under the License.
 */

package org.apache.hudi.client;

import org.apache.hudi.avro.HoodieAvroUtils;
import org.apache.hudi.avro.model.HoodieCleanMetadata;
import org.apache.hudi.avro.model.HoodieMetadataColumnStats;
import org.apache.hudi.avro.model.HoodieMetadataRecord;
import org.apache.hudi.client.clustering.plan.strategy.JavaSizeBasedClusteringPlanStrategy;
import org.apache.hudi.client.clustering.run.strategy.JavaSortAndSizeExecutionStrategy;
import org.apache.hudi.client.common.HoodieJavaEngineContext;
import org.apache.hudi.client.transaction.lock.InProcessLockProvider;
import org.apache.hudi.common.config.HoodieMetadataConfig;
import org.apache.hudi.common.config.HoodieStorageConfig;
import org.apache.hudi.common.config.LockConfiguration;
import org.apache.hudi.common.config.SerializableConfiguration;
import org.apache.hudi.common.engine.HoodieEngineContext;
import org.apache.hudi.common.fs.ConsistencyGuardConfig;
import org.apache.hudi.common.fs.FSUtils;
import org.apache.hudi.common.metrics.Registry;
import org.apache.hudi.common.model.FileSlice;
import org.apache.hudi.common.model.HoodieAvroRecord;
import org.apache.hudi.common.model.HoodieBaseFile;
import org.apache.hudi.common.model.HoodieCommitMetadata;
import org.apache.hudi.common.model.HoodieFailedWritesCleaningPolicy;
import org.apache.hudi.common.model.HoodieFileFormat;
import org.apache.hudi.common.model.HoodieFileGroup;
import org.apache.hudi.common.model.HoodieFileGroupId;
import org.apache.hudi.common.model.HoodieKey;
import org.apache.hudi.common.model.HoodieLogFile;
import org.apache.hudi.common.model.HoodieRecord;
import org.apache.hudi.common.model.HoodieRecord.HoodieRecordType;
import org.apache.hudi.common.model.HoodieRecordPayload;
import org.apache.hudi.common.model.HoodieTableType;
import org.apache.hudi.common.model.HoodieWriteStat;
import org.apache.hudi.common.model.TableServiceType;
import org.apache.hudi.common.model.WriteConcurrencyMode;
import org.apache.hudi.common.table.HoodieTableConfig;
import org.apache.hudi.common.table.HoodieTableMetaClient;
import org.apache.hudi.common.table.HoodieTableVersion;
import org.apache.hudi.common.table.TableSchemaResolver;
import org.apache.hudi.common.table.log.HoodieLogFormat;
import org.apache.hudi.common.table.log.block.HoodieDataBlock;
import org.apache.hudi.common.table.log.block.HoodieLogBlock;
import org.apache.hudi.common.table.timeline.HoodieActiveTimeline;
import org.apache.hudi.common.table.timeline.HoodieInstant;
import org.apache.hudi.common.table.timeline.HoodieTimeline;
import org.apache.hudi.common.table.timeline.versioning.TimelineLayoutVersion;
import org.apache.hudi.common.table.view.FileSystemViewStorageConfig;
import org.apache.hudi.common.table.view.FileSystemViewStorageType;
import org.apache.hudi.common.table.view.HoodieTableFileSystemView;
import org.apache.hudi.common.table.view.TableFileSystemView;
import org.apache.hudi.common.testutils.FileCreateUtils;
import org.apache.hudi.common.testutils.HoodieMetadataTestTable;
import org.apache.hudi.common.testutils.HoodieTestDataGenerator;
import org.apache.hudi.common.testutils.HoodieTestTable;
import org.apache.hudi.common.util.HoodieTimer;
import org.apache.hudi.common.util.Option;
import org.apache.hudi.common.util.collection.ClosableIterator;
import org.apache.hudi.common.util.collection.ExternalSpillableMap;
import org.apache.hudi.common.util.hash.ColumnIndexID;
import org.apache.hudi.common.util.hash.PartitionIndexID;
import org.apache.hudi.config.HoodieArchivalConfig;
import org.apache.hudi.config.HoodieCleanConfig;
import org.apache.hudi.config.HoodieClusteringConfig;
import org.apache.hudi.config.HoodieCompactionConfig;
import org.apache.hudi.config.HoodieIndexConfig;
import org.apache.hudi.config.HoodieLockConfig;
import org.apache.hudi.config.HoodieWriteConfig;
import org.apache.hudi.exception.HoodieMetadataException;
import org.apache.hudi.index.HoodieIndex;
import org.apache.hudi.io.storage.HoodieAvroHFileReader;
import org.apache.hudi.metadata.FileSystemBackedTableMetadata;
import org.apache.hudi.metadata.HoodieBackedTableMetadata;
import org.apache.hudi.metadata.HoodieBackedTableMetadataWriter;
import org.apache.hudi.metadata.HoodieMetadataFileSystemView;
import org.apache.hudi.metadata.HoodieMetadataLogRecordReader;
import org.apache.hudi.metadata.HoodieMetadataMetrics;
import org.apache.hudi.metadata.HoodieMetadataPayload;
import org.apache.hudi.metadata.HoodieTableMetadata;
import org.apache.hudi.metadata.HoodieTableMetadataUtil;
import org.apache.hudi.metadata.JavaHoodieBackedTableMetadataWriter;
import org.apache.hudi.metadata.MetadataPartitionType;
import org.apache.hudi.table.HoodieJavaTable;
import org.apache.hudi.table.HoodieTable;
import org.apache.hudi.table.action.HoodieWriteMetadata;
import org.apache.hudi.testutils.MetadataMergeWriteStatus;
import org.apache.hudi.testutils.TestHoodieMetadataBase;

import org.apache.avro.Schema;
import org.apache.avro.generic.GenericRecord;
import org.apache.avro.generic.IndexedRecord;
import org.apache.hadoop.fs.FSDataOutputStream;
import org.apache.hadoop.fs.FileStatus;
import org.apache.hadoop.fs.Path;
import org.apache.hadoop.hbase.io.hfile.CacheConfig;
import org.apache.hadoop.util.Time;
import org.apache.parquet.avro.AvroSchemaConverter;
import org.apache.parquet.schema.MessageType;
import org.junit.jupiter.api.AfterEach;
import org.junit.jupiter.api.Disabled;
import org.junit.jupiter.api.Test;
import org.junit.jupiter.params.ParameterizedTest;
import org.junit.jupiter.params.provider.Arguments;
import org.junit.jupiter.params.provider.EnumSource;
import org.junit.jupiter.params.provider.MethodSource;
import org.junit.jupiter.params.provider.ValueSource;
import org.slf4j.Logger;
import org.slf4j.LoggerFactory;

import java.io.IOException;
import java.nio.file.Files;
import java.nio.file.Paths;
import java.util.ArrayList;
import java.util.Arrays;
import java.util.Collections;
import java.util.HashMap;
import java.util.HashSet;
import java.util.List;
import java.util.Map;
import java.util.Properties;
import java.util.Random;
import java.util.Set;
import java.util.concurrent.ExecutorService;
import java.util.concurrent.Executors;
import java.util.concurrent.Future;
import java.util.concurrent.atomic.AtomicInteger;
import java.util.stream.Collectors;

import static java.util.Arrays.asList;
import static java.util.Collections.emptyList;
import static java.util.Collections.singletonList;
import static org.apache.hudi.common.config.LockConfiguration.FILESYSTEM_LOCK_PATH_PROP_KEY;
import static org.apache.hudi.common.model.HoodieTableType.COPY_ON_WRITE;
import static org.apache.hudi.common.model.HoodieTableType.MERGE_ON_READ;
import static org.apache.hudi.common.model.WriteOperationType.DELETE;
import static org.apache.hudi.common.model.WriteOperationType.INSERT;
import static org.apache.hudi.common.model.WriteOperationType.UPSERT;
import static org.apache.hudi.common.table.HoodieTableMetaClient.METAFOLDER_NAME;
import static org.apache.hudi.common.testutils.HoodieTestDataGenerator.TRIP_EXAMPLE_SCHEMA;
import static org.apache.hudi.common.testutils.HoodieTestDataGenerator.getNextCommitTime;
import static org.apache.hudi.config.HoodieCompactionConfig.INLINE_COMPACT_NUM_DELTA_COMMITS;
import static org.apache.hudi.metadata.HoodieBackedTableMetadataWriter.METADATA_COMPACTION_TIME_SUFFIX;
import static org.apache.hudi.metadata.HoodieTableMetadata.getMetadataTableBasePath;
import static org.apache.hudi.metadata.HoodieTableMetadataUtil.deleteMetadataTable;
import static org.apache.hudi.metadata.MetadataPartitionType.COLUMN_STATS;
import static org.apache.hudi.metadata.MetadataPartitionType.FILES;
import static org.apache.hudi.testutils.Assertions.assertNoWriteErrors;
import static org.junit.jupiter.api.Assertions.assertDoesNotThrow;
import static org.junit.jupiter.api.Assertions.assertEquals;
import static org.junit.jupiter.api.Assertions.assertFalse;
import static org.junit.jupiter.api.Assertions.assertNotNull;
import static org.junit.jupiter.api.Assertions.assertNull;
import static org.junit.jupiter.api.Assertions.assertThrows;
import static org.junit.jupiter.api.Assertions.assertTrue;
import static org.junit.jupiter.api.Assertions.fail;

public class TestJavaHoodieBackedMetadata extends TestHoodieMetadataBase {

  private static final Logger LOG = LoggerFactory.getLogger(TestJavaHoodieBackedMetadata.class);

  public static List<Arguments> tableTypeAndEnableOperationArgs() {
    return asList(
        Arguments.of(COPY_ON_WRITE, true),
        Arguments.of(COPY_ON_WRITE, false),
        Arguments.of(MERGE_ON_READ, true),
        Arguments.of(MERGE_ON_READ, false)
    );
  }

  public static List<Arguments> tableOperationsTestArgs() {
    return asList(
        Arguments.of(COPY_ON_WRITE, true),
        Arguments.of(COPY_ON_WRITE, false),
        Arguments.of(MERGE_ON_READ, true),
        Arguments.of(MERGE_ON_READ, false)
    );
  }

  private final List<BaseHoodieWriteClient> clientsToClose = new ArrayList<>();

  @AfterEach
  public void closeClients() {
    clientsToClose.forEach(BaseHoodieWriteClient::close);
  }

  /**
   * Metadata Table bootstrap scenarios.
   */
  @ParameterizedTest
  @MethodSource("tableTypeAndEnableOperationArgs")
  public void testMetadataTableBootstrap(HoodieTableType tableType, boolean addRollback) throws Exception {
    init(tableType, false);
    // bootstrap with few commits
    doPreBootstrapOperations(testTable);

    writeConfig = getWriteConfig(true, true);
    initWriteConfigAndMetatableWriter(writeConfig, true);
    syncTableMetadata(writeConfig);
    validateMetadata(testTable);
    doWriteInsertAndUpsert(testTable);
    validateMetadata(testTable);
    if (addRollback) {
      // trigger an UPSERT that will be rolled back
      doWriteOperationAndValidate(testTable, "0000003");

      // rollback last commit
      doRollbackAndValidate(testTable, "0000003", "0000004");
    }

    // trigger couple of upserts
    doWriteOperation(testTable, "0000005");
    doWriteOperation(testTable, "0000006");
    doWriteOperation(testTable, "0000007");
    doCleanAndValidate(testTable, "0000008", Arrays.asList("0000007"));
    validateMetadata(testTable, true);
  }

  /**
   * Only valid partition directories are added to the metadata.
   */
  @ParameterizedTest
  @EnumSource(HoodieTableType.class)
  public void testOnlyValidPartitionsAdded(HoodieTableType tableType) throws Exception {
    // This test requires local file system
    init(tableType, false);
    // Create an empty directory which is not a partition directory (lacks partition metadata)
    final String nonPartitionDirectory = HoodieTestDataGenerator.DEFAULT_PARTITION_PATHS[0] + "-nonpartition";
    Files.createDirectories(Paths.get(basePath, nonPartitionDirectory));

    // Three directories which are partitions but will be ignored due to filter
    final String filterDirRegex = ".*-filterDir\\d|\\..*";
    final String filteredDirectoryOne = HoodieTestDataGenerator.DEFAULT_PARTITION_PATHS[0] + "-filterDir1";
    final String filteredDirectoryTwo = HoodieTestDataGenerator.DEFAULT_PARTITION_PATHS[0] + "-filterDir2";
    final String filteredDirectoryThree = ".backups";

    // Create some commits
    testTable.withPartitionMetaFiles("p1", "p2", filteredDirectoryOne, filteredDirectoryTwo, filteredDirectoryThree)
        .addCommit("0000001").withBaseFilesInPartition("p1", 10).withBaseFilesInPartition("p2", 10, 10)
        .addCommit("0000002").withBaseFilesInPartition("p1", 10).withBaseFilesInPartition("p2", 10, 10, 10);

    writeConfig = getWriteConfigBuilder(HoodieFailedWritesCleaningPolicy.NEVER, true, true, false)
        .withMetadataConfig(HoodieMetadataConfig.newBuilder().enable(true).withDirectoryFilterRegex(filterDirRegex).build()).build();
    testTable.doWriteOperation("0000003", UPSERT, emptyList(), asList("p1", "p2"), 1, true);
    syncTableMetadata(writeConfig);


    List<String> partitions;
    try (HoodieBackedTableMetadataWriter metadataWriter = metadataWriter(writeConfig)) {
      partitions = metadataWriter.getTableMetadata().getAllPartitionPaths();
    }
    assertFalse(partitions.contains(nonPartitionDirectory),
        "Must not contain the non-partition " + nonPartitionDirectory);
    assertTrue(partitions.contains("p1"), "Must contain partition p1");
    assertTrue(partitions.contains("p2"), "Must contain partition p2");

    assertFalse(partitions.contains(filteredDirectoryOne),
        "Must not contain the filtered directory " + filteredDirectoryOne);
    assertFalse(partitions.contains(filteredDirectoryTwo),
        "Must not contain the filtered directory " + filteredDirectoryTwo);
    assertFalse(partitions.contains(filteredDirectoryThree),
        "Must not contain the filtered directory " + filteredDirectoryThree);

    FileStatus[] statuses = metadata(writeConfig, context).getAllFilesInPartition(new Path(basePath, "p1"));
    assertEquals(tableType == COPY_ON_WRITE ? 3 : 4, statuses.length);
    statuses = metadata(writeConfig, context).getAllFilesInPartition(new Path(basePath, "p2"));
    assertEquals(tableType == COPY_ON_WRITE ? 6 : 7, statuses.length);
    Map<String, FileStatus[]> partitionsToFilesMap = metadata(writeConfig, context).getAllFilesInPartitions(asList(basePath + "/p1", basePath + "/p2"));
    assertEquals(2, partitionsToFilesMap.size());
    assertEquals(tableType == COPY_ON_WRITE ? 3 : 4, partitionsToFilesMap.get(basePath + "/p1").length);
    assertEquals(tableType == COPY_ON_WRITE ? 6 : 7, partitionsToFilesMap.get(basePath + "/p2").length);
  }

  /**
   * Test various table operations sync to Metadata Table correctly.
   */
  @ParameterizedTest
  @MethodSource("tableOperationsTestArgs")
  public void testTableOperations(HoodieTableType tableType, boolean enableFullScan) throws Exception {
    List<Long> commitTimeList = new ArrayList<>();
    commitTimeList.add(Long.parseLong(HoodieActiveTimeline.createNewInstantTime()));
    for (int i = 0; i < 8; i++) {
      long nextCommitTime = getNextCommitTime(commitTimeList.get(commitTimeList.size() - 1));
      commitTimeList.add(nextCommitTime);
    }
    init(tableType, true, enableFullScan, false, false);
    doWriteInsertAndUpsert(testTable, commitTimeList.get(0).toString(), commitTimeList.get(1).toString(), false);

    // trigger an upsert
    doWriteOperationAndValidate(testTable, commitTimeList.get(2).toString());

    // trigger compaction
    if (MERGE_ON_READ.equals(tableType)) {
      doCompactionAndValidate(testTable, commitTimeList.get(3).toString());
    }

    // trigger an upsert
    doWriteOperation(testTable, commitTimeList.get(4).toString());

    // trigger clean
    doCleanAndValidate(testTable, commitTimeList.get(5).toString(), singletonList(commitTimeList.get(0).toString()));

    // trigger few upserts and validate
    doWriteOperation(testTable, commitTimeList.get(6).toString());
    doWriteOperation(testTable, commitTimeList.get(7).toString());
    validateMetadata(testTable, emptyList(), true);
  }

  @Test
  public void testMetadataTableArchival() throws Exception {
    init(COPY_ON_WRITE, false);
    writeConfig = getWriteConfigBuilder(true, true, false)
        .withMetadataConfig(HoodieMetadataConfig.newBuilder()
            .enable(true)
            .enableMetrics(false)
            .withMaxNumDeltaCommitsBeforeCompaction(1)
            .build())
        .withCleanConfig(HoodieCleanConfig.newBuilder()
            .retainCommits(1)
            .build())
        .withArchivalConfig(HoodieArchivalConfig.newBuilder()
            .archiveCommitsWith(4, 5)
            .build())
        .build();
    initWriteConfigAndMetatableWriter(writeConfig, true);

    AtomicInteger commitTime = new AtomicInteger(1);
    // Trigger 5 regular writes in data table.
    for (int i = 1; i <= 5; i++) {
      doWriteOperation(testTable, "000000" + (commitTime.getAndIncrement()), INSERT);
    }
    // The earliest deltacommit in the metadata table should be "0000001",
    // and the "00000000000000" init deltacommit should be archived.
    HoodieTableMetaClient metadataMetaClient = HoodieTableMetaClient.builder().setConf(hadoopConf).setBasePath(metadataTableBasePath).build();
    HoodieActiveTimeline metadataTimeline = metadataMetaClient.reloadActiveTimeline();
    assertEquals("0000001", metadataTimeline.getCommitsTimeline().firstInstant().get().getTimestamp());

    // Trigger clustering in the data table, archival should not kick in, even though conditions are met.
    doCluster(testTable, "000000" + commitTime.getAndIncrement());
    metadataTimeline = metadataMetaClient.reloadActiveTimeline();
    assertEquals("0000001", metadataTimeline.getCommitsTimeline().firstInstant().get().getTimestamp());

    getHoodieWriteClient(writeConfig);
    // Trigger a regular write operation. data set timeline archival should kick in.
    doWriteOperation(testTable, "000000" + (commitTime.getAndIncrement()), INSERT);
    archiveDataTable(writeConfig, HoodieTableMetaClient.builder().setConf(hadoopConf).setBasePath(basePath).build());
    assertEquals("0000004",
        metaClient.reloadActiveTimeline().getCommitsTimeline().firstInstant().get().getTimestamp());
    metadataTimeline = metadataMetaClient.reloadActiveTimeline();
    assertEquals("0000001", metadataTimeline.getCommitsTimeline().firstInstant().get().getTimestamp());

    // Trigger a regular write operation. metadata timeline archival should kick in.
    doWriteOperation(testTable, "000000" + (commitTime.getAndIncrement()), INSERT);
    metadataTimeline = metadataMetaClient.reloadActiveTimeline();
    assertEquals("0000004", metadataTimeline.getCommitsTimeline().firstInstant().get().getTimestamp());
  }

  @ParameterizedTest
  @EnumSource(HoodieTableType.class)
  public void testMetadataArchivalCleanConfig(HoodieTableType tableType) throws Exception {
    init(tableType, false);
    writeConfig = getWriteConfigBuilder(true, true, false)
        .withMetadataConfig(HoodieMetadataConfig.newBuilder()
            .enable(true)
            .enableMetrics(false)
            .withMaxNumDeltaCommitsBeforeCompaction(1)
            .build())
        .withCleanConfig(HoodieCleanConfig.newBuilder()
            .retainCommits(1)
            .build())
        .withArchivalConfig(HoodieArchivalConfig.newBuilder()
            .archiveCommitsWith(2, 3)
            .build())
        .build();
    initWriteConfigAndMetatableWriter(writeConfig, true);

    AtomicInteger commitTime = new AtomicInteger(1);
    // Trigger 4 regular writes in data table.
    for (int i = 1; i <= 4; i++) {
      doWriteOperation(testTable, "000000" + (commitTime.getAndIncrement()), INSERT);
    }

    // The earliest deltacommit in the metadata table should be "0000001",
    // and the "00000000000000" init deltacommit should be archived.
    HoodieTableMetaClient metadataMetaClient = HoodieTableMetaClient.builder().setConf(hadoopConf).setBasePath(metadataTableBasePath).build();
    HoodieActiveTimeline metadataTimeline = metadataMetaClient.reloadActiveTimeline();
    assertEquals("0000001", metadataTimeline.getCommitsTimeline().firstInstant().get().getTimestamp());

    getHoodieWriteClient(writeConfig);
    // Trigger data table archive, should archive "0000001", "0000002"
    archiveDataTable(writeConfig, HoodieTableMetaClient.builder().setConf(hadoopConf).setBasePath(basePath).build());
    // Trigger a regular write operation. metadata timeline archival should kick in and catch up with data table.
    doWriteOperation(testTable, "000000" + (commitTime.getAndIncrement()), INSERT);
    metadataTimeline = metadataMetaClient.reloadActiveTimeline();
    assertEquals("0000003", metadataTimeline.getCommitsTimeline().firstInstant().get().getTimestamp());
  }

  @ParameterizedTest
  @EnumSource(HoodieTableType.class)
  public void testMetadataInsertUpsertClean(HoodieTableType tableType) throws Exception {
    init(tableType);
    doWriteOperation(testTable, "0000001", INSERT);
    doWriteOperation(testTable, "0000002");
    doCleanAndValidate(testTable, "0000003", Arrays.asList("0000001"));
    if (tableType == MERGE_ON_READ) {
      doCompaction(testTable, "0000004");
    }
    doWriteOperation(testTable, "0000005");
    validateMetadata(testTable, emptyList(), true);
  }

  @Test
  public void testMetadataInsertUpsertCleanNonPartitioned() throws Exception {
    init(COPY_ON_WRITE);
    testTable.setNonPartitioned();
    doWriteOperationNonPartitioned(testTable, "0000001", INSERT);
    doWriteOperationNonPartitioned(testTable, "0000002", UPSERT);
    testTable.doCleanBasedOnCommits("0000003", Arrays.asList("0000001"));
    validateMetadata(testTable, emptyList(), true);
  }

  @ParameterizedTest
  @EnumSource(HoodieTableType.class)
  public void testInsertUpsertCluster(HoodieTableType tableType) throws Exception {
    init(tableType);
    doWriteOperation(testTable, "0000001", INSERT);
    doWriteOperation(testTable, "0000002");
    doClusterAndValidate(testTable, "0000003");
    if (tableType == MERGE_ON_READ) {
      doCompaction(testTable, "0000004");
    }
    doCleanAndValidate(testTable, "0000005", Arrays.asList("0000001"));
    validateMetadata(testTable, emptyList(), true);
  }

  /**
   * Tests that table services in data table won't trigger table services in metadata table.
   */
  @Test
  public void testMetadataTableServices() throws Exception {
    init(COPY_ON_WRITE, false);
    writeConfig = getWriteConfigBuilder(true, true, false)
        .withMetadataConfig(HoodieMetadataConfig.newBuilder()
            .enable(true)
            .enableMetrics(false)
            .withMaxNumDeltaCommitsBeforeCompaction(3) // after 3 delta commits for regular writer operations, compaction should kick in.
            .build()).build();
    initWriteConfigAndMetatableWriter(writeConfig, true);

    doWriteOperation(testTable, "0000001", INSERT);
    doCleanAndValidate(testTable, "0000003", Arrays.asList("0000001"));

    HoodieTableMetadata tableMetadata = metadata(writeConfig, context);
    // since clean was the last commit, table services should not get triggered in metadata table.
    assertFalse(tableMetadata.getLatestCompactionTime().isPresent());

    doWriteOperation(testTable, "0000004", UPSERT);
    // this should have triggered compaction in metadata table
    tableMetadata = metadata(writeConfig, context);
    assertTrue(tableMetadata.getLatestCompactionTime().isPresent());
    assertEquals(tableMetadata.getLatestCompactionTime().get(), "0000003001");
  }

  @ParameterizedTest
  @EnumSource(HoodieTableType.class)
  public void testTableOperationsWithMetadataIndex(HoodieTableType tableType) throws Exception {
    initPath();
    HoodieWriteConfig writeConfig = getWriteConfigBuilder(true, true, false)
        .withIndexConfig(HoodieIndexConfig.newBuilder()
            .bloomIndexBucketizedChecking(false)
            .build())
        .withMetadataConfig(HoodieMetadataConfig.newBuilder()
            .enable(true)
            .withMetadataIndexBloomFilter(true)
            .withMetadataIndexBloomFilterFileGroups(4)
            .withMetadataIndexColumnStats(true)
            .withMetadataIndexBloomFilterFileGroups(2)
            .withMaxNumDeltaCommitsBeforeCompaction(12) // cannot restore to before the oldest compaction on MDT as there are no base files before that time
            .build())
        .build();
    init(tableType, writeConfig);
    testTableOperationsForMetaIndexImpl(writeConfig);
  }

  private void testTableOperationsForMetaIndexImpl(final HoodieWriteConfig writeConfig) throws Exception {
    HoodieEngineContext engineContext = new HoodieJavaEngineContext(hadoopConf);
    testTableOperationsImpl(engineContext, writeConfig);
  }

  /**
   * Tests that virtual key configs are honored in base files after compaction in metadata table.
   */
  @Test
  public void testVirtualKeysInBaseFiles() throws Exception {
    boolean populateMetaFields = false;
    init(MERGE_ON_READ, false);
    writeConfig = getWriteConfigBuilder(true, true, false)
        .withMetadataConfig(HoodieMetadataConfig.newBuilder()
            .enable(true)
            .enableMetrics(false)
            .withMaxNumDeltaCommitsBeforeCompaction(2)
            .build()).build();
    initWriteConfigAndMetatableWriter(writeConfig, true);

    doWriteOperation(testTable, "0000001", INSERT);
    doClean(testTable, "0000003", Arrays.asList("0000001"));
    // this should have triggered compaction in metadata table
    doWriteOperation(testTable, "0000004", UPSERT);

    HoodieTableMetadata tableMetadata = metadata(writeConfig, context);
    assertTrue(tableMetadata.getLatestCompactionTime().isPresent());
    assertEquals(tableMetadata.getLatestCompactionTime().get(), "0000003001");

    HoodieTableMetaClient metadataMetaClient = HoodieTableMetaClient.builder().setConf(hadoopConf).setBasePath(metadataTableBasePath).build();
    HoodieWriteConfig metadataTableWriteConfig = getMetadataWriteConfig(writeConfig);
    metadataMetaClient.reloadActiveTimeline();

    HoodieTable table = HoodieJavaTable.create(metadataTableWriteConfig, context, metadataMetaClient);
    table.getHoodieView().sync();
    List<FileSlice> fileSlices = table.getSliceView().getLatestFileSlices("files").collect(Collectors.toList());
    HoodieBaseFile baseFile = fileSlices.get(0).getBaseFile().get();
    HoodieAvroHFileReader hoodieHFileReader = new HoodieAvroHFileReader(context.getHadoopConf().get(), new Path(baseFile.getPath()),
        new CacheConfig(context.getHadoopConf().get()));
    List<IndexedRecord> records = HoodieAvroHFileReader.readAllRecords(hoodieHFileReader);
    records.forEach(entry -> {
      if (populateMetaFields) {
        assertNotNull(((GenericRecord) entry).get(HoodieRecord.RECORD_KEY_METADATA_FIELD));
      } else {
        assertNull(((GenericRecord) entry).get(HoodieRecord.RECORD_KEY_METADATA_FIELD));
      }
    });
  }

  @Test
  public void testMetadataTableCompactionWithPendingInstants() throws Exception {
    init(COPY_ON_WRITE, false);
    writeConfig = getWriteConfigBuilder(true, true, false)
        .withMetadataConfig(HoodieMetadataConfig.newBuilder()
            .enable(true)
            .enableMetrics(false)
            .withMaxNumDeltaCommitsBeforeCompaction(4)
            .build()).build();
    initWriteConfigAndMetatableWriter(writeConfig, true);
    doWriteOperation(testTable, "0000001", INSERT);
    String commitInstant = "0000002";
    doWriteOperation(testTable, commitInstant, INSERT);

    // test multi-writer scenario. lets add 1,2,3,4 where 1,2,4 succeeded, but 3 is still inflight. so latest delta commit in MDT is 4, while 3 is still pending
    // in DT and not seen by MDT yet. compaction should not trigger until 3 goes to completion.

    // create an inflight commit for 3
    HoodieCommitMetadata inflightCommitMeta = testTable.doWriteOperation("0000003", UPSERT, emptyList(),
        asList("p1", "p2"), 2, false, true);
    doWriteOperation(testTable, "0000004");
    HoodieTableMetadata tableMetadata = metadata(writeConfig, context);
    // verify that compaction of metadata table does not kick in.
    assertFalse(tableMetadata.getLatestCompactionTime().isPresent());
    doWriteOperation(testTable, "0000005", INSERT);
    doWriteOperation(testTable, "0000006", INSERT);
    doWriteOperation(testTable, "0000007", INSERT);

    tableMetadata = metadata(writeConfig, context);
    // verify that compaction of metadata table does not kick in.
    assertFalse(tableMetadata.getLatestCompactionTime().isPresent());

    // move inflight to completed
    testTable.moveInflightCommitToComplete("0000003", inflightCommitMeta);

    // we have to add another commit for compaction to trigger. if not, latest delta commit in MDT is 7, but the new incoming i.e 3 is still inflight in DT while "3"
    // is getting applied to MDT.
    doWriteOperation(testTable, "0000008", INSERT);
    // verify compaction kicked in now
    String metadataCompactionInstant = "0000007" + METADATA_COMPACTION_TIME_SUFFIX;
    tableMetadata = metadata(writeConfig, context);
    assertTrue(tableMetadata.getLatestCompactionTime().isPresent());
    assertEquals(tableMetadata.getLatestCompactionTime().get(), metadataCompactionInstant);
    // do full metadata validation
    validateMetadata(testTable, true);
  }

  /**
   * Tests that virtual key configs are honored in base files after compaction in metadata table.
   */
  @ParameterizedTest
  @ValueSource(booleans = {true, false})
  public void testMetadataTableWithPendingCompaction(boolean simulateFailedCompaction) throws Exception {
    init(COPY_ON_WRITE, false);
    writeConfig = getWriteConfigBuilder(true, true, false)
        .withMetadataConfig(HoodieMetadataConfig.newBuilder()
            .enable(true)
            .enableMetrics(false)
            .withMaxNumDeltaCommitsBeforeCompaction(3)
            .build()).build();
    initWriteConfigAndMetatableWriter(writeConfig, true);

    doWriteOperation(testTable, "0000001", INSERT);
    // create an inflight compaction in metadata table.
    // not easy to create an inflight in metadata table directly, hence letting compaction succeed and then deleting the completed instant.
    // this new write is expected to trigger metadata table compaction
    String commitInstant = "0000002";
    doWriteOperation(testTable, commitInstant, INSERT);
    doWriteOperation(testTable, "0000003", INSERT);

    HoodieTableMetadata tableMetadata = metadata(writeConfig, context);
    String metadataCompactionInstant = commitInstant + METADATA_COMPACTION_TIME_SUFFIX;
    assertTrue(tableMetadata.getLatestCompactionTime().isPresent());
    assertEquals(tableMetadata.getLatestCompactionTime().get(), metadataCompactionInstant);

    validateMetadata(testTable);
    // Fetch compaction Commit file and rename to some other file. completed compaction meta file should have some serialized info that table interprets
    // for future upserts. so, renaming the file here to some temp name and later renaming it back to same name.
    java.nio.file.Path parentPath = Paths.get(metadataTableBasePath, METAFOLDER_NAME);
    java.nio.file.Path metaFilePath = parentPath.resolve(metadataCompactionInstant + HoodieTimeline.COMMIT_EXTENSION);
    java.nio.file.Path tempFilePath = FileCreateUtils.renameFileToTemp(metaFilePath, metadataCompactionInstant);
    metaClient.reloadActiveTimeline();
    testTable = HoodieMetadataTestTable.of(metaClient, metadataWriter, Option.of(context));
    // this validation will exercise the code path where a compaction is inflight in metadata table, but still metadata based file listing should match non
    // metadata based file listing.
    validateMetadata(testTable);

    if (simulateFailedCompaction) {
      // this should retry the compaction in metadata table.
      doWriteOperation(testTable, "0000004", INSERT);
    } else {
      // let the compaction succeed in metadata and validation should succeed.
      FileCreateUtils.renameTempToMetaFile(tempFilePath, metaFilePath);
    }

    validateMetadata(testTable);

    // add few more write and validate
    doWriteOperation(testTable, "0000005", INSERT);
    doWriteOperation(testTable, "0000006", UPSERT);
    validateMetadata(testTable);

    if (simulateFailedCompaction) {
      //trigger another compaction failure.
      metadataCompactionInstant = "0000005001";
      tableMetadata = metadata(writeConfig, context);
      assertTrue(tableMetadata.getLatestCompactionTime().isPresent());
      assertEquals(tableMetadata.getLatestCompactionTime().get(), metadataCompactionInstant);

      // Fetch compaction Commit file and rename to some other file. completed compaction meta file should have some serialized info that table interprets
      // for future upserts. so, renaming the file here to some temp name and later renaming it back to same name.
      parentPath = Paths.get(metadataTableBasePath, METAFOLDER_NAME);
      metaFilePath = parentPath.resolve(metadataCompactionInstant + HoodieTimeline.COMMIT_EXTENSION);
      tempFilePath = FileCreateUtils.renameFileToTemp(metaFilePath, metadataCompactionInstant);

      validateMetadata(testTable);

      // this should retry the failed compaction in metadata table.
      doWriteOperation(testTable, "0000007", INSERT);

      validateMetadata(testTable);

      // add few more write and validate
      doWriteOperation(testTable, "0000008", INSERT);
      doWriteOperation(testTable, "0000009", UPSERT);
      validateMetadata(testTable);
    }
  }

  @Test
  public void testMetadataRollbackWithCompaction() throws Exception {
    HoodieTableType tableType = COPY_ON_WRITE;
    init(tableType, false);
    writeConfig = getWriteConfigBuilder(false, true, false)
        .withMetadataConfig(HoodieMetadataConfig.newBuilder()
            .enable(true)
            .build())
        .build();

    HoodieEngineContext engineContext = new HoodieJavaEngineContext(hadoopConf);

    try (HoodieJavaWriteClient client = new HoodieJavaWriteClient(engineContext, writeConfig)) {
      // Write 1 (Bulk insert)
      String newCommitTime1 = "0000001";
      List<HoodieRecord> records = dataGen.generateInserts(newCommitTime1, 100);
      client.startCommitWithTime(newCommitTime1);
      List<WriteStatus> writeStatuses = client.insert(records, newCommitTime1);
      client.commit(newCommitTime1, writeStatuses);

      String newCommitTime2 = "0000002";
      records = dataGen.generateUniqueUpdates(newCommitTime2, 20);
      client.startCommitWithTime(newCommitTime2);
      writeStatuses = client.upsert(records, newCommitTime2);
      client.commit(newCommitTime2, writeStatuses);

      String newCommitTime3 = "0000003";
      records = dataGen.generateUniqueUpdates(newCommitTime3, 20);
      client.startCommitWithTime(newCommitTime3);
      writeStatuses = client.upsert(records, newCommitTime3);
      client.commit(newCommitTime3, writeStatuses);

      // rollback "3" so that there is no "3" in data table timeline, but there exists a DC "3" in metadata timeline.
      client.rollback(newCommitTime3);

      // mimicing crash or making an inflight in metadata table.
      Path toDelete = new Path(metaClient.getMetaPath() + "/metadata/.hoodie/" + newCommitTime2 + "." + HoodieTimeline.DELTA_COMMIT_ACTION);
      metaClient.getFs().delete(toDelete);

      // re-ingest w/ same commit time.
      records = dataGen.generateUniqueUpdates(newCommitTime3, 20);
      client.startCommitWithTime(newCommitTime3);
      writeStatuses = client.upsert(records, newCommitTime3);
      client.commit(newCommitTime3, writeStatuses);

      // collect all commit meta files from metadata table.
      FileStatus[] metaFiles = metaClient.getFs().listStatus(new Path(metaClient.getMetaPath() + "/metadata/.hoodie"));
      List<FileStatus> commit3Files = Arrays.stream(metaFiles).filter(fileStatus ->
          fileStatus.getPath().getName().equals(newCommitTime3 + "." + HoodieTimeline.DELTA_COMMIT_ACTION)).collect(Collectors.toList());
      List<FileStatus> rollbackFiles = Arrays.stream(metaFiles).filter(fileStatus ->
          fileStatus.getPath().getName().endsWith("." + HoodieTimeline.ROLLBACK_ACTION)).collect(Collectors.toList());

      // ensure commit2's delta commit in MDT has last mod time > the actual rollback for previous failed commit i.e. commit2.
      // if rollback wasn't eager, rollback's last mod time will be lower than the commit3'd delta commit last mod time.
      assertTrue(commit3Files.get(0).getModificationTime() > rollbackFiles.get(0).getModificationTime());
    }
  }

  /**
   * Test arguments - Table type, populate meta fields, exclude key from payload.
   */
  public static List<Arguments> testMetadataRecordKeyExcludeFromPayloadArgs() {
    return asList(
        Arguments.of(COPY_ON_WRITE, false),
        Arguments.of(MERGE_ON_READ, false)
    );
  }

  /**
   * 1. Verify metadata table records key deduplication feature. When record key
   * deduplication is enabled, verify the metadata record payload on disk has empty key.
   * Otherwise, verify the valid key.
   * 2. Verify populate meta fields work irrespective of record key deduplication config.
   * 3. Verify table services like compaction benefit from record key deduplication feature.
   */
  @ParameterizedTest
  @MethodSource("testMetadataRecordKeyExcludeFromPayloadArgs")
  public void testMetadataRecordKeyExcludeFromPayload(final HoodieTableType tableType, final boolean enableMetaFields) throws Exception {
    initPath();
    writeConfig = getWriteConfigBuilder(true, true, false)
        .withMetadataConfig(HoodieMetadataConfig.newBuilder()
            .enable(true)
            .withMaxNumDeltaCommitsBeforeCompaction(3)
            .build())
        .build();
    init(tableType, writeConfig);

    // 2nd commit
    doWriteOperation(testTable, "0000001", INSERT);

    final HoodieTableMetaClient metadataMetaClient = HoodieTableMetaClient.builder()
        .setConf(hadoopConf)
        .setBasePath(metadataTableBasePath)
        .build();
    HoodieWriteConfig metadataTableWriteConfig = getMetadataWriteConfig(writeConfig);
    metadataMetaClient.reloadActiveTimeline();
    final HoodieTable table = HoodieJavaTable.create(metadataTableWriteConfig, context, metadataMetaClient);

    // Compaction has not yet kicked in. Verify all the log files
    // for the metadata records persisted on disk as per the config.
    assertDoesNotThrow(() -> {
      verifyMetadataRecordKeyExcludeFromPayloadLogFiles(table, metadataMetaClient, "0000001",
          enableMetaFields);
    }, "Metadata table should have valid log files!");

    verifyMetadataRecordKeyExcludeFromPayloadBaseFiles(table, enableMetaFields);

    // 2 more commits
    doWriteOperation(testTable, "0000002", UPSERT);
    doWriteOperation(testTable, "0000004", UPSERT);

    // Compaction should be triggered by now. Let's verify the log files
    // if any for the metadata records persisted on disk as per the config.
    assertDoesNotThrow(() -> {
      verifyMetadataRecordKeyExcludeFromPayloadLogFiles(table, metadataMetaClient, "0000002",
          enableMetaFields);
    }, "Metadata table should have valid log files!");

    // Verify the base file created by the just completed compaction.
    assertDoesNotThrow(() -> {
      verifyMetadataRecordKeyExcludeFromPayloadBaseFiles(table, enableMetaFields);
    }, "Metadata table should have a valid base file!");

    // 2 more commits to trigger one more compaction, along with a clean
    doWriteOperation(testTable, "0000005", UPSERT);
    doClean(testTable, "0000006", Arrays.asList("0000004"));
    doWriteOperation(testTable, "0000007", UPSERT);

    assertDoesNotThrow(() -> {
      verifyMetadataRecordKeyExcludeFromPayloadLogFiles(table, metadataMetaClient, "7", enableMetaFields);
    }, "Metadata table should have valid log files!");

    assertDoesNotThrow(() -> {
      verifyMetadataRecordKeyExcludeFromPayloadBaseFiles(table, enableMetaFields);
    }, "Metadata table should have a valid base file!");

    validateMetadata(testTable);
  }

  /**
   * Verify the metadata table log files for the record field correctness. On disk format
   * should be based on meta fields and key deduplication config. And the in-memory merged
   * records should all be materialized fully irrespective of the config.
   *
   * @param table                 - Hoodie metadata test table
   * @param metadataMetaClient    - Metadata meta client
   * @param latestCommitTimestamp - Latest commit timestamp
   * @param enableMetaFields      - Enable meta fields for the table records
   */
  private void verifyMetadataRecordKeyExcludeFromPayloadLogFiles(HoodieTable table, HoodieTableMetaClient metadataMetaClient,
                                                                 String latestCommitTimestamp,
                                                                 boolean enableMetaFields) throws IOException {
    table.getHoodieView().sync();

    // Compaction should not be triggered yet. Let's verify no base file
    // and few log files available.
    List<FileSlice> fileSlices = table.getSliceView()
        .getLatestFileSlices(FILES.getPartitionPath()).collect(Collectors.toList());
    if (fileSlices.isEmpty()) {
      throw new IllegalStateException("LogFile slices are not available!");
    }

    // Verify the log files honor the key deduplication and virtual keys config
    List<HoodieLogFile> logFiles = fileSlices.get(0).getLogFiles().map(logFile -> {
      return logFile;
    }).collect(Collectors.toList());

    List<String> logFilePaths = logFiles.stream().map(logFile -> {
      return logFile.getPath().toString();
    }).collect(Collectors.toList());

    // Verify the on-disk raw records before they get materialized
    verifyMetadataRawRecords(table, logFiles, enableMetaFields);

    // Verify the in-memory materialized and merged records
    verifyMetadataMergedRecords(metadataMetaClient, logFilePaths, latestCommitTimestamp, enableMetaFields);
  }

  /**
   * Verify the metadata table on-disk raw records. When populate meta fields is enabled,
   * these records should have additional meta fields in the payload. When key deduplication
   * is enabled, these records on the disk should have key in the payload as empty string.
   *
   * @param table
   * @param logFiles         - Metadata table log files to be verified
   * @param enableMetaFields - Enable meta fields for records
   */
  private void verifyMetadataRawRecords(HoodieTable table, List<HoodieLogFile> logFiles, boolean enableMetaFields) throws IOException {
    for (HoodieLogFile logFile : logFiles) {
      FileStatus[] fsStatus = fs.listStatus(logFile.getPath());
      MessageType writerSchemaMsg = TableSchemaResolver.readSchemaFromLogFile(fs, logFile.getPath());
      if (writerSchemaMsg == null) {
        // not a data block
        continue;
      }

      Schema writerSchema = new AvroSchemaConverter().convert(writerSchemaMsg);
      try (HoodieLogFormat.Reader logFileReader = HoodieLogFormat.newReader(fs, new HoodieLogFile(fsStatus[0].getPath()), writerSchema)) {
        while (logFileReader.hasNext()) {
          HoodieLogBlock logBlock = logFileReader.next();
          if (logBlock instanceof HoodieDataBlock) {
            try (ClosableIterator<HoodieRecord<IndexedRecord>> recordItr = ((HoodieDataBlock) logBlock).getRecordIterator(HoodieRecordType.AVRO)) {
              recordItr.forEachRemaining(indexRecord -> {
                final GenericRecord record = (GenericRecord) indexRecord.getData();
                if (enableMetaFields) {
                  // Metadata table records should have meta fields!
                  assertNotNull(record.get(HoodieRecord.RECORD_KEY_METADATA_FIELD));
                  assertNotNull(record.get(HoodieRecord.COMMIT_TIME_METADATA_FIELD));
                } else {
                  // Metadata table records should not have meta fields!
                  assertNull(record.get(HoodieRecord.RECORD_KEY_METADATA_FIELD));
                  assertNull(record.get(HoodieRecord.COMMIT_TIME_METADATA_FIELD));
                }

                final String key = String.valueOf(record.get(HoodieMetadataPayload.KEY_FIELD_NAME));
                assertFalse(key.isEmpty());
                if (enableMetaFields) {
                  assertTrue(key.equals(String.valueOf(record.get(HoodieRecord.RECORD_KEY_METADATA_FIELD))));
                }
              });
            }
          }
        }
      }
    }
  }

  /**
   * Verify the metadata table in-memory merged records. Irrespective of key deduplication
   * config, the in-memory merged records should always have the key field in the record
   * payload fully materialized.
   *
   * @param metadataMetaClient    - Metadata table meta client
   * @param logFilePaths          - Metadata table log file paths
   * @param latestCommitTimestamp
   * @param enableMetaFields      - Enable meta fields
   */
  private void verifyMetadataMergedRecords(HoodieTableMetaClient metadataMetaClient, List<String> logFilePaths,
                                           String latestCommitTimestamp, boolean enableMetaFields) {
    Schema schema = HoodieAvroUtils.addMetadataFields(HoodieMetadataRecord.getClassSchema());
    if (enableMetaFields) {
      schema = HoodieAvroUtils.addMetadataFields(schema);
    }
    HoodieMetadataLogRecordReader logRecordReader = HoodieMetadataLogRecordReader.newBuilder()
        .withFileSystem(metadataMetaClient.getFs())
        .withBasePath(metadataMetaClient.getBasePath())
        .withLogFilePaths(logFilePaths)
        .withLatestInstantTime(latestCommitTimestamp)
        .withPartition(FILES.getPartitionPath())
        .withReaderSchema(schema)
        .withMaxMemorySizeInBytes(100000L)
        .withBufferSize(4096)
        .withSpillableMapBasePath(tempDir.toString())
        .withDiskMapType(ExternalSpillableMap.DiskMapType.BITCASK)
        .build();

    for (HoodieRecord<? extends HoodieRecordPayload> entry : logRecordReader.getRecords()) {
      assertFalse(entry.getRecordKey().isEmpty());
      assertEquals(entry.getKey().getRecordKey(), entry.getRecordKey());
    }
  }

  /**
   * Verify metadata table base files for the records persisted based on the config. When
   * the key deduplication is enabled, the records persisted on the disk in the base file
   * should have key field in the payload as empty string.
   *
   * @param table            - Metadata table
   * @param enableMetaFields - Enable meta fields
   */
  private void verifyMetadataRecordKeyExcludeFromPayloadBaseFiles(HoodieTable table, boolean enableMetaFields) throws IOException {
    table.getHoodieView().sync();
    List<FileSlice> fileSlices = table.getSliceView()
        .getLatestFileSlices(FILES.getPartitionPath()).collect(Collectors.toList());
    if (!fileSlices.get(0).getBaseFile().isPresent()) {
      throw new IllegalStateException("Base file not available!");
    }
    final HoodieBaseFile baseFile = fileSlices.get(0).getBaseFile().get();

    HoodieAvroHFileReader hoodieHFileReader = new HoodieAvroHFileReader(context.getHadoopConf().get(),
        new Path(baseFile.getPath()),
        new CacheConfig(context.getHadoopConf().get()));
    List<IndexedRecord> records = HoodieAvroHFileReader.readAllRecords(hoodieHFileReader);
    records.forEach(entry -> {
      if (enableMetaFields) {
        assertNotNull(((GenericRecord) entry).get(HoodieRecord.RECORD_KEY_METADATA_FIELD));
      } else {
        assertNull(((GenericRecord) entry).get(HoodieRecord.RECORD_KEY_METADATA_FIELD));
      }

      final String keyInPayload = (String) ((GenericRecord) entry)
          .get(HoodieMetadataPayload.KEY_FIELD_NAME);
      assertFalse(keyInPayload.isEmpty());
    });
  }

  /**
   * Test rollback of various table operations sync to Metadata Table correctly.
   */
  @ParameterizedTest
  @EnumSource(HoodieTableType.class)
  public void testRollbackOperations(HoodieTableType tableType) throws Exception {
    init(tableType);
    doWriteInsertAndUpsert(testTable);

    // trigger an upsert
    doWriteOperation(testTable, "0000003", UPSERT);

    // trigger a commit and rollback
    doWriteOperation(testTable, "0000004");
    doRollbackAndValidate(testTable, "0000004", "0000005");

    // trigger few upserts and validate
    for (int i = 6; i < 10; i++) {
      doWriteOperation(testTable, "000000" + i);
    }
    validateMetadata(testTable);

    doWriteOperation(testTable, "0000010");

    // rollback last commit. and validate.
    doRollbackAndValidate(testTable, "0000010", "0000011");

    // rollback of compaction
    if (MERGE_ON_READ.equals(tableType)) {
      doCompactionAndValidate(testTable, "0000012");
      doRollbackAndValidate(testTable, "0000012", "0000013");
    }

    // roll back of delete
    doWriteOperation(testTable, "0000014", DELETE);
    doRollbackAndValidate(testTable, "0000014", "0000015");

    // rollback partial commit
    writeConfig = getWriteConfigBuilder(true, true, false).withRollbackUsingMarkers(false).build();
    doWriteOperation(testTable, "0000016");
    testTable.doRollback("0000016", "0000017");
    validateMetadata(testTable);

    // marker-based rollback of partial commit
    writeConfig = getWriteConfigBuilder(true, true, false).withRollbackUsingMarkers(true).build();
    doWriteOperation(testTable, "0000018");
    testTable.doRollback("0000018", "0000019");
    validateMetadata(testTable, true);
  }

  @Test
  public void testRollbackOperationsNonPartitioned() throws Exception {
    init(COPY_ON_WRITE);
    testTable.setNonPartitioned();
    doWriteInsertAndUpsertNonPartitioned(testTable);

    // trigger an upsert
    doWriteOperationNonPartitioned(testTable, "0000003", UPSERT);

    // trigger a commit and rollback
    doWriteOperationNonPartitioned(testTable, "0000004", UPSERT);
    doRollback(testTable, "0000004", "0000005");
    validateMetadata(testTable);

    // trigger few upserts and validate
    for (int i = 6; i < 10; i++) {
      doWriteOperationNonPartitioned(testTable, "000000" + i, UPSERT);
    }
    validateMetadata(testTable);
  }

  /**
   * Test that manual rollbacks work correctly and enough timeline history is maintained on the metadata table
   * timeline.
   */
  @Test
  public void testManualRollbacks() throws Exception {
    boolean populateMateFields = false;
    init(COPY_ON_WRITE, false);
    // Setting to archive more aggressively on the Metadata Table than the Dataset
    final int maxDeltaCommitsBeforeCompaction = 4;
    final int minArchiveCommitsDataset = 4;
    writeConfig = getWriteConfigBuilder(true, true, false)
        .withMetadataConfig(HoodieMetadataConfig.newBuilder().enable(true)
            .withMaxNumDeltaCommitsBeforeCompaction(maxDeltaCommitsBeforeCompaction)
            .build())
        .withCleanConfig(HoodieCleanConfig.newBuilder()
            .retainCommits(1)
            .retainFileVersions(1)
            .withAutoClean(false)
            .withAsyncClean(true)
            .build())
        .withArchivalConfig(HoodieArchivalConfig.newBuilder()
            .archiveCommitsWith(minArchiveCommitsDataset, minArchiveCommitsDataset + 1)
            .build())
        .build();

    initWriteConfigAndMetatableWriter(writeConfig, true);
    doWriteInsertAndUpsert(testTable, "000001", "000002", false);

    for (int i = 3; i < 10; i++) {
      doWriteOperation(testTable, "00000" + i);
      archiveDataTable(writeConfig, metaClient);
    }
    validateMetadata(testTable);

    // We can only rollback those commits whose deltacommit have not been archived yet.
    int numRollbacks = 0;
    boolean exceptionRaised = false;
    List<HoodieInstant> allInstants = metaClient.reloadActiveTimeline().getCommitsTimeline().getReverseOrderedInstants().collect(Collectors.toList());
    for (HoodieInstant instantToRollback : allInstants) {
      try {
        testTable.doRollback(instantToRollback.getTimestamp(), String.valueOf(Time.now()));
        validateMetadata(testTable);
        ++numRollbacks;
      } catch (HoodieMetadataException e) {
        // This is expected since we are rolling back commits that are older than the latest compaction on the MDT
        break;
      }
    }
    // Since each rollback also creates a deltacommit, we can only support rolling back of half of the original
    // instants present before rollback started.
    assertTrue(numRollbacks >= minArchiveCommitsDataset / 2, "Rollbacks of non archived instants should work");
  }

  /**
   * Test sync of table operations.
   */
  @ParameterizedTest
  @EnumSource(HoodieTableType.class)
  public void testSync(HoodieTableType tableType) throws Exception {
    init(tableType, false);
    // Initial commits without metadata table enabled
    writeConfig = getWriteConfigBuilder(true, false, false).build();
    doPreBootstrapOperations(testTable, "00000001", "00000002");

    // Enable metadata table so it initialized by listing from file system
    writeConfig = getWriteConfigBuilder(true, true, false).build();

    initWriteConfigAndMetatableWriter(writeConfig, true);
    syncTableMetadata(writeConfig);
    validateMetadata(testTable);

    doWriteOperation(testTable, "00000003", INSERT);
    doWriteOperation(testTable, "00000004", UPSERT);
    doWriteOperation(testTable, "00000005", UPSERT);

    // trigger compaction
    if (MERGE_ON_READ.equals(tableType)) {
      doCompactionAndValidate(testTable, "00000006");
    }

    // trigger an upsert
    doWriteOperation(testTable, "00000008");
    // trigger delete
    doWriteOperation(testTable, "00000009", DELETE);
    // trigger clean
    doCleanAndValidate(testTable, "00000010", asList("00000003", "00000004"));
    // trigger another upsert
    doWriteOperation(testTable, "00000011");
    // trigger clustering
    doClusterAndValidate(testTable, "00000012");

    // If there is an inflight operation, the Metadata Table is not updated beyond that operations but the
    // in-memory merge should consider all the completed operations.
    HoodieCommitMetadata inflightCommitMeta = testTable.doWriteOperation("00000007", UPSERT, emptyList(),
        asList("p1", "p2"), 2, false, true);
    // trigger upsert
    doWriteOperation(testTable, "00000013");
    // testTable validation will fetch only files pertaining to completed commits. So, validateMetadata() will skip files for 007
    // while validating against actual metadata table.
    validateMetadata(testTable, singletonList("00000007"));

    // Remove the inflight instance holding back table sync
    testTable.moveInflightCommitToComplete("00000007", inflightCommitMeta);
    validateMetadata(testTable);
    // A regular commit should get synced
    doWriteOperation(testTable, "00000014");
    validateMetadata(testTable, emptyList(), true);
  }

  @ParameterizedTest
  @MethodSource("tableTypeAndEnableOperationArgs")
  public void testMetadataBootstrapLargeCommitList(HoodieTableType tableType, boolean nonPartitionedDataset) throws Exception {
    init(tableType, true, true, true, false);
    if (nonPartitionedDataset) {
      testTable.setNonPartitioned();
    }
    long baseCommitTime = Long.parseLong(HoodieActiveTimeline.createNewInstantTime());
    for (int i = 1; i < 25; i += 7) {
      long commitTime1 = getNextCommitTime(baseCommitTime);
      long commitTime2 = getNextCommitTime(commitTime1);
      long commitTime3 = getNextCommitTime(commitTime2);
      long commitTime4 = getNextCommitTime(commitTime3);
      long commitTime5 = getNextCommitTime(commitTime4);
      long commitTime6 = getNextCommitTime(commitTime5);
      long commitTime7 = getNextCommitTime(commitTime6);
      baseCommitTime = commitTime7;
      doWriteOperation(testTable, Long.toString(commitTime1), INSERT, nonPartitionedDataset);
      doWriteOperation(testTable, Long.toString(commitTime2), UPSERT, nonPartitionedDataset);
      doClean(testTable, Long.toString(commitTime3), Arrays.asList(Long.toString(commitTime1)));
      doWriteOperation(testTable, Long.toString(commitTime4), UPSERT, nonPartitionedDataset);
      if (tableType == MERGE_ON_READ) {
        doCompaction(testTable, Long.toString(commitTime5), nonPartitionedDataset);
      }
      doWriteOperation(testTable, Long.toString(commitTime6), UPSERT, nonPartitionedDataset);
      doRollback(testTable, Long.toString(commitTime6), Long.toString(commitTime7));
    }
    validateMetadata(testTable, emptyList(), nonPartitionedDataset);
  }

  /**
   * First attempt at bootstrap failed but the file slices get created. The next bootstrap should continue successfully.
   */
  @Test
  public void testFailedBootstrap() throws Exception {
    init(HoodieTableType.COPY_ON_WRITE);
    HoodieEngineContext engineContext = new HoodieJavaEngineContext(hadoopConf);

    // Config with 5 fileGroups for record index
    HoodieWriteConfig writeConfig = getWriteConfigBuilder(true, true, false)
        .withMetadataConfig(HoodieMetadataConfig.newBuilder()
            .enable(true)
            .withEnableRecordIndex(true)
            .withRecordIndexFileGroupCount(5, 5)
            .build())
        .build();

    try (HoodieJavaWriteClient client = new HoodieJavaWriteClient(engineContext, writeConfig)) {
      // Write
      String newCommitTime = HoodieActiveTimeline.createNewInstantTime();
      List<HoodieRecord> records = dataGen.generateInserts(newCommitTime, 100);
      client.startCommitWithTime(newCommitTime);
      List<WriteStatus> writeStatuses = client.insert(records, newCommitTime);
      assertNoWriteErrors(writeStatuses);
      validateMetadata(client);

      // Metadata table should exist
      final Path metadataTablePath = new Path(getMetadataTableBasePath(writeConfig.getBasePath()));
      assertTrue(fs.exists(metadataTablePath));
      metaClient = HoodieTableMetaClient.reload(metaClient);
      assertTrue(metaClient.getTableConfig().isMetadataTableAvailable());

      // File groups should be created as in the config
      HoodieBackedTableMetadata metadataReader = (HoodieBackedTableMetadata) metadata(client);
      assertEquals(HoodieTableMetadataUtil.getPartitionLatestFileSlices(metadataReader.getMetadataMetaClient(), Option.empty(),
          MetadataPartitionType.FILES.getPartitionPath()).size(), 1);
      assertEquals(HoodieTableMetadataUtil.getPartitionLatestFileSlices(metadataReader.getMetadataMetaClient(), Option.empty(),
          MetadataPartitionType.RECORD_INDEX.getPartitionPath()).size(), 5);
    }

    // remove the MDT partition from dataset to simulate failed bootstrap
    Properties updateProperties = new Properties();
    updateProperties.setProperty(HoodieTableConfig.TABLE_METADATA_PARTITIONS.key(), "");
    HoodieTableConfig.update(fs, new Path(basePath + Path.SEPARATOR + METAFOLDER_NAME),
        updateProperties);

    metaClient = HoodieTableMetaClient.reload(metaClient);
    assertFalse(metaClient.getTableConfig().isMetadataTableAvailable());

    // Config with 3 fileGroups for record index
    writeConfig = getWriteConfigBuilder(true, true, false)
        .withMetadataConfig(HoodieMetadataConfig.newBuilder()
            .enable(true)
            .withEnableRecordIndex(true)
            .withRecordIndexFileGroupCount(3, 3)
            .build())
        .build();

    // Another commit which should bootstrap the MDT again
    try (HoodieJavaWriteClient client = new HoodieJavaWriteClient(engineContext, writeConfig)) {
      // Write
      String newCommitTime = HoodieActiveTimeline.createNewInstantTime();
      List<HoodieRecord> records = dataGen.generateInserts(newCommitTime, 100);
      client.startCommitWithTime(newCommitTime);
      List<WriteStatus> writeStatuses = client.insert(records, newCommitTime);
      assertNoWriteErrors(writeStatuses);

      // Metadata table is recreated, during bootstrapping of metadata table.
      metaClient = HoodieTableMetaClient.reload(metaClient);
      assertTrue(metaClient.getTableConfig().isMetadataTableAvailable());
      validateMetadata(client);

      // File groups should be created as in the config
      HoodieBackedTableMetadata metadataReader = (HoodieBackedTableMetadata) metadata(client);
      assertEquals(HoodieTableMetadataUtil.getPartitionLatestFileSlices(metadataReader.getMetadataMetaClient(), Option.empty(),
          MetadataPartitionType.FILES.getPartitionPath()).size(), 1);
      assertEquals(HoodieTableMetadataUtil.getPartitionLatestFileSlices(metadataReader.getMetadataMetaClient(), Option.empty(),
          MetadataPartitionType.RECORD_INDEX.getPartitionPath()).size(), 3);
    }
  }

  // Some operations are not feasible with test table infra. hence using write client to test those cases.

  /**
   * Rollback of the first commit should not trigger bootstrap errors at the metadata table.
   */
  @ParameterizedTest
  @EnumSource(HoodieTableType.class)
  public void testFirstCommitRollback(HoodieTableType tableType) throws Exception {
    init(tableType);
    HoodieEngineContext engineContext = new HoodieJavaEngineContext(hadoopConf);

    try (HoodieJavaWriteClient client = new HoodieJavaWriteClient(engineContext,
        getWriteConfigBuilder(true, true, false).withRollbackUsingMarkers(false).build())) {

      // Write 1
      String commitTime = "0000001";
      List<HoodieRecord> records = dataGen.generateInserts(commitTime, 20);
      client.startCommitWithTime(commitTime);
      List<WriteStatus> writeStatuses = client.insert(records, commitTime);
      assertNoWriteErrors(writeStatuses);
      validateMetadata(client);

      // Rollback the first commit
      client.rollback(commitTime);

      // Write 2
      commitTime = "0000002";
      records = dataGen.generateInserts(commitTime, 10);
      client.startCommitWithTime(commitTime);
      writeStatuses = client.upsert(records, commitTime);
      assertNoWriteErrors(writeStatuses);
      validateMetadata(client);
    }
  }

  /**
   * Tests the metadata payload spurious deletes.
   * Lets say a commit was applied to metadata table, and later was explicitly got rolled back. Due to spark task failures, there could be more files in rollback
   * metadata when compared to the original commit metadata. When payload consistency check is enabled, it will throw exception. If not, it will succeed.
   */
  @ParameterizedTest
  @ValueSource(booleans = {true, false})
  public void testMetadataPayloadSpuriousDeletes(boolean ignoreSpuriousDeletes) throws Exception {
    this.tableType = COPY_ON_WRITE;
    init(tableType, true, true, false, ignoreSpuriousDeletes);
    doWriteInsertAndUpsert(testTable);
    // trigger an upsert
    doWriteOperationAndValidate(testTable, "0000003");

    // trigger a commit and rollback
    doWriteOperation(testTable, "0000004");
    // add extra files in rollback to check for payload consistency
    Map<String, List<String>> extraFiles = new HashMap<>();
    extraFiles.put("p1", Collections.singletonList("f10"));
    extraFiles.put("p2", Collections.singletonList("f12"));
    testTable.doRollbackWithExtraFiles("0000004", "0000005", extraFiles);
    validateMetadata(testTable);
  }

  /**
   * Test several table operations with restore. This test uses HoodieJavaWriteClient.
   * Once the restore support is ready in HoodieTestTable, then rewrite this test.
   */
  @Test
  public void testTableOperationsWithRestore() throws Exception {
    this.tableType = COPY_ON_WRITE;
    init(tableType);
    HoodieJavaEngineContext engineContext = new HoodieJavaEngineContext(hadoopConf);
    HoodieWriteConfig writeConfig = getWriteConfigBuilder(true, true, false)
        .withRollbackUsingMarkers(false).build();
    testTableOperationsImpl(engineContext, writeConfig);
  }

  /**
   * Test several table operations with restore. This test uses HoodieJavaWriteClient.
   * Once the restore support is ready in HoodieTestTable, then rewrite this test.
   */
  @Test
  public void testTableOperationsWithRestoreforMOR() throws Exception {
    this.tableType = MERGE_ON_READ;
    init(tableType);
    HoodieJavaEngineContext engineContext = new HoodieJavaEngineContext(hadoopConf);
    HoodieWriteConfig writeConfig = getWriteConfigBuilder(true, true, false)
        .withRollbackUsingMarkers(false).build();
    testTableOperationsImpl(engineContext, writeConfig);
  }

  @Test
  public void testColStatsPrefixLookup() throws IOException {
    this.tableType = COPY_ON_WRITE;
    initPath();
    initFileSystem(basePath, hadoopConf);
    fs.mkdirs(new Path(basePath));
    initMetaClient(tableType);
    initTestDataGenerator();
    metadataTableBasePath = getMetadataTableBasePath(basePath);

    HoodieJavaEngineContext engineContext = new HoodieJavaEngineContext(hadoopConf);
    // disable small file handling so that every insert goes to a new file group.
    HoodieWriteConfig writeConfig = getWriteConfigBuilder(true, true, false)
        .withRollbackUsingMarkers(false)
        .withCleanConfig(HoodieCleanConfig.newBuilder()
            .withFailedWritesCleaningPolicy(HoodieFailedWritesCleaningPolicy.EAGER)
            .withAutoClean(false).retainCommits(1).retainFileVersions(1)
            .build())
        .withCompactionConfig(HoodieCompactionConfig.newBuilder().compactionSmallFileSize(0)
            .withInlineCompaction(false).withMaxNumDeltaCommitsBeforeCompaction(1)
            .build())
        .withMetadataConfig(HoodieMetadataConfig.newBuilder()
            .enable(true)
            .withMetadataIndexColumnStats(true)
            .build())
        .build();

    try (HoodieJavaWriteClient client = new HoodieJavaWriteClient(engineContext, writeConfig)) {

      String firstCommit = "0000001";
      List<HoodieRecord> records = dataGen.generateInserts(firstCommit, 20);

      AtomicInteger counter = new AtomicInteger();
      List<HoodieRecord> processedRecords = records.stream().map(entry ->
              new HoodieAvroRecord(new HoodieKey("key1_" + counter.getAndIncrement(), entry.getPartitionPath()), (HoodieRecordPayload) entry.getData()))
          .collect(Collectors.toList());

      client.startCommitWithTime(firstCommit);
      List<WriteStatus> writeStatuses = client.insert(processedRecords, firstCommit);
      assertNoWriteErrors(writeStatuses);

      // Write 2 (inserts)
      String secondCommit = "0000002";
      client.startCommitWithTime(secondCommit);
      records = dataGen.generateInserts(secondCommit, 20);
      AtomicInteger counter1 = new AtomicInteger();
      processedRecords = records.stream().map(entry ->
              new HoodieAvroRecord(new HoodieKey("key2_" + counter1.getAndIncrement(), entry.getPartitionPath()), (HoodieRecordPayload) entry.getData()))
          .collect(Collectors.toList());
      writeStatuses = client.insert(processedRecords, secondCommit);
      assertNoWriteErrors(writeStatuses);

      Map<String, Map<String, List<String>>> commitToPartitionsToFiles = new HashMap<>();
      // populate commit -> partition -> file info to assist in validation and prefix search
      metaClient.getActiveTimeline().getInstants().forEach(entry -> {
        try {
          HoodieCommitMetadata commitMetadata = HoodieCommitMetadata
              .fromBytes(metaClient.getActiveTimeline().getInstantDetails(entry).get(), HoodieCommitMetadata.class);
          String commitTime = entry.getTimestamp();
          if (!commitToPartitionsToFiles.containsKey(commitTime)) {
            commitToPartitionsToFiles.put(commitTime, new HashMap<>());
          }
          commitMetadata.getPartitionToWriteStats().entrySet()
              .stream()
              .forEach(partitionWriteStat -> {
                String partitionStatName = partitionWriteStat.getKey();
                List<HoodieWriteStat> writeStats = partitionWriteStat.getValue();
                String partition = HoodieTableMetadataUtil.getPartitionIdentifier(partitionStatName);
                if (!commitToPartitionsToFiles.get(commitTime).containsKey(partition)) {
                  commitToPartitionsToFiles.get(commitTime).put(partition, new ArrayList<>());
                }
                writeStats.forEach(writeStat -> commitToPartitionsToFiles.get(commitTime).get(partition).add(writeStat.getPath()));
              });
        } catch (IOException e) {
          e.printStackTrace();
        }
      });

      HoodieTableMetadata tableMetadata = metadata(client);
      // prefix search for column (_hoodie_record_key)
      ColumnIndexID columnIndexID = new ColumnIndexID(HoodieRecord.RECORD_KEY_METADATA_FIELD);
      List<HoodieRecord<HoodieMetadataPayload>> result = tableMetadata.getRecordsByKeyPrefixes(Collections.singletonList(columnIndexID.asBase64EncodedString()),
          MetadataPartitionType.COLUMN_STATS.getPartitionPath(), true).collectAsList();

      // there are 3 partitions in total and 2 commits. total entries should be 6.
      assertEquals(result.size(), 6);
      result.forEach(entry -> {
        //LOG.warn("Prefix search entries just for record key col : " + entry.getRecordKey().toString() + " :: " + entry.getData().getColumnStatMetadata().get().toString());
      });

      // prefix search for col(_hoodie_record_key) and first partition. only 2 files should be matched
      PartitionIndexID partitionIndexID = new PartitionIndexID(HoodieTestDataGenerator.DEFAULT_FIRST_PARTITION_PATH);
      result = tableMetadata.getRecordsByKeyPrefixes(Collections.singletonList(columnIndexID.asBase64EncodedString().concat(partitionIndexID.asBase64EncodedString())),
          MetadataPartitionType.COLUMN_STATS.getPartitionPath(), true).collectAsList();
      // 1 partition and 2 commits. total entries should be 2.
      assertEquals(result.size(), 2);
      result.forEach(entry -> {
        // LOG.warn("Prefix search entries for record key col and first partition : " + entry.getRecordKey().toString() + " :: " + entry.getData().getColumnStatMetadata().get().toString());
        HoodieMetadataColumnStats metadataColumnStats = entry.getData().getColumnStatMetadata().get();
        String fileName = metadataColumnStats.getFileName();
        if (fileName.contains(firstCommit)) {
          assertTrue(commitToPartitionsToFiles.get(firstCommit).get(HoodieTestDataGenerator.DEFAULT_FIRST_PARTITION_PATH)
              .contains(HoodieTestDataGenerator.DEFAULT_FIRST_PARTITION_PATH + "/" + fileName));
        } else {
          assertTrue(commitToPartitionsToFiles.get(secondCommit).get(HoodieTestDataGenerator.DEFAULT_FIRST_PARTITION_PATH)
              .contains(HoodieTestDataGenerator.DEFAULT_FIRST_PARTITION_PATH + "/" + fileName));
        }
      });

      // prefix search for column {commit time} and first partition
      columnIndexID = new ColumnIndexID(HoodieRecord.COMMIT_TIME_METADATA_FIELD);
      result = tableMetadata.getRecordsByKeyPrefixes(Collections.singletonList(columnIndexID.asBase64EncodedString().concat(partitionIndexID.asBase64EncodedString())),
          MetadataPartitionType.COLUMN_STATS.getPartitionPath(), true).collectAsList();

      // 1 partition and 2 commits. total entries should be 2.
      assertEquals(result.size(), 2);
      result.forEach(entry -> {
        // LOG.warn("Prefix search entries for record key col and first partition : " + entry.getRecordKey().toString() + " :: " + entry.getData().getColumnStatMetadata().get().toString());
        HoodieMetadataColumnStats metadataColumnStats = entry.getData().getColumnStatMetadata().get();
        // for commit time column, min max should be the same since we disable small files, every commit will create a new file
        assertEquals(metadataColumnStats.getMinValue(), metadataColumnStats.getMaxValue());
        String fileName = metadataColumnStats.getFileName();
        if (fileName.contains(firstCommit)) {
          assertTrue(commitToPartitionsToFiles.get(firstCommit).get(HoodieTestDataGenerator.DEFAULT_FIRST_PARTITION_PATH)
              .contains(HoodieTestDataGenerator.DEFAULT_FIRST_PARTITION_PATH + "/" + fileName));
        } else {
          assertTrue(commitToPartitionsToFiles.get(secondCommit).get(HoodieTestDataGenerator.DEFAULT_FIRST_PARTITION_PATH)
              .contains(HoodieTestDataGenerator.DEFAULT_FIRST_PARTITION_PATH + "/" + fileName));
        }
      });
    }
  }

  @Test
  public void testEagerRollbackinMDT() throws IOException {
    tableType = MERGE_ON_READ;
    initPath();
    init(tableType);
    HoodieJavaEngineContext engineContext = new HoodieJavaEngineContext(hadoopConf);
    HoodieJavaWriteClient client = new HoodieJavaWriteClient(engineContext, writeConfig);
    // Write 1 (Bulk insert)
    String commit1 = HoodieActiveTimeline.createNewInstantTime();
    List<HoodieRecord> records = dataGen.generateInserts(commit1, 20);
    client.startCommitWithTime(commit1);
    List<WriteStatus> writeStatuses = client.bulkInsert(records, commit1);
    assertNoWriteErrors(writeStatuses);

    // Write 2 (inserts)
    String commit2 = HoodieActiveTimeline.createNewInstantTime();
    client.startCommitWithTime(commit2);
    records = dataGen.generateInserts(commit2, 20);
    writeStatuses = client.insert(records, commit2);
    assertNoWriteErrors(writeStatuses);
    // remove latest completed delta commit from MDT.
    Path toDelete = new Path(metaClient.getMetaPath() + "/metadata/.hoodie/" + commit2 + "." + HoodieTimeline.DELTA_COMMIT_ACTION);
    metaClient.getFs().delete(toDelete);

    // Write 3 (updates)
    client.close();
    client = new HoodieJavaWriteClient(engineContext, writeConfig);
    String commit3 = HoodieActiveTimeline.createNewInstantTime();
    client.startCommitWithTime(commit3);
    records = dataGen.generateUniqueUpdates(commit3, 10);
    writeStatuses = client.upsert(records, commit3);
    assertNoWriteErrors(writeStatuses);

    // ensure that 000003 is after rollback of the partially failed 2nd commit.
    HoodieTableMetaClient metadataMetaClient = HoodieTableMetaClient.builder().setBasePath(metaClient.getMetaPath() + "/metadata/").setConf(metaClient.getHadoopConf()).build();
    HoodieInstant rollbackInstant = metadataMetaClient.getActiveTimeline().getRollbackTimeline().getInstants().get(0);

    // collect all commit meta files from metadata table.
    FileStatus[] metaFiles = metaClient.getFs().listStatus(new Path(metaClient.getMetaPath() + "/metadata/.hoodie"));
    List<FileStatus> commit3Files = Arrays.stream(metaFiles).filter(fileStatus ->
        fileStatus.getPath().getName().equals(commit3 + "." + HoodieTimeline.DELTA_COMMIT_ACTION)).collect(Collectors.toList());
    List<FileStatus> rollbackFiles = Arrays.stream(metaFiles).filter(fileStatus ->
        fileStatus.getPath().getName().equals(rollbackInstant.getTimestamp() + "." + HoodieTimeline.ROLLBACK_ACTION)).collect(Collectors.toList());

    // ensure commit3's delta commit in MDT has last mod time > the actual rollback for previous failed commit i.e. commit2.
    // if rollback wasn't eager, rollback's last mod time will be lower than the commit3'd delta commit last mod time.
    assertTrue(commit3Files.get(0).getModificationTime() > rollbackFiles.get(0).getModificationTime());
    client.close();
  }

  /**
   * Test all major table operations with the given table, config and context.
   *
   * @param engineContext - Engine context
   * @param writeConfig   - Write config
   */
  private void testTableOperationsImpl(HoodieEngineContext engineContext, HoodieWriteConfig writeConfig) throws Exception {

    String newCommitTime = null;
    List<HoodieRecord> records = new ArrayList<>();
    List<WriteStatus> writeStatuses = null;

    try (HoodieJavaWriteClient client = new HoodieJavaWriteClient(engineContext, writeConfig)) {
      // Write 1 (Bulk insert)
      newCommitTime = "20210101000100000";
      records = dataGen.generateInserts(newCommitTime, 20);
      client.startCommitWithTime(newCommitTime);
      writeStatuses = client.bulkInsert(records, newCommitTime);
      assertNoWriteErrors(writeStatuses);
      validateMetadata(client);

      // Write 2 (inserts)
      newCommitTime = "20210101000200000";
      client.startCommitWithTime(newCommitTime);
      validateMetadata(client);

      records = dataGen.generateInserts(newCommitTime, 20);
      writeStatuses = client.insert(records, newCommitTime);
      assertNoWriteErrors(writeStatuses);
      validateMetadata(client);

      // Write 3 (updates)
      newCommitTime = "20210101000300000";
      client.startCommitWithTime(newCommitTime);
      records = dataGen.generateUniqueUpdates(newCommitTime, 10);
      writeStatuses = client.upsert(records, newCommitTime);
      assertNoWriteErrors(writeStatuses);

      // Write 4 (updates and inserts)
      newCommitTime = "20210101000400000";
      client.startCommitWithTime(newCommitTime);
      records = dataGen.generateUpdates(newCommitTime, 10);
      writeStatuses = client.upsert(records, newCommitTime);
      assertNoWriteErrors(writeStatuses);
      validateMetadata(client);

      // Compaction
      if (metaClient.getTableType() == HoodieTableType.MERGE_ON_READ) {
        newCommitTime = "20210101000500000";
        boolean tmp = client.scheduleCompactionAtInstant(newCommitTime, Option.empty());
        client.compact(newCommitTime);
        validateMetadata(client);
      }

      // Write 5 (updates and inserts)
      newCommitTime = "20210101000600000";
      client.startCommitWithTime(newCommitTime);
      records = dataGen.generateUpdates(newCommitTime, 5);
      writeStatuses = client.upsert(records, newCommitTime);
      assertNoWriteErrors(writeStatuses);
      validateMetadata(client);

    }

    try (HoodieJavaWriteClient client = new HoodieJavaWriteClient(engineContext, writeConfig)) {

      // Compaction
      if (metaClient.getTableType() == HoodieTableType.MERGE_ON_READ) {
        newCommitTime = "20210101000700000";
        client.scheduleCompactionAtInstant(newCommitTime, Option.empty());
        client.compact(newCommitTime);
        validateMetadata(client);
      }

      // upserts
      newCommitTime = "20210101000900000";
      client.startCommitWithTime(newCommitTime);
      records = dataGen.generateUpdates(newCommitTime, 5);
      writeStatuses = client.upsert(records, newCommitTime);
      assertNoWriteErrors(writeStatuses);

      // Clean
      newCommitTime = "20210101001000000";
      client.clean(newCommitTime);
      validateMetadata(client);

      // Restore
      client.restoreToInstant("20210101000600000", writeConfig.isMetadataTableEnabled());
      validateMetadata(client);
    }
  }

  /**
   * Test multi-writer on metadata table with optimistic concurrency.
   */
  @Test
  public void testMetadataMultiWriter() throws Exception {
    init(HoodieTableType.COPY_ON_WRITE);
    HoodieJavaEngineContext engineContext = new HoodieJavaEngineContext(hadoopConf);

    Properties properties = new Properties();
    properties.setProperty(FILESYSTEM_LOCK_PATH_PROP_KEY, basePath + "/.hoodie/.locks");
    properties.setProperty(LockConfiguration.LOCK_ACQUIRE_WAIT_TIMEOUT_MS_PROP_KEY, "1000");
    properties.setProperty(LockConfiguration.LOCK_ACQUIRE_CLIENT_NUM_RETRIES_PROP_KEY, "20");
    HoodieWriteConfig writeConfig = getWriteConfigBuilder(true, true, false)
        .withCleanConfig(HoodieCleanConfig.newBuilder()
            .withFailedWritesCleaningPolicy(HoodieFailedWritesCleaningPolicy.LAZY).withAutoClean(false).build())
        .withWriteConcurrencyMode(WriteConcurrencyMode.OPTIMISTIC_CONCURRENCY_CONTROL)
        .withLockConfig(HoodieLockConfig.newBuilder().withLockProvider(InProcessLockProvider.class).build())
        .withProperties(properties)
        .build();

    // Create commit1 with single writer.
    HoodieJavaWriteClient writeClient = new HoodieJavaWriteClient(engineContext, writeConfig);
    String initialCommit = "0000000";
    List<HoodieRecord> initialRecords = dataGen.generateInserts(initialCommit, 100);
    writeClient.startCommitWithTime(initialCommit);
    List<WriteStatus> initialWriteStatuses = writeClient.insert(initialRecords, initialCommit);
    assertNoWriteErrors(initialWriteStatuses);
    writeClient.close();

    ExecutorService executors = Executors.newFixedThreadPool(dataGen.getPartitionPaths().length);
    // Create clients in advance
    HoodieJavaWriteClient[] writeClients = new HoodieJavaWriteClient[dataGen.getPartitionPaths().length];
    for (int i = 0; i < dataGen.getPartitionPaths().length; i++) {
      writeClients[i] = new HoodieJavaWriteClient(engineContext, writeConfig);
    }

    // Parallel commits for separate partitions
    List<Future> futures = new ArrayList<>(dataGen.getPartitionPaths().length);
    for (int i = 0; i < dataGen.getPartitionPaths().length; ++i) {
      final int index = i;
      String newCommitTime = "000000" + (index + 2);
      Future future = executors.submit(() -> {
        List<HoodieRecord> records = dataGen.generateInsertsForPartition(newCommitTime, 100, dataGen.getPartitionPaths()[index]);
        HoodieJavaWriteClient localWriteClient = writeClients[index];
        writeClient.startCommitWithTime(newCommitTime);
        List<WriteStatus> writeStatuses = localWriteClient.insert(records, newCommitTime);
        assertNoWriteErrors(writeStatuses);
      });
      futures.add(future);
    }

    // Wait for all commits to complete
    for (Future future : futures) {
      future.get();
    }

    // Ensure all commits were synced to the Metadata Table
    HoodieTableMetaClient metadataMetaClient = HoodieTableMetaClient.builder().setConf(hadoopConf).setBasePath(metadataTableBasePath).build();
    assertEquals(metadataMetaClient.getActiveTimeline().getDeltaCommitTimeline().filterCompletedInstants().countInstants(), 5);
    assertTrue(metadataMetaClient.getActiveTimeline().containsInstant(new HoodieInstant(false, HoodieTimeline.DELTA_COMMIT_ACTION, "0000002")));
    assertTrue(metadataMetaClient.getActiveTimeline().containsInstant(new HoodieInstant(false, HoodieTimeline.DELTA_COMMIT_ACTION, "0000003")));
    assertTrue(metadataMetaClient.getActiveTimeline().containsInstant(new HoodieInstant(false, HoodieTimeline.DELTA_COMMIT_ACTION, "0000004")));

    // Compaction may occur if the commits completed in order
    assertTrue(metadataMetaClient.getActiveTimeline().getCommitTimeline().filterCompletedInstants().countInstants() <= 1);

    // Validation
    validateMetadata(writeClients[0]);
    Arrays.stream(writeClients).forEach(HoodieJavaWriteClient::close);
  }

  /**
   * Tests that when inline cleaning is enabled and with auto commit set to true, there is no double locking.
   * bcoz, auto clean is triggered within post commit which is already happening within a lock.
   */
  @Test
  public void testMultiWriterForDoubleLocking() throws Exception {
    init(HoodieTableType.COPY_ON_WRITE);
    HoodieJavaEngineContext engineContext = new HoodieJavaEngineContext(hadoopConf);

    Properties properties = new Properties();
    properties.setProperty(FILESYSTEM_LOCK_PATH_PROP_KEY, basePath + "/.hoodie/.locks");
    properties.setProperty(LockConfiguration.LOCK_ACQUIRE_WAIT_TIMEOUT_MS_PROP_KEY, "3000");

    HoodieWriteConfig writeConfig = getWriteConfigBuilder(true, true, false)
        .withCleanConfig(HoodieCleanConfig.newBuilder()
            .withFailedWritesCleaningPolicy(HoodieFailedWritesCleaningPolicy.LAZY).withAutoClean(true).retainCommits(4)
            .build())
        .withCompactionConfig(HoodieCompactionConfig.newBuilder().compactionSmallFileSize(1024 * 1024 * 1024).build())
        .withAutoCommit(false)
        .withWriteConcurrencyMode(WriteConcurrencyMode.OPTIMISTIC_CONCURRENCY_CONTROL)
        .withLockConfig(HoodieLockConfig.newBuilder().withLockProvider(InProcessLockProvider.class).build())
        .withProperties(properties)
        .build();

    try (HoodieJavaWriteClient writeClient = new HoodieJavaWriteClient(engineContext, writeConfig)) {
      String partitionPath = dataGen.getPartitionPaths()[0];
      for (int j = 0; j < 6; j++) {
        String newCommitTime = HoodieActiveTimeline.createNewInstantTime();
        List<HoodieRecord> records = dataGen.generateInsertsForPartition(newCommitTime, 100, partitionPath);
        writeClient.startCommitWithTime(newCommitTime);
        List<WriteStatus> writeStatuses = writeClient.insert(records, newCommitTime);
        writeClient.commit(newCommitTime, writeStatuses);
      }

      // Ensure all commits were synced to the Metadata Table
      HoodieTableMetaClient metadataMetaClient = HoodieTableMetaClient.builder().setConf(hadoopConf).setBasePath(metadataTableBasePath).build();
      LOG.warn("total commits in metadata table " + metadataMetaClient.getActiveTimeline().getCommitsTimeline().countInstants());

      // 6 commits and 2 cleaner commits.
      assertEquals(metadataMetaClient.getActiveTimeline().getDeltaCommitTimeline().filterCompletedInstants().countInstants(), 8);
      assertTrue(metadataMetaClient.getActiveTimeline().getCommitTimeline().filterCompletedInstants().countInstants() <= 1);
      // Validation
      validateMetadata(writeClient);
    }
  }

  /**
   * Lets say clustering commit succeeded in metadata table, but failed before committing to datatable.
   * Next time, when clustering kicks in, hudi will rollback pending clustering (in data table) and re-attempt the clustering with same
   * instant time. So, this test ensures the 2nd attempt succeeds with metadata enabled.
   * This is applicable to any table service where instant time is fixed. So, how many ever times the operation fails, re attempt will
   * be made with same commit time.
   * Tests uses clustering to test out the scenario.
   */
  @Test
  public void testReattemptOfFailedClusteringCommit() throws Exception {
    tableType = HoodieTableType.COPY_ON_WRITE;
    init(tableType);
    context = new HoodieJavaEngineContext(hadoopConf);
    HoodieWriteConfig config = getSmallInsertWriteConfig(2000, TRIP_EXAMPLE_SCHEMA, 10, false);
    HoodieJavaWriteClient client = getHoodieWriteClient(config);

    // Write 1 (Bulk insert)
    String newCommitTime = "0000001";
    List<HoodieRecord> records = dataGen.generateInserts(newCommitTime, 20);
    client.startCommitWithTime(newCommitTime);
    List<WriteStatus> writeStatuses = client.insert(records, newCommitTime);
    assertNoWriteErrors(writeStatuses);
    validateMetadata(client);

    // Write 2 (inserts)
    newCommitTime = "0000002";
    client.startCommitWithTime(newCommitTime);
    records = dataGen.generateInserts(newCommitTime, 20);
    writeStatuses = client.insert(records, newCommitTime);
    assertNoWriteErrors(writeStatuses);
    validateMetadata(client);

    // setup clustering config.
    HoodieClusteringConfig clusteringConfig = HoodieClusteringConfig.newBuilder().withClusteringMaxNumGroups(10)
        .withClusteringSortColumns("_row_key").withInlineClustering(true)
        .withClusteringTargetPartitions(0).withInlineClusteringNumCommits(1)
        .withClusteringPlanStrategyClass(JavaSizeBasedClusteringPlanStrategy.class.getName())
        .withClusteringExecutionStrategyClass(JavaSortAndSizeExecutionStrategy.class.getName())
        .build();

    HoodieWriteConfig newWriteConfig = getConfigBuilder(TRIP_EXAMPLE_SCHEMA, HoodieIndex.IndexType.BLOOM, HoodieFailedWritesCleaningPolicy.EAGER)
        .withAutoCommit(false)
        .withClusteringConfig(clusteringConfig)
        .withRollbackUsingMarkers(false)
        .build();

    // trigger clustering
    HoodieJavaWriteClient newClient = getHoodieWriteClient(newWriteConfig);
    String clusteringCommitTime = newClient.scheduleClustering(Option.empty()).get().toString();
    HoodieWriteMetadata<List<WriteStatus>> clusterMetadata = newClient.cluster(clusteringCommitTime, true);

    // collect replaceFileIds for validation later.
    Set<HoodieFileGroupId> replacedFileIds = new HashSet<>();
    clusterMetadata.getPartitionToReplaceFileIds().entrySet().forEach(partitionFiles ->
        partitionFiles.getValue().stream().forEach(file ->
            replacedFileIds.add(new HoodieFileGroupId(partitionFiles.getKey(), file))));

    // trigger new write to mimic other writes succeeding before re-attempt.
    newCommitTime = "0000003";
    client.startCommitWithTime(newCommitTime);
    records = dataGen.generateInserts(newCommitTime, 20);
    writeStatuses = client.insert(records, newCommitTime);
    assertNoWriteErrors(writeStatuses);
    validateMetadata(client);

    // manually remove clustering completed instant from .hoodie folder and to mimic succeeded clustering in metadata table, but failed in data table.
    FileCreateUtils.deleteReplaceCommit(basePath, clusteringCommitTime);
    HoodieWriteMetadata<List<WriteStatus>> updatedClusterMetadata = newClient.cluster(clusteringCommitTime, true);

    metaClient.reloadActiveTimeline();
    Set<HoodieFileGroupId> updatedReplacedFileIds = new HashSet<>();
    updatedClusterMetadata.getPartitionToReplaceFileIds().entrySet().forEach(partitionFiles ->
        partitionFiles.getValue().stream().forEach(file ->
            updatedReplacedFileIds.add(new HoodieFileGroupId(partitionFiles.getKey(), file))));
    assertEquals(replacedFileIds, updatedReplacedFileIds);
    validateMetadata(client);
  }

  /**
   * Validates that if an instant is completed in MDT, but crashed before commiting to DT, MDT compaction should not kick in based on the instant time
   * since its not complete in DT yet.
   */
  @Test
  public void testMDTCompactionWithFailedCommits() throws Exception {
    tableType = HoodieTableType.COPY_ON_WRITE;
    init(tableType);
    context = new HoodieJavaEngineContext(hadoopConf);
    HoodieWriteConfig initialConfig = getSmallInsertWriteConfig(2000, TRIP_EXAMPLE_SCHEMA, 10, false);
    HoodieWriteConfig config = HoodieWriteConfig.newBuilder().withProperties(initialConfig.getProps())
        .withMetadataConfig(HoodieMetadataConfig.newBuilder().withMaxNumDeltaCommitsBeforeCompaction(4).build()).build();
    HoodieJavaWriteClient client = getHoodieWriteClient(config);

    // Write 1 (Bulk insert)
    String newCommitTime = HoodieActiveTimeline.createNewInstantTime();
    List<HoodieRecord> records = dataGen.generateInserts(newCommitTime, 20);
    client.startCommitWithTime(newCommitTime);
    List<WriteStatus> writeStatuses = client.insert(records, newCommitTime);
    assertNoWriteErrors(writeStatuses);
    validateMetadata(client);

    // Write 2 (inserts)
    newCommitTime = HoodieActiveTimeline.createNewInstantTime();
    client.startCommitWithTime(newCommitTime);
    records = dataGen.generateInserts(newCommitTime, 20);
    writeStatuses = client.insert(records, newCommitTime);
    assertNoWriteErrors(writeStatuses);
    validateMetadata(client);

    // setup clustering config.
    HoodieClusteringConfig clusteringConfig = HoodieClusteringConfig.newBuilder().withClusteringMaxNumGroups(10)
        .withClusteringSortColumns("_row_key").withInlineClustering(true)
        .withClusteringTargetPartitions(0).withInlineClusteringNumCommits(1)
        .withClusteringPlanStrategyClass(JavaSizeBasedClusteringPlanStrategy.class.getName())
        .withClusteringExecutionStrategyClass(JavaSortAndSizeExecutionStrategy.class.getName())
        .build();

    HoodieWriteConfig newWriteConfig = getConfigBuilder(TRIP_EXAMPLE_SCHEMA, HoodieIndex.IndexType.BLOOM, HoodieFailedWritesCleaningPolicy.EAGER)
        .withAutoCommit(false)
        .withClusteringConfig(clusteringConfig).build();

    // trigger clustering
    HoodieJavaWriteClient newClient = getHoodieWriteClient(newWriteConfig);
    String clusteringCommitTime = newClient.scheduleClustering(Option.empty()).get().toString();
    HoodieWriteMetadata<List<WriteStatus>> clusterMetadata = newClient.cluster(clusteringCommitTime, true);

    // manually remove clustering completed instant from .hoodie folder and to mimic succeeded clustering in metadata table, but failed in data table.
    FileCreateUtils.deleteReplaceCommit(basePath, clusteringCommitTime);

    metaClient = HoodieTableMetaClient.reload(metaClient);
    HoodieWriteConfig updatedWriteConfig = HoodieWriteConfig.newBuilder().withProperties(initialConfig.getProps())
        .withMetadataConfig(HoodieMetadataConfig.newBuilder().withMaxNumDeltaCommitsBeforeCompaction(4).build())
        .withRollbackUsingMarkers(false).build();

    client = getHoodieWriteClient(updatedWriteConfig);

    newCommitTime = HoodieActiveTimeline.createNewInstantTime();
    client.startCommitWithTime(newCommitTime);
    records = dataGen.generateInserts(newCommitTime, 20);
    writeStatuses = client.insert(records, newCommitTime);
    assertNoWriteErrors(writeStatuses);
    validateMetadata(client, Option.of(clusteringCommitTime));
  }

  @Test
  public void testMetadataReadWithNoCompletedCommits() throws Exception {
    init(HoodieTableType.COPY_ON_WRITE);
    HoodieEngineContext engineContext = new HoodieJavaEngineContext(hadoopConf);

    List<HoodieRecord> records;
    List<WriteStatus> writeStatuses;
    String[] commitTimestamps = {HoodieActiveTimeline.createNewInstantTime(), HoodieActiveTimeline.createNewInstantTime()};

    try (HoodieJavaWriteClient client = new HoodieJavaWriteClient(engineContext, getWriteConfig(true, true))) {
      records = dataGen.generateInserts(commitTimestamps[0], 5);
      client.startCommitWithTime(commitTimestamps[0]);
      writeStatuses = client.bulkInsert(records, commitTimestamps[0]);
      assertNoWriteErrors(writeStatuses);

      // make all commits to inflight in metadata table. Still read should go through, just that it may not return any data.
      FileCreateUtils.deleteDeltaCommit(basePath + "/.hoodie/metadata/", commitTimestamps[0]);
      FileCreateUtils.deleteDeltaCommit(basePath + " /.hoodie/metadata/", HoodieTableMetadata.SOLO_COMMIT_TIMESTAMP);
      assertEquals(getAllFiles(metadata(client)).stream().map(p -> p.getName()).map(n -> FSUtils.getCommitTime(n)).collect(Collectors.toSet()).size(), 0);
    }
  }


  /**
   * Ensure that the reader only reads completed instants.
   */
  @Test
  public void testReader() throws Exception {
    init(HoodieTableType.COPY_ON_WRITE);
    HoodieEngineContext engineContext = new HoodieJavaEngineContext(hadoopConf);

    List<HoodieRecord> records;
    List<WriteStatus> writeStatuses;
    String[] commitTimestamps = {HoodieActiveTimeline.createNewInstantTime(), HoodieActiveTimeline.createNewInstantTime(),
        HoodieActiveTimeline.createNewInstantTime(), HoodieActiveTimeline.createNewInstantTime()};

    try (HoodieJavaWriteClient client = new HoodieJavaWriteClient(engineContext, getWriteConfig(true, true))) {
      for (int i = 0; i < commitTimestamps.length; ++i) {
        records = dataGen.generateInserts(commitTimestamps[i], 5);
        client.startCommitWithTime(commitTimestamps[i]);
        writeStatuses = client.bulkInsert(records, commitTimestamps[i]);
        assertNoWriteErrors(writeStatuses);
      }

      // Ensure we can see files from each commit
      Set<String> timelineTimestamps = getAllFiles(metadata(client)).stream().map(p -> p.getName()).map(n -> FSUtils.getCommitTime(n)).collect(Collectors.toSet());
      assertEquals(timelineTimestamps.size(), commitTimestamps.length);
      for (int i = 0; i < commitTimestamps.length; ++i) {
        assertTrue(timelineTimestamps.contains(commitTimestamps[i]));
      }

      // mark each commit as incomplete and ensure files are not seen
      for (int i = 0; i < commitTimestamps.length; ++i) {
        FileCreateUtils.deleteCommit(basePath, commitTimestamps[i]);
        timelineTimestamps = getAllFiles(metadata(client)).stream().map(p -> p.getName()).map(n -> FSUtils.getCommitTime(n)).collect(Collectors.toSet());
        assertEquals(timelineTimestamps.size(), commitTimestamps.length - 1);
        for (int j = 0; j < commitTimestamps.length; ++j) {
          assertTrue(j == i || timelineTimestamps.contains(commitTimestamps[j]));
        }
        FileCreateUtils.createCommit(basePath, commitTimestamps[i]);
      }

      // Test multiple incomplete commits
      FileCreateUtils.deleteCommit(basePath, commitTimestamps[0]);
      FileCreateUtils.deleteCommit(basePath, commitTimestamps[2]);
      timelineTimestamps = getAllFiles(metadata(client)).stream().map(p -> p.getName()).map(n -> FSUtils.getCommitTime(n)).collect(Collectors.toSet());
      assertEquals(timelineTimestamps.size(), commitTimestamps.length - 2);
      for (int j = 0; j < commitTimestamps.length; ++j) {
        assertTrue(j == 0 || j == 2 || timelineTimestamps.contains(commitTimestamps[j]));
      }

      // Test no completed commits
      for (int i = 0; i < commitTimestamps.length; ++i) {
        FileCreateUtils.deleteCommit(basePath, commitTimestamps[i]);
      }
      timelineTimestamps = getAllFiles(metadata(client)).stream().map(p -> p.getName()).map(n -> FSUtils.getCommitTime(n)).collect(Collectors.toSet());
      assertEquals(timelineTimestamps.size(), 0);
    }
  }

  /**
   * Instants on Metadata Table should be archived as per config but we always keep at least the number of instants
   * as on the dataset.
   * <p>
   * Metadata Table should be automatically compacted as per config.
   */
  @Disabled
  public void testCleaningArchivingAndCompaction() throws Exception {
    init(HoodieTableType.COPY_ON_WRITE, false);
    HoodieEngineContext engineContext = new HoodieJavaEngineContext(hadoopConf);

    final int maxDeltaCommitsBeforeCompaction = 3;
    HoodieWriteConfig config = getWriteConfigBuilder(true, true, false)
        .withMetadataConfig(HoodieMetadataConfig.newBuilder().enable(true)
            .withMaxNumDeltaCommitsBeforeCompaction(maxDeltaCommitsBeforeCompaction).build())
        .withCleanConfig(HoodieCleanConfig.newBuilder()
            .withFailedWritesCleaningPolicy(HoodieFailedWritesCleaningPolicy.NEVER)
            .retainCommits(1).retainFileVersions(1).withAutoClean(true).withAsyncClean(false)
            .build())
        .withArchivalConfig(HoodieArchivalConfig.newBuilder()
            .archiveCommitsWith(4, 5).build())
        .build();

    List<HoodieRecord> records;
    String newCommitTime;
    try (HoodieJavaWriteClient client = new HoodieJavaWriteClient(engineContext, config)) {
      // Some initial commits so compaction is not triggered.
      // 1 deltacommit will be from bootstrap. So we can perform maxDeltaCommitsBeforeCompaction - 2 more commits before
      // compaction will be attempted.
      for (int i = 0; i < maxDeltaCommitsBeforeCompaction - 2; ++i) {
        newCommitTime = HoodieActiveTimeline.createNewInstantTime();
        records = dataGen.generateInserts(newCommitTime, 5);
        client.startCommitWithTime(newCommitTime);
        client.insert(records, newCommitTime);
      }

      HoodieTableMetaClient metadataMetaClient = HoodieTableMetaClient.builder().setConf(hadoopConf).setBasePath(metadataTableBasePath).build();
      HoodieTableMetaClient datasetMetaClient = HoodieTableMetaClient.builder().setConf(hadoopConf).setBasePath(config.getBasePath()).build();

      // There should not be any compaction yet and we have not performed more than maxDeltaCommitsBeforeCompaction
      // deltacommits (1 will be due to bootstrap)
      HoodieActiveTimeline metadataTimeline = metadataMetaClient.reloadActiveTimeline();
      assertEquals(metadataTimeline.getCommitTimeline().filterCompletedInstants().countInstants(), 0);
      assertEquals(metadataTimeline.getCommitsTimeline().filterCompletedInstants().countInstants(), maxDeltaCommitsBeforeCompaction - 1);
      assertEquals(datasetMetaClient.getArchivedTimeline().reload().countInstants(), 0);

      // Next commit will initiate a compaction
      newCommitTime = HoodieActiveTimeline.createNewInstantTime();
      records = dataGen.generateInserts(newCommitTime, 5);
      client.startCommitWithTime(newCommitTime);
      client.insert(records, newCommitTime);
      metadataTimeline = metadataMetaClient.reloadActiveTimeline();
      assertEquals(metadataTimeline.getCommitTimeline().filterCompletedInstants().countInstants(), 1);
      assertEquals(metadataTimeline.getCommitsTimeline().filterCompletedInstants().countInstants(), maxDeltaCommitsBeforeCompaction + 1);
      assertEquals(datasetMetaClient.getArchivedTimeline().reload().countInstants(), 0);

      // More than maxDeltaCommitsBeforeCompaction commits
      String inflightCommitTime = newCommitTime;
      for (int i = 0; i < maxDeltaCommitsBeforeCompaction + 1; ++i) {
        newCommitTime = HoodieActiveTimeline.createNewInstantTime();
        records = dataGen.generateInserts(newCommitTime, 5);
        client.startCommitWithTime(newCommitTime);
        client.insert(records, newCommitTime);
        if (i == 0) {
          // Mark this commit inflight so compactions don't take place
          FileCreateUtils.deleteCommit(basePath, newCommitTime);
          FileCreateUtils.createInflightCommit(basePath, newCommitTime);
          inflightCommitTime = newCommitTime;
        }
      }

      // Ensure no more compactions took place due to the leftover inflight commit
      metadataTimeline = metadataMetaClient.reloadActiveTimeline();
      assertEquals(metadataTimeline.getCommitTimeline().filterCompletedInstants().countInstants(), 1);
      assertEquals(metadataTimeline.getDeltaCommitTimeline().filterCompletedInstants().countInstants(),
          ((2 * maxDeltaCommitsBeforeCompaction) + (maxDeltaCommitsBeforeCompaction /* clean from dataset */) + 1)/* clean in metadata table */);

      // Complete commit
      FileCreateUtils.createCommit(basePath, inflightCommitTime);

      // Next commit should lead to compaction
      newCommitTime = HoodieActiveTimeline.createNewInstantTime();
      records = dataGen.generateInserts(newCommitTime, 5);
      client.startCommitWithTime(newCommitTime);
      client.insert(records, newCommitTime);

      // Ensure compactions took place
      metadataTimeline = metadataMetaClient.reloadActiveTimeline();
      assertEquals(metadataTimeline.getCommitTimeline().filterCompletedInstants().countInstants(), 2);
      assertEquals(metadataTimeline.getDeltaCommitTimeline().filterCompletedInstants().countInstants(),
          ((2 * maxDeltaCommitsBeforeCompaction) + (maxDeltaCommitsBeforeCompaction + 1 /* clean from dataset */) + 2 /* clean in metadata table */));
      assertTrue(datasetMetaClient.getArchivedTimeline().reload().countInstants() > 0);

      validateMetadata(client);
    }
  }

  /**
   * When table needs to be upgraded and when multi writer is enabled, hudi rolls back partial commits. Upgrade itself is happening
   * within a lock and hence rollback should not lock again.
   */
  @Test
  public void testRollbackDuringUpgradeForDoubleLocking() throws IOException {
    init(HoodieTableType.COPY_ON_WRITE, false);
    HoodieEngineContext engineContext = new HoodieJavaEngineContext(hadoopConf);

    // Perform a commit. This should bootstrap the metadata table with latest version.
    List<HoodieRecord> records;
    List<WriteStatus> writeStatuses;
    String commitTimestamp = HoodieActiveTimeline.createNewInstantTime();
    Properties properties = new Properties();
    properties.setProperty(FILESYSTEM_LOCK_PATH_PROP_KEY, basePath + "/.hoodie/.locks");
    properties.setProperty(LockConfiguration.LOCK_ACQUIRE_CLIENT_NUM_RETRIES_PROP_KEY, "3");
    properties.setProperty(LockConfiguration.LOCK_ACQUIRE_WAIT_TIMEOUT_MS_PROP_KEY, "3000");
    HoodieWriteConfig writeConfig = getWriteConfigBuilder(false, true, false)
        .withCleanConfig(HoodieCleanConfig.newBuilder()
            .withFailedWritesCleaningPolicy(HoodieFailedWritesCleaningPolicy.LAZY).withAutoClean(false).build())
        .withWriteConcurrencyMode(WriteConcurrencyMode.OPTIMISTIC_CONCURRENCY_CONTROL)
        .withLockConfig(HoodieLockConfig.newBuilder().withLockProvider(InProcessLockProvider.class).build())
        .withProperties(properties)
        .build();
    try (HoodieJavaWriteClient client = new HoodieJavaWriteClient(engineContext, writeConfig)) {
      records = dataGen.generateInserts(commitTimestamp, 5);
      client.startCommitWithTime(commitTimestamp);
      writeStatuses = client.insert(records, commitTimestamp);
      client.commit(commitTimestamp, writeStatuses);
    }

    // Metadata table should have been bootstrapped
    assertTrue(fs.exists(new Path(metadataTableBasePath)), "Metadata table should exist");
    FileStatus oldStatus = fs.getFileStatus(new Path(metadataTableBasePath));

    // trigger partial commit
    metaClient.reloadActiveTimeline();
    commitTimestamp = HoodieActiveTimeline.createNewInstantTime();
    try (HoodieJavaWriteClient client = new HoodieJavaWriteClient(engineContext, writeConfig)) {
      records = dataGen.generateInserts(commitTimestamp, 5);
      client.startCommitWithTime(commitTimestamp);
      writeStatuses = client.insert(records, commitTimestamp);
    }

    // set hoodie.table.version to 2 in hoodie.properties file
    changeTableVersion(HoodieTableVersion.TWO);
    writeConfig = getWriteConfigBuilder(true, true, false).withRollbackUsingMarkers(false).withCleanConfig(HoodieCleanConfig.newBuilder()
            .withFailedWritesCleaningPolicy(HoodieFailedWritesCleaningPolicy.LAZY).withAutoClean(false).build())
        .withWriteConcurrencyMode(WriteConcurrencyMode.OPTIMISTIC_CONCURRENCY_CONTROL)
        .withLockConfig(HoodieLockConfig.newBuilder().withLockProvider(InProcessLockProvider.class).build())
        .withProperties(properties)
        .withEmbeddedTimelineServerEnabled(false)
        .build();

    // With next commit the table should be re-bootstrapped and partial commit should be rolled back.
    metaClient.reloadActiveTimeline();
    commitTimestamp = HoodieActiveTimeline.createNewInstantTime();
    try (HoodieJavaWriteClient client = new HoodieJavaWriteClient(engineContext, writeConfig)) {
      records = dataGen.generateInserts(commitTimestamp, 5);
      client.startCommitWithTime(commitTimestamp);
      writeStatuses = client.insert(records, commitTimestamp);
      assertNoWriteErrors(writeStatuses);
    }

    initMetaClient();
    assertEquals(metaClient.getTableConfig().getTableVersion().versionCode(), HoodieTableVersion.current().versionCode());
    assertTrue(fs.exists(new Path(metadataTableBasePath)), "Metadata table should exist");
    FileStatus newStatus = fs.getFileStatus(new Path(metadataTableBasePath));
    assertTrue(oldStatus.getModificationTime() < newStatus.getModificationTime());
  }

  /**
   * Tests rollback of a commit which has new partitions which is not present in hudi table prior to the commit being rolled back.
   */
  @Test
  public void testRollbackOfPartiallyFailedCommitWithNewPartitions() throws Exception {
    init(HoodieTableType.COPY_ON_WRITE);
    HoodieEngineContext engineContext = new HoodieJavaEngineContext(hadoopConf);

    try (HoodieJavaWriteClient client = new HoodieJavaWriteClient(engineContext,
        getWriteConfigBuilder(HoodieFailedWritesCleaningPolicy.EAGER, true, true, false, false, false).build(),
        true, Option.empty())) {
      String newCommitTime = HoodieActiveTimeline.createNewInstantTime();
      client.startCommitWithTime(newCommitTime);
      List<HoodieRecord> records = dataGen.generateInserts(newCommitTime, 10);
      List<HoodieRecord> upsertRecords = new ArrayList<>();
      for (HoodieRecord entry : records) {
        if (entry.getPartitionPath().equals(HoodieTestDataGenerator.DEFAULT_FIRST_PARTITION_PATH)
            || entry.getPartitionPath().equals(HoodieTestDataGenerator.DEFAULT_SECOND_PARTITION_PATH)) {
          upsertRecords.add(entry);
        }
      }
      List<WriteStatus> writeStatuses = client.upsert(upsertRecords, newCommitTime);
      assertNoWriteErrors(writeStatuses);
      validateMetadata(client);

      newCommitTime = HoodieActiveTimeline.createNewInstantTime();
      client.startCommitWithTime(newCommitTime);
      records = dataGen.generateInserts(newCommitTime, 20);
      writeStatuses = client.insert(records, newCommitTime);
      assertNoWriteErrors(writeStatuses);
      validateMetadata(client);

      // There is no way to simulate failed commit on the main dataset, hence we simply delete the completed
      // instant so that only the inflight is left over.
      String commitInstantFileName = HoodieTimeline.makeCommitFileName(newCommitTime);
      assertTrue(fs.delete(new Path(basePath + Path.SEPARATOR + METAFOLDER_NAME,
          commitInstantFileName), false));
    }

    try (HoodieJavaWriteClient client = new HoodieJavaWriteClient(engineContext,
        getWriteConfigBuilder(HoodieFailedWritesCleaningPolicy.EAGER, true, true, false, false, false).build(),
        true, Option.empty())) {
      String newCommitTime = client.startCommit();
      // Next insert
      List<HoodieRecord> records = dataGen.generateInserts(newCommitTime, 20);
      List<WriteStatus> writeStatuses = client.upsert(records, newCommitTime);
      assertNoWriteErrors(writeStatuses);
      validateMetadata(client);
    }
  }

  /**
   * Hoodie.properties indicates metadata is enabled, however metadata folder is missing.
   */
  @Test
  public void testBootstrapWithTableNotFound() throws Exception {
    init(HoodieTableType.COPY_ON_WRITE);
    HoodieJavaEngineContext engineContext = new HoodieJavaEngineContext(hadoopConf);

    // create initial commit
    HoodieWriteConfig writeConfig = getWriteConfigBuilder(true, true, false).build();
    try (HoodieJavaWriteClient client = new HoodieJavaWriteClient(engineContext, writeConfig)) {
      // Write
      String newCommitTime = HoodieActiveTimeline.createNewInstantTime();
      List<HoodieRecord> records = dataGen.generateInserts(newCommitTime, 1);
      client.startCommitWithTime(newCommitTime);
      List<WriteStatus> writeStatuses = client.insert(records, newCommitTime);
      assertNoWriteErrors(writeStatuses);
      validateMetadata(client);
    }

    final Path metadataTablePath = new Path(getMetadataTableBasePath(writeConfig.getBasePath()));
    assertTrue(fs.exists(metadataTablePath), "metadata table should exist.");

    deleteMetadataTable(metaClient, context, false);
    assertFalse(fs.exists(metadataTablePath), "metadata table should not exist after being deleted.");

    writeConfig = getWriteConfigBuilder(true, true, false).build();
    try (HoodieJavaWriteClient client = new HoodieJavaWriteClient(engineContext, writeConfig)) {
      // Write
      String newCommitTime = HoodieActiveTimeline.createNewInstantTime();
      List<HoodieRecord> records = dataGen.generateInserts(newCommitTime, 1);
      client.startCommitWithTime(newCommitTime);
      List<WriteStatus> writeStatuses = client.insert(records, newCommitTime);
      assertNoWriteErrors(writeStatuses);
    }

    // Metadata table is recreated, during bootstrapping of metadata table.
    assertTrue(fs.exists(metadataTablePath));
  }

  /**
   * Test bootstrap when the dataset is empty
   */
  @Test
  public void testbootstrapWithEmptyCommit() throws Exception {
    init(HoodieTableType.COPY_ON_WRITE);

    HoodieWriteConfig writeConfig = getWriteConfigBuilder(true, true, true).build();
    initWriteConfigAndMetatableWriter(writeConfig, true);
    testTable.doWriteOperation(HoodieActiveTimeline.createNewInstantTime(), INSERT, Collections.EMPTY_LIST, 0);
    syncTableMetadata(writeConfig);
    validateMetadata(testTable);
  }

  /**
   * Test various error scenarios.
   */
  @Test
  public void testErrorCases() throws Exception {
    init(HoodieTableType.COPY_ON_WRITE);
    HoodieEngineContext engineContext = new HoodieJavaEngineContext(hadoopConf);

    // TESTCASE: If commit on the metadata table succeeds but fails on the dataset, then on next init the metadata table
    // should be rolled back to last valid commit.
    try (HoodieJavaWriteClient client = new HoodieJavaWriteClient(engineContext,
        getWriteConfigBuilder(HoodieFailedWritesCleaningPolicy.EAGER, true, true, false, false, false).build(),
        true, Option.empty())) {
      String newCommitTime = HoodieActiveTimeline.createNewInstantTime();
      client.startCommitWithTime(newCommitTime);
      List<HoodieRecord> records = dataGen.generateInserts(newCommitTime, 10);
      List<WriteStatus> writeStatuses = client.upsert(records, newCommitTime);
      assertNoWriteErrors(writeStatuses);
      validateMetadata(client);

      newCommitTime = HoodieActiveTimeline.createNewInstantTime();
      client.startCommitWithTime(newCommitTime);
      records = dataGen.generateInserts(newCommitTime, 5);
      writeStatuses = client.bulkInsert(records, newCommitTime);
      assertNoWriteErrors(writeStatuses);
      validateMetadata(client);

      // There is no way to simulate failed commit on the main dataset, hence we simply delete the completed
      // instant so that only the inflight is left over.
      String commitInstantFileName = HoodieTimeline.makeCommitFileName(newCommitTime);
      assertTrue(fs.delete(new Path(basePath + Path.SEPARATOR + METAFOLDER_NAME,
          commitInstantFileName), false));
    }

    try (HoodieJavaWriteClient client = new HoodieJavaWriteClient(engineContext,
        getWriteConfigBuilder(HoodieFailedWritesCleaningPolicy.EAGER, true, true, false, false, false).build(),
        true, Option.empty())) {
      String newCommitTime = client.startCommit();
      // Next insert
      List<HoodieRecord> records = dataGen.generateInserts(newCommitTime, 5);
      List<WriteStatus> writeStatuses = client.upsert(records, newCommitTime);
      assertNoWriteErrors(writeStatuses);

      // Post rollback commit and metadata should be valid
      validateMetadata(client);
    }
  }

  @Test
  public void testMetadataTableWithLongLog() throws Exception {
    init(COPY_ON_WRITE, false);
    final int maxNumDeltacommits = 3;
    writeConfig = getWriteConfigBuilder(true, true, false)
        .withMetadataConfig(HoodieMetadataConfig.newBuilder()
            .enable(true)
            .enableMetrics(false)
            .withMaxNumDeltaCommitsBeforeCompaction(maxNumDeltacommits + 100)
            .withMaxNumDeltacommitsWhenPending(maxNumDeltacommits)
            .build()).build();
    initWriteConfigAndMetatableWriter(writeConfig, true);
    testTable.addRequestedCommit(String.format("%016d", 0));
    for (int i = 1; i <= maxNumDeltacommits; i++) {
      doWriteOperation(testTable, String.format("%016d", i));
    }
    int instant = maxNumDeltacommits + 1;
    Throwable t = assertThrows(HoodieMetadataException.class, () -> doWriteOperation(testTable, String.format("%016d", instant)));
    assertTrue(t.getMessage().startsWith(String.format("Metadata table's deltacommits exceeded %d: ", maxNumDeltacommits)));
  }

  @Test
  public void testNonPartitioned() throws Exception {
    init(HoodieTableType.COPY_ON_WRITE, false);
    HoodieEngineContext engineContext = new HoodieJavaEngineContext(hadoopConf);

    HoodieTestDataGenerator nonPartitionedGenerator = new HoodieTestDataGenerator(new String[] {""});
    try (HoodieJavaWriteClient client = new HoodieJavaWriteClient(engineContext, getWriteConfig(true, true))) {
      // Write 1 (Bulk insert)
      String newCommitTime = "0000001";
      List<HoodieRecord> records = nonPartitionedGenerator.generateInserts(newCommitTime, 10);
      client.startCommitWithTime(newCommitTime);
      List<WriteStatus> writeStatuses = client.bulkInsert(records, newCommitTime);
      validateMetadata(client);

      List<String> metadataPartitions = metadata(client).getAllPartitionPaths();
      assertTrue(metadataPartitions.contains(""), "Must contain empty partition");
    }
  }

  /**
   * Test various metrics published by metadata table.
   */
  @Test
  public void testMetadataMetrics() throws Exception {
    init(HoodieTableType.COPY_ON_WRITE, false);
    HoodieEngineContext engineContext = new HoodieJavaEngineContext(hadoopConf);

    try (HoodieJavaWriteClient client = new HoodieJavaWriteClient(engineContext, getWriteConfigBuilder(true, true, true).build())) {
      // Write
      String newCommitTime = HoodieActiveTimeline.createNewInstantTime();
      List<HoodieRecord> records = dataGen.generateInserts(newCommitTime, 20);
      client.startCommitWithTime(newCommitTime);
      List<WriteStatus> writeStatuses = client.insert(records, newCommitTime);
      assertNoWriteErrors(writeStatuses);
      validateMetadata(client);

      Registry metricsRegistry = Registry.getRegistry("HoodieMetadata");
      assertTrue(metricsRegistry.getAllCounts().containsKey(HoodieMetadataMetrics.INITIALIZE_STR + ".count"));
      assertTrue(metricsRegistry.getAllCounts().containsKey(HoodieMetadataMetrics.INITIALIZE_STR + ".totalDuration"));
      assertTrue(metricsRegistry.getAllCounts().get(HoodieMetadataMetrics.INITIALIZE_STR + ".count") >= 1L);
      final String prefix = FILES.getPartitionPath() + ".";
      assertTrue(metricsRegistry.getAllCounts().containsKey(prefix + HoodieMetadataMetrics.STAT_COUNT_BASE_FILES));
      assertTrue(metricsRegistry.getAllCounts().containsKey(prefix + HoodieMetadataMetrics.STAT_COUNT_LOG_FILES));
      assertTrue(metricsRegistry.getAllCounts().containsKey(prefix + HoodieMetadataMetrics.STAT_TOTAL_BASE_FILE_SIZE));
      assertTrue(metricsRegistry.getAllCounts().containsKey(prefix + HoodieMetadataMetrics.STAT_TOTAL_LOG_FILE_SIZE));
    }
  }

  @Test
  public void testGetFileGroupIndexFromFileId() {
    int index = new Random().nextInt(10000);
    String fileId = HoodieTableMetadataUtil.getFileIDForFileGroup(FILES, index);
    assertEquals(fileId.substring(0, fileId.length() - 2), HoodieTableMetadataUtil.getFileGroupPrefix(fileId));
    assertEquals(index, HoodieTableMetadataUtil.getFileGroupIndexFromFileId(fileId));

    assertEquals(HoodieTableMetadataUtil.getFileGroupPrefix("some-file-id-0"), "some-file-id");
    assertEquals(HoodieTableMetadataUtil.getFileGroupPrefix("some-file-id"), "some-file-id");
    assertEquals(HoodieTableMetadataUtil.getFileGroupPrefix("some-file-id-2"), "some-file-id-2");
  }

  /**
   * Test duplicate operation with same instant timestamp.
   * <p>
   * This can happen if the commit on the MDT succeeds but fails on the dataset. For some table services like clean,
   * compaction, replace commit, the operation will be retried with the same timestamp (taken from inflight). Hence,
   * metadata table will see an additional commit with the same timestamp as a previously completed deltacommit.
   */
  @Test
  public void testRepeatedActionWithSameInstantTime() throws Exception {
    init(HoodieTableType.COPY_ON_WRITE);
    HoodieEngineContext engineContext = new HoodieJavaEngineContext(hadoopConf);

    Properties props = new Properties();
    props.put(HoodieCleanConfig.ALLOW_MULTIPLE_CLEANS.key(), "false");
    HoodieWriteConfig writeConfig = getWriteConfigBuilder(true, true, false).withProps(props).build();

    // Perform three writes so we can initiate a clean
    int index = 0;
    final String partition = "2015/03/16";
    try (HoodieJavaWriteClient client = new HoodieJavaWriteClient(engineContext, writeConfig)) {
      for (; index < 3; ++index) {
        String newCommitTime = "00" + index;
        List<HoodieRecord> records = index == 0 ? dataGen.generateInsertsForPartition(newCommitTime, 10, partition)
            : dataGen.generateUniqueUpdates(newCommitTime, 5);
        client.startCommitWithTime(newCommitTime);
        client.upsert(records, newCommitTime);
      }
    }
    assertEquals(metaClient.reloadActiveTimeline().getCommitTimeline().filterCompletedInstants().countInstants(), 3);

    try (HoodieJavaWriteClient client = new HoodieJavaWriteClient(engineContext, writeConfig)) {
      // Perform a clean
      String cleanInstantTime = "00" + index++;
      HoodieCleanMetadata cleanMetadata = client.clean(cleanInstantTime);
      // 1 partition should be cleaned
      assertEquals(cleanMetadata.getPartitionMetadata().size(), 1);
      // 1 file cleaned
      assertEquals(cleanMetadata.getPartitionMetadata().get(partition).getSuccessDeleteFiles().size(), 1);
      assertEquals(cleanMetadata.getPartitionMetadata().get(partition).getFailedDeleteFiles().size(), 0);
      assertEquals(cleanMetadata.getPartitionMetadata().get(partition).getDeletePathPatterns().size(), 1);

      // To simulate failed clean on the main dataset, we will delete the completed clean instant
      String cleanInstantFileName = HoodieTimeline.makeCleanerFileName(cleanInstantTime);
      assertTrue(fs.delete(new Path(basePath + Path.SEPARATOR + HoodieTableMetaClient.METAFOLDER_NAME,
          cleanInstantFileName), false));
      assertEquals(metaClient.reloadActiveTimeline().getCleanerTimeline().filterInflights().countInstants(), 1);
      assertEquals(metaClient.reloadActiveTimeline().getCleanerTimeline().filterCompletedInstants().countInstants(), 0);

      // Initiate another clean. The previous leftover clean will be attempted and no other clean will be scheduled.
      String newCleanInstantTime = "00" + index++;
      cleanMetadata = client.clean(newCleanInstantTime);

      // 1 partition should be cleaned
      assertEquals(cleanMetadata.getPartitionMetadata().size(), 1);
      // 1 file cleaned but was already deleted so will be a failed delete
      assertEquals(cleanMetadata.getPartitionMetadata().get(partition).getSuccessDeleteFiles().size(), 0);
      assertEquals(cleanMetadata.getPartitionMetadata().get(partition).getFailedDeleteFiles().size(), 1);
      assertEquals(cleanMetadata.getPartitionMetadata().get(partition).getDeletePathPatterns().size(), 1);

      validateMetadata(client);
    }
  }

  private void doPreBootstrapOperations(HoodieTestTable testTable) throws Exception {
    doPreBootstrapOperations(testTable, "0000001", "0000002");
  }

  private void doPreBootstrapOperations(HoodieTestTable testTable, String commit1, String commit2) throws Exception {
    testTable.doWriteOperation(commit1, INSERT, asList("p1", "p2"), asList("p1", "p2"),
        2, true);
    testTable.doWriteOperation(commit2, UPSERT, asList("p1", "p2"),
        2, true);
    validateMetadata(testTable);
  }

  private void doWriteInsertAndUpsertNonPartitioned(HoodieTestTable testTable) throws Exception {
    doWriteInsertAndUpsert(testTable, "0000001", "0000002", true);
  }

  private void doWriteInsertAndUpsert(HoodieTestTable testTable) throws Exception {
    doWriteInsertAndUpsert(testTable, "0000001", "0000002", false);
  }

  private HoodieWriteConfig getSmallInsertWriteConfig(int insertSplitSize, String schemaStr, long smallFileSize, boolean mergeAllowDuplicateInserts) {
    HoodieWriteConfig.Builder builder = getConfigBuilder(schemaStr, HoodieIndex.IndexType.BLOOM, HoodieFailedWritesCleaningPolicy.EAGER);
    return builder.withCompactionConfig(
            HoodieCompactionConfig.newBuilder()
                .compactionSmallFileSize(smallFileSize)
                // Set rollback to LAZY so no inflights are deleted
                .insertSplitSize(insertSplitSize).build())
        .withCleanConfig(HoodieCleanConfig.newBuilder()
            .withFailedWritesCleaningPolicy(HoodieFailedWritesCleaningPolicy.LAZY).build())
        .withStorageConfig(
            HoodieStorageConfig.newBuilder()
                .hfileMaxFileSize(dataGen.getEstimatedFileSizeInBytes(200))
                .parquetMaxFileSize(dataGen.getEstimatedFileSizeInBytes(200)).build())
        .withMergeAllowDuplicateOnInserts(mergeAllowDuplicateInserts)
        .build();
  }

  public HoodieWriteConfig.Builder getConfigBuilder(String schemaStr, HoodieIndex.IndexType indexType,
                                                    HoodieFailedWritesCleaningPolicy cleaningPolicy) {
    return HoodieWriteConfig.newBuilder().withPath(basePath).withSchema(schemaStr)
        .withParallelism(2, 2).withBulkInsertParallelism(2).withFinalizeWriteParallelism(2).withDeleteParallelism(2)
        .withTimelineLayoutVersion(TimelineLayoutVersion.CURR_VERSION)
        .withWriteStatusClass(MetadataMergeWriteStatus.class)
        .withConsistencyGuardConfig(ConsistencyGuardConfig.newBuilder().withConsistencyCheckEnabled(true).build())
        .withCleanConfig(HoodieCleanConfig.newBuilder().withFailedWritesCleaningPolicy(cleaningPolicy).build())
        .withCompactionConfig(HoodieCompactionConfig.newBuilder().compactionSmallFileSize(1024 * 1024).build())
        .withStorageConfig(HoodieStorageConfig.newBuilder().hfileMaxFileSize(1024 * 1024).parquetMaxFileSize(1024 * 1024).orcMaxFileSize(1024 * 1024).build())
        .forTable("test-trip-table")
        .withIndexConfig(HoodieIndexConfig.newBuilder().withIndexType(indexType).build())
        .withEmbeddedTimelineServerEnabled(false).withFileSystemViewConfig(FileSystemViewStorageConfig.newBuilder()
            .withEnableBackupForRemoteFileSystemView(false) // Fail test if problem connecting to timeline-server
            .withStorageType(FileSystemViewStorageType.EMBEDDED_KV_STORE).build());
  }

  @Test
  public void testClusterOperationOnMainTable() throws Exception {
    init(HoodieTableType.COPY_ON_WRITE);
    // Disable small file handling that way multiple files are created for small batches.
    Properties props = new Properties();
    props.setProperty(HoodieCompactionConfig.PARQUET_SMALL_FILE_LIMIT.key(), "0");
    props.setProperty("hoodie.clustering.plan.strategy.class", JavaSizeBasedClusteringPlanStrategy.class.getName());
    HoodieWriteConfig cfg = getWriteConfigBuilder(true, true, false)
        .withProps(props).build();
    // Initialize metadata writers.
    HoodieJavaWriteClient client = getHoodieWriteClient(cfg);

    // Insert one batch 0000001
    String commitTime = "0000001";
    List<HoodieRecord> records = dataGen.generateInserts(commitTime, 100);
    client.startCommitWithTime(commitTime);
    List<WriteStatus> writeStatuses = client.insert(records, commitTime);
    assertNoWriteErrors(writeStatuses);

    // Insert second batch 0000002
    commitTime = "0000002";
    records = dataGen.generateInserts(commitTime, 100);
    client.startCommitWithTime(commitTime);
    writeStatuses = client.insert(records, commitTime);
    assertNoWriteErrors(writeStatuses);

    // Schedule clustering operation 0000003
    HoodieWriteConfig clusterWriteCfg = getWriteConfigBuilder(true, true, false)
        .withClusteringConfig(HoodieClusteringConfig.newBuilder()
            .withInlineClusteringNumCommits(0)
            .withClusteringPlanStrategyClass(JavaSizeBasedClusteringPlanStrategy.class.getName())
            .withClusteringExecutionStrategyClass(JavaSortAndSizeExecutionStrategy.class.getName())
            .build())
        .build();
    HoodieJavaWriteClient clusteringClient = getHoodieWriteClient(clusterWriteCfg);
    clusteringClient.scheduleTableService("0000003", Option.empty(), TableServiceType.CLUSTER);

    // Execute pending clustering operation
    clusteringClient.cluster("0000003", true);

    // verify metadata table
    validateMetadata(client);

    metaClient = HoodieTableMetaClient.reload(metaClient);
    HoodieTableMetadata tableMetadata = metadata(client);
    HoodieMetadataFileSystemView metadataFileSystemView = new HoodieMetadataFileSystemView(
        metaClient, metaClient.reloadActiveTimeline(), tableMetadata);
    HoodieTableFileSystemView fsView = new HoodieTableFileSystemView(metaClient, metaClient.getActiveTimeline());
    tableMetadata.getAllPartitionPaths().forEach(partition -> {
      List<String> fileNamesFromMetadataFileListing = metadataFileSystemView.getLatestBaseFiles(partition)
          .map(baseFile -> baseFile.getFileName())
          .sorted()
          .collect(Collectors.toList());
      List<String> fileNamesFromBaseFileView = fsView.getLatestBaseFiles(partition)
          .map(baseFile -> baseFile.getFileName())
          .sorted()
          .collect(Collectors.toList());
      assertEquals(fileNamesFromBaseFileView, fileNamesFromMetadataFileListing);
    });
  }

  @Test
  public void testOutOfOrderCommits() throws Exception {
    init(HoodieTableType.COPY_ON_WRITE);
    // Disable small file handling that way multiple files are created for small batches.
    Properties props = new Properties();
    props.setProperty(HoodieCompactionConfig.PARQUET_SMALL_FILE_LIMIT.key(), "0");
    HoodieWriteConfig cfg = getWriteConfigBuilder(true, true, false)
        .withProps(props).build();
    // Initialize metadata writers.
    HoodieJavaWriteClient client = getHoodieWriteClient(cfg);

    // Insert one batch 0000001
    String commitTime = "0000001";
    List<HoodieRecord> records = dataGen.generateInserts(commitTime, 100);
    client.startCommitWithTime(commitTime);
    List<WriteStatus> writeStatuses = client.insert(records, commitTime);
    assertNoWriteErrors(writeStatuses);

    // Insert second batch 0000002
    commitTime = "0000002";
    records = dataGen.generateInserts(commitTime, 100);
    client.startCommitWithTime(commitTime);
    writeStatuses = client.insert(records, commitTime);
    assertNoWriteErrors(writeStatuses);

    // Schedule clustering operation 0000003
    HoodieWriteConfig clusterWriteCfg = getWriteConfigBuilder(true, true, false)
        .withClusteringConfig(HoodieClusteringConfig.newBuilder()
            .withInlineClusteringNumCommits(0)
            .withClusteringPlanStrategyClass(JavaSizeBasedClusteringPlanStrategy.class.getName())
            .withClusteringExecutionStrategyClass(JavaSortAndSizeExecutionStrategy.class.getName())
            .build())
        .build();
    HoodieJavaWriteClient clusteringClient = getHoodieWriteClient(clusterWriteCfg);
    clusteringClient.scheduleTableService("0000003", Option.empty(), TableServiceType.CLUSTER);

    // Insert second batch 0000004
    commitTime = "0000004";
    records = dataGen.generateInserts(commitTime, 100);
    client = getHoodieWriteClient(cfg);
    client.startCommitWithTime(commitTime);
    writeStatuses = client.insert(records, commitTime);
    assertNoWriteErrors(writeStatuses);

    // verify metadata table
    validateMetadata(client);

    // Execute compaction on metadata table.
    try (JavaHoodieBackedTableMetadataWriter metadataWriter =
        (JavaHoodieBackedTableMetadataWriter) JavaHoodieBackedTableMetadataWriter.create(hadoopConf, client.getConfig(), context, Option.empty())) {
      Properties metadataProps = metadataWriter.getWriteConfig().getProps();
      metadataProps.setProperty(INLINE_COMPACT_NUM_DELTA_COMMITS.key(), "3");
      HoodieWriteConfig metadataWriteConfig = HoodieWriteConfig.newBuilder()
          .withProperties(metadataProps).build();
      try (HoodieJavaWriteClient metadataWriteClient = new HoodieJavaWriteClient(context, metadataWriteConfig)) {
        final String compactionInstantTime = HoodieTableMetadataUtil.createCompactionTimestamp(commitTime);
        assertTrue(metadataWriteClient.scheduleCompactionAtInstant(compactionInstantTime, Option.empty()));
        metadataWriteClient.compact(compactionInstantTime);

        // verify metadata table
        validateMetadata(client);

        // Execute pending clustering operation
        clusteringClient = getHoodieWriteClient(clusterWriteCfg);
        clusteringClient.cluster("0000003", true);

        // verify metadata table
        validateMetadata(client);
      }
    }
  }

  private void validateMetadata(HoodieJavaWriteClient testClient) throws Exception {
    validateMetadata(testClient, Option.empty());
  }

  private void validateMetadata(HoodieJavaWriteClient testClient, Option<String> ignoreFilesWithCommit) throws Exception {
    HoodieWriteConfig config = testClient.getConfig();

    HoodieJavaWriteClient client;
    if (config.isEmbeddedTimelineServerEnabled()) {
      testClient.close();
      client = new HoodieJavaWriteClient(testClient.getEngineContext(), testClient.getConfig());
    } else {
      client = testClient;
    }
    clientsToClose.add(client);

    metaClient = HoodieTableMetaClient.reload(metaClient);
    HoodieTableMetadata tableMetadata = metadata(client);
    assertNotNull(tableMetadata, "MetadataReader should have been initialized");
    if (!config.isMetadataTableEnabled()) {
      return;
    }

    HoodieTimer timer = HoodieTimer.start();
    HoodieEngineContext engineContext = new HoodieJavaEngineContext(hadoopConf);

    // Partitions should match
    FileSystemBackedTableMetadata fsBackedTableMetadata = new FileSystemBackedTableMetadata(engineContext, metaClient.getTableConfig(),
        new SerializableConfiguration(hadoopConf), config.getBasePath());
    List<String> fsPartitions = fsBackedTableMetadata.getAllPartitionPaths();
    List<String> metadataPartitions = tableMetadata.getAllPartitionPaths();

    Collections.sort(fsPartitions);
    Collections.sort(metadataPartitions);

    assertEquals(fsPartitions.size(), metadataPartitions.size(), "Partitions should match");
    assertTrue(fsPartitions.equals(metadataPartitions), "Partitions should match");

    // Files within each partition should match
    HoodieTable table = HoodieJavaTable.create(config, engineContext);
    TableFileSystemView tableView = table.getHoodieView();
    List<String> fullPartitionPaths = fsPartitions.stream().map(partition -> basePath + "/" + partition).collect(Collectors.toList());
    Map<String, FileStatus[]> partitionToFilesMap = tableMetadata.getAllFilesInPartitions(fullPartitionPaths);
    assertEquals(fsPartitions.size(), partitionToFilesMap.size());

    fsPartitions.forEach(partition -> {
      try {
        Path partitionPath;
        if (partition.equals("")) {
          // Should be the non-partitioned case
          partitionPath = new Path(basePath);
        } else {
          partitionPath = new Path(basePath, partition);
        }

        FileStatus[] fsStatuses = FSUtils.getAllDataFilesInPartition(fs, partitionPath);
        if (ignoreFilesWithCommit.isPresent()) {
          fsStatuses = Arrays.stream(fsStatuses).filter(fileStatus -> !fileStatus.getPath().getName().contains(ignoreFilesWithCommit.get()))
              .collect(Collectors.toList()).toArray(new FileStatus[0]);
        }
        FileStatus[] metaStatuses = tableMetadata.getAllFilesInPartition(partitionPath);
        List<String> fsFileNames = Arrays.stream(fsStatuses)
            .map(s -> s.getPath().getName()).collect(Collectors.toList());
        List<String> metadataFilenames = Arrays.stream(metaStatuses)
            .map(s -> s.getPath().getName()).collect(Collectors.toList());
        Collections.sort(fsFileNames);
        Collections.sort(metadataFilenames);

        assertEquals(fsStatuses.length, partitionToFilesMap.get(partitionPath.toString()).length);

        // File sizes should be valid
        Arrays.stream(metaStatuses).forEach(s -> assertTrue(s.getLen() > 0));

        if ((fsFileNames.size() != metadataFilenames.size()) || (!fsFileNames.equals(metadataFilenames))) {
          LOG.info("*** File system listing = " + Arrays.toString(fsFileNames.toArray()));
          LOG.info("*** Metadata listing = " + Arrays.toString(metadataFilenames.toArray()));

          for (String fileName : fsFileNames) {
            if (!metadataFilenames.contains(fileName)) {
              LOG.error(partition + "FsFilename " + fileName + " not found in Meta data");
            }
          }
          for (String fileName : metadataFilenames) {
            if (!fsFileNames.contains(fileName)) {
              LOG.error(partition + "Metadata file " + fileName + " not found in original FS");
            }
          }
        }

        // Block sizes should be valid
        Arrays.stream(metaStatuses).forEach(s -> assertTrue(s.getBlockSize() > 0));
        List<Long> fsBlockSizes = Arrays.stream(fsStatuses).map(FileStatus::getBlockSize).collect(Collectors.toList());
        Collections.sort(fsBlockSizes);
        List<Long> metadataBlockSizes = Arrays.stream(metaStatuses).map(FileStatus::getBlockSize).collect(Collectors.toList());
        Collections.sort(metadataBlockSizes);
        assertEquals(fsBlockSizes, metadataBlockSizes);

        assertEquals(fsFileNames.size(), metadataFilenames.size(), "Files within partition " + partition + " should match");
        assertTrue(fsFileNames.equals(metadataFilenames), "Files within partition " + partition + " should match");

        // FileSystemView should expose the same data
        List<HoodieFileGroup> fileGroups = tableView.getAllFileGroups(partition).collect(Collectors.toList());
        fileGroups.addAll(tableView.getAllReplacedFileGroups(partition).collect(Collectors.toList()));

        fileGroups.forEach(g -> LoggerFactory.getLogger(TestJavaHoodieBackedMetadata.class).info(g.toString()));
        fileGroups.forEach(g -> g.getAllBaseFiles().forEach(b -> LoggerFactory.getLogger(TestJavaHoodieBackedMetadata.class).info(b.toString())));
        fileGroups.forEach(g -> g.getAllFileSlices().forEach(s -> LoggerFactory.getLogger(TestJavaHoodieBackedMetadata.class).info(s.toString())));

        long numFiles = fileGroups.stream()
            .mapToLong(g -> g.getAllBaseFiles().count() + g.getAllFileSlices().mapToLong(s -> s.getLogFiles().count()).sum())
            .sum();
        assertEquals(metadataFilenames.size(), numFiles);
      } catch (IOException e) {
        e.printStackTrace();
        assertTrue(false, "Exception should not be raised: " + e);
      }
    });

    try (HoodieBackedTableMetadataWriter<List<HoodieRecord>> metadataWriter = metadataWriter(client)) {
      assertNotNull(metadataWriter, "MetadataWriter should have been initialized");

      // Validate write config for metadata table
      HoodieWriteConfig metadataWriteConfig = metadataWriter.getWriteConfig();
      assertFalse(metadataWriteConfig.isMetadataTableEnabled(), "No metadata table for metadata table");

      // Metadata table should be in sync with the dataset
      HoodieTableMetaClient metadataMetaClient = HoodieTableMetaClient.builder().setConf(hadoopConf).setBasePath(metadataTableBasePath).build();

<<<<<<< HEAD
      // Metadata table is MOR
      assertEquals(metadataMetaClient.getTableType(), HoodieTableType.MERGE_ON_READ, "Metadata Table should be MOR");

      // Metadata table is HFile format
      assertEquals(metadataMetaClient.getTableConfig().getBaseFileFormat(), HoodieFileFormat.HFILE,
          "Metadata Table base file format should be HFile");

      // Metadata table has a fixed number of partitions
      // Cannot use FSUtils.getAllFoldersWithPartitionMetaFile for this as that function filters all directory
      // in the .hoodie folder.
      List<String> metadataTablePartitions = FSUtils.getAllPartitionPaths(engineContext, getMetadataTableBasePath(basePath),
          false, false);
      assertEquals(metadataWriter.getEnabledPartitionTypes().size(), metadataTablePartitions.size());

      final Map<String, MetadataPartitionType> metadataEnabledPartitionTypes = new HashMap<>();
      metadataWriter.getEnabledPartitionTypes().forEach(e -> metadataEnabledPartitionTypes.put(e.getPartitionPath(), e));

      // Metadata table should automatically compact and clean
      // versions are +1 as autoclean / compaction happens end of commits
      int numFileVersions = metadataWriteConfig.getCleanerFileVersionsRetained() + 1;
      HoodieTableFileSystemView fsView = new HoodieTableFileSystemView(metadataMetaClient, metadataMetaClient.getActiveTimeline());
      metadataTablePartitions.forEach(partition -> {
        List<FileSlice> latestSlices = fsView.getLatestFileSlices(partition).collect(Collectors.toList());
        assertTrue(latestSlices.stream().map(FileSlice::getBaseFile).count() <= latestSlices.size(), "Should have a single latest base file per file group");
        List<HoodieLogFile> logFiles = latestSlices.get(0).getLogFiles().collect(Collectors.toList());
        try {
          if (FILES.getPartitionPath().equals(partition)) {
            verifyMetadataRawRecords(table, logFiles, false);
          }
          if (COLUMN_STATS.getPartitionPath().equals(partition)) {
            verifyMetadataColumnStatsRecords(logFiles);
          }
        } catch (IOException e) {
          LOG.error("Metadata record validation failed", e);
          fail("Metadata record validation failed");
=======
    // Metadata table is MOR
    assertEquals(metadataMetaClient.getTableType(), HoodieTableType.MERGE_ON_READ, "Metadata Table should be MOR");

    // Metadata table is HFile format
    assertEquals(metadataMetaClient.getTableConfig().getBaseFileFormat(), HoodieFileFormat.HFILE,
        "Metadata Table base file format should be HFile");

    // Metadata table has a fixed number of partitions
    // Cannot use FSUtils.getAllFoldersWithPartitionMetaFile for this as that function filters all directory
    // in the .hoodie folder.
    List<String> metadataTablePartitions = FSUtils.getAllPartitionPaths(engineContext, getMetadataTableBasePath(basePath), false);
    assertEquals(metadataWriter.getEnabledPartitionTypes().size(), metadataTablePartitions.size());

    final Map<String, MetadataPartitionType> metadataEnabledPartitionTypes = new HashMap<>();
    metadataWriter.getEnabledPartitionTypes().forEach(e -> metadataEnabledPartitionTypes.put(e.getPartitionPath(), e));

    // Metadata table should automatically compact and clean
    // versions are +1 as autoclean / compaction happens end of commits
    int numFileVersions = metadataWriteConfig.getCleanerFileVersionsRetained() + 1;
    HoodieTableFileSystemView fsView = new HoodieTableFileSystemView(metadataMetaClient, metadataMetaClient.getActiveTimeline());
    metadataTablePartitions.forEach(partition -> {
      List<FileSlice> latestSlices = fsView.getLatestFileSlices(partition).collect(Collectors.toList());
      assertTrue(latestSlices.stream().map(FileSlice::getBaseFile).count() <= latestSlices.size(), "Should have a single latest base file per file group");
      List<HoodieLogFile> logFiles = latestSlices.get(0).getLogFiles().collect(Collectors.toList());
      try {
        if (FILES.getPartitionPath().equals(partition)) {
          verifyMetadataRawRecords(table, logFiles, false);
        }
        if (COLUMN_STATS.getPartitionPath().equals(partition)) {
          verifyMetadataColumnStatsRecords(logFiles);
>>>>>>> 7d90a9b3
        }
      });

      // TODO: include validation for record_index partition here.
      LOG.info("Validation time=" + timer.endTimer());
    }
  }

  private void verifyMetadataColumnStatsRecords(List<HoodieLogFile> logFiles) throws IOException {
    for (HoodieLogFile logFile : logFiles) {
      FileStatus[] fsStatus = fs.listStatus(logFile.getPath());
      MessageType writerSchemaMsg = TableSchemaResolver.readSchemaFromLogFile(fs, logFile.getPath());
      if (writerSchemaMsg == null) {
        // not a data block
        continue;
      }

      Schema writerSchema = new AvroSchemaConverter().convert(writerSchemaMsg);
      try (HoodieLogFormat.Reader logFileReader = HoodieLogFormat.newReader(fs, new HoodieLogFile(fsStatus[0].getPath()), writerSchema)) {
        while (logFileReader.hasNext()) {
          HoodieLogBlock logBlock = logFileReader.next();
          if (logBlock instanceof HoodieDataBlock) {
            try (ClosableIterator<HoodieRecord<IndexedRecord>> recordItr = ((HoodieDataBlock) logBlock).getRecordIterator(HoodieRecordType.AVRO)) {
              recordItr.forEachRemaining(indexRecord -> {
                final GenericRecord record = (GenericRecord) indexRecord.getData();
                final GenericRecord colStatsRecord = (GenericRecord) record.get(HoodieMetadataPayload.SCHEMA_FIELD_ID_COLUMN_STATS);
                assertNotNull(colStatsRecord);
                assertNotNull(colStatsRecord.get(HoodieMetadataPayload.COLUMN_STATS_FIELD_COLUMN_NAME));
                assertNotNull(colStatsRecord.get(HoodieMetadataPayload.COLUMN_STATS_FIELD_NULL_COUNT));
                /**
                 * TODO: some types of field may have null min/max as these statistics are only supported for primitive types
                 * assertNotNull(colStatsRecord.get(HoodieMetadataPayload.COLUMN_STATS_FIELD_MAX_VALUE));
                 * assertNotNull(colStatsRecord.get(HoodieMetadataPayload.COLUMN_STATS_FIELD_MIN_VALUE));
                 */
              });
            }
          }
        }
      }
    }
  }

  /**
   * Returns the list of all files in the dataset by iterating over the metadata table.
   */
  private List<Path> getAllFiles(HoodieTableMetadata metadata) throws Exception {
    List<Path> allfiles = new ArrayList<>();
    for (String partition : metadata.getAllPartitionPaths()) {
      for (FileStatus status : metadata.getAllFilesInPartition(new Path(basePath, partition))) {
        allfiles.add(status.getPath());
      }
    }

    return allfiles;
  }

  private HoodieBackedTableMetadataWriter<List<HoodieRecord>> metadataWriter(HoodieJavaWriteClient client) {
    return metadataWriter(client.getConfig());
  }

  private HoodieTableMetadata metadata(HoodieJavaWriteClient client) {
    return metadata(client.getConfig(), client.getEngineContext());
  }

  private void changeTableVersion(HoodieTableVersion version) throws IOException {
    metaClient = HoodieTableMetaClient.reload(metaClient);
    metaClient.getTableConfig().setTableVersion(version);
    Path propertyFile = new Path(metaClient.getMetaPath() + "/" + HoodieTableConfig.HOODIE_PROPERTIES_FILE);
    try (FSDataOutputStream os = metaClient.getFs().create(propertyFile)) {
      metaClient.getTableConfig().getProps().store(os, "");
    }
  }

  @Override
  protected HoodieTableType getTableType() {
    return tableType;
  }
}<|MERGE_RESOLUTION|>--- conflicted
+++ resolved
@@ -2746,7 +2746,6 @@
       // Metadata table should be in sync with the dataset
       HoodieTableMetaClient metadataMetaClient = HoodieTableMetaClient.builder().setConf(hadoopConf).setBasePath(metadataTableBasePath).build();
 
-<<<<<<< HEAD
       // Metadata table is MOR
       assertEquals(metadataMetaClient.getTableType(), HoodieTableType.MERGE_ON_READ, "Metadata Table should be MOR");
 
@@ -2754,12 +2753,11 @@
       assertEquals(metadataMetaClient.getTableConfig().getBaseFileFormat(), HoodieFileFormat.HFILE,
           "Metadata Table base file format should be HFile");
 
-      // Metadata table has a fixed number of partitions
-      // Cannot use FSUtils.getAllFoldersWithPartitionMetaFile for this as that function filters all directory
-      // in the .hoodie folder.
-      List<String> metadataTablePartitions = FSUtils.getAllPartitionPaths(engineContext, getMetadataTableBasePath(basePath),
-          false, false);
-      assertEquals(metadataWriter.getEnabledPartitionTypes().size(), metadataTablePartitions.size());
+    // Metadata table has a fixed number of partitions
+    // Cannot use FSUtils.getAllFoldersWithPartitionMetaFile for this as that function filters all directory
+    // in the .hoodie folder.
+    List<String> metadataTablePartitions = FSUtils.getAllPartitionPaths(engineContext, getMetadataTableBasePath(basePath), false);
+    assertEquals(metadataWriter.getEnabledPartitionTypes().size(), metadataTablePartitions.size());
 
       final Map<String, MetadataPartitionType> metadataEnabledPartitionTypes = new HashMap<>();
       metadataWriter.getEnabledPartitionTypes().forEach(e -> metadataEnabledPartitionTypes.put(e.getPartitionPath(), e));
@@ -2782,38 +2780,6 @@
         } catch (IOException e) {
           LOG.error("Metadata record validation failed", e);
           fail("Metadata record validation failed");
-=======
-    // Metadata table is MOR
-    assertEquals(metadataMetaClient.getTableType(), HoodieTableType.MERGE_ON_READ, "Metadata Table should be MOR");
-
-    // Metadata table is HFile format
-    assertEquals(metadataMetaClient.getTableConfig().getBaseFileFormat(), HoodieFileFormat.HFILE,
-        "Metadata Table base file format should be HFile");
-
-    // Metadata table has a fixed number of partitions
-    // Cannot use FSUtils.getAllFoldersWithPartitionMetaFile for this as that function filters all directory
-    // in the .hoodie folder.
-    List<String> metadataTablePartitions = FSUtils.getAllPartitionPaths(engineContext, getMetadataTableBasePath(basePath), false);
-    assertEquals(metadataWriter.getEnabledPartitionTypes().size(), metadataTablePartitions.size());
-
-    final Map<String, MetadataPartitionType> metadataEnabledPartitionTypes = new HashMap<>();
-    metadataWriter.getEnabledPartitionTypes().forEach(e -> metadataEnabledPartitionTypes.put(e.getPartitionPath(), e));
-
-    // Metadata table should automatically compact and clean
-    // versions are +1 as autoclean / compaction happens end of commits
-    int numFileVersions = metadataWriteConfig.getCleanerFileVersionsRetained() + 1;
-    HoodieTableFileSystemView fsView = new HoodieTableFileSystemView(metadataMetaClient, metadataMetaClient.getActiveTimeline());
-    metadataTablePartitions.forEach(partition -> {
-      List<FileSlice> latestSlices = fsView.getLatestFileSlices(partition).collect(Collectors.toList());
-      assertTrue(latestSlices.stream().map(FileSlice::getBaseFile).count() <= latestSlices.size(), "Should have a single latest base file per file group");
-      List<HoodieLogFile> logFiles = latestSlices.get(0).getLogFiles().collect(Collectors.toList());
-      try {
-        if (FILES.getPartitionPath().equals(partition)) {
-          verifyMetadataRawRecords(table, logFiles, false);
-        }
-        if (COLUMN_STATS.getPartitionPath().equals(partition)) {
-          verifyMetadataColumnStatsRecords(logFiles);
->>>>>>> 7d90a9b3
         }
       });
 
