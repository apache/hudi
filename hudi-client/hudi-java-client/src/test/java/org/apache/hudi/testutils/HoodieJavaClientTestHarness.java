--- conflicted
+++ resolved
@@ -399,18 +399,10 @@
       assertEquals(metadataMetaClient.getTableConfig().getBaseFileFormat(), HoodieFileFormat.HFILE,
           "Metadata Table base file format should be HFile");
 
-<<<<<<< HEAD
-      // Metadata table has a fixed number of partitions
-      // Cannot use FSUtils.getAllFoldersWithPartitionMetaFile for this as that function filters all directory
-      // in the .hoodie folder.
-      List<String> metadataTablePartitions = FSUtils.getAllPartitionPaths(engineContext, HoodieTableMetadata.getMetadataTableBasePath(basePath),
-          false, false);
-=======
     // Metadata table has a fixed number of partitions
     // Cannot use FSUtils.getAllFoldersWithPartitionMetaFile for this as that function filters all directory
     // in the .hoodie folder.
     List<String> metadataTablePartitions = FSUtils.getAllPartitionPaths(engineContext, HoodieTableMetadata.getMetadataTableBasePath(basePath), false);
->>>>>>> 7d90a9b3
 
       List<MetadataPartitionType> enabledPartitionTypes = metadataWriter.getEnabledPartitionTypes();
 
