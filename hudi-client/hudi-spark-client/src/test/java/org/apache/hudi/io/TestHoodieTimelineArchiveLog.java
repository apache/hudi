--- conflicted
+++ resolved
@@ -155,21 +155,16 @@
     init(tableType);
     HoodieWriteConfig writeConfig = HoodieWriteConfig.newBuilder().withPath(basePath)
         .withSchema(HoodieTestDataGenerator.TRIP_EXAMPLE_SCHEMA).withParallelism(2, 2)
-<<<<<<< HEAD
         .withCompactionConfig(HoodieCompactionConfig.newBuilder()
             .retainCommits(1)
             .withCleanArchiveFilesEnable(enableArchiveClean)
             .archiveFilesToKeep(archiveFilesToKeep)
             .archiveCommitsWith(minArchivalCommits, maxArchivalCommits)
             .build())
+        .withFileSystemViewConfig(FileSystemViewStorageConfig.newBuilder()
+            .withRemoteServerPort(timelineServicePort).build())
         .withMetadataConfig(HoodieMetadataConfig.newBuilder()
             .enable(enableMetadata)
-=======
-        .withCompactionConfig(HoodieCompactionConfig.newBuilder().retainCommits(1).archiveCommitsWith(minArchivalCommits, maxArchivalCommits).build())
-        .withFileSystemViewConfig(FileSystemViewStorageConfig.newBuilder()
-            .withRemoteServerPort(timelineServicePort).build())
-        .withMetadataConfig(HoodieMetadataConfig.newBuilder().enable(enableMetadata)
->>>>>>> f0e46bf5
             .withMaxNumDeltaCommitsBeforeCompaction(maxDeltaCommitsMetadataTable).build())
         .forTable("test-trip-table").build();
     initWriteConfigAndMetatableWriter(writeConfig, enableMetadata);
