--- conflicted
+++ resolved
@@ -337,13 +337,8 @@
         new HashSet<>(Arrays.asList(record1.getRecordKey(), record2.getRecordKey(), record3.getRecordKey(), record4.getRecordKey()));
 
     HoodieWriteConfig config = HoodieWriteConfig.newBuilder().withPath(basePath).build();
-<<<<<<< HEAD
     Collection<Pair<String, Long>> results = HoodieIndexUtils.filterKeysFromFile(
-        new Path(Paths.get(basePath, partition, filename).toString()), uuids, hadoopConf);
-=======
-    List<Pair<String, Long>> results = HoodieIndexUtils.filterKeysFromFile(
         new StoragePath(Paths.get(basePath, partition, filename).toString()), uuids, storageConf);
->>>>>>> 1c7f8376
 
     Set<String> actualFileIds = results.stream().map(Pair::getLeft).collect(Collectors.toSet());
     Set<String> expectedFileIds = new HashSet<>();
