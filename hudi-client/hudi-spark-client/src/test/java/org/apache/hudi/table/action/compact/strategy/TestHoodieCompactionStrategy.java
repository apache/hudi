/*
 * Licensed to the Apache Software Foundation (ASF) under one
 * or more contributor license agreements.  See the NOTICE file
 * distributed with this work for additional information
 * regarding copyright ownership.  The ASF licenses this file
 * to you under the Apache License, Version 2.0 (the
 * "License"); you may not use this file except in compliance
 * with the License.  You may obtain a copy of the License at
 *
 *      http://www.apache.org/licenses/LICENSE-2.0
 *
 * Unless required by applicable law or agreed to in writing, software
 * distributed under the License is distributed on an "AS IS" BASIS,
 * WITHOUT WARRANTIES OR CONDITIONS OF ANY KIND, either express or implied.
 * See the License for the specific language governing permissions and
 * limitations under the License.
 */

package org.apache.hudi.table.action.compact.strategy;

import org.apache.hudi.avro.model.HoodieCompactionOperation;
import org.apache.hudi.common.model.BaseFile;
import org.apache.hudi.common.model.FileSlice;
import org.apache.hudi.common.model.HoodieBaseFile;
import org.apache.hudi.common.model.HoodieFileGroupId;
import org.apache.hudi.common.model.HoodieLogFile;
import org.apache.hudi.common.util.collection.Pair;
import org.apache.hudi.config.HoodieCompactionConfig;
import org.apache.hudi.config.HoodieWriteConfig;
import org.junit.jupiter.api.Test;

import java.text.SimpleDateFormat;
import java.util.ArrayList;
import java.util.Arrays;
import java.util.Collections;
import java.util.Date;
import java.util.HashMap;
import java.util.List;
import java.util.Map;
import java.util.Random;
import java.util.UUID;
import java.util.stream.Collectors;

import static org.junit.jupiter.api.Assertions.assertEquals;
import static org.junit.jupiter.api.Assertions.assertTrue;

public class TestHoodieCompactionStrategy {

  private static final long MB = 1024 * 1024L;
  private String[] partitionPaths = {"2017/01/01", "2017/01/02", "2017/01/03"};
  private static final Random RANDOM = new Random();

  @Test
  public void testUnBounded() {
    Map<Long, List<Long>> sizesMap = new HashMap<>();
    sizesMap.put(120 * MB, Arrays.asList(60 * MB, 10 * MB, 80 * MB));
    sizesMap.put(110 * MB, new ArrayList<>());
    sizesMap.put(100 * MB, Collections.singletonList(MB));
    sizesMap.put(90 * MB, Collections.singletonList(1024 * MB));
    UnBoundedCompactionStrategy strategy = new UnBoundedCompactionStrategy();
    HoodieWriteConfig writeConfig = HoodieWriteConfig.newBuilder().withPath("/tmp")
        .withCompactionConfig(HoodieCompactionConfig.newBuilder().withCompactionStrategy(strategy).build()).build();
    List<HoodieCompactionOperation> operations = createCompactionOperations(writeConfig, sizesMap);
    List<HoodieCompactionOperation> returned = strategy.orderAndFilter(writeConfig, operations, new ArrayList<>());
    assertEquals(operations, returned, "UnBounded should not re-order or filter");
  }

  @Test
  public void testBoundedIOSimple() {
    Map<Long, List<Long>> sizesMap = new HashMap<>();
    sizesMap.put(120 * MB, Arrays.asList(60 * MB, 10 * MB, 80 * MB));
    sizesMap.put(110 * MB, new ArrayList<>());
    sizesMap.put(100 * MB, Collections.singletonList(MB));
    sizesMap.put(90 * MB, Collections.singletonList(1024 * MB));
    BoundedIOCompactionStrategy strategy = new BoundedIOCompactionStrategy();
    HoodieWriteConfig writeConfig = HoodieWriteConfig.newBuilder().withPath("/tmp").withCompactionConfig(
        HoodieCompactionConfig.newBuilder().withCompactionStrategy(strategy).withTargetIOPerCompactionInMB(400).build())
        .build();
    List<HoodieCompactionOperation> operations = createCompactionOperations(writeConfig, sizesMap);
    List<HoodieCompactionOperation> returned = strategy.orderAndFilter(writeConfig, operations, new ArrayList<>());

    assertTrue(returned.size() < operations.size(), "BoundedIOCompaction should have resulted in fewer compactions");
    assertEquals(2, returned.size(), "BoundedIOCompaction should have resulted in 2 compactions being chosen");
    // Total size of all the log files
    Long returnedSize = returned.stream().map(s -> s.getMetrics().get(BoundedIOCompactionStrategy.TOTAL_IO_MB))
        .map(Double::longValue).reduce(Long::sum).orElse(0L);
    assertEquals(610, (long) returnedSize,
        "Should chose the first 2 compactions which should result in a total IO of 690 MB");
  }

  @Test
  public void testLogFileSizeCompactionSimple() {
    Map<Long, List<Long>> sizesMap = new HashMap<>();
    sizesMap.put(120 * MB, Arrays.asList(60 * MB, 10 * MB, 80 * MB));
    sizesMap.put(110 * MB, new ArrayList<>());
    sizesMap.put(100 * MB, Collections.singletonList(MB));
    sizesMap.put(90 * MB, Collections.singletonList(1024 * MB));
    LogFileSizeBasedCompactionStrategy strategy = new LogFileSizeBasedCompactionStrategy();
    HoodieWriteConfig writeConfig = HoodieWriteConfig.newBuilder().withPath("/tmp").withCompactionConfig(
        HoodieCompactionConfig.newBuilder().withCompactionStrategy(strategy).withTargetIOPerCompactionInMB(400).build())
        .build();
    List<HoodieCompactionOperation> operations = createCompactionOperations(writeConfig, sizesMap);
    List<HoodieCompactionOperation> returned = strategy.orderAndFilter(writeConfig, operations, new ArrayList<>());

    assertTrue(returned.size() < operations.size(),
        "LogFileSizeBasedCompactionStrategy should have resulted in fewer compactions");
    assertEquals(1, returned.size(), "LogFileSizeBasedCompactionStrategy should have resulted in 1 compaction");
    // Total size of all the log files
    Long returnedSize = returned.stream().map(s -> s.getMetrics().get(BoundedIOCompactionStrategy.TOTAL_IO_MB))
        .map(Double::longValue).reduce(Long::sum).orElse(0L);
    assertEquals(1204, (long) returnedSize,
        "Should chose the first 2 compactions which should result in a total IO of 690 MB");
  }

  @Test
  public void testDayBasedCompactionSimple() {
    Map<Long, List<Long>> sizesMap = new HashMap<>();
    sizesMap.put(120 * MB, Arrays.asList(60 * MB, 10 * MB, 80 * MB));
    sizesMap.put(110 * MB, new ArrayList<>());
    sizesMap.put(100 * MB, Collections.singletonList(MB));
    sizesMap.put(90 * MB, Collections.singletonList(1024 * MB));

    Map<Long, String> keyToPartitionMap = Collections.unmodifiableMap(new HashMap<Long,String>() {
      {
        put(120 * MB, partitionPaths[2]);
        put(110 * MB, partitionPaths[2]);
        put(100 * MB, partitionPaths[1]);
        put(90 * MB, partitionPaths[0]);
      }
    });

    DayBasedCompactionStrategy strategy = new DayBasedCompactionStrategy();
    HoodieWriteConfig writeConfig =
        HoodieWriteConfig.newBuilder().withPath("/tmp").withCompactionConfig(HoodieCompactionConfig.newBuilder()
            .withCompactionStrategy(strategy).withTargetPartitionsPerDayBasedCompaction(1).build()).build();
    List<HoodieCompactionOperation> operations = createCompactionOperations(writeConfig, sizesMap, keyToPartitionMap);
    List<HoodieCompactionOperation> returned = strategy.orderAndFilter(writeConfig, operations, new ArrayList<>());

    assertTrue(returned.size() < operations.size(),
        "DayBasedCompactionStrategy should have resulted in fewer compactions");
    assertEquals(2, returned.size(), "DayBasedCompactionStrategy should have resulted in fewer compactions");

    int comparision = strategy.getComparator().compare(returned.get(returned.size() - 1).getPartitionPath(),
        returned.get(0).getPartitionPath());
    // Either the partition paths are sorted in descending order or they are equal
    assertTrue(comparision >= 0, "DayBasedCompactionStrategy should sort partitions in descending order");
  }

  @Test
  public void testBoundedPartitionAwareCompactionSimple() {
    Map<Long, List<Long>> sizesMap = new HashMap<>();
    sizesMap.put(120 * MB, Arrays.asList(60 * MB, 10 * MB, 80 * MB));
    sizesMap.put(110 * MB, new ArrayList<>());
    sizesMap.put(100 * MB, Collections.singletonList(MB));
    sizesMap.put(70 * MB, Collections.singletonList(MB));
    sizesMap.put(80 * MB, Collections.singletonList(MB));
    sizesMap.put(90 * MB, Collections.singletonList(1024 * MB));

    SimpleDateFormat format = new SimpleDateFormat("yyyy/MM/dd");
    Date today = new Date();
    String currentDay = format.format(today);

    String currentDayMinus1 = format.format(BoundedPartitionAwareCompactionStrategy.getDateAtOffsetFromToday(-1));
    String currentDayMinus2 = format.format(BoundedPartitionAwareCompactionStrategy.getDateAtOffsetFromToday(-2));
    String currentDayMinus3 = format.format(BoundedPartitionAwareCompactionStrategy.getDateAtOffsetFromToday(-3));
    String currentDayPlus1 = format.format(BoundedPartitionAwareCompactionStrategy.getDateAtOffsetFromToday(1));
    String currentDayPlus5 = format.format(BoundedPartitionAwareCompactionStrategy.getDateAtOffsetFromToday(5));

    Map<Long, String> keyToPartitionMap = Collections.unmodifiableMap(new HashMap<Long,String>() {
      {
        put(120 * MB, currentDay);
        put(110 * MB, currentDayMinus1);
        put(100 * MB, currentDayMinus2);
        put(80 * MB, currentDayMinus3);
        put(90 * MB, currentDayPlus1);
        put(70 * MB, currentDayPlus5);
      }
    });

    BoundedPartitionAwareCompactionStrategy strategy = new BoundedPartitionAwareCompactionStrategy();
    HoodieWriteConfig writeConfig =
        HoodieWriteConfig.newBuilder().withPath("/tmp").withCompactionConfig(HoodieCompactionConfig.newBuilder()
            .withCompactionStrategy(strategy).withTargetPartitionsPerDayBasedCompaction(2).build()).build();
    List<HoodieCompactionOperation> operations = createCompactionOperations(writeConfig, sizesMap, keyToPartitionMap);
    List<HoodieCompactionOperation> returned = strategy.orderAndFilter(writeConfig, operations, new ArrayList<>());

    assertTrue(returned.size() < operations.size(),
        "BoundedPartitionAwareCompactionStrategy should have resulted in fewer compactions");
    assertEquals(5, returned.size(),
        "BoundedPartitionAwareCompactionStrategy should have resulted in fewer compactions");

    int comparision = strategy.getComparator().compare(returned.get(returned.size() - 1).getPartitionPath(),
        returned.get(0).getPartitionPath());
    // Either the partition paths are sorted in descending order or they are equal
    assertTrue(comparision >= 0, "BoundedPartitionAwareCompactionStrategy should sort partitions in descending order");
  }

  @Test
  public void testUnboundedPartitionAwareCompactionSimple() {
    Map<Long, List<Long>> sizesMap = new HashMap<>();
    sizesMap.put(120 * MB, Arrays.asList(60 * MB, 10 * MB, 80 * MB));
    sizesMap.put(110 * MB, new ArrayList<>());
    sizesMap.put(100 * MB, Collections.singletonList(MB));
    sizesMap.put(80 * MB, Collections.singletonList(MB));
    sizesMap.put(70 * MB, Collections.singletonList(MB));
    sizesMap.put(90 * MB, Collections.singletonList(1024 * MB));

    SimpleDateFormat format = new SimpleDateFormat("yyyy/MM/dd");
    Date today = new Date();
    String currentDay = format.format(today);

    String currentDayMinus1 = format.format(BoundedPartitionAwareCompactionStrategy.getDateAtOffsetFromToday(-1));
    String currentDayMinus2 = format.format(BoundedPartitionAwareCompactionStrategy.getDateAtOffsetFromToday(-2));
    String currentDayMinus3 = format.format(BoundedPartitionAwareCompactionStrategy.getDateAtOffsetFromToday(-3));
    String currentDayPlus1 = format.format(BoundedPartitionAwareCompactionStrategy.getDateAtOffsetFromToday(1));
    String currentDayPlus5 = format.format(BoundedPartitionAwareCompactionStrategy.getDateAtOffsetFromToday(5));

    Map<Long, String> keyToPartitionMap = Collections.unmodifiableMap(new HashMap<Long,String>() {
      {
        put(120 * MB, currentDay);
        put(110 * MB, currentDayMinus1);
        put(100 * MB, currentDayMinus2);
        put(80 * MB, currentDayMinus3);
        put(90 * MB, currentDayPlus1);
        put(70 * MB, currentDayPlus5);
      }
    });

    UnBoundedPartitionAwareCompactionStrategy strategy = new UnBoundedPartitionAwareCompactionStrategy();
    HoodieWriteConfig writeConfig =
        HoodieWriteConfig.newBuilder().withPath("/tmp").withCompactionConfig(HoodieCompactionConfig.newBuilder()
            .withCompactionStrategy(strategy).withTargetPartitionsPerDayBasedCompaction(2).build()).build();
    List<HoodieCompactionOperation> operations = createCompactionOperations(writeConfig, sizesMap, keyToPartitionMap);
    List<HoodieCompactionOperation> returned = strategy.orderAndFilter(writeConfig, operations, new ArrayList<>());

    assertTrue(returned.size() < operations.size(),
        "UnBoundedPartitionAwareCompactionStrategy should not include last "
            + writeConfig.getTargetPartitionsPerDayBasedCompaction() + " partitions or later partitions from today");
    assertEquals(1, returned.size(),
        "BoundedPartitionAwareCompactionStrategy should have resulted in 1 compaction");
  }

  private List<HoodieCompactionOperation> createCompactionOperations(HoodieWriteConfig config,
      Map<Long, List<Long>> sizesMap) {
    Map<Long, String> keyToPartitionMap = sizesMap.keySet().stream()
        .map(e -> Pair.of(e, partitionPaths[RANDOM.nextInt(partitionPaths.length - 1)]))
        .collect(Collectors.toMap(Pair::getKey, Pair::getValue));
    return createCompactionOperations(config, sizesMap, keyToPartitionMap);
  }

  private List<HoodieCompactionOperation> createCompactionOperations(HoodieWriteConfig config,
      Map<Long, List<Long>> sizesMap, Map<Long, String> keyToPartitionMap) {
    List<HoodieCompactionOperation> operations = new ArrayList<>(sizesMap.size());

    sizesMap.forEach((k, v) -> {
      HoodieBaseFile bf = TestHoodieBaseFile.newBaseFile(k);
      String partitionPath = keyToPartitionMap.get(k);
      List<HoodieLogFile> logFiles = v.stream().map(TestHoodieLogFile::newLogFile).collect(Collectors.toList());
<<<<<<< HEAD
      operations.add(new HoodieCompactionOperation(bf.getCommitTime(),
          logFiles.stream().map(s -> s.getPath().toString()).collect(Collectors.toList()), bf.getPath(), bf.getFileId(),
          partitionPath, config.getCompactionStrategy().captureMetrics(config, Option.of(bf), partitionPath, logFiles),
              bf.getBootstrapBaseFile().map(BaseFile::getPath).orElse(null))
=======
      FileSlice slice = new FileSlice(new HoodieFileGroupId(partitionPath, df.getFileId()), df.getCommitTime());
      slice.setBaseFile(df);
      logFiles.stream().forEach(f -> slice.addLogFile(f));
      operations.add(new HoodieCompactionOperation(df.getCommitTime(),
          logFiles.stream().map(s -> s.getPath().toString()).collect(Collectors.toList()), df.getPath(), df.getFileId(),
          partitionPath,
          config.getCompactionStrategy().captureMetrics(config, slice),
          df.getBootstrapBaseFile().map(BaseFile::getPath).orElse(null))
>>>>>>> c3e9243e
      );
    });
    return operations;
  }

  public static class TestHoodieBaseFile extends HoodieBaseFile {

    private final long size;

    public TestHoodieBaseFile(long size) {
      super("/tmp/XYXYXYXYXYYX_11_20180918020003.parquet");
      this.size = size;
    }

    public static HoodieBaseFile newBaseFile(long size) {
      return new TestHoodieBaseFile(size);
    }

    @Override
    public String getPath() {
      return "/tmp/test";
    }

    @Override
    public String getFileId() {
      return UUID.randomUUID().toString();
    }

    @Override
    public String getCommitTime() {
      return "100";
    }

    @Override
    public long getFileSize() {
      return size;
    }
  }

  public static class TestHoodieLogFile extends HoodieLogFile {

    private static int version = 0;
    private final long size;

    public TestHoodieLogFile(long size) {
      super("/tmp/.ce481ee7-9e53-4a2e-999-f9e295fa79c0_20180919184844.log." + version++);
      this.size = size;
    }

    public static HoodieLogFile newLogFile(long size) {
      return new TestHoodieLogFile(size);
    }

    @Override
    public long getFileSize() {
      return size;
    }
  }
}<|MERGE_RESOLUTION|>--- conflicted
+++ resolved
@@ -256,21 +256,14 @@
       HoodieBaseFile bf = TestHoodieBaseFile.newBaseFile(k);
       String partitionPath = keyToPartitionMap.get(k);
       List<HoodieLogFile> logFiles = v.stream().map(TestHoodieLogFile::newLogFile).collect(Collectors.toList());
-<<<<<<< HEAD
+      FileSlice slice = new FileSlice(new HoodieFileGroupId(partitionPath, bf.getFileId()), bf.getCommitTime());
+      slice.setBaseFile(bf);
+      logFiles.stream().forEach(f -> slice.addLogFile(f));
       operations.add(new HoodieCompactionOperation(bf.getCommitTime(),
           logFiles.stream().map(s -> s.getPath().toString()).collect(Collectors.toList()), bf.getPath(), bf.getFileId(),
-          partitionPath, config.getCompactionStrategy().captureMetrics(config, Option.of(bf), partitionPath, logFiles),
-              bf.getBootstrapBaseFile().map(BaseFile::getPath).orElse(null))
-=======
-      FileSlice slice = new FileSlice(new HoodieFileGroupId(partitionPath, df.getFileId()), df.getCommitTime());
-      slice.setBaseFile(df);
-      logFiles.stream().forEach(f -> slice.addLogFile(f));
-      operations.add(new HoodieCompactionOperation(df.getCommitTime(),
-          logFiles.stream().map(s -> s.getPath().toString()).collect(Collectors.toList()), df.getPath(), df.getFileId(),
           partitionPath,
           config.getCompactionStrategy().captureMetrics(config, slice),
-          df.getBootstrapBaseFile().map(BaseFile::getPath).orElse(null))
->>>>>>> c3e9243e
+              bf.getBootstrapBaseFile().map(BaseFile::getPath).orElse(null))
       );
     });
     return operations;
