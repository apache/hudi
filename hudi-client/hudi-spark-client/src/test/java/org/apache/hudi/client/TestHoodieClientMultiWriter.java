--- conflicted
+++ resolved
@@ -123,7 +123,19 @@
     cleanupResources();
   }
 
-<<<<<<< HEAD
+  private static final List<Class> LOCK_PROVIDER_CLASSES = Arrays.asList(
+      InProcessLockProvider.class,
+      FileSystemBasedLockProvider.class);
+
+  private static Iterable<Object[]> providerClassAndTableType() {
+    List<Object[]> opts = new ArrayList<>();
+    for (Object providerClass : LOCK_PROVIDER_CLASSES) {
+      opts.add(new Object[] {HoodieTableType.COPY_ON_WRITE, providerClass});
+      opts.add(new Object[] {HoodieTableType.MERGE_ON_READ, providerClass});
+    }
+    return opts;
+  }
+
   /**
    * Test multi-writers with early conflict detect enable, including
    *    1. MOR + Direct marker
@@ -184,19 +196,6 @@
     assertTrue(completedInstant.contains(nextCommitTime1));
     assertTrue(completedInstant.contains(nextCommitTime2));
     FileIOUtils.deleteDirectory(new File(basePath));
-=======
-  private static final List<Class> LOCK_PROVIDER_CLASSES = Arrays.asList(
-        InProcessLockProvider.class,
-        FileSystemBasedLockProvider.class);
-
-  private static Iterable<Object[]> providerClassAndTableType() {
-    List<Object[]> opts = new ArrayList<>();
-    for (Object providerClass : LOCK_PROVIDER_CLASSES) {
-      opts.add(new Object[] {HoodieTableType.COPY_ON_WRITE, providerClass});
-      opts.add(new Object[] {HoodieTableType.MERGE_ON_READ, providerClass});
-    }
-    return opts;
->>>>>>> 51b57831
   }
 
   @ParameterizedTest
