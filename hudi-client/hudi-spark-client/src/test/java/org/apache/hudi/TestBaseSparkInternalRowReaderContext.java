--- conflicted
+++ resolved
@@ -91,13 +91,8 @@
     InternalRow base = new GenericInternalRow(new Object[]{1, UTF8String.fromString("Alice"), true});
     Map<Integer, Object> updates = new HashMap<>();
     BufferedRecord<InternalRow> record = new BufferedRecord<>(
-<<<<<<< HEAD
-        "record_key", 1, base, 1, false);
-    InternalRow engineRecord = readerContext.mergeEngineRecord(SCHEMA, updates, record);
-=======
         "record_key", 1, base, 1, null);
     InternalRow engineRecord = readerContext.getRecordContext().mergeWithEngineRecord(SCHEMA, updates, record);
->>>>>>> 19e23a5c
     assertEquals(1, engineRecord.getInt(0));
     assertEquals("Alice", engineRecord.getString(1));
     assertTrue(engineRecord.getBoolean(2));
@@ -109,13 +104,8 @@
     Map<Integer, Object> updates = new HashMap<>();
     updates.put(1, UTF8String.fromString("Bob"));
     BufferedRecord<InternalRow> record = new BufferedRecord<>(
-<<<<<<< HEAD
-        "record_key", 1, base, 1, false);
-    InternalRow result = readerContext.mergeEngineRecord(SCHEMA, updates, record);
-=======
         "record_key", 1, base, 1, null);
     InternalRow result = readerContext.getRecordContext().mergeWithEngineRecord(SCHEMA, updates, record);
->>>>>>> 19e23a5c
     assertEquals(1, result.getInt(0)); // from base
     assertEquals("Bob", result.getUTF8String(1).toString()); // updated
     assertTrue(result.getBoolean(2)); // from base
@@ -132,11 +122,7 @@
     BufferedRecord<InternalRow> record = new BufferedRecord<>(
         "record_key", 1, base, 1, null);
 
-<<<<<<< HEAD
-    InternalRow result = readerContext.mergeEngineRecord(SCHEMA, updates, record);
-=======
     InternalRow result = readerContext.getRecordContext().mergeWithEngineRecord(SCHEMA, updates, record);
->>>>>>> 19e23a5c
     assertEquals(42, result.getInt(0));
     assertEquals("Carol", result.getUTF8String(1).toString());
     assertFalse(result.getBoolean(2));
@@ -149,11 +135,7 @@
     BufferedRecord<InternalRow> record = new BufferedRecord<>(
         "record_key", 1, base, 1, null);
 
-<<<<<<< HEAD
-    InternalRow result = readerContext.mergeEngineRecord(SCHEMA, updates, record);
-=======
     InternalRow result = readerContext.getRecordContext().mergeWithEngineRecord(SCHEMA, updates, record);
->>>>>>> 19e23a5c
     assertTrue(result.isNullAt(0));
     assertEquals("Dan", result.getUTF8String(1).toString());
     assertTrue(result.getBoolean(2));
