--- conflicted
+++ resolved
@@ -86,13 +86,8 @@
         schema = HoodieAvroUtils.addMetadataFields(schema);
       }
 
-<<<<<<< HEAD
       bufferedIteratorExecutor = ExecutorFactory.create(hoodieConfig, inputItr, getInsertHandler(),
-          getTransformFunction(schema, hoodieConfig), hoodieTable.getPreExecuteRunnable());
-=======
-      bufferedIteratorExecutor = QueueBasedExecutorFactory.create(hoodieConfig, inputItr, getInsertHandler(),
           getCloningTransformer(schema, hoodieConfig), hoodieTable.getPreExecuteRunnable());
->>>>>>> 6ef47723
 
       final List<WriteStatus> result = bufferedIteratorExecutor.execute();
       checkState(result != null && !result.isEmpty());
