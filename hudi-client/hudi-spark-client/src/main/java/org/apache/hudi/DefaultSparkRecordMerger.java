/*
 * Licensed to the Apache Software Foundation (ASF) under one
 * or more contributor license agreements.  See the NOTICE file
 * distributed with this work for additional information
 * regarding copyright ownership.  The ASF licenses this file
 * to you under the Apache License, Version 2.0 (the
 * "License"); you may not use this file except in compliance
 * with the License.  You may obtain a copy of the License at
 *
 *   http://www.apache.org/licenses/LICENSE-2.0
 *
 * Unless required by applicable law or agreed to in writing,
 * software distributed under the License is distributed on an
 * "AS IS" BASIS, WITHOUT WARRANTIES OR CONDITIONS OF ANY
 * KIND, either express or implied.  See the License for the
 * specific language governing permissions and limitations
 * under the License.
 */

package org.apache.hudi;

import org.apache.hudi.common.config.TypedProperties;
import org.apache.hudi.common.model.HoodieRecord;
import org.apache.hudi.common.model.HoodieRecordMerger;
import org.apache.hudi.common.model.HoodieSparkRecord;
import org.apache.hudi.common.util.Option;
import org.apache.hudi.common.util.collection.Pair;
import org.apache.hudi.merge.SparkRecordMergingUtils;

import org.apache.avro.Schema;

import java.io.IOException;

import static org.apache.hudi.common.util.SparkSortUtils.compareValues;

/**
 * Record merger for spark that implements the default merger strategy
 */
public class DefaultSparkRecordMerger extends HoodieSparkRecordMerger {

  @Override
  public String getMergingStrategy() {
    return HoodieRecordMerger.EVENT_TIME_BASED_MERGE_STRATEGY_UUID;
  }

  @Override
  public Option<Pair<HoodieRecord, Schema>> merge(HoodieRecord older, Schema oldSchema, HoodieRecord newer, Schema newSchema, TypedProperties props) throws IOException {
    Option<Pair<HoodieRecord, Schema>> deleteHandlingResult = handleDeletes(older, oldSchema, newer, newSchema, props);
    if (deleteHandlingResult != null) {
      return deleteHandlingResult;
    }

<<<<<<< HEAD
    if (older instanceof HoodieSparkRecord) {
      HoodieSparkRecord oldSparkRecord = (HoodieSparkRecord) older;
      if (oldSparkRecord.isDelete(oldSchema, props)) {
        // use natural order for delete record
        return Option.of(Pair.of(newer, newSchema));
      }
    } else {
      if (older.getData() == null) {
        // use natural order for delete record
        return Option.of(Pair.of(newer, newSchema));
      }
    }
    if (compareValues(older.getOrderingValue(oldSchema, props), newer.getOrderingValue(newSchema, props)) > 0) {
=======
    if (older.getOrderingValue(oldSchema, props).compareTo(newer.getOrderingValue(newSchema, props)) > 0) {
>>>>>>> 11fd91c7
      return Option.of(Pair.of(older, oldSchema));
    } else {
      return Option.of(Pair.of(newer, newSchema));
    }
  }

  @Override
  public Option<Pair<HoodieRecord, Schema>> partialMerge(HoodieRecord older, Schema oldSchema, HoodieRecord newer, Schema newSchema, Schema readerSchema, TypedProperties props) throws IOException {
    Option<Pair<HoodieRecord, Schema>> deleteHandlingResult = handleDeletes(older, oldSchema, newer, newSchema, props);
    if (deleteHandlingResult != null) {
      return deleteHandlingResult;
    }

<<<<<<< HEAD
    if (older instanceof HoodieSparkRecord) {
      HoodieSparkRecord oldSparkRecord = (HoodieSparkRecord) older;
      if (oldSparkRecord.isDelete(oldSchema, props)) {
        // use natural order for delete record
        return Option.of(Pair.of(newer, newSchema));
      }
    } else {
      if (older.getData() == null) {
        // use natural order for delete record
        return Option.of(Pair.of(newer, newSchema));
      }
    }
    if (compareValues(older.getOrderingValue(oldSchema, props), newer.getOrderingValue(newSchema, props)) > 0) {
=======
    if (older.getOrderingValue(oldSchema, props).compareTo(newer.getOrderingValue(newSchema, props)) > 0) {
>>>>>>> 11fd91c7
      return Option.of(SparkRecordMergingUtils.mergePartialRecords(
          (HoodieSparkRecord) newer, newSchema, (HoodieSparkRecord) older, oldSchema, readerSchema, props));
    } else {
      return Option.of(SparkRecordMergingUtils.mergePartialRecords(
          (HoodieSparkRecord) older, oldSchema, (HoodieSparkRecord) newer, newSchema, readerSchema, props));
    }
  }
}<|MERGE_RESOLUTION|>--- conflicted
+++ resolved
@@ -50,23 +50,7 @@
       return deleteHandlingResult;
     }
 
-<<<<<<< HEAD
-    if (older instanceof HoodieSparkRecord) {
-      HoodieSparkRecord oldSparkRecord = (HoodieSparkRecord) older;
-      if (oldSparkRecord.isDelete(oldSchema, props)) {
-        // use natural order for delete record
-        return Option.of(Pair.of(newer, newSchema));
-      }
-    } else {
-      if (older.getData() == null) {
-        // use natural order for delete record
-        return Option.of(Pair.of(newer, newSchema));
-      }
-    }
     if (compareValues(older.getOrderingValue(oldSchema, props), newer.getOrderingValue(newSchema, props)) > 0) {
-=======
-    if (older.getOrderingValue(oldSchema, props).compareTo(newer.getOrderingValue(newSchema, props)) > 0) {
->>>>>>> 11fd91c7
       return Option.of(Pair.of(older, oldSchema));
     } else {
       return Option.of(Pair.of(newer, newSchema));
@@ -80,23 +64,7 @@
       return deleteHandlingResult;
     }
 
-<<<<<<< HEAD
-    if (older instanceof HoodieSparkRecord) {
-      HoodieSparkRecord oldSparkRecord = (HoodieSparkRecord) older;
-      if (oldSparkRecord.isDelete(oldSchema, props)) {
-        // use natural order for delete record
-        return Option.of(Pair.of(newer, newSchema));
-      }
-    } else {
-      if (older.getData() == null) {
-        // use natural order for delete record
-        return Option.of(Pair.of(newer, newSchema));
-      }
-    }
     if (compareValues(older.getOrderingValue(oldSchema, props), newer.getOrderingValue(newSchema, props)) > 0) {
-=======
-    if (older.getOrderingValue(oldSchema, props).compareTo(newer.getOrderingValue(newSchema, props)) > 0) {
->>>>>>> 11fd91c7
       return Option.of(SparkRecordMergingUtils.mergePartialRecords(
           (HoodieSparkRecord) newer, newSchema, (HoodieSparkRecord) older, oldSchema, readerSchema, props));
     } else {
