/*
 * Licensed to the Apache Software Foundation (ASF) under one
 * or more contributor license agreements.  See the NOTICE file
 * distributed with this work for additional information
 * regarding copyright ownership.  The ASF licenses this file
 * to you under the Apache License, Version 2.0 (the
 * "License"); you may not use this file except in compliance
 * with the License.  You may obtain a copy of the License at
 *
 *      http://www.apache.org/licenses/LICENSE-2.0
 *
 * Unless required by applicable law or agreed to in writing, software
 * distributed under the License is distributed on an "AS IS" BASIS,
 * WITHOUT WARRANTIES OR CONDITIONS OF ANY KIND, either express or implied.
 * See the License for the specific language governing permissions and
 * limitations under the License.
 */

package org.apache.hudi.table;

import org.apache.hudi.avro.model.HoodieCleanMetadata;
import org.apache.hudi.avro.model.HoodieCleanerPlan;
import org.apache.hudi.avro.model.HoodieClusteringPlan;
import org.apache.hudi.avro.model.HoodieCompactionPlan;
import org.apache.hudi.avro.model.HoodieIndexCommitMetadata;
import org.apache.hudi.avro.model.HoodieIndexPlan;
import org.apache.hudi.avro.model.HoodieRestoreMetadata;
import org.apache.hudi.avro.model.HoodieRestorePlan;
import org.apache.hudi.avro.model.HoodieRollbackMetadata;
import org.apache.hudi.avro.model.HoodieRollbackPlan;
import org.apache.hudi.avro.model.HoodieSavepointMetadata;
import org.apache.hudi.client.WriteStatus;
import org.apache.hudi.client.common.HoodieSparkEngineContext;
import org.apache.hudi.common.data.HoodieData;
import org.apache.hudi.common.engine.HoodieEngineContext;
import org.apache.hudi.common.engine.HoodieReaderContext;
import org.apache.hudi.common.model.CompactionOperation;
import org.apache.hudi.common.model.HoodieBaseFile;
import org.apache.hudi.common.model.HoodieKey;
import org.apache.hudi.common.model.HoodieRecord;
import org.apache.hudi.common.table.HoodieTableMetaClient;
import org.apache.hudi.common.table.timeline.HoodieInstant;
import org.apache.hudi.common.table.timeline.HoodieTimeline;
import org.apache.hudi.common.util.Option;
import org.apache.hudi.config.HoodieWriteConfig;
import org.apache.hudi.exception.HoodieException;
import org.apache.hudi.exception.HoodieMetadataException;
import org.apache.hudi.exception.HoodieNotSupportedException;
import org.apache.hudi.io.HoodieCreateHandle;
import org.apache.hudi.io.HoodieMergeHandle;
import org.apache.hudi.io.HoodieMergeHandleFactory;
import org.apache.hudi.io.HoodieSparkFileGroupReaderBasedMergeHandle;
import org.apache.hudi.keygen.BaseKeyGenerator;
import org.apache.hudi.keygen.factory.HoodieSparkKeyGeneratorFactory;
import org.apache.hudi.metadata.MetadataPartitionType;
import org.apache.hudi.table.action.HoodieWriteMetadata;
import org.apache.hudi.table.action.bootstrap.HoodieBootstrapWriteMetadata;
import org.apache.hudi.table.action.bootstrap.SparkBootstrapCommitActionExecutor;
import org.apache.hudi.table.action.clean.CleanActionExecutor;
import org.apache.hudi.table.action.clean.CleanPlanActionExecutor;
import org.apache.hudi.table.action.cluster.ClusteringPlanActionExecutor;
import org.apache.hudi.table.action.cluster.SparkExecuteClusteringCommitActionExecutor;
import org.apache.hudi.table.action.commit.SparkBulkInsertCommitActionExecutor;
import org.apache.hudi.table.action.commit.SparkBulkInsertPreppedCommitActionExecutor;
import org.apache.hudi.table.action.commit.SparkDeleteCommitActionExecutor;
import org.apache.hudi.table.action.commit.SparkDeletePartitionCommitActionExecutor;
import org.apache.hudi.table.action.commit.SparkDeletePreppedCommitActionExecutor;
import org.apache.hudi.table.action.commit.SparkInsertCommitActionExecutor;
import org.apache.hudi.table.action.commit.SparkInsertOverwriteCommitActionExecutor;
import org.apache.hudi.table.action.commit.SparkInsertOverwriteTableCommitActionExecutor;
import org.apache.hudi.table.action.commit.SparkInsertPreppedCommitActionExecutor;
import org.apache.hudi.table.action.commit.SparkPartitionTTLActionExecutor;
import org.apache.hudi.table.action.commit.SparkUpsertCommitActionExecutor;
import org.apache.hudi.table.action.commit.SparkUpsertPreppedCommitActionExecutor;
import org.apache.hudi.table.action.index.RunIndexActionExecutor;
import org.apache.hudi.table.action.index.ScheduleIndexActionExecutor;
import org.apache.hudi.table.action.restore.CopyOnWriteRestoreActionExecutor;
import org.apache.hudi.table.action.rollback.BaseRollbackPlanActionExecutor;
import org.apache.hudi.table.action.rollback.CopyOnWriteRollbackActionExecutor;
import org.apache.hudi.table.action.rollback.RestorePlanActionExecutor;
import org.apache.hudi.table.action.savepoint.SavepointActionExecutor;

import org.apache.hadoop.conf.Configuration;
import org.slf4j.Logger;
import org.slf4j.LoggerFactory;

import java.io.IOException;
import java.util.Collections;
import java.util.Iterator;
import java.util.List;
import java.util.Map;

import static org.apache.hudi.metadata.HoodieTableMetadataUtil.deleteMetadataTable;

/**
 * Implementation of a very heavily read-optimized Hoodie Table where, all data is stored in base files, with
 * zero read amplification.
 * <p>
 * INSERTS - Produce new files, block aligned to desired size (or) Merge with the smallest existing file, to expand it
 * <p>
 * UPDATES - Produce a new version of the file, just replacing the updated records with new values
 */
public class HoodieSparkCopyOnWriteTable<T>
    extends HoodieSparkTable<T> implements HoodieCompactionHandler<T> {

  private static final Logger LOG = LoggerFactory.getLogger(HoodieSparkCopyOnWriteTable.class);

  public HoodieSparkCopyOnWriteTable(HoodieWriteConfig config, HoodieEngineContext context, HoodieTableMetaClient metaClient) {
    super(config, context, metaClient);
  }

  @Override
  public HoodieWriteMetadata<HoodieData<WriteStatus>> upsert(HoodieEngineContext context, String instantTime, HoodieData<HoodieRecord<T>> records) {
    return new SparkUpsertCommitActionExecutor<>((HoodieSparkEngineContext) context, config, this, instantTime, records).execute();
  }

  @Override
  public HoodieWriteMetadata<HoodieData<WriteStatus>> insert(HoodieEngineContext context, String instantTime, HoodieData<HoodieRecord<T>> records) {
    return new SparkInsertCommitActionExecutor<>((HoodieSparkEngineContext)context, config, this, instantTime, records).execute();
  }

  @Override
  public HoodieWriteMetadata<HoodieData<WriteStatus>> bulkInsert(HoodieEngineContext context, String instantTime, HoodieData<HoodieRecord<T>> records,
      Option<BulkInsertPartitioner> userDefinedBulkInsertPartitioner) {
    return new SparkBulkInsertCommitActionExecutor<>((HoodieSparkEngineContext) context, config,
        this, instantTime, records, userDefinedBulkInsertPartitioner).execute();
  }

  @Override
  public HoodieWriteMetadata<HoodieData<WriteStatus>> delete(HoodieEngineContext context, String instantTime, HoodieData<HoodieKey> keys) {
    return new SparkDeleteCommitActionExecutor<>((HoodieSparkEngineContext) context, config, this, instantTime, keys).execute();
  }

  @Override
  public HoodieWriteMetadata<HoodieData<WriteStatus>> deletePrepped(HoodieEngineContext context, String instantTime, HoodieData<HoodieRecord<T>> preppedRecords) {
    return new SparkDeletePreppedCommitActionExecutor<>((HoodieSparkEngineContext) context, config, this, instantTime, preppedRecords).execute();
  }

  @Override
  public HoodieWriteMetadata<HoodieData<WriteStatus>> deletePartitions(HoodieEngineContext context, String instantTime, List<String> partitions) {
    return new SparkDeletePartitionCommitActionExecutor<>(context, config, this, instantTime, partitions).execute();
  }

  @Override
  public HoodieWriteMetadata<HoodieData<WriteStatus>> upsertPrepped(HoodieEngineContext context, String instantTime,
      HoodieData<HoodieRecord<T>> preppedRecords) {
    return new SparkUpsertPreppedCommitActionExecutor<>((HoodieSparkEngineContext) context, config, this, instantTime, preppedRecords).execute();
  }

  @Override
  public HoodieWriteMetadata<HoodieData<WriteStatus>> insertPrepped(HoodieEngineContext context, String instantTime,
      HoodieData<HoodieRecord<T>> preppedRecords) {
    return new SparkInsertPreppedCommitActionExecutor<>((HoodieSparkEngineContext) context, config, this, instantTime, preppedRecords).execute();
  }

  @Override
  public HoodieWriteMetadata<HoodieData<WriteStatus>> bulkInsertPrepped(HoodieEngineContext context, String instantTime,
      HoodieData<HoodieRecord<T>> preppedRecords,  Option<BulkInsertPartitioner> userDefinedBulkInsertPartitioner) {
    return new SparkBulkInsertPreppedCommitActionExecutor((HoodieSparkEngineContext) context, config,
        this, instantTime, preppedRecords, userDefinedBulkInsertPartitioner).execute();
  }

  @Override
  public HoodieWriteMetadata insertOverwrite(HoodieEngineContext context, String instantTime, HoodieData<HoodieRecord<T>> records) {
    return new SparkInsertOverwriteCommitActionExecutor(context, config, this, instantTime, records).execute();
  }

  @Override
  public HoodieWriteMetadata<HoodieData<WriteStatus>> insertOverwriteTable(HoodieEngineContext context, String instantTime, HoodieData<HoodieRecord<T>> records) {
    return new SparkInsertOverwriteTableCommitActionExecutor(context, config, this, instantTime, records).execute();
  }

  @Override
  public Option<HoodieCompactionPlan> scheduleCompaction(HoodieEngineContext context, String instantTime, Option<Map<String, String>> extraMetadata) {
    throw new HoodieNotSupportedException("Compaction is not supported on a CopyOnWrite table");
  }

  @Override
  public HoodieWriteMetadata<HoodieData<WriteStatus>> compact(
      HoodieEngineContext context, String compactionInstantTime) {
    throw new HoodieNotSupportedException("Compaction is not supported on a CopyOnWrite table");
  }

  @Override
  public Option<HoodieClusteringPlan> scheduleClustering(HoodieEngineContext context,
                                                         String instantTime,
                                                         Option<Map<String, String>> extraMetadata) {
    return new ClusteringPlanActionExecutor<>(context, config,this, instantTime, extraMetadata).execute();
  }

  @Override
  public HoodieWriteMetadata<HoodieData<WriteStatus>> cluster(HoodieEngineContext context,
                                                           String clusteringInstantTime) {
    return new SparkExecuteClusteringCommitActionExecutor<>(context, config, this, clusteringInstantTime).execute();
  }

  @Override
  public HoodieBootstrapWriteMetadata<HoodieData<WriteStatus>> bootstrap(HoodieEngineContext context, Option<Map<String, String>> extraMetadata) {
    return new SparkBootstrapCommitActionExecutor((HoodieSparkEngineContext) context, config, this, extraMetadata).execute();
  }

  @Override
  public void rollbackBootstrap(HoodieEngineContext context, String instantTime) {
    // Delete metadata table to rollback a failed bootstrap. re-attempt of bootstrap will re-initialize the mdt.
    try {
      LOG.info("Deleting metadata table because we are rolling back failed bootstrap. ");
      deleteMetadataTable(config.getBasePath(), context);
    } catch (HoodieMetadataException e) {
      throw new HoodieException("Failed to delete metadata table.", e);
    }
    new RestorePlanActionExecutor<>(context, config, this, instantTime, HoodieTimeline.INIT_INSTANT_TS).execute();
    new CopyOnWriteRestoreActionExecutor<>(context, config, this, instantTime, HoodieTimeline.INIT_INSTANT_TS).execute();
  }

  @Override
  public Option<HoodieCleanerPlan> scheduleCleaning(HoodieEngineContext context, String instantTime, Option<Map<String, String>> extraMetadata) {
    return new CleanPlanActionExecutor<>(context, config, this, instantTime, extraMetadata).execute();
  }

  @Override
  public Option<HoodieRollbackPlan> scheduleRollback(HoodieEngineContext context,
                                                     String instantTime,
                                                     HoodieInstant instantToRollback, boolean skipTimelinePublish, boolean shouldRollbackUsingMarkers,
                                                     boolean isRestore) {
    return new BaseRollbackPlanActionExecutor<>(context, config, this, instantTime, instantToRollback, skipTimelinePublish,
        shouldRollbackUsingMarkers, isRestore).execute();
  }

  /**
   * Delete expired partition by config
   * @param context HoodieEngineContext
   * @param instantTime Instant Time for the action
   * @return HoodieWriteMetadata
   */
  public HoodieWriteMetadata<HoodieData<WriteStatus>> managePartitionTTL(HoodieEngineContext context, String instantTime) {
    return new SparkPartitionTTLActionExecutor<>(context, config, this, instantTime).execute();
  }

  @Override
  public Iterator<List<WriteStatus>> handleUpdate(
      String instantTime, String partitionPath, String fileId,
      Map<String, HoodieRecord<T>> keyToNewRecords, HoodieBaseFile oldDataFile) throws IOException {
    // these are updates
    HoodieMergeHandle upsertHandle = getUpdateHandle(instantTime, partitionPath, fileId, keyToNewRecords, oldDataFile);
    return handleUpdateInternal(upsertHandle, instantTime, fileId);
  }

  protected Iterator<List<WriteStatus>> handleUpdateInternal(HoodieMergeHandle<?, ?, ?, ?> upsertHandle, String instantTime,
                                                             String fileId) throws IOException {
    runMerge(upsertHandle, instantTime, fileId);
    return upsertHandle.getWriteStatusesAsIterator();
  }

  protected HoodieMergeHandle getUpdateHandle(String instantTime, String partitionPath, String fileId,
      Map<String, HoodieRecord<T>> keyToNewRecords, HoodieBaseFile dataFileToBeMerged) {
    Option<BaseKeyGenerator> keyGeneratorOpt = HoodieSparkKeyGeneratorFactory.createBaseKeyGenerator(config);
    return HoodieMergeHandleFactory.create(config, instantTime, this, keyToNewRecords, partitionPath, fileId,
        dataFileToBeMerged, taskContextSupplier, keyGeneratorOpt);
  }

  @Override
  public Iterator<List<WriteStatus>> handleInsert(
      String instantTime, String partitionPath, String fileId,
      Map<String, HoodieRecord<?>> recordMap) {
    HoodieCreateHandle<?, ?, ?, ?> createHandle =
        new HoodieCreateHandle(config, instantTime, this, partitionPath, fileId, recordMap, taskContextSupplier);
    createHandle.write();
    return Collections.singletonList(createHandle.close()).iterator();
  }

  @Override
  public List<WriteStatus> compactUsingFileGroupReader(String instantTime,
                                                       CompactionOperation operation,
<<<<<<< HEAD
                                                       HoodieReaderContext readerContext,
                                                       Configuration conf) {
=======
                                                       HoodieWriteConfig writeConfig,
                                                       HoodieReaderContext readerContext,
                                                       Configuration conf) {
    config.setDefault(writeConfig);
>>>>>>> 45dedd81
    Option<BaseKeyGenerator> keyGeneratorOpt = HoodieSparkKeyGeneratorFactory.createBaseKeyGenerator(config);
    HoodieSparkFileGroupReaderBasedMergeHandle mergeHandle = new HoodieSparkFileGroupReaderBasedMergeHandle(config,
        instantTime, this, operation, taskContextSupplier, keyGeneratorOpt, readerContext, conf);
    mergeHandle.write();
    return mergeHandle.close();
  }

  @Override
  public HoodieCleanMetadata clean(HoodieEngineContext context, String cleanInstantTime) {
    return new CleanActionExecutor<>(context, config, this, cleanInstantTime, false).execute();
  }

  @Override
  public HoodieRollbackMetadata rollback(HoodieEngineContext context, String rollbackInstantTime, HoodieInstant commitInstant,
                                         boolean deleteInstants, boolean skipLocking) {
    return new CopyOnWriteRollbackActionExecutor<>(context, config, this, rollbackInstantTime, commitInstant,
        deleteInstants, skipLocking).execute();
  }

  @Override
  public Option<HoodieIndexPlan> scheduleIndexing(HoodieEngineContext context, String indexInstantTime, List<MetadataPartitionType> partitionsToIndex, List<String> partitionPaths) {
    return new ScheduleIndexActionExecutor<>(context, config, this, indexInstantTime, partitionsToIndex, partitionPaths).execute();
  }

  @Override
  public Option<HoodieIndexCommitMetadata> index(HoodieEngineContext context, String indexInstantTime) {
    return new RunIndexActionExecutor<>(context, config, this, indexInstantTime).execute();
  }

  @Override
  public HoodieSavepointMetadata savepoint(HoodieEngineContext context, String instantToSavepoint, String user, String comment) {
    return new SavepointActionExecutor<>(context, config, this, instantToSavepoint, user, comment).execute();
  }

  @Override
  public HoodieRestoreMetadata restore(HoodieEngineContext context, String restoreInstantTimestamp, String savepointToRestoreTimestamp) {
    return new CopyOnWriteRestoreActionExecutor<>(context, config, this, restoreInstantTimestamp, savepointToRestoreTimestamp).execute();
  }

  @Override
  public Option<HoodieRestorePlan> scheduleRestore(HoodieEngineContext context, String restoreInstantTimestamp, String savepointToRestoreTimestamp) {
    return new RestorePlanActionExecutor<>(context, config, this, restoreInstantTimestamp, savepointToRestoreTimestamp).execute();
  }

}<|MERGE_RESOLUTION|>--- conflicted
+++ resolved
@@ -271,15 +271,10 @@
   @Override
   public List<WriteStatus> compactUsingFileGroupReader(String instantTime,
                                                        CompactionOperation operation,
-<<<<<<< HEAD
-                                                       HoodieReaderContext readerContext,
-                                                       Configuration conf) {
-=======
                                                        HoodieWriteConfig writeConfig,
                                                        HoodieReaderContext readerContext,
                                                        Configuration conf) {
     config.setDefault(writeConfig);
->>>>>>> 45dedd81
     Option<BaseKeyGenerator> keyGeneratorOpt = HoodieSparkKeyGeneratorFactory.createBaseKeyGenerator(config);
     HoodieSparkFileGroupReaderBasedMergeHandle mergeHandle = new HoodieSparkFileGroupReaderBasedMergeHandle(config,
         instantTime, this, operation, taskContextSupplier, keyGeneratorOpt, readerContext, conf);
