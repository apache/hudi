/*
 * Licensed to the Apache Software Foundation (ASF) under one
 * or more contributor license agreements.  See the NOTICE file
 * distributed with this work for additional information
 * regarding copyright ownership.  The ASF licenses this file
 * to you under the Apache License, Version 2.0 (the
 * "License"); you may not use this file except in compliance
 * with the License.  You may obtain a copy of the License at
 *
 *      http://www.apache.org/licenses/LICENSE-2.0
 *
 * Unless required by applicable law or agreed to in writing, software
 * distributed under the License is distributed on an "AS IS" BASIS,
 * WITHOUT WARRANTIES OR CONDITIONS OF ANY KIND, either express or implied.
 * See the License for the specific language governing permissions and
 * limitations under the License.
 */

package org.apache.hudi.table.action.commit;

import org.apache.hudi.client.WriteStatus;
import org.apache.hudi.client.clustering.update.strategy.SparkAllowUpdateStrategy;
import org.apache.hudi.client.utils.SparkValidatorUtils;
import org.apache.hudi.common.data.HoodieData;
import org.apache.hudi.common.data.HoodieData.HoodieDataCacheKey;
import org.apache.hudi.common.engine.HoodieEngineContext;
import org.apache.hudi.common.model.HoodieFileGroupId;
import org.apache.hudi.common.model.HoodieKey;
import org.apache.hudi.common.model.HoodieRecord;
import org.apache.hudi.common.model.HoodieRecordLocation;
import org.apache.hudi.common.model.HoodieWriteStat;
import org.apache.hudi.common.model.WriteOperationType;
import org.apache.hudi.common.table.HoodieTableMetaClient;
import org.apache.hudi.common.table.timeline.HoodieInstant;
import org.apache.hudi.common.util.CommitUtils;
import org.apache.hudi.common.util.HoodieTimer;
import org.apache.hudi.common.util.Option;
import org.apache.hudi.common.util.ReflectionUtils;
import org.apache.hudi.common.util.collection.Pair;
import org.apache.hudi.config.HoodieWriteConfig;
import org.apache.hudi.data.HoodieJavaPairRDD;
import org.apache.hudi.data.HoodieJavaRDD;
import org.apache.hudi.exception.HoodieUpsertException;
import org.apache.hudi.execution.SparkLazyInsertIterable;
import org.apache.hudi.index.HoodieIndex;
import org.apache.hudi.index.HoodieSparkIndexClient;
import org.apache.hudi.io.CreateHandleFactory;
import org.apache.hudi.io.HoodieMergeHandle;
import org.apache.hudi.io.HoodieMergeHandleFactory;
import org.apache.hudi.keygen.BaseKeyGenerator;
import org.apache.hudi.keygen.factory.HoodieSparkKeyGeneratorFactory;
import org.apache.hudi.table.HoodieTable;
import org.apache.hudi.table.WorkloadProfile;
import org.apache.hudi.table.WorkloadStat;
import org.apache.hudi.table.action.HoodieWriteMetadata;
import org.apache.hudi.table.action.cluster.strategy.UpdateStrategy;

import org.apache.spark.Partitioner;
import org.apache.spark.api.java.JavaPairRDD;
import org.apache.spark.api.java.JavaRDD;
import org.apache.spark.storage.StorageLevel;
import org.slf4j.Logger;
import org.slf4j.LoggerFactory;

import java.io.IOException;
import java.io.Serializable;
import java.time.Duration;
import java.time.Instant;
import java.util.Collections;
import java.util.Comparator;
import java.util.HashMap;
import java.util.Iterator;
import java.util.List;
import java.util.Map;
import java.util.Set;
import java.util.stream.Collectors;

import scala.Tuple2;

import static org.apache.hudi.common.util.ClusteringUtils.getAllFileGroupsInPendingClusteringPlans;
import static org.apache.hudi.config.HoodieWriteConfig.WRITE_STATUS_STORAGE_LEVEL_VALUE;

public abstract class BaseSparkCommitActionExecutor<T> extends
    BaseCommitActionExecutor<T, HoodieData<HoodieRecord<T>>, HoodieData<HoodieKey>, HoodieData<WriteStatus>, HoodieWriteMetadata<HoodieData<WriteStatus>>> {

  private static final Logger LOG = LoggerFactory.getLogger(BaseSparkCommitActionExecutor.class);
  protected final Option<BaseKeyGenerator> keyGeneratorOpt;

  public BaseSparkCommitActionExecutor(HoodieEngineContext context,
                                       HoodieWriteConfig config,
                                       HoodieTable table,
                                       String instantTime,
                                       WriteOperationType operationType) {
    this(context, config, table, instantTime, operationType, Option.empty());
  }

  public BaseSparkCommitActionExecutor(HoodieEngineContext context,
                                       HoodieWriteConfig config,
                                       HoodieTable table,
                                       String instantTime,
                                       WriteOperationType operationType,
                                       Option<Map<String, String>> extraMetadata) {
    super(context, config, table, instantTime, operationType, extraMetadata);
    keyGeneratorOpt = HoodieSparkKeyGeneratorFactory.createBaseKeyGenerator(config);
  }

  private HoodieData<HoodieRecord<T>> clusteringHandleUpdate(HoodieData<HoodieRecord<T>> inputRecords) {
    context.setJobStatus(this.getClass().getSimpleName(), "Handling updates which are under clustering: " + config.getTableName());
    Set<HoodieFileGroupId> fileGroupsInPendingClustering =
        table.getFileSystemView().getFileGroupsInPendingClustering().map(Pair::getKey).collect(Collectors.toSet());
    // Skip processing if there is no inflight clustering
    if (fileGroupsInPendingClustering.isEmpty()) {
      return inputRecords;
    }

    UpdateStrategy<T, HoodieData<HoodieRecord<T>>> updateStrategy = (UpdateStrategy<T, HoodieData<HoodieRecord<T>>>) ReflectionUtils
        .loadClass(config.getClusteringUpdatesStrategyClass(), new Class<?>[] {HoodieEngineContext.class, HoodieTable.class, Set.class},
            this.context, table, fileGroupsInPendingClustering);
    // For SparkAllowUpdateStrategy with rollback pending clustering as false, need not handle
    // the file group intersection between current ingestion and pending clustering file groups.
    // This will be handled at the conflict resolution strategy.
    if (updateStrategy instanceof SparkAllowUpdateStrategy && !config.isRollbackPendingClustering()) {
      return inputRecords;
    }
    Pair<HoodieData<HoodieRecord<T>>, Set<HoodieFileGroupId>> recordsAndPendingClusteringFileGroups =
        updateStrategy.handleUpdate(inputRecords);

    Set<HoodieFileGroupId> fileGroupsWithUpdatesAndPendingClustering = recordsAndPendingClusteringFileGroups.getRight();
    if (fileGroupsWithUpdatesAndPendingClustering.isEmpty()) {
      return recordsAndPendingClusteringFileGroups.getLeft();
    }
    // there are file groups pending clustering and receiving updates, so rollback the pending clustering instants
    // there could be race condition, for example, if the clustering completes after instants are fetched but before rollback completed
    if (config.isRollbackPendingClustering()) {
      Set<HoodieInstant> pendingClusteringInstantsToRollback = getAllFileGroupsInPendingClusteringPlans(table.getMetaClient()).entrySet().stream()
          .filter(e -> fileGroupsWithUpdatesAndPendingClustering.contains(e.getKey()))
          .map(Map.Entry::getValue)
          .collect(Collectors.toSet());
      pendingClusteringInstantsToRollback.forEach(instant -> {
        String commitTime = table.getMetaClient().createNewInstantTime();
        table.scheduleRollback(context, commitTime, instant, false, config.shouldRollbackUsingMarkers(), false);
        table.rollback(context, commitTime, instant, true, true);
      });
      table.getMetaClient().reloadActiveTimeline();
    }
    return recordsAndPendingClusteringFileGroups.getLeft();
  }

  @Override
  public HoodieWriteMetadata<HoodieData<WriteStatus>> execute(HoodieData<HoodieRecord<T>> inputRecords) {
    return this.execute(inputRecords, Option.empty());
  }

  @Override
  public HoodieWriteMetadata<HoodieData<WriteStatus>> execute(HoodieData<HoodieRecord<T>> inputRecords, Option<HoodieTimer> sourceReadAndIndexTimer) {
    // Cache the tagged records, so we don't end up computing both
    JavaRDD<HoodieRecord<T>> inputRDD = HoodieJavaRDD.getJavaRDD(inputRecords);
    if (!config.isSourceRddPersisted() || inputRDD.getStorageLevel() == StorageLevel.NONE()) {
      HoodieJavaRDD.of(inputRDD).persist(config.getTaggedRecordStorageLevel(),
          context, HoodieDataCacheKey.of(config.getBasePath(), instantTime));
    } else {
      LOG.info("RDD PreppedRecords was persisted at: {}", inputRDD.getStorageLevel());
    }

    // Handle records update with clustering
    HoodieData<HoodieRecord<T>> inputRecordsWithClusteringUpdate = clusteringHandleUpdate(inputRecords);
    LOG.info("Num spark partitions for inputRecords before triggering workload profile {}", inputRecordsWithClusteringUpdate.getNumPartitions());

    context.setJobStatus(this.getClass().getSimpleName(), "Building workload profile:" + config.getTableName());
    WorkloadProfile workloadProfile =
        new WorkloadProfile(buildProfile(inputRecordsWithClusteringUpdate), operationType, table.getIndex().canIndexLogFiles());
    LOG.debug("Input workload profile :{}", workloadProfile);
<<<<<<< HEAD
    long sourceReadAndIndexDurationMs = sourceReadAndIndexTimer.endTimer();
    LOG.info("Source read and index timer {}", sourceReadAndIndexDurationMs);

=======
    Long sourceReadAndIndexDurationMs = null;
    if (sourceReadAndIndexTimer.isPresent()) {
      sourceReadAndIndexDurationMs = sourceReadAndIndexTimer.get().endTimer();
      LOG.info("Source read and index timer {}", sourceReadAndIndexDurationMs);
    }
>>>>>>> ea5b3c34
    // partition using the insert partitioner
    final Partitioner partitioner = getPartitioner(workloadProfile);
    saveWorkloadProfileMetadataToInflight(workloadProfile, instantTime);

    context.setJobStatus(this.getClass().getSimpleName(), "Doing partition and writing data: " + config.getTableName());
    HoodieData<WriteStatus> writeStatuses = mapPartitionsAsRDD(inputRecordsWithClusteringUpdate, partitioner);
    HoodieWriteMetadata<HoodieData<WriteStatus>> result = new HoodieWriteMetadata<>();
    updateIndexAndCommitIfNeeded(writeStatuses, result);
    if (sourceReadAndIndexTimer.isPresent()) {
      result.setSourceReadAndIndexDurationMs(sourceReadAndIndexDurationMs);
    }
    return result;
  }

  /**
   * Count the number of updates/inserts for each file in each partition.
   */
  private Pair<HashMap<String, WorkloadStat>, WorkloadStat> buildProfile(HoodieData<HoodieRecord<T>> inputRecords) {
    HashMap<String, WorkloadStat> partitionPathStatMap = new HashMap<>();
    WorkloadStat globalStat = new WorkloadStat();

    // group the records by partitionPath + currentLocation combination, count the number of
    // records in each partition
    Map<Tuple2<String, Option<HoodieRecordLocation>>, Long> partitionLocationCounts = inputRecords
        .mapToPair(record -> Pair.of(
            new Tuple2<>(record.getPartitionPath(), Option.ofNullable(record.getCurrentLocation())), record))
        .countByKey();

    // count the number of both inserts and updates in each partition, update the counts to workLoadStats
    for (Map.Entry<Tuple2<String, Option<HoodieRecordLocation>>, Long> e : partitionLocationCounts.entrySet()) {
      String partitionPath = e.getKey()._1();
      Long count = e.getValue();
      Option<HoodieRecordLocation> locOption = e.getKey()._2();

      if (!partitionPathStatMap.containsKey(partitionPath)) {
        partitionPathStatMap.put(partitionPath, new WorkloadStat());
      }

      if (locOption.isPresent()) {
        // update
        partitionPathStatMap.get(partitionPath).addUpdates(locOption.get(), count);
        globalStat.addUpdates(locOption.get(), count);
      } else {
        // insert
        partitionPathStatMap.get(partitionPath).addInserts(count);
        globalStat.addInserts(count);
      }
    }
    return Pair.of(partitionPathStatMap, globalStat);
  }

  protected Partitioner getPartitioner(WorkloadProfile profile) {
    Option<String> layoutPartitionerClass = table.getStorageLayout().layoutPartitionerClass();
    if (layoutPartitionerClass.isPresent()) {
      return getLayoutPartitioner(profile, layoutPartitionerClass.get());
    } else if (WriteOperationType.isChangingRecords(operationType)) {
      return getUpsertPartitioner(profile);
    } else {
      return getInsertPartitioner(profile);
    }
  }

  private HoodieData<WriteStatus> mapPartitionsAsRDD(HoodieData<HoodieRecord<T>> dedupedRecords, Partitioner partitioner) {
    JavaPairRDD<Tuple2<HoodieKey, Option<HoodieRecordLocation>>, HoodieRecord<T>> mappedRDD = HoodieJavaPairRDD.getJavaPairRDD(
        dedupedRecords.mapToPair(record -> Pair.of(new Tuple2<>(record.getKey(), Option.ofNullable(record.getCurrentLocation())), record)));

    JavaPairRDD<Tuple2<HoodieKey, Option<HoodieRecordLocation>>, HoodieRecord<T>> partitionedRDD;
    if (table.requireSortedRecords()) {
      // Partition and sort within each partition as a single step. This is faster than partitioning first and then
      // applying a sort.
      Comparator<Tuple2<HoodieKey, Option<HoodieRecordLocation>>> comparator = (Comparator<Tuple2<HoodieKey, Option<HoodieRecordLocation>>> & Serializable) (t1, t2) -> {
        HoodieKey key1 = t1._1;
        HoodieKey key2 = t2._1;
        return key1.getRecordKey().compareTo(key2.getRecordKey());
      };

      partitionedRDD = mappedRDD.repartitionAndSortWithinPartitions(partitioner, comparator);
    } else {
      // Partition only
      partitionedRDD = mappedRDD.partitionBy(partitioner);
    }
    return HoodieJavaRDD.of(partitionedRDD.map(Tuple2::_2).mapPartitionsWithIndex((partition, recordItr) -> {
      if (WriteOperationType.isChangingRecords(operationType)) {
        return handleUpsertPartition(instantTime, partition, recordItr, partitioner);
      } else {
        return handleInsertPartition(instantTime, partition, recordItr, partitioner);
      }
    }, true).flatMap(List::iterator));
  }

  protected HoodieData<WriteStatus> updateIndex(HoodieData<WriteStatus> writeStatuses, HoodieWriteMetadata<HoodieData<WriteStatus>> result) {
    // cache writeStatusRDD before updating index, so that all actions before this are not triggered again for future
    // RDD actions that are performed after updating the index.
    writeStatuses.persist(config.getString(WRITE_STATUS_STORAGE_LEVEL_VALUE), context, HoodieDataCacheKey.of(config.getBasePath(), instantTime));
    Instant indexStartTime = Instant.now();
    // Update the index back
    HoodieData<WriteStatus> statuses = table.getIndex().updateLocation(writeStatuses, context, table, instantTime);
    result.setIndexUpdateDuration(Duration.between(indexStartTime, Instant.now()));
    result.setWriteStatuses(statuses);
    return statuses;
  }

  protected void updateIndexAndCommitIfNeeded(HoodieData<WriteStatus> writeStatusRDD, HoodieWriteMetadata<HoodieData<WriteStatus>> result) {
    updateIndex(writeStatusRDD, result);
    result.setPartitionToReplaceFileIds(getPartitionToReplacedFileIds(result));
    commitOnAutoCommit(result);
  }

  @Override
  protected String getCommitActionType() {
    return table.getMetaClient().getCommitActionType();
  }

  @Override
  protected void setCommitMetadata(HoodieWriteMetadata<HoodieData<WriteStatus>> result) {
    List<HoodieWriteStat> writeStats = result.getWriteStatuses().map(WriteStatus::getStat).collectAsList();
    result.setWriteStats(writeStats);
    result.setCommitMetadata(Option.of(CommitUtils.buildMetadata(writeStats,
        result.getPartitionToReplaceFileIds(),
        extraMetadata, operationType, getSchemaToStoreInCommit(), getCommitActionType())));
  }

  @Override
  protected void commit(HoodieWriteMetadata<HoodieData<WriteStatus>> result) {
    context.setJobStatus(this.getClass().getSimpleName(), "Commit write status collect: " + config.getTableName());
    commit(result, result.getWriteStats().isPresent()
        ? result.getWriteStats().get() : result.getWriteStatuses().map(WriteStatus::getStat).collectAsList());
  }

  protected Map<String, List<String>> getPartitionToReplacedFileIds(HoodieWriteMetadata<HoodieData<WriteStatus>> writeStatuses) {
    return Collections.emptyMap();
  }

  @SuppressWarnings("unchecked")
  protected Iterator<List<WriteStatus>> handleUpsertPartition(String instantTime, Integer partition, Iterator recordItr,
                                                              Partitioner partitioner) {
    SparkHoodiePartitioner upsertPartitioner = (SparkHoodiePartitioner) partitioner;
    BucketInfo binfo = upsertPartitioner.getBucketInfo(partition);
    BucketType btype = binfo.bucketType;
    try {
      if (btype.equals(BucketType.INSERT)) {
        return handleInsert(binfo.fileIdPrefix, recordItr);
      } else if (btype.equals(BucketType.UPDATE)) {
        return handleUpdate(binfo.partitionPath, binfo.fileIdPrefix, recordItr);
      } else {
        throw new HoodieUpsertException("Unknown bucketType " + btype + " for partition :" + partition);
      }
    } catch (Throwable t) {
      String msg = "Error upserting bucketType " + btype + " for partition :" + partition;
      LOG.error(msg, t);
      throw new HoodieUpsertException(msg, t);
    }
  }

  protected Iterator<List<WriteStatus>> handleInsertPartition(String instantTime, Integer partition, Iterator recordItr,
                                                              Partitioner partitioner) {
    return handleUpsertPartition(instantTime, partition, recordItr, partitioner);
  }

  @Override
  public Iterator<List<WriteStatus>> handleUpdate(String partitionPath, String fileId,
                                                  Iterator<HoodieRecord<T>> recordItr)
      throws IOException {
    // This is needed since sometimes some buckets are never picked in getPartition() and end up with 0 records
    if (!recordItr.hasNext()) {
      LOG.info("Empty partition with fileId => {}", fileId);
      return Collections.emptyIterator();
    }

    // Pre-check: if the old file does not exist (which may happen in bucket index case), fallback to insert
    if (!table.getBaseFileOnlyView().getLatestBaseFile(partitionPath, fileId).isPresent()
        && HoodieIndex.IndexType.BUCKET.equals(config.getIndexType())) {
      return handleInsert(fileId, recordItr);
    }

    // these are updates
    HoodieMergeHandle upsertHandle = getUpdateHandle(partitionPath, fileId, recordItr);
    return handleUpdateInternal(upsertHandle, fileId);
  }

  protected Iterator<List<WriteStatus>> handleUpdateInternal(HoodieMergeHandle<?, ?, ?, ?> upsertHandle, String fileId)
      throws IOException {
    table.runMerge(upsertHandle, instantTime, fileId);
    return upsertHandle.getWriteStatusesAsIterator();
  }

  protected HoodieMergeHandle getUpdateHandle(String partitionPath, String fileId, Iterator<HoodieRecord<T>> recordItr) {
    return HoodieMergeHandleFactory.create(operationType, config, instantTime, table, recordItr, partitionPath, fileId,
        taskContextSupplier, keyGeneratorOpt);
  }

  @Override
  public Iterator<List<WriteStatus>> handleInsert(String idPfx, Iterator<HoodieRecord<T>> recordItr) {
    // This is needed since sometimes some buckets are never picked in getPartition() and end up with 0 records
    if (!recordItr.hasNext()) {
      LOG.info("Empty partition");
      return Collections.emptyIterator();
    }
    return new SparkLazyInsertIterable<>(recordItr, true, config, instantTime, table, idPfx,
        taskContextSupplier, new CreateHandleFactory<>());
  }

  public Partitioner getUpsertPartitioner(WorkloadProfile profile) {
    if (profile == null) {
      throw new HoodieUpsertException("Need workload profile to construct the upsert partitioner.");
    }
    return new UpsertPartitioner<>(profile, context, table, config, operationType);
  }

  public Partitioner getInsertPartitioner(WorkloadProfile profile) {
    return getUpsertPartitioner(profile);
  }

  public Partitioner getLayoutPartitioner(WorkloadProfile profile, String layoutPartitionerClass) {
    return (Partitioner) ReflectionUtils.loadClass(layoutPartitionerClass,
        new Class[] {WorkloadProfile.class, HoodieEngineContext.class, HoodieTable.class, HoodieWriteConfig.class},
        profile, context, table, config);
  }

  @Override
  protected void runPrecommitValidators(HoodieWriteMetadata<HoodieData<WriteStatus>> writeMetadata) {
    SparkValidatorUtils.runValidators(config, writeMetadata, context, table, instantTime);
  }

  @Override
  protected void updateColumnsToIndexForColumnStats(HoodieTableMetaClient metaClient, List<String> columnsToIndex) {
    new HoodieSparkIndexClient(config, context).createOrUpdateColumnStatsIndexDefinition(metaClient, columnsToIndex);
  }
}<|MERGE_RESOLUTION|>--- conflicted
+++ resolved
@@ -170,17 +170,11 @@
     WorkloadProfile workloadProfile =
         new WorkloadProfile(buildProfile(inputRecordsWithClusteringUpdate), operationType, table.getIndex().canIndexLogFiles());
     LOG.debug("Input workload profile :{}", workloadProfile);
-<<<<<<< HEAD
-    long sourceReadAndIndexDurationMs = sourceReadAndIndexTimer.endTimer();
-    LOG.info("Source read and index timer {}", sourceReadAndIndexDurationMs);
-
-=======
     Long sourceReadAndIndexDurationMs = null;
     if (sourceReadAndIndexTimer.isPresent()) {
       sourceReadAndIndexDurationMs = sourceReadAndIndexTimer.get().endTimer();
       LOG.info("Source read and index timer {}", sourceReadAndIndexDurationMs);
     }
->>>>>>> ea5b3c34
     // partition using the insert partitioner
     final Partitioner partitioner = getPartitioner(workloadProfile);
     saveWorkloadProfileMetadataToInflight(workloadProfile, instantTime);
@@ -346,7 +340,7 @@
       throws IOException {
     // This is needed since sometimes some buckets are never picked in getPartition() and end up with 0 records
     if (!recordItr.hasNext()) {
-      LOG.info("Empty partition with fileId => {}", fileId);
+      LOG.info("Empty partition with fileId => " + fileId);
       return Collections.emptyIterator();
     }
 
