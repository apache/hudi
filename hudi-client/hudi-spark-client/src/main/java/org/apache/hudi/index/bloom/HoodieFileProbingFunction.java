/*
 * Licensed to the Apache Software Foundation (ASF) under one
 * or more contributor license agreements.  See the NOTICE file
 * distributed with this work for additional information
 * regarding copyright ownership.  The ASF licenses this file
 * to you under the Apache License, Version 2.0 (the
 * "License"); you may not use this file except in compliance
 * with the License.  You may obtain a copy of the License at
 *
 *      http://www.apache.org/licenses/LICENSE-2.0
 *
 * Unless required by applicable law or agreed to in writing, software
 * distributed under the License is distributed on an "AS IS" BASIS,
 * WITHOUT WARRANTIES OR CONDITIONS OF ANY KIND, either express or implied.
 * See the License for the specific language governing permissions and
 * limitations under the License.
 */

package org.apache.hudi.index.bloom;

import org.apache.hudi.client.utils.LazyIterableIterator;
import org.apache.hudi.common.model.HoodieBaseFile;
import org.apache.hudi.common.model.HoodieFileGroupId;
import org.apache.hudi.common.table.view.HoodieTableFileSystemView;
import org.apache.hudi.common.util.Option;
import org.apache.hudi.common.util.ValidationUtils;
import org.apache.hudi.common.util.collection.Pair;
import org.apache.hudi.exception.HoodieIndexException;
import org.apache.hudi.index.HoodieIndexUtils;
import org.apache.hudi.io.HoodieKeyLookupResult;
import org.apache.hudi.storage.StorageConfiguration;
import org.apache.hudi.storage.StoragePath;

import org.apache.spark.api.java.function.FlatMapFunction;
import org.apache.spark.broadcast.Broadcast;
import org.slf4j.Logger;
import org.slf4j.LoggerFactory;

import java.util.Collection;
import java.util.Collections;
import java.util.HashMap;
import java.util.Iterator;
import java.util.List;
import java.util.Map;
import java.util.Set;
import java.util.stream.Collectors;

import scala.Tuple2;

/**
 * Implementation of the function probing filtered in candidate keys provided in
 * {@link HoodieBloomFilterProbingResult} w/in corresponding files identified by {@link HoodieFileGroupId}
 * to validate whether the record w/ the provided key is indeed persisted in it
 */
public class HoodieFileProbingFunction implements
    FlatMapFunction<Iterator<Tuple2<HoodieFileGroupId, HoodieBloomFilterProbingResult>>, List<HoodieKeyLookupResult>> {

  private static final Logger LOG = LoggerFactory.getLogger(HoodieFileProbingFunction.class);

  // Assuming each file bloom filter takes up 512K, sizing the max file count
  // per batch so that the total fetched bloom filters would not cross 128 MB.
  private static final long BLOOM_FILTER_CHECK_MAX_FILE_COUNT_PER_BATCH = 256;

  private final Broadcast<HoodieTableFileSystemView> baseFileOnlyViewBroadcast;
  private final StorageConfiguration<?> storageConf;

  public HoodieFileProbingFunction(Broadcast<HoodieTableFileSystemView> baseFileOnlyViewBroadcast,
                                   StorageConfiguration<?> storageConf) {
    this.baseFileOnlyViewBroadcast = baseFileOnlyViewBroadcast;
    this.storageConf = storageConf;
  }

  @Override
  public Iterator<List<HoodieKeyLookupResult>> call(Iterator<Tuple2<HoodieFileGroupId, HoodieBloomFilterProbingResult>> tuple2Iterator) throws Exception {
    return new BloomIndexLazyKeyCheckIterator(tuple2Iterator);
  }

  private class BloomIndexLazyKeyCheckIterator
      extends LazyIterableIterator<Tuple2<HoodieFileGroupId, HoodieBloomFilterProbingResult>, List<HoodieKeyLookupResult>> {

    public BloomIndexLazyKeyCheckIterator(Iterator<Tuple2<HoodieFileGroupId, HoodieBloomFilterProbingResult>> tuple2Iterator) {
      super(tuple2Iterator);
    }

    @Override
    protected List<HoodieKeyLookupResult> computeNext() {
      // Partition path and file name pair to list of keys
      final Map<Pair<String, HoodieBaseFile>, HoodieBloomFilterProbingResult> fileToLookupResults = new HashMap<>();
      final Map<String, HoodieBaseFile> fileIDBaseFileMap = new HashMap<>();

      while (inputItr.hasNext()) {
        Tuple2<HoodieFileGroupId, HoodieBloomFilterProbingResult> entry = inputItr.next();
        final String partitionPath = entry._1.getPartitionPath();
        final String fileId = entry._1.getFileId();

        if (!fileIDBaseFileMap.containsKey(fileId)) {
          Option<HoodieBaseFile> baseFile =
              baseFileOnlyViewBroadcast.getValue().getLatestBaseFile(partitionPath, fileId);
          if (!baseFile.isPresent()) {
            throw new HoodieIndexException("Failed to find the base file for partition: " + partitionPath
                + ", fileId: " + fileId);
          }

          fileIDBaseFileMap.put(fileId, baseFile.get());
        }

        fileToLookupResults.putIfAbsent(Pair.of(partitionPath, fileIDBaseFileMap.get(fileId)), entry._2);

        if (fileToLookupResults.size() > BLOOM_FILTER_CHECK_MAX_FILE_COUNT_PER_BATCH) {
          break;
        }
      }

      if (fileToLookupResults.isEmpty()) {
        return Collections.emptyList();
      }

      return fileToLookupResults.entrySet().stream()
          .map(entry -> {
            Pair<String, HoodieBaseFile> partitionPathFileNamePair = entry.getKey();
            HoodieBloomFilterProbingResult bloomFilterKeyLookupResult = entry.getValue();

            final String partitionPath = partitionPathFileNamePair.getLeft();
            final String fileId = partitionPathFileNamePair.getRight().getFileId();
            ValidationUtils.checkState(!fileId.isEmpty());

            Set<String> candidateRecordKeys = bloomFilterKeyLookupResult.getCandidateKeys();

            // TODO add assertion that file is checked only once

            final HoodieBaseFile dataFile = fileIDBaseFileMap.get(fileId);
<<<<<<< HEAD
            Collection<Pair<String, Long>> matchingKeysAndPositions = HoodieIndexUtils.filterKeysFromFile(
                new Path(dataFile.getPath()), candidateRecordKeys, hadoopConf.get());
=======
            List<Pair<String, Long>> matchingKeysAndPositions = HoodieIndexUtils.filterKeysFromFile(
                new StoragePath(dataFile.getPath()), candidateRecordKeys, storageConf);
>>>>>>> 1c7f8376

            LOG.debug(
                String.format("Bloom filter candidates (%d) / false positives (%d), actual matches (%d)",
                    candidateRecordKeys.size(), candidateRecordKeys.size() - matchingKeysAndPositions.size(),
                    matchingKeysAndPositions.size()));

            return new HoodieKeyLookupResult(fileId, partitionPath, dataFile.getCommitTime(), matchingKeysAndPositions);
          })
          .collect(Collectors.toList());
    }

  }
}<|MERGE_RESOLUTION|>--- conflicted
+++ resolved
@@ -129,13 +129,8 @@
             // TODO add assertion that file is checked only once
 
             final HoodieBaseFile dataFile = fileIDBaseFileMap.get(fileId);
-<<<<<<< HEAD
             Collection<Pair<String, Long>> matchingKeysAndPositions = HoodieIndexUtils.filterKeysFromFile(
-                new Path(dataFile.getPath()), candidateRecordKeys, hadoopConf.get());
-=======
-            List<Pair<String, Long>> matchingKeysAndPositions = HoodieIndexUtils.filterKeysFromFile(
                 new StoragePath(dataFile.getPath()), candidateRecordKeys, storageConf);
->>>>>>> 1c7f8376
 
             LOG.debug(
                 String.format("Bloom filter candidates (%d) / false positives (%d), actual matches (%d)",
