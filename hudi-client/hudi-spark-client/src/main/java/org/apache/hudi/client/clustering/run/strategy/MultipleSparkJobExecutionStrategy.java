/*
 * Licensed to the Apache Software Foundation (ASF) under one
 * or more contributor license agreements.  See the NOTICE file
 * distributed with this work for additional information
 * regarding copyright ownership.  The ASF licenses this file
 * to you under the Apache License, Version 2.0 (the
 * "License"); you may not use this file except in compliance
 * with the License.  You may obtain a copy of the License at
 *
 *      http://www.apache.org/licenses/LICENSE-2.0
 *
 * Unless required by applicable law or agreed to in writing, software
 * distributed under the License is distributed on an "AS IS" BASIS,
 * WITHOUT WARRANTIES OR CONDITIONS OF ANY KIND, either express or implied.
 * See the License for the specific language governing permissions and
 * limitations under the License.
 */

package org.apache.hudi.client.clustering.run.strategy;

import org.apache.hudi.JavaSparkAdaptorSupport;
import org.apache.hudi.avro.HoodieAvroUtils;
import org.apache.hudi.avro.model.HoodieClusteringGroup;
import org.apache.hudi.avro.model.HoodieClusteringPlan;
import org.apache.hudi.client.SparkTaskContextSupplier;
import org.apache.hudi.client.WriteStatus;
import org.apache.hudi.client.common.HoodieSparkEngineContext;
import org.apache.hudi.client.utils.ConcatenatingIterator;
import org.apache.hudi.common.config.SerializableConfiguration;
import org.apache.hudi.common.data.HoodieData;
import org.apache.hudi.common.engine.HoodieEngineContext;
import org.apache.hudi.common.model.ClusteringOperation;
import org.apache.hudi.common.model.HoodieAvroRecord;
import org.apache.hudi.common.model.HoodieFileGroupId;
import org.apache.hudi.common.model.HoodieKey;
import org.apache.hudi.common.model.HoodieRecord;
import org.apache.hudi.common.model.HoodieRecordPayload;
import org.apache.hudi.common.model.RewriteAvroPayload;
import org.apache.hudi.common.table.HoodieTableConfig;
import org.apache.hudi.common.table.log.HoodieMergedLogRecordScanner;
import org.apache.hudi.common.util.CollectionUtils;
import org.apache.hudi.common.util.FutureUtils;
import org.apache.hudi.common.util.Option;
import org.apache.hudi.common.util.StringUtils;
import org.apache.hudi.common.util.collection.Pair;
import org.apache.hudi.config.HoodieClusteringConfig;
import org.apache.hudi.config.HoodieWriteConfig;
import org.apache.hudi.data.HoodieJavaRDD;
import org.apache.hudi.exception.HoodieClusteringException;
import org.apache.hudi.exception.HoodieIOException;
import org.apache.hudi.execution.bulkinsert.BulkInsertInternalPartitionerFactory;
import org.apache.hudi.execution.bulkinsert.BulkInsertInternalPartitionerWithRowsFactory;
import org.apache.hudi.execution.bulkinsert.RDDCustomColumnsSortPartitioner;
import org.apache.hudi.execution.bulkinsert.RDDSpatialCurveSortPartitioner;
import org.apache.hudi.execution.bulkinsert.RowCustomColumnsSortPartitioner;
import org.apache.hudi.execution.bulkinsert.RowSpatialCurveSortPartitioner;
import org.apache.hudi.io.IOUtils;
import org.apache.hudi.io.storage.HoodieFileReader;
import org.apache.hudi.io.storage.HoodieFileReaderFactory;
import org.apache.hudi.keygen.BaseKeyGenerator;
import org.apache.hudi.keygen.KeyGenUtils;
import org.apache.hudi.keygen.factory.HoodieSparkKeyGeneratorFactory;
import org.apache.hudi.table.BulkInsertPartitioner;
import org.apache.hudi.table.HoodieTable;
import org.apache.hudi.table.action.HoodieWriteMetadata;
import org.apache.hudi.table.action.cluster.strategy.ClusteringExecutionStrategy;

import org.apache.avro.Schema;
import org.apache.avro.generic.GenericRecord;
import org.apache.avro.generic.IndexedRecord;
import org.apache.hadoop.fs.Path;
import org.apache.log4j.LogManager;
import org.apache.log4j.Logger;
import org.apache.spark.api.java.JavaRDD;
import org.apache.spark.api.java.JavaSparkContext;
import org.apache.spark.sql.Dataset;
import org.apache.spark.sql.Row;
import org.apache.spark.sql.SQLContext;
import org.apache.spark.sql.sources.BaseRelation;

import java.io.IOException;
import java.util.ArrayList;
import java.util.Arrays;
import java.util.Collection;
import java.util.HashMap;
import java.util.Iterator;
import java.util.List;
import java.util.Map;
import java.util.concurrent.CompletableFuture;
import java.util.stream.Collectors;
import java.util.stream.Stream;

import static org.apache.hudi.common.table.log.HoodieFileSliceReader.getFileSliceReader;
import static org.apache.hudi.config.HoodieClusteringConfig.PLAN_STRATEGY_SORT_COLUMNS;

/**
 * Clustering strategy to submit multiple spark jobs and union the results.
 */
public abstract class MultipleSparkJobExecutionStrategy<T extends HoodieRecordPayload<T>>
    extends ClusteringExecutionStrategy<T, HoodieData<HoodieRecord<T>>, HoodieData<HoodieKey>, HoodieData<WriteStatus>> {
  private static final Logger LOG = LogManager.getLogger(MultipleSparkJobExecutionStrategy.class);

  public MultipleSparkJobExecutionStrategy(HoodieTable table, HoodieEngineContext engineContext, HoodieWriteConfig writeConfig) {
    super(table, engineContext, writeConfig);
  }

  @Override
  public HoodieWriteMetadata<HoodieData<WriteStatus>> performClustering(final HoodieClusteringPlan clusteringPlan, final Schema schema, final String instantTime) {
    JavaSparkContext engineContext = HoodieSparkEngineContext.getSparkContext(getEngineContext());
    boolean shouldPreserveMetadata = Option.ofNullable(clusteringPlan.getPreserveHoodieMetadata()).orElse(false);
    // execute clustering for each group async and collect WriteStatus
    Stream<HoodieData<WriteStatus>> writeStatusesStream = FutureUtils.allOf(
        clusteringPlan.getInputGroups().stream()
            .map(inputGroup -> {
              if (getWriteConfig().getBooleanOrDefault("hoodie.datasource.write.row.writer.enable", false)) {
                return runClusteringForGroupAsyncAsRow(inputGroup,
                    clusteringPlan.getStrategy().getStrategyParams(),
                    shouldPreserveMetadata,
                    instantTime);
              }
              return runClusteringForGroupAsync(inputGroup,
                  clusteringPlan.getStrategy().getStrategyParams(),
                  shouldPreserveMetadata,
                  instantTime);
            })
            .collect(Collectors.toList()))
        .join()
        .stream();
    JavaRDD<WriteStatus>[] writeStatuses = convertStreamToArray(writeStatusesStream.map(HoodieJavaRDD::getJavaRDD));
    JavaRDD<WriteStatus> writeStatusRDD = engineContext.union(writeStatuses);

    HoodieWriteMetadata<HoodieData<WriteStatus>> writeMetadata = new HoodieWriteMetadata<>();
    writeMetadata.setWriteStatuses(HoodieJavaRDD.of(writeStatusRDD));
    return writeMetadata;
  }

  /**
   * Execute clustering to write inputRecords into new files based on strategyParams.
   * Different from {@link performClusteringWithRecordsRDD}, this method take {@link Dataset<Row>}
   * as inputs.
   */
  public abstract HoodieData<WriteStatus> performClusteringWithRecordsAsRow(final Dataset<Row> inputRecords,
                                                                            final int numOutputGroups,
                                                                            final String instantTime,
                                                                            final Map<String, String> strategyParams,
                                                                            final Schema schema,
                                                                            final List<HoodieFileGroupId> fileGroupIdList,
                                                                            final boolean shouldPreserveHoodieMetadata);

  /**
   * Execute clustering to write inputRecords into new files as defined by rules in strategy parameters.
   * The number of new file groups created is bounded by numOutputGroups.
   * Note that commit is not done as part of strategy. commit is callers responsibility.
   *
   * @param inputRecords                 RDD of {@link HoodieRecord}.
   * @param numOutputGroups              Number of output file groups.
   * @param instantTime                  Clustering (replace commit) instant time.
   * @param strategyParams               Strategy parameters containing columns to sort the data by when clustering.
   * @param schema                       Schema of the data including metadata fields.
   * @param fileGroupIdList              File group id corresponding to each out group.
   * @param shouldPreserveHoodieMetadata Whether to preserve commit metadata while clustering.
   * @return RDD of {@link WriteStatus}.
   */
<<<<<<< HEAD
  public abstract HoodieData<WriteStatus> performClusteringWithRecordsRDD(final HoodieData<HoodieRecord<T>> inputRecords,
                                                                          final int numOutputGroups,
                                                                          final String instantTime,
                                                                          final Map<String, String> strategyParams,
                                                                          final Schema schema,
                                                                          final List<HoodieFileGroupId> fileGroupIdList,
                                                                          final boolean shouldPreserveHoodieMetadata);

  protected BulkInsertPartitioner<Dataset<Row>> getRowPartitioner(Map<String, String> strategyParams,
                                                                  Schema schema) {
    return getPartitioner(strategyParams, schema, true);
  }

  protected BulkInsertPartitioner<JavaRDD<HoodieRecord<T>>> getRDDPartitioner(Map<String, String> strategyParams,
                                                                              Schema schema) {
    return getPartitioner(strategyParams, schema, false);
  }
=======
  public abstract HoodieData<WriteStatus> performClusteringWithRecordsRDD(final HoodieData<HoodieRecord<T>> inputRecords, final int numOutputGroups, final String instantTime,
                                                                       final Map<String, String> strategyParams, final Schema schema,
                                                                       final List<HoodieFileGroupId> fileGroupIdList, final boolean preserveHoodieMetadata,
                                                                       final Map<String, String> extraMetadata);
>>>>>>> 3faddb7d

  /**
   * Create {@link BulkInsertPartitioner} based on strategy params.
   *
   * @param strategyParams Strategy parameters containing columns to sort the data by when clustering.
   * @param schema         Schema of the data including metadata fields.
   */
  private <I> BulkInsertPartitioner<I> getPartitioner(Map<String, String> strategyParams,
                                                      Schema schema,
                                                      boolean isRowPartitioner) {
    Option<String[]> orderByColumnsOpt =
        Option.ofNullable(strategyParams.get(PLAN_STRATEGY_SORT_COLUMNS.key()))
            .map(listStr -> listStr.split(","));

    return orderByColumnsOpt.map(orderByColumns -> {
      HoodieClusteringConfig.LayoutOptimizationStrategy layoutOptStrategy = getWriteConfig().getLayoutOptimizationStrategy();
      switch (layoutOptStrategy) {
        case ZORDER:
        case HILBERT:
          return isRowPartitioner
              ? new RowSpatialCurveSortPartitioner(getWriteConfig())
              : new RDDSpatialCurveSortPartitioner((HoodieSparkEngineContext) getEngineContext(), orderByColumns, layoutOptStrategy,
                  getWriteConfig().getLayoutOptimizationCurveBuildMethod(), HoodieAvroUtils.addMetadataFields(schema));
        case LINEAR:
          return isRowPartitioner
              ? new RowCustomColumnsSortPartitioner(orderByColumns)
              : new RDDCustomColumnsSortPartitioner(orderByColumns, HoodieAvroUtils.addMetadataFields(schema),
                  getWriteConfig().isConsistentLogicalTimestampEnabled());
        default:
          throw new UnsupportedOperationException(String.format("Layout optimization strategy '%s' is not supported", layoutOptStrategy));
      }
    }).orElse(isRowPartitioner ? BulkInsertInternalPartitionerWithRowsFactory.get(getWriteConfig().getBulkInsertSortMode()) :
        BulkInsertInternalPartitionerFactory.get(getWriteConfig().getBulkInsertSortMode()));
  }

  /**
   * Submit job to execute clustering for the group using Avro/HoodieRecord representation.
   */
  private CompletableFuture<HoodieData<WriteStatus>> runClusteringForGroupAsync(HoodieClusteringGroup clusteringGroup, Map<String, String> strategyParams,
                                                                                boolean preserveHoodieMetadata, String instantTime) {
    return CompletableFuture.supplyAsync(() -> {
      JavaSparkContext jsc = HoodieSparkEngineContext.getSparkContext(getEngineContext());
      HoodieData<HoodieRecord<T>> inputRecords = readRecordsForGroup(jsc, clusteringGroup, instantTime);
      Schema readerSchema = HoodieAvroUtils.addMetadataFields(new Schema.Parser().parse(getWriteConfig().getSchema()));
      List<HoodieFileGroupId> inputFileIds = clusteringGroup.getSlices().stream()
          .map(info -> new HoodieFileGroupId(info.getPartitionPath(), info.getFileId()))
          .collect(Collectors.toList());
      return performClusteringWithRecordsRDD(inputRecords, clusteringGroup.getNumOutputFileGroups(), instantTime, strategyParams, readerSchema, inputFileIds, preserveHoodieMetadata,
          clusteringGroup.getExtraMetadata());
    });
  }

  /**
   * Submit job to execute clustering for the group, directly using the spark native Row representation.
   */
  private CompletableFuture<HoodieData<WriteStatus>> runClusteringForGroupAsyncAsRow(HoodieClusteringGroup clusteringGroup,
                                                                                     Map<String, String> strategyParams,
                                                                                     boolean shouldPreserveHoodieMetadata,
                                                                                     String instantTime) {
    return CompletableFuture.supplyAsync(() -> {
      JavaSparkContext jsc = HoodieSparkEngineContext.getSparkContext(getEngineContext());
      Dataset<Row> inputRecords = readRecordsForGroupAsRow(jsc, clusteringGroup, instantTime);
      Schema readerSchema = HoodieAvroUtils.addMetadataFields(new Schema.Parser().parse(getWriteConfig().getSchema()));
      List<HoodieFileGroupId> inputFileIds = clusteringGroup.getSlices().stream()
          .map(info -> new HoodieFileGroupId(info.getPartitionPath(), info.getFileId()))
          .collect(Collectors.toList());
      return performClusteringWithRecordsAsRow(inputRecords, clusteringGroup.getNumOutputFileGroups(), instantTime, strategyParams, readerSchema, inputFileIds, shouldPreserveHoodieMetadata);
    });
  }

  /**
   * Get RDD of all records for the group. This includes all records from file slice (Apply updates from log files, if any).
   */
  private HoodieData<HoodieRecord<T>> readRecordsForGroup(JavaSparkContext jsc, HoodieClusteringGroup clusteringGroup, String instantTime) {
    List<ClusteringOperation> clusteringOps = clusteringGroup.getSlices().stream().map(ClusteringOperation::create).collect(Collectors.toList());
    boolean hasLogFiles = clusteringOps.stream().anyMatch(op -> op.getDeltaFilePaths().size() > 0);
    if (hasLogFiles) {
      // if there are log files, we read all records into memory for a file group and apply updates.
      return readRecordsForGroupWithLogs(jsc, clusteringOps, instantTime);
    } else {
      // We want to optimize reading records for case there are no log files.
      return readRecordsForGroupBaseFiles(jsc, clusteringOps);
    }
  }

  /**
   * Read records from baseFiles, apply updates and convert to RDD.
   */
  private HoodieData<HoodieRecord<T>> readRecordsForGroupWithLogs(JavaSparkContext jsc,
                                                               List<ClusteringOperation> clusteringOps,
                                                               String instantTime) {
    HoodieWriteConfig config = getWriteConfig();
    HoodieTable table = getHoodieTable();
    return HoodieJavaRDD.of(jsc.parallelize(clusteringOps, clusteringOps.size()).mapPartitions(clusteringOpsPartition -> {
      List<Iterator<HoodieRecord<T>>> recordIterators = new ArrayList<>();
      clusteringOpsPartition.forEachRemaining(clusteringOp -> {
        long maxMemoryPerCompaction = IOUtils.getMaxMemoryPerCompaction(new SparkTaskContextSupplier(), config);
        LOG.info("MaxMemoryPerCompaction run as part of clustering => " + maxMemoryPerCompaction);
        try {
          Schema readerSchema = HoodieAvroUtils.addMetadataFields(new Schema.Parser().parse(config.getSchema()));
          HoodieMergedLogRecordScanner scanner = HoodieMergedLogRecordScanner.newBuilder()
              .withFileSystem(table.getMetaClient().getFs())
              .withBasePath(table.getMetaClient().getBasePath())
              .withLogFilePaths(clusteringOp.getDeltaFilePaths())
              .withReaderSchema(readerSchema)
              .withLatestInstantTime(instantTime)
              .withMaxMemorySizeInBytes(maxMemoryPerCompaction)
              .withReadBlocksLazily(config.getCompactionLazyBlockReadEnabled())
              .withReverseReader(config.getCompactionReverseLogReadEnabled())
              .withBufferSize(config.getMaxDFSStreamBufferSize())
              .withSpillableMapBasePath(config.getSpillableMapBasePath())
              .withPartition(clusteringOp.getPartitionPath())
              .withDiskMapType(config.getCommonConfig().getSpillableDiskMapType())
              .withBitCaskDiskMapCompressionEnabled(config.getCommonConfig().isBitCaskDiskMapCompressionEnabled())
              .build();

          Option<HoodieFileReader> baseFileReader = StringUtils.isNullOrEmpty(clusteringOp.getDataFilePath())
              ? Option.empty()
              : Option.of(HoodieFileReaderFactory.getFileReader(table.getHadoopConf(), new Path(clusteringOp.getDataFilePath())));
          HoodieTableConfig tableConfig = table.getMetaClient().getTableConfig();
          recordIterators.add(getFileSliceReader(baseFileReader, scanner, readerSchema,
              tableConfig.getPayloadClass(),
              tableConfig.getPreCombineField(),
              tableConfig.populateMetaFields() ? Option.empty() : Option.of(Pair.of(tableConfig.getRecordKeyFieldProp(),
                  tableConfig.getPartitionFieldProp()))));
        } catch (IOException e) {
          throw new HoodieClusteringException("Error reading input data for " + clusteringOp.getDataFilePath()
              + " and " + clusteringOp.getDeltaFilePaths(), e);
        }
      });

      return new ConcatenatingIterator<>(recordIterators);
    }));
  }

  /**
   * Read records from baseFiles and convert to RDD.
   */
  private HoodieData<HoodieRecord<T>> readRecordsForGroupBaseFiles(JavaSparkContext jsc,
                                                                List<ClusteringOperation> clusteringOps) {
    SerializableConfiguration hadoopConf = new SerializableConfiguration(getHoodieTable().getHadoopConf());
    HoodieWriteConfig writeConfig = getWriteConfig();

    // NOTE: It's crucial to make sure that we don't capture whole "this" object into the
    //       closure, as this might lead to issues attempting to serialize its nested fields
    return HoodieJavaRDD.of(jsc.parallelize(clusteringOps, clusteringOps.size())
        .mapPartitions(clusteringOpsPartition -> {
          List<Iterator<IndexedRecord>> iteratorsForPartition = new ArrayList<>();
          clusteringOpsPartition.forEachRemaining(clusteringOp -> {
            try {
              Schema readerSchema = HoodieAvroUtils.addMetadataFields(new Schema.Parser().parse(writeConfig.getSchema()));
              HoodieFileReader<IndexedRecord> baseFileReader = HoodieFileReaderFactory.getFileReader(hadoopConf.get(), new Path(clusteringOp.getDataFilePath()));
              iteratorsForPartition.add(baseFileReader.getRecordIterator(readerSchema));
            } catch (IOException e) {
              throw new HoodieClusteringException("Error reading input data for " + clusteringOp.getDataFilePath()
                  + " and " + clusteringOp.getDeltaFilePaths(), e);
            }
          });

          return new ConcatenatingIterator<>(iteratorsForPartition);
        })
        .map(record -> transform(record, writeConfig)));
  }

  /**
   * Get dataset of all records for the group. This includes all records from file slice (Apply updates from log files, if any).
   */
  private Dataset<Row> readRecordsForGroupAsRow(JavaSparkContext jsc,
                                                HoodieClusteringGroup clusteringGroup,
                                                String instantTime) {
    List<ClusteringOperation> clusteringOps = clusteringGroup.getSlices().stream()
        .map(ClusteringOperation::create).collect(Collectors.toList());
    boolean hasLogFiles = clusteringOps.stream().anyMatch(op -> op.getDeltaFilePaths().size() > 0);
    SQLContext sqlContext = new SQLContext(jsc.sc());

    Path[] baseFilePaths = clusteringOps
        .stream()
        .map(op -> {
          ArrayList<String> readPaths = new ArrayList<>();
          if (op.getBootstrapFilePath() != null) {
            readPaths.add(op.getBootstrapFilePath());
          }
          if (op.getDataFilePath() != null) {
            readPaths.add(op.getDataFilePath());
          }
          return readPaths;
        })
        .flatMap(Collection::stream)
        .filter(path -> !path.isEmpty())
        .map(Path::new)
        .toArray(Path[]::new);

    HashMap<String, String> params = new HashMap<>();
    params.put("hoodie.datasource.query.type", "snapshot");
    params.put("as.of.instant", instantTime);

    Path[] paths;
    if (hasLogFiles) {
      String compactionFractor = Option.ofNullable(getWriteConfig().getString("compaction.memory.fraction"))
          .orElse("0.75");
      params.put("compaction.memory.fraction", compactionFractor);

      Path[] deltaPaths = clusteringOps
          .stream()
          .filter(op -> !op.getDeltaFilePaths().isEmpty())
          .flatMap(op -> op.getDeltaFilePaths().stream())
          .map(Path::new)
          .toArray(Path[]::new);
      paths = CollectionUtils.combine(baseFilePaths, deltaPaths);
    } else {
      paths = baseFilePaths;
    }

    // Building HoodieFileIndex needs this param to decide query path
    params.put("glob.paths", String.join(",", Arrays.stream(paths).map(Path::toString).toArray(String[]::new)));

    // Let Hudi relations to fetch the schema from the table itself
    BaseRelation relation = JavaSparkAdaptorSupport.sparkAdapter()
        .createRelation(getHoodieTable().getMetaClient(), sqlContext, null, paths, params);
    return sqlContext.baseRelationToDataFrame(relation);
  }

  /**
   * Stream to array conversion with generic type is not straightforward.
   * Implement a utility method to abstract high level logic. This needs to be improved in future
   */
  private JavaRDD<WriteStatus>[] convertStreamToArray(Stream<JavaRDD<WriteStatus>> writeStatusRDDStream) {
    Object[] writeStatusObjects = writeStatusRDDStream.toArray(Object[]::new);
    JavaRDD<WriteStatus>[] writeStatusRDDArray = new JavaRDD[writeStatusObjects.length];
    for (int i = 0; i < writeStatusObjects.length; i++) {
      writeStatusRDDArray[i] = (JavaRDD<WriteStatus>) writeStatusObjects[i];
    }
    return writeStatusRDDArray;
  }

  /**
   * Transform IndexedRecord into HoodieRecord.
   */
  private static <T> HoodieRecord<T> transform(IndexedRecord indexedRecord, HoodieWriteConfig writeConfig) {
    GenericRecord record = (GenericRecord) indexedRecord;
    Option<BaseKeyGenerator> keyGeneratorOpt = Option.empty();
    if (!writeConfig.populateMetaFields()) {
      try {
        keyGeneratorOpt = Option.of((BaseKeyGenerator) HoodieSparkKeyGeneratorFactory.createKeyGenerator(writeConfig.getProps()));
      } catch (IOException e) {
        throw new HoodieIOException("Only BaseKeyGenerators are supported when meta columns are disabled ", e);
      }
    }
    String key = KeyGenUtils.getRecordKeyFromGenericRecord(record, keyGeneratorOpt);
    String partition = KeyGenUtils.getPartitionPathFromGenericRecord(record, keyGeneratorOpt);
    HoodieKey hoodieKey = new HoodieKey(key, partition);

    HoodieRecordPayload avroPayload = new RewriteAvroPayload(record);
    HoodieRecord hoodieRecord = new HoodieAvroRecord(hoodieKey, avroPayload);
    return hoodieRecord;
  }
}<|MERGE_RESOLUTION|>--- conflicted
+++ resolved
@@ -161,14 +161,14 @@
    * @param shouldPreserveHoodieMetadata Whether to preserve commit metadata while clustering.
    * @return RDD of {@link WriteStatus}.
    */
-<<<<<<< HEAD
   public abstract HoodieData<WriteStatus> performClusteringWithRecordsRDD(final HoodieData<HoodieRecord<T>> inputRecords,
                                                                           final int numOutputGroups,
                                                                           final String instantTime,
                                                                           final Map<String, String> strategyParams,
                                                                           final Schema schema,
                                                                           final List<HoodieFileGroupId> fileGroupIdList,
-                                                                          final boolean shouldPreserveHoodieMetadata);
+                                                                          final boolean shouldPreserveHoodieMetadata,
+                                                                          final Map<String, String> extraMetadata);
 
   protected BulkInsertPartitioner<Dataset<Row>> getRowPartitioner(Map<String, String> strategyParams,
                                                                   Schema schema) {
@@ -179,12 +179,6 @@
                                                                               Schema schema) {
     return getPartitioner(strategyParams, schema, false);
   }
-=======
-  public abstract HoodieData<WriteStatus> performClusteringWithRecordsRDD(final HoodieData<HoodieRecord<T>> inputRecords, final int numOutputGroups, final String instantTime,
-                                                                       final Map<String, String> strategyParams, final Schema schema,
-                                                                       final List<HoodieFileGroupId> fileGroupIdList, final boolean preserveHoodieMetadata,
-                                                                       final Map<String, String> extraMetadata);
->>>>>>> 3faddb7d
 
   /**
    * Create {@link BulkInsertPartitioner} based on strategy params.
