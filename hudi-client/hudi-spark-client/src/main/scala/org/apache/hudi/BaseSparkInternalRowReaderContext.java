/*
 * Licensed to the Apache Software Foundation (ASF) under one
 * or more contributor license agreements.  See the NOTICE file
 * distributed with this work for additional information
 * regarding copyright ownership.  The ASF licenses this file
 * to you under the Apache License, Version 2.0 (the
 * "License"); you may not use this file except in compliance
 * with the License.  You may obtain a copy of the License at
 *
 *   http://www.apache.org/licenses/LICENSE-2.0
 *
 * Unless required by applicable law or agreed to in writing,
 * software distributed under the License is distributed on an
 * "AS IS" BASIS, WITHOUT WARRANTIES OR CONDITIONS OF ANY
 * KIND, either express or implied.  See the License for the
 * specific language governing permissions and limitations
 * under the License.
 */

package org.apache.hudi;

import org.apache.hudi.common.config.RecordMergeMode;
import org.apache.hudi.common.engine.EngineType;
import org.apache.hudi.common.engine.HoodieReaderContext;
import org.apache.hudi.common.model.HoodieEmptyRecord;
import org.apache.hudi.common.model.HoodieKey;
import org.apache.hudi.common.model.HoodieRecord;
import org.apache.hudi.common.model.HoodieRecordMerger;
import org.apache.hudi.common.model.HoodieSparkRecord;
import org.apache.hudi.common.table.HoodieTableConfig;
import org.apache.hudi.common.table.read.BufferedRecord;
import org.apache.hudi.common.util.HoodieRecordUtils;
import org.apache.hudi.common.util.Option;
import org.apache.hudi.common.util.collection.Pair;
import org.apache.hudi.storage.StorageConfiguration;

import org.apache.avro.Schema;
import org.apache.hudi.common.util.SparkSortUtils;
import org.apache.spark.sql.HoodieInternalRowUtils;
import org.apache.spark.sql.HoodieUnsafeRowUtils;
import org.apache.spark.sql.catalyst.InternalRow;
import org.apache.spark.sql.catalyst.expressions.UnsafeProjection;
import org.apache.spark.sql.catalyst.expressions.UnsafeRow;
import org.apache.spark.sql.types.StructType;
import org.apache.spark.unsafe.types.UTF8String;

import java.util.Collections;
import java.util.List;
import java.util.Map;
import java.util.function.UnaryOperator;
import java.util.stream.Collectors;

import scala.Function1;

import static org.apache.hudi.common.config.HoodieReaderConfig.RECORD_MERGE_IMPL_CLASSES_WRITE_CONFIG_KEY;
import static org.apache.spark.sql.HoodieInternalRowUtils.getCachedSchema;

/**
 * An abstract class implementing {@link HoodieReaderContext} to handle {@link InternalRow}s.
 * Subclasses need to implement {@link #getFileRecordIterator} with the reader logic.
 */
public abstract class BaseSparkInternalRowReaderContext extends HoodieReaderContext<InternalRow> {

  protected BaseSparkInternalRowReaderContext(StorageConfiguration<?> storageConfig,
                                              HoodieTableConfig tableConfig) {
    super(storageConfig, tableConfig);
  }

  @Override
  public Option<HoodieRecordMerger> getRecordMerger(RecordMergeMode mergeMode, String mergeStrategyId, String mergeImplClasses) {
    // TODO(HUDI-7843):
    // get rid of event time and commit time ordering. Just return Option.empty
    switch (mergeMode) {
      case EVENT_TIME_ORDERING:
        return Option.of(new DefaultSparkRecordMerger());
      case COMMIT_TIME_ORDERING:
        return Option.of(new OverwriteWithLatestSparkRecordMerger());
      case CUSTOM:
      default:
        Option<HoodieRecordMerger> recordMerger = HoodieRecordUtils.createValidRecordMerger(EngineType.SPARK, mergeImplClasses, mergeStrategyId);
        if (recordMerger.isEmpty()) {
          throw new IllegalArgumentException("No valid spark merger implementation set for `"
              + RECORD_MERGE_IMPL_CLASSES_WRITE_CONFIG_KEY + "`");
        }
        return recordMerger;
    }
  }

  @Override
  public Object getValue(InternalRow row, Schema schema, String fieldName) {
    return getFieldValueFromInternalRow(row, schema, fieldName);
  }

  @Override
  public String getMetaFieldValue(InternalRow record, int pos) {
    return record.getString(pos);
  }

  @Override
  public HoodieRecord<InternalRow> constructHoodieRecord(BufferedRecord<InternalRow> bufferedRecord) {
    HoodieKey hoodieKey = new HoodieKey(bufferedRecord.getRecordKey(), partitionPath);
    if (bufferedRecord.isDelete()) {
      return new HoodieEmptyRecord<>(
          hoodieKey,
          HoodieRecord.HoodieRecordType.SPARK);
    }

    Schema schema = getSchemaFromBufferRecord(bufferedRecord);
    InternalRow row = bufferedRecord.getRecord();
    return new HoodieSparkRecord(hoodieKey, row, HoodieInternalRowUtils.getCachedSchema(schema), false);
  }

  @Override
  public InternalRow seal(InternalRow internalRow) {
    return internalRow.copy();
  }

  @Override
  public InternalRow toBinaryRow(Schema schema, InternalRow internalRow) {
    if (internalRow instanceof UnsafeRow) {
      return internalRow;
    }
    final UnsafeProjection unsafeProjection = HoodieInternalRowUtils.getCachedUnsafeProjection(schema);
    return unsafeProjection.apply(internalRow);
  }

  private Object getFieldValueFromInternalRow(InternalRow row, Schema recordSchema, String fieldName) {
    StructType structType = getCachedSchema(recordSchema);
    scala.Option<HoodieUnsafeRowUtils.NestedFieldPath> cachedNestedFieldPath =
        HoodieInternalRowUtils.getCachedPosList(structType, fieldName);
    if (cachedNestedFieldPath.isDefined()) {
      HoodieUnsafeRowUtils.NestedFieldPath nestedFieldPath = cachedNestedFieldPath.get();
      return HoodieUnsafeRowUtils.getNestedInternalRowValue(row, nestedFieldPath);
    } else {
      return null;
    }
  }

  @Override
  public UnaryOperator<InternalRow> projectRecord(Schema from, Schema to, Map<String, String> renamedColumns) {
    Function1<InternalRow, UnsafeRow> unsafeRowWriter =
        HoodieInternalRowUtils.getCachedUnsafeRowWriter(getCachedSchema(from), getCachedSchema(to), renamedColumns, Collections.emptyMap());
    return row -> (InternalRow) unsafeRowWriter.apply(row);
  }

  /**
   * Constructs a transformation that will take a row and convert it to a new row with the given schema and adds in the values for the partition columns if they are missing in the returned row.
   * It is assumed that the `to` schema will contain the partition fields.
   * @param from the original schema
   * @param to the schema the row will be converted to
   * @param partitionFieldAndValues the partition fields and their values, if any are required by the reader
   * @return a function for transforming the row
   */
  protected UnaryOperator<InternalRow> getBootstrapProjection(Schema from, Schema to, List<Pair<String, Object>> partitionFieldAndValues) {
    Map<Integer, Object> partitionValuesByIndex = partitionFieldAndValues.stream().collect(Collectors.toMap(pair -> to.getField(pair.getKey()).pos(), Pair::getRight));
    Function1<InternalRow, UnsafeRow> unsafeRowWriter =
        HoodieInternalRowUtils.getCachedUnsafeRowWriter(getCachedSchema(from), getCachedSchema(to), Collections.emptyMap(), partitionValuesByIndex);
    return row -> (InternalRow) unsafeRowWriter.apply(row);
  }

  @Override
  public Comparable convertValueToEngineType(Comparable value) {
    if (value instanceof String) {
      // Spark reads String field values as UTF8String.
      // To foster value comparison, if the value is of String type, e.g., from
      // the delete record, we convert it to UTF8String type.
      return UTF8String.fromString((String) value);
    }
    return value;
  }

  @Override
<<<<<<< HEAD
  public int compareValues(Comparable a, Comparable b) {
    // [SPARK-46832] UTF8String doesn't support compareTo anymore
    return SparkSortUtils.compareValues(a, b);
=======
  public InternalRow getDeleteRow(InternalRow record, String recordKey) {
    throw new UnsupportedOperationException("Not supported for " + this.getClass().getSimpleName());
>>>>>>> 31848666
  }
}<|MERGE_RESOLUTION|>--- conflicted
+++ resolved
@@ -170,13 +170,13 @@
   }
 
   @Override
-<<<<<<< HEAD
+  public InternalRow getDeleteRow(InternalRow record, String recordKey) {
+    throw new UnsupportedOperationException("Not supported for " + this.getClass().getSimpleName());
+  }
+
+  @Override
   public int compareValues(Comparable a, Comparable b) {
     // [SPARK-46832] UTF8String doesn't support compareTo anymore
     return SparkSortUtils.compareValues(a, b);
-=======
-  public InternalRow getDeleteRow(InternalRow record, String recordKey) {
-    throw new UnsupportedOperationException("Not supported for " + this.getClass().getSimpleName());
->>>>>>> 31848666
   }
 }