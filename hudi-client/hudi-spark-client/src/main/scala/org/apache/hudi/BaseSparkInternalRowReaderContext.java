/*
 * Licensed to the Apache Software Foundation (ASF) under one
 * or more contributor license agreements.  See the NOTICE file
 * distributed with this work for additional information
 * regarding copyright ownership.  The ASF licenses this file
 * to you under the Apache License, Version 2.0 (the
 * "License"); you may not use this file except in compliance
 * with the License.  You may obtain a copy of the License at
 *
 *   http://www.apache.org/licenses/LICENSE-2.0
 *
 * Unless required by applicable law or agreed to in writing,
 * software distributed under the License is distributed on an
 * "AS IS" BASIS, WITHOUT WARRANTIES OR CONDITIONS OF ANY
 * KIND, either express or implied.  See the License for the
 * specific language governing permissions and limitations
 * under the License.
 */

package org.apache.hudi;

import org.apache.hudi.common.config.RecordMergeMode;
import org.apache.hudi.common.engine.EngineType;
import org.apache.hudi.common.engine.HoodieReaderContext;
import org.apache.hudi.common.model.HoodieAvroRecordMerger;
import org.apache.hudi.common.model.HoodieEmptyRecord;
import org.apache.hudi.common.model.HoodieKey;
import org.apache.hudi.common.model.HoodieRecord;
import org.apache.hudi.common.model.HoodieRecordMerger;
import org.apache.hudi.common.model.HoodieSparkRecord;
<<<<<<< HEAD
import org.apache.hudi.common.table.HoodieTableConfig;
=======
import org.apache.hudi.common.table.read.BufferedRecord;
>>>>>>> f0fcbf6e
import org.apache.hudi.common.util.HoodieRecordUtils;
import org.apache.hudi.common.util.Option;
import org.apache.hudi.storage.StorageConfiguration;

import org.apache.avro.Schema;
import org.apache.spark.sql.HoodieInternalRowUtils;
import org.apache.spark.sql.HoodieUnsafeRowUtils;
import org.apache.spark.sql.catalyst.InternalRow;
import org.apache.spark.sql.catalyst.expressions.UnsafeProjection;
import org.apache.spark.sql.catalyst.expressions.UnsafeRow;
import org.apache.spark.sql.types.StructType;
import org.apache.spark.unsafe.types.UTF8String;

import java.util.Map;
import java.util.function.UnaryOperator;

import scala.Function1;

import static org.apache.hudi.common.config.HoodieReaderConfig.RECORD_MERGE_IMPL_CLASSES_WRITE_CONFIG_KEY;
import static org.apache.spark.sql.HoodieInternalRowUtils.getCachedSchema;

/**
 * An abstract class implementing {@link HoodieReaderContext} to handle {@link InternalRow}s.
 * Subclasses need to implement {@link #getFileRecordIterator} with the reader logic.
 */
public abstract class BaseSparkInternalRowReaderContext extends HoodieReaderContext<InternalRow> {

  protected BaseSparkInternalRowReaderContext(StorageConfiguration<?> storageConfig,
                                              HoodieTableConfig tableConfig) {
    super(storageConfig, tableConfig);
  }

  @Override
  public Option<HoodieRecordMerger> getRecordMerger(RecordMergeMode mergeMode, String mergeStrategyId, String mergeImplClasses) {
    // TODO(HUDI-7843):
    // get rid of event time and commit time ordering. Just return Option.empty
    switch (mergeMode) {
      case EVENT_TIME_ORDERING:
        return Option.of(new DefaultSparkRecordMerger());
      case COMMIT_TIME_ORDERING:
        return Option.of(new OverwriteWithLatestSparkRecordMerger());
      case CUSTOM:
      default:
        if (mergeStrategyId.equals(HoodieRecordMerger.PAYLOAD_BASED_MERGE_STRATEGY_UUID)) {
          return Option.of(HoodieAvroRecordMerger.INSTANCE);
        }
        Option<HoodieRecordMerger> mergerClass = HoodieRecordUtils.createValidRecordMerger(EngineType.SPARK, mergeImplClasses, mergeStrategyId);
        if (mergerClass.isEmpty()) {
          throw new IllegalArgumentException("No valid spark merger implementation set for `"
              + RECORD_MERGE_IMPL_CLASSES_WRITE_CONFIG_KEY + "`");
        }
        return mergerClass;
    }
  }

  @Override
  public Object getValue(InternalRow row, Schema schema, String fieldName) {
    return getFieldValueFromInternalRow(row, schema, fieldName);
  }

  @Override
<<<<<<< HEAD
  public HoodieRecord<InternalRow> constructHoodieRecord(Option<InternalRow> rowOption,
                                                         Map<String, Object> metadataMap) {
    if (!rowOption.isPresent()) {
=======
  public String getRecordKey(InternalRow row, Schema schema) {
    return getFieldValueFromInternalRow(row, schema, RECORD_KEY_METADATA_FIELD).toString();
  }

  @Override
  public HoodieRecord<InternalRow> constructHoodieRecord(BufferedRecord<InternalRow> bufferedRecord) {
    if (bufferedRecord.isDelete()) {
>>>>>>> f0fcbf6e
      return new HoodieEmptyRecord<>(
          new HoodieKey(bufferedRecord.getRecordKey(), null),
          HoodieRecord.HoodieRecordType.SPARK);
    }

    Schema schema = getSchemaFromBufferRecord(bufferedRecord);
    InternalRow row = bufferedRecord.getRecord();
    return new HoodieSparkRecord(row, HoodieInternalRowUtils.getCachedSchema(schema));
  }

  @Override
  public InternalRow seal(InternalRow internalRow) {
    return internalRow.copy();
  }

  @Override
  public InternalRow toBinaryRow(Schema schema, InternalRow internalRow) {
    if (internalRow instanceof UnsafeRow) {
      return internalRow;
    }
    final UnsafeProjection unsafeProjection = HoodieInternalRowUtils.getCachedUnsafeProjection(schema);
    return unsafeProjection.apply(internalRow);
  }

  private Object getFieldValueFromInternalRow(InternalRow row, Schema recordSchema, String fieldName) {
    StructType structType = getCachedSchema(recordSchema);
    scala.Option<HoodieUnsafeRowUtils.NestedFieldPath> cachedNestedFieldPath =
        HoodieInternalRowUtils.getCachedPosList(structType, fieldName);
    if (cachedNestedFieldPath.isDefined()) {
      HoodieUnsafeRowUtils.NestedFieldPath nestedFieldPath = cachedNestedFieldPath.get();
      return HoodieUnsafeRowUtils.getNestedInternalRowValue(row, nestedFieldPath);
    } else {
      return null;
    }
  }

  @Override
  public UnaryOperator<InternalRow> projectRecord(Schema from, Schema to, Map<String, String> renamedColumns) {
    Function1<InternalRow, UnsafeRow> unsafeRowWriter =
        HoodieInternalRowUtils.getCachedUnsafeRowWriter(getCachedSchema(from), getCachedSchema(to), renamedColumns);
    return row -> (InternalRow) unsafeRowWriter.apply(row);

  }

  protected UnaryOperator<InternalRow> getIdentityProjection() {
    return row -> row;
  }

  @Override
  public Comparable convertValueToEngineType(Comparable value) {
    if (value instanceof String) {
      // Spark reads String field values as UTF8String.
      // To foster value comparison, if the value is of String type, e.g., from
      // the delete record, we convert it to UTF8String type.
      return UTF8String.fromString((String) value);
    }
    return value;
  }
}<|MERGE_RESOLUTION|>--- conflicted
+++ resolved
@@ -28,11 +28,8 @@
 import org.apache.hudi.common.model.HoodieRecord;
 import org.apache.hudi.common.model.HoodieRecordMerger;
 import org.apache.hudi.common.model.HoodieSparkRecord;
-<<<<<<< HEAD
 import org.apache.hudi.common.table.HoodieTableConfig;
-=======
 import org.apache.hudi.common.table.read.BufferedRecord;
->>>>>>> f0fcbf6e
 import org.apache.hudi.common.util.HoodieRecordUtils;
 import org.apache.hudi.common.util.Option;
 import org.apache.hudi.storage.StorageConfiguration;
@@ -94,19 +91,8 @@
   }
 
   @Override
-<<<<<<< HEAD
-  public HoodieRecord<InternalRow> constructHoodieRecord(Option<InternalRow> rowOption,
-                                                         Map<String, Object> metadataMap) {
-    if (!rowOption.isPresent()) {
-=======
-  public String getRecordKey(InternalRow row, Schema schema) {
-    return getFieldValueFromInternalRow(row, schema, RECORD_KEY_METADATA_FIELD).toString();
-  }
-
-  @Override
   public HoodieRecord<InternalRow> constructHoodieRecord(BufferedRecord<InternalRow> bufferedRecord) {
     if (bufferedRecord.isDelete()) {
->>>>>>> f0fcbf6e
       return new HoodieEmptyRecord<>(
           new HoodieKey(bufferedRecord.getRecordKey(), null),
           HoodieRecord.HoodieRecordType.SPARK);
