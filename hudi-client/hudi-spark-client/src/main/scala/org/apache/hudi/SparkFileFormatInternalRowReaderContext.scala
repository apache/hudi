--- conflicted
+++ resolved
@@ -239,13 +239,7 @@
         }
       }.asInstanceOf[ClosableIterator[InternalRow]]
     }
-<<<<<<< HEAD
-
-  }
-
-=======
-  }
->>>>>>> 72e09f67
+  }
 }
 
 object SparkFileFormatInternalRowReaderContext {
