--- conflicted
+++ resolved
@@ -22,11 +22,8 @@
 import org.apache.avro.Schema
 import org.apache.avro.generic.IndexedRecord
 import org.apache.hadoop.conf.Configuration
-<<<<<<< HEAD
 import org.apache.hudi.SparkFileFormatInternalRowReaderContext.getAppliedRequiredSchema
 import org.apache.hudi.avro.AvroSchemaUtils
-=======
->>>>>>> f4be74c2
 import org.apache.hudi.common.engine.HoodieReaderContext
 import org.apache.hudi.common.fs.FSUtils
 import org.apache.hudi.common.model.HoodieRecord
@@ -44,11 +41,7 @@
 import org.apache.spark.sql.execution.datasources.parquet.{ParquetFileFormat, SparkParquetReader}
 import org.apache.spark.sql.hudi.SparkAdapter
 import org.apache.spark.sql.sources.Filter
-<<<<<<< HEAD
 import org.apache.spark.sql.types.{LongType, MetadataBuilder, StructField, StructType}
-=======
-import org.apache.spark.sql.types.StructType
->>>>>>> f4be74c2
 import org.apache.spark.sql.vectorized.{ColumnVector, ColumnarBatch}
 
 import scala.collection.mutable
@@ -69,7 +62,6 @@
                                               recordKeyColumn: String,
                                               filters: Seq[Filter]) extends BaseSparkInternalRowReaderContext {
   lazy val sparkAdapter: SparkAdapter = SparkAdapterSupport.sparkAdapter
-<<<<<<< HEAD
   private lazy val filtersAreSafeForBootstrap = SparkFileFormatInternalRowReaderContext.filtersAreSafeForBootstrap(filters)
   private lazy val filtersAreSafeForMor = SparkFileFormatInternalRowReaderContext.filtersAreSafeForMor(filters, recordKeyColumn)
   private val deserializerMap: mutable.Map[Schema, HoodieAvroDeserializer] = mutable.Map()
@@ -78,23 +70,16 @@
     HoodieSparkUtils.gteqSpark3_5
   }
 
-=======
-  private val deserializerMap: mutable.Map[Schema, HoodieAvroDeserializer] = mutable.Map()
-
->>>>>>> f4be74c2
   override def getFileRecordIterator(filePath: StoragePath,
                                      start: Long,
                                      length: Long,
                                      dataSchema: Schema,
                                      requiredSchema: Schema,
                                      storage: HoodieStorage): ClosableIterator[InternalRow] = {
-<<<<<<< HEAD
     val hasPositionField = AvroSchemaUtils.containsFieldInSchema(requiredSchema, ROW_INDEX_TEMPORARY_COLUMN_NAME)
     if (hasPositionField) {
       assert(supportsPositionField())
     }
-=======
->>>>>>> f4be74c2
     val structType = HoodieInternalRowUtils.getCachedSchema(requiredSchema)
     if (FSUtils.isLogFile(filePath)) {
       val projection = HoodieInternalRowUtils.getCachedUnsafeProjection(structType, structType)
@@ -113,7 +98,6 @@
       // each row if they are given. That is the only usage of the partition values in the reader.
       val fileInfo = sparkAdapter.getSparkPartitionedFileUtils
         .createPartitionedFile(InternalRow.empty, filePath, start, length)
-<<<<<<< HEAD
       val (readSchema, readFilters) = getSchemaAndFiltersForRead(structType, hasPositionField)
       new CloseableInternalRowIterator(parquetFileReader.read(fileInfo,
         readSchema, StructType(Seq.empty), readFilters, storage.getConf.asInstanceOf[StorageConfiguration[Configuration]]))
@@ -131,13 +115,6 @@
     (schemaForRead, filtersForRead)
   }
 
-=======
-      new CloseableInternalRowIterator(parquetFileReader.read(fileInfo,
-        structType, StructType(Seq.empty), Seq.empty, storage.getConf.asInstanceOf[StorageConfiguration[Configuration]]))
-    }
-  }
-
->>>>>>> f4be74c2
   /**
    * Converts an Avro record, e.g., serialized in the log files, to an [[InternalRow]].
    *
@@ -165,13 +142,8 @@
                                      skeletonRequiredSchema: Schema,
                                      dataFileIterator: ClosableIterator[InternalRow],
                                      dataRequiredSchema: Schema): ClosableIterator[InternalRow] = {
-<<<<<<< HEAD
     doBootstrapMerge(skeletonFileIterator.asInstanceOf[ClosableIterator[Any]], skeletonRequiredSchema,
       dataFileIterator.asInstanceOf[ClosableIterator[Any]], dataRequiredSchema)
-=======
-    doBootstrapMerge(skeletonFileIterator.asInstanceOf[ClosableIterator[Any]],
-      dataFileIterator.asInstanceOf[ClosableIterator[Any]])
->>>>>>> f4be74c2
   }
 
   private def doBootstrapMerge(skeletonFileIterator: ClosableIterator[Any],
