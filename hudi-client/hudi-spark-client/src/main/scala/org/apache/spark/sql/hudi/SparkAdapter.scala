--- conflicted
+++ resolved
@@ -42,15 +42,12 @@
 trait SparkAdapter extends Serializable {
 
   /**
-<<<<<<< HEAD
-=======
    * Creates instance of [[HoodieCatalystExpressionUtils]] providing for common utils operating
    * on Catalyst Expressions
    */
   def createCatalystExpressionUtils(): HoodieCatalystExpressionUtils
 
   /**
->>>>>>> 24cc3795
    * Creates instance of [[HoodieAvroSerializer]] providing for ability to serialize
    * Spark's [[InternalRow]] into Avro payloads
    */
