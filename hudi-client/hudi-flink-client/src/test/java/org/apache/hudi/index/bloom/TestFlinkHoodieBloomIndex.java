/*
 * Licensed to the Apache Software Foundation (ASF) under one
 * or more contributor license agreements.  See the NOTICE file
 * distributed with this work for additional information
 * regarding copyright ownership.  The ASF licenses this file
 * to you under the Apache License, Version 2.0 (the
 * "License"); you may not use this file except in compliance
 * with the License.  You may obtain a copy of the License at
 *
 *      http://www.apache.org/licenses/LICENSE-2.0
 *
 * Unless required by applicable law or agreed to in writing, software
 * distributed under the License is distributed on an "AS IS" BASIS,
 * WITHOUT WARRANTIES OR CONDITIONS OF ANY KIND, either express or implied.
 * See the License for the specific language governing permissions and
 * limitations under the License.
 */

package org.apache.hudi.index.bloom;

import org.apache.hudi.common.bloom.BloomFilter;
import org.apache.hudi.common.bloom.BloomFilterFactory;
import org.apache.hudi.common.bloom.BloomFilterTypeCode;
import org.apache.hudi.common.data.HoodieListPairData;
import org.apache.hudi.common.engine.EngineType;
import org.apache.hudi.common.model.HoodieAvroRecord;
import org.apache.hudi.common.model.HoodieFileGroupId;
import org.apache.hudi.common.model.HoodieKey;
import org.apache.hudi.common.model.HoodieRecord;
import org.apache.hudi.common.table.HoodieTableMetaClient;
import org.apache.hudi.common.testutils.RawTripTestPayload;
import org.apache.hudi.common.util.Option;
import org.apache.hudi.common.util.collection.Pair;
import org.apache.hudi.config.HoodieIndexConfig;
import org.apache.hudi.config.HoodieWriteConfig;
import org.apache.hudi.index.HoodieIndexUtils;
import org.apache.hudi.storage.StoragePath;
import org.apache.hudi.table.HoodieFlinkTable;
import org.apache.hudi.table.HoodieTable;
import org.apache.hudi.testutils.HoodieFlinkClientTestHarness;
import org.apache.hudi.testutils.HoodieFlinkWriteableTestTable;

import org.apache.avro.Schema;
import org.junit.jupiter.api.AfterEach;
import org.junit.jupiter.api.BeforeEach;
import org.junit.jupiter.api.Test;
import org.junit.jupiter.params.ParameterizedTest;
import org.junit.jupiter.params.provider.Arguments;
import org.junit.jupiter.params.provider.MethodSource;

import java.util.ArrayList;
import java.util.Collection;
import java.util.HashMap;
import java.util.HashSet;
import java.util.List;
import java.util.Map;
import java.util.Set;
import java.util.stream.Collectors;
import java.util.stream.Stream;

import static java.util.Arrays.asList;
import static java.util.UUID.randomUUID;
import static org.apache.hudi.common.testutils.SchemaTestUtil.getSchemaFromResource;
import static org.junit.jupiter.api.Assertions.assertDoesNotThrow;
import static org.junit.jupiter.api.Assertions.assertEquals;
import static org.junit.jupiter.api.Assertions.assertFalse;
import static org.junit.jupiter.api.Assertions.assertNotNull;
import static org.junit.jupiter.api.Assertions.assertNull;
import static org.junit.jupiter.api.Assertions.assertTrue;

/**
 * Unit test against FlinkHoodieBloomIndex.
 */
//TODO merge code with Spark Bloom index tests.
public class TestFlinkHoodieBloomIndex extends HoodieFlinkClientTestHarness {

  private static final Schema SCHEMA = getSchemaFromResource(TestFlinkHoodieBloomIndex.class, "/exampleSchema.avsc", true);
  private static final String TEST_NAME_WITH_PARAMS = "[{index}] Test with rangePruning={0}, treeFiltering={1}, bucketizedChecking={2}";

  public static Stream<Arguments> configParams() {
    Object[][] data =
        new Object[][] {{true, true, true}, {false, true, true}, {true, true, false}, {true, false, true}};
    return Stream.of(data).map(Arguments::of);
  }

  @BeforeEach
  public void setUp() throws Exception {
    initPath();
    initFileSystem();
    // We have some records to be tagged (two different partitions)
    initMetaClient();
  }

  @AfterEach
  public void tearDown() throws Exception {
    cleanupResources();
  }

  private HoodieWriteConfig makeConfig(boolean rangePruning, boolean treeFiltering, boolean bucketizedChecking) {
    return HoodieWriteConfig.newBuilder().withPath(basePath)
        .withEngineType(EngineType.FLINK)
        .withIndexConfig(HoodieIndexConfig.newBuilder().bloomIndexPruneByRanges(rangePruning)
            .bloomIndexTreebasedFilter(treeFiltering).bloomIndexBucketizedChecking(bucketizedChecking)
            .bloomIndexKeysPerBucket(2).build())
        .build();
  }

  @ParameterizedTest(name = TEST_NAME_WITH_PARAMS)
  @MethodSource("configParams")
  public void testLoadInvolvedFiles(boolean rangePruning, boolean treeFiltering, boolean bucketizedChecking) throws Exception {
    HoodieWriteConfig config = makeConfig(rangePruning, treeFiltering, bucketizedChecking);
    HoodieBloomIndex index = new HoodieBloomIndex(config, ListBasedHoodieBloomIndexHelper.getInstance());
    HoodieTable hoodieTable = HoodieFlinkTable.create(config, context, metaClient);
    HoodieFlinkWriteableTestTable testTable = HoodieFlinkWriteableTestTable.of(hoodieTable, SCHEMA);

    // Create some partitions, and put some files
    // "2016/01/21": 0 file
    // "2016/04/01": 1 file (2_0_20160401010101.parquet)
    // "2015/03/12": 3 files (1_0_20150312101010.parquet, 3_0_20150312101010.parquet, 4_0_20150312101010.parquet)
    testTable.withPartitionMetaFiles("2016/01/21", "2016/04/01", "2015/03/12");

    RawTripTestPayload rowChange1 =
        new RawTripTestPayload("{\"_row_key\":\"000\",\"time\":\"2016-01-31T03:16:41.415Z\",\"number\":12}");
    HoodieRecord record1 =
        new HoodieAvroRecord(new HoodieKey(rowChange1.getRowKey(), rowChange1.getPartitionPath()), rowChange1);
    RawTripTestPayload rowChange2 =
        new RawTripTestPayload("{\"_row_key\":\"001\",\"time\":\"2016-01-31T03:16:41.415Z\",\"number\":12}");
    HoodieRecord record2 =
        new HoodieAvroRecord(new HoodieKey(rowChange2.getRowKey(), rowChange2.getPartitionPath()), rowChange2);
    RawTripTestPayload rowChange3 =
        new RawTripTestPayload("{\"_row_key\":\"002\",\"time\":\"2016-01-31T03:16:41.415Z\",\"number\":12}");
    HoodieRecord record3 =
        new HoodieAvroRecord(new HoodieKey(rowChange3.getRowKey(), rowChange3.getPartitionPath()), rowChange3);
    RawTripTestPayload rowChange4 =
        new RawTripTestPayload("{\"_row_key\":\"003\",\"time\":\"2016-01-31T03:16:41.415Z\",\"number\":12}");
    HoodieRecord record4 =
        new HoodieAvroRecord(new HoodieKey(rowChange4.getRowKey(), rowChange4.getPartitionPath()), rowChange4);

    List<String> partitions = asList("2016/01/21", "2016/04/01", "2015/03/12");
    List<Pair<String, BloomIndexFileInfo>> filesList = index.loadColumnRangesFromFiles(context.parallelize(partitions, 1), context, hoodieTable);
    // Still 0, as no valid commit
    assertEquals(0, filesList.size());

    testTable.addCommit("20160401010101").withInserts("2016/04/01", "2");
    testTable.addCommit("20150312101010").withInserts("2015/03/12", "1")
        .withInserts("2015/03/12", "3", record1)
        .withInserts("2015/03/12", "4", record2, record3, record4);
    metaClient.reloadActiveTimeline();

    filesList = index.loadColumnRangesFromFiles(context.parallelize(partitions, 1), context, hoodieTable);
    assertEquals(4, filesList.size());

    if (rangePruning) {
      // these files will not have the key ranges
      assertNull(filesList.get(0).getRight().getMaxRecordKey());
      assertNull(filesList.get(0).getRight().getMinRecordKey());
      assertFalse(filesList.get(1).getRight().hasKeyRanges());
      assertNotNull(filesList.get(2).getRight().getMaxRecordKey());
      assertNotNull(filesList.get(2).getRight().getMinRecordKey());
      assertTrue(filesList.get(3).getRight().hasKeyRanges());

      // no longer sorted, but should have same files.

      List<Pair<String, BloomIndexFileInfo>> expected =
          asList(Pair.of("2016/04/01", new BloomIndexFileInfo("2")),
              Pair.of("2015/03/12", new BloomIndexFileInfo("1")),
              Pair.of("2015/03/12", new BloomIndexFileInfo("3", "000", "000")),
              Pair.of("2015/03/12", new BloomIndexFileInfo("4", "001", "003")));
      assertEquals(expected, filesList);
    }
  }

  @ParameterizedTest(name = TEST_NAME_WITH_PARAMS)
  @MethodSource("configParams")
  public void testRangePruning(boolean rangePruning, boolean treeFiltering, boolean bucketizedChecking) {
    HoodieWriteConfig config = makeConfig(rangePruning, treeFiltering, bucketizedChecking);
    HoodieBloomIndex index = new HoodieBloomIndex(config, ListBasedHoodieBloomIndexHelper.getInstance());

    final Map<String, List<BloomIndexFileInfo>> partitionToFileIndexInfo = new HashMap<>();
    partitionToFileIndexInfo.put("2017/10/22",
        asList(new BloomIndexFileInfo("f1"), new BloomIndexFileInfo("f2", "000", "000"),
            new BloomIndexFileInfo("f3", "001", "003"), new BloomIndexFileInfo("f4", "002", "007"),
            new BloomIndexFileInfo("f5", "009", "010")));

    Map<String, List<String>> partitionRecordKeyMap = new HashMap<>();
    asList(Pair.of("2017/10/22", "003"), Pair.of("2017/10/22", "002"),
        Pair.of("2017/10/22", "005"), Pair.of("2017/10/22", "004"))
        .forEach(t -> {
          List<String> recordKeyList = partitionRecordKeyMap.getOrDefault(t.getLeft(), new ArrayList<>());
          recordKeyList.add(t.getRight());
          partitionRecordKeyMap.put(t.getLeft(), recordKeyList);
        });

    List<Pair<HoodieFileGroupId, String>> comparisonKeyList =
        index.explodeRecordsWithFileComparisons(partitionToFileIndexInfo, HoodieListPairData.lazy(partitionRecordKeyMap)).collectAsList();

    assertEquals(10, comparisonKeyList.size());
    java.util.Map<String, List<String>> recordKeyToFileComps = comparisonKeyList.stream()
        .collect(
            java.util.stream.Collectors.groupingBy(t -> t.getRight(),
              java.util.stream.Collectors.mapping(t -> t.getLeft().getFileId(), java.util.stream.Collectors.toList())));

    assertEquals(4, recordKeyToFileComps.size());
    assertEquals(new java.util.HashSet<>(asList("f1", "f3", "f4")), new java.util.HashSet<>(recordKeyToFileComps.get("002")));
    assertEquals(new java.util.HashSet<>(asList("f1", "f3", "f4")), new java.util.HashSet<>(recordKeyToFileComps.get("003")));
    assertEquals(new java.util.HashSet<>(asList("f1", "f4")), new java.util.HashSet<>(recordKeyToFileComps.get("004")));
    assertEquals(new java.util.HashSet<>(asList("f1", "f4")), new java.util.HashSet<>(recordKeyToFileComps.get("005")));
  }

  @Test
  public void testCheckUUIDsAgainstOneFile() throws Exception {
    final String partition = "2016/01/31";
    // Create some records to use
    String recordStr1 = "{\"_row_key\":\"1eb5b87a-1feh-4edd-87b4-6ec96dc405a0\","
        + "\"time\":\"2016-01-31T03:16:41.415Z\",\"number\":12}";
    String recordStr2 = "{\"_row_key\":\"2eb5b87b-1feu-4edd-87b4-6ec96dc405a0\","
        + "\"time\":\"2016-01-31T03:20:41.415Z\",\"number\":100}";
    String recordStr3 = "{\"_row_key\":\"3eb5b87c-1fej-4edd-87b4-6ec96dc405a0\","
        + "\"time\":\"2016-01-31T03:16:41.415Z\",\"number\":15}";
    String recordStr4 = "{\"_row_key\":\"4eb5b87c-1fej-4edd-87b4-6ec96dc405a0\","
        + "\"time\":\"2016-01-31T03:16:41.415Z\",\"number\":32}";
    RawTripTestPayload rowChange1 = new RawTripTestPayload(recordStr1);
    HoodieRecord record1 =
        new HoodieAvroRecord(new HoodieKey(rowChange1.getRowKey(), rowChange1.getPartitionPath()), rowChange1);
    RawTripTestPayload rowChange2 = new RawTripTestPayload(recordStr2);
    HoodieRecord record2 =
        new HoodieAvroRecord(new HoodieKey(rowChange2.getRowKey(), rowChange2.getPartitionPath()), rowChange2);
    RawTripTestPayload rowChange3 = new RawTripTestPayload(recordStr3);
    HoodieRecord record3 =
        new HoodieAvroRecord(new HoodieKey(rowChange3.getRowKey(), rowChange3.getPartitionPath()), rowChange3);
    RawTripTestPayload rowChange4 = new RawTripTestPayload(recordStr4);
    HoodieRecord record4 =
        new HoodieAvroRecord(new HoodieKey(rowChange4.getRowKey(), rowChange4.getPartitionPath()), rowChange4);

    // We write record1, record2 to a base file, but the bloom filter contains (record1,
    // record2, record3).
    BloomFilter filter = BloomFilterFactory.createBloomFilter(10000, 0.0000001, -1, BloomFilterTypeCode.SIMPLE.name());
    filter.add(record3.getRecordKey());
    HoodieFlinkWriteableTestTable testTable = HoodieFlinkWriteableTestTable.of(metaClient, SCHEMA, filter);
    String fileId = testTable.addCommit("000").getFileIdWithInserts(partition, record1, record2);
    String filename = testTable.getBaseFileNameById(fileId);

    // The bloom filter contains 3 records
    assertTrue(filter.mightContain(record1.getRecordKey()));
    assertTrue(filter.mightContain(record2.getRecordKey()));
    assertTrue(filter.mightContain(record3.getRecordKey()));
    assertFalse(filter.mightContain(record4.getRecordKey()));

    // Compare with file
    Set<String> uuids = new HashSet<>(asList(record1.getRecordKey(), record2.getRecordKey(), record3.getRecordKey(), record4.getRecordKey()));

    HoodieWriteConfig config = HoodieWriteConfig.newBuilder().withPath(basePath).build();
<<<<<<< HEAD
    Collection<Pair<String, Long>> results = HoodieIndexUtils.filterKeysFromFile(
        new Path(java.nio.file.Paths.get(basePath, partition, filename).toString()), uuids, hadoopConf);
=======
    List<Pair<String, Long>> results = HoodieIndexUtils.filterKeysFromFile(
        new StoragePath(java.nio.file.Paths.get(basePath, partition, filename).toString()), uuids, storageConf);
>>>>>>> 1c7f8376
    assertEquals(results.size(), 2);
    Set<String> actualFileIds = results.stream().map(Pair::getLeft).collect(Collectors.toSet());
    Set<String> expectedFileIds = new HashSet<>();
    expectedFileIds.add("1eb5b87a-1feh-4edd-87b4-6ec96dc405a0");
    expectedFileIds.add("2eb5b87b-1feu-4edd-87b4-6ec96dc405a0");
    assertEquals(expectedFileIds, actualFileIds);
    // TODO(vc): Need more coverage on actual filenames
    // assertTrue(results.get(0)._2().equals(filename));
    // assertTrue(results.get(1)._2().equals(filename));
  }

  @ParameterizedTest(name = TEST_NAME_WITH_PARAMS)
  @MethodSource("configParams")
  public void testTagLocationWithEmptyList(boolean rangePruning, boolean treeFiltering, boolean bucketizedChecking) {
    // We have some records to be tagged (two different partitions)
    List<HoodieRecord> records = new ArrayList<>();
    // Also create the metadata and config
    HoodieWriteConfig config = makeConfig(rangePruning, treeFiltering, bucketizedChecking);
    metaClient = HoodieTableMetaClient.reload(metaClient);
    HoodieFlinkTable table = HoodieFlinkTable.create(config, context, metaClient);

    // Let's tag
    HoodieBloomIndex bloomIndex = new HoodieBloomIndex(config, ListBasedHoodieBloomIndexHelper.getInstance());

    assertDoesNotThrow(() -> {
      tagLocation(bloomIndex, records, table);
    }, "EmptyList should not result in IllegalArgumentException: Positive number of slices required");
  }

  @ParameterizedTest(name = TEST_NAME_WITH_PARAMS)
  @MethodSource("configParams")
  public void testTagLocation(boolean rangePruning, boolean treeFiltering, boolean bucketizedChecking) throws Exception {
    // We have some records to be tagged (two different partitions)
    String rowKey1 = randomUUID().toString();
    String rowKey2 = randomUUID().toString();
    String rowKey3 = randomUUID().toString();
    String recordStr1 = "{\"_row_key\":\"" + rowKey1 + "\",\"time\":\"2016-01-31T03:16:41.415Z\",\"number\":12}";
    String recordStr2 = "{\"_row_key\":\"" + rowKey2 + "\",\"time\":\"2016-01-31T03:20:41.415Z\",\"number\":100}";
    String recordStr3 = "{\"_row_key\":\"" + rowKey3 + "\",\"time\":\"2016-01-31T03:16:41.415Z\",\"number\":15}";
    // place same row key under a different partition.
    String recordStr4 = "{\"_row_key\":\"" + rowKey1 + "\",\"time\":\"2015-01-31T03:16:41.415Z\",\"number\":32}";
    RawTripTestPayload rowChange1 = new RawTripTestPayload(recordStr1);
    HoodieRecord record1 =
        new HoodieAvroRecord(new HoodieKey(rowChange1.getRowKey(), rowChange1.getPartitionPath()), rowChange1);
    RawTripTestPayload rowChange2 = new RawTripTestPayload(recordStr2);
    HoodieRecord record2 =
        new HoodieAvroRecord(new HoodieKey(rowChange2.getRowKey(), rowChange2.getPartitionPath()), rowChange2);
    RawTripTestPayload rowChange3 = new RawTripTestPayload(recordStr3);
    HoodieRecord record3 =
        new HoodieAvroRecord(new HoodieKey(rowChange3.getRowKey(), rowChange3.getPartitionPath()), rowChange3);
    RawTripTestPayload rowChange4 = new RawTripTestPayload(recordStr4);
    HoodieRecord record4 =
        new HoodieAvroRecord(new HoodieKey(rowChange4.getRowKey(), rowChange4.getPartitionPath()), rowChange4);
    List<HoodieRecord> records = asList(record1, record2, record3, record4);

    // Also create the metadata and config
    HoodieWriteConfig config = makeConfig(rangePruning, treeFiltering, bucketizedChecking);
    HoodieFlinkTable hoodieTable = HoodieFlinkTable.create(config, context, metaClient);
    HoodieFlinkWriteableTestTable testTable = HoodieFlinkWriteableTestTable.of(hoodieTable, SCHEMA);

    // Let's tag
    HoodieBloomIndex bloomIndex = new HoodieBloomIndex(config, ListBasedHoodieBloomIndexHelper.getInstance());
    List<HoodieRecord> taggedRecords = tagLocation(bloomIndex, records, hoodieTable);

    // Should not find any files
    for (HoodieRecord record : taggedRecords) {
      assertFalse(record.isCurrentLocationKnown());
    }

    // We create three base file, each having one record. (two different partitions)
    String fileId1 = testTable.addCommit("001").getFileIdWithInserts("2016/01/31", record1);
    String fileId2 = testTable.addCommit("002").getFileIdWithInserts("2016/01/31", record2);
    String fileId3 = testTable.addCommit("003").getFileIdWithInserts("2015/01/31", record4);

    metaClient.reloadActiveTimeline();

    // We do the tag again
    taggedRecords = tagLocation(bloomIndex, records, HoodieFlinkTable.create(config, context, metaClient));

    // Check results
    for (HoodieRecord record : taggedRecords) {
      if (record.getRecordKey().equals(rowKey1)) {
        if (record.getPartitionPath().equals("2015/01/31")) {
          assertEquals(record.getCurrentLocation().getFileId(), fileId3);
        } else {
          assertEquals(record.getCurrentLocation().getFileId(), fileId1);
        }
      } else if (record.getRecordKey().equals(rowKey2)) {
        assertEquals(record.getCurrentLocation().getFileId(), fileId2);
      } else if (record.getRecordKey().equals(rowKey3)) {
        assertFalse(record.isCurrentLocationKnown());
      }
    }
  }

  @ParameterizedTest(name = TEST_NAME_WITH_PARAMS)
  @MethodSource("configParams")
  public void testCheckExists(boolean rangePruning, boolean treeFiltering, boolean bucketizedChecking) throws Exception {
    // We have some records to be tagged (two different partitions)

    String recordStr1 = "{\"_row_key\":\"1eb5b87a-1feh-4edd-87b4-6ec96dc405a0\","
        + "\"time\":\"2016-01-31T03:16:41.415Z\",\"number\":12}";
    String recordStr2 = "{\"_row_key\":\"2eb5b87b-1feu-4edd-87b4-6ec96dc405a0\","
        + "\"time\":\"2016-01-31T03:20:41.415Z\",\"number\":100}";
    String recordStr3 = "{\"_row_key\":\"3eb5b87c-1fej-4edd-87b4-6ec96dc405a0\","
        + "\"time\":\"2016-01-31T03:16:41.415Z\",\"number\":15}";
    // record key same as recordStr2
    String recordStr4 = "{\"_row_key\":\"2eb5b87b-1feu-4edd-87b4-6ec96dc405a0\","
        + "\"time\":\"2015-01-31T03:16:41.415Z\",\"number\":32}";
    RawTripTestPayload rowChange1 = new RawTripTestPayload(recordStr1);
    HoodieKey key1 = new HoodieKey(rowChange1.getRowKey(), rowChange1.getPartitionPath());
    HoodieRecord record1 = new HoodieAvroRecord(key1, rowChange1);
    RawTripTestPayload rowChange2 = new RawTripTestPayload(recordStr2);
    HoodieKey key2 = new HoodieKey(rowChange2.getRowKey(), rowChange2.getPartitionPath());
    HoodieRecord record2 = new HoodieAvroRecord(key2, rowChange2);
    RawTripTestPayload rowChange3 = new RawTripTestPayload(recordStr3);
    HoodieKey key3 = new HoodieKey(rowChange3.getRowKey(), rowChange3.getPartitionPath());
    RawTripTestPayload rowChange4 = new RawTripTestPayload(recordStr4);
    HoodieKey key4 = new HoodieKey(rowChange4.getRowKey(), rowChange4.getPartitionPath());
    HoodieRecord record4 = new HoodieAvroRecord(key4, rowChange4);
    List<HoodieKey> keys = asList(key1, key2, key3, key4);

    // Also create the metadata and config
    HoodieWriteConfig config = makeConfig(rangePruning, treeFiltering, bucketizedChecking);
    HoodieTable hoodieTable = HoodieFlinkTable.create(config, context, metaClient);
    HoodieFlinkWriteableTestTable testTable = HoodieFlinkWriteableTestTable.of(hoodieTable, SCHEMA);

    // Let's tag
    HoodieBloomIndex bloomIndex = new HoodieBloomIndex(config, ListBasedHoodieBloomIndexHelper.getInstance());
    List<HoodieRecord> toTagRecords = new ArrayList<>();
    toTagRecords.add(new HoodieAvroRecord(record4.getKey(), null));
    List<HoodieRecord> taggedRecords = tagLocation(bloomIndex, toTagRecords, hoodieTable);
    Map<HoodieKey, Option<Pair<String, String>>> recordLocations = new HashMap<>();
    for (HoodieRecord taggedRecord : taggedRecords) {
      recordLocations.put(taggedRecord.getKey(), taggedRecord.isCurrentLocationKnown()
          ? Option.of(Pair.of(taggedRecord.getPartitionPath(), taggedRecord.getCurrentLocation().getFileId()))
          : Option.empty());
    }
    // Should not find any files
    for (Option<Pair<String, String>> record : recordLocations.values()) {
      assertTrue(!record.isPresent());
    }

    // We create three base file, each having one record. (two different partitions)
    String fileId1 = testTable.addCommit("001").getFileIdWithInserts("2016/01/31", record1);
    String fileId2 = testTable.addCommit("002").getFileIdWithInserts("2016/01/31", record2);
    String fileId3 = testTable.addCommit("003").getFileIdWithInserts("2015/01/31", record4);

    // We do the tag again
    metaClient = HoodieTableMetaClient.reload(metaClient);
    hoodieTable = HoodieFlinkTable.create(config, context, metaClient);
    List<HoodieRecord> toTagRecords1 = new ArrayList<>();
    for (HoodieKey key : keys) {
      taggedRecords.add(new HoodieAvroRecord(key, null));
    }

    taggedRecords = tagLocation(bloomIndex, toTagRecords1, hoodieTable);
    recordLocations.clear();
    for (HoodieRecord taggedRecord : taggedRecords) {
      recordLocations.put(taggedRecord.getKey(), taggedRecord.isCurrentLocationKnown()
          ? Option.of(Pair.of(taggedRecord.getPartitionPath(), taggedRecord.getCurrentLocation().getFileId()))
          : Option.empty());
    }

    // Check results
    for (Map.Entry<HoodieKey, Option<Pair<String, String>>> record : recordLocations.entrySet()) {
      if (record.getKey().getRecordKey().equals("1eb5b87a-1feh-4edd-87b4-6ec96dc405a0")) {
        assertTrue(record.getValue().isPresent());
        assertEquals(fileId1, record.getValue().get().getRight());
      } else if (record.getKey().getRecordKey().equals("2eb5b87b-1feu-4edd-87b4-6ec96dc405a0")) {
        assertTrue(record.getValue().isPresent());
        if (record.getKey().getPartitionPath().equals("2015/01/31")) {
          assertEquals(fileId3, record.getValue().get().getRight());
        } else {
          assertEquals(fileId2, record.getValue().get().getRight());
        }
      } else if (record.getKey().getRecordKey().equals("3eb5b87c-1fej-4edd-87b4-6ec96dc405a0")) {
        assertFalse(record.getValue().isPresent());
      }
    }
  }

  @ParameterizedTest(name = TEST_NAME_WITH_PARAMS)
  @MethodSource("configParams")
  public void testBloomFilterFalseError(boolean rangePruning, boolean treeFiltering, boolean bucketizedChecking) throws Exception {
    // We have two hoodie records
    String recordStr1 = "{\"_row_key\":\"1eb5b87a-1feh-4edd-87b4-6ec96dc405a0\","
        + "\"time\":\"2016-01-31T03:16:41.415Z\",\"number\":12}";
    String recordStr2 = "{\"_row_key\":\"2eb5b87b-1feu-4edd-87b4-6ec96dc405a0\","
        + "\"time\":\"2016-01-31T03:20:41.415Z\",\"number\":100}";

    // We write record1 to a base file, using a bloom filter having both records
    RawTripTestPayload rowChange1 = new RawTripTestPayload(recordStr1);
    HoodieRecord record1 = new HoodieAvroRecord(new HoodieKey(rowChange1.getRowKey(), rowChange1.getPartitionPath()), rowChange1);
    RawTripTestPayload rowChange2 = new RawTripTestPayload(recordStr2);
    HoodieRecord record2 = new HoodieAvroRecord(new HoodieKey(rowChange2.getRowKey(), rowChange2.getPartitionPath()), rowChange2);

    BloomFilter filter = BloomFilterFactory.createBloomFilter(10000, 0.0000001, -1, BloomFilterTypeCode.SIMPLE.name());
    filter.add(record2.getRecordKey());
    HoodieFlinkWriteableTestTable testTable = HoodieFlinkWriteableTestTable.of(metaClient, SCHEMA, filter);
    String fileId = testTable.addCommit("000").getFileIdWithInserts("2016/01/31", record1);
    assertTrue(filter.mightContain(record1.getRecordKey()));
    assertTrue(filter.mightContain(record2.getRecordKey()));

    // We do the tag
    List<HoodieRecord> records = asList(record1, record2);
    HoodieWriteConfig config = makeConfig(rangePruning, treeFiltering, bucketizedChecking);
    metaClient = HoodieTableMetaClient.reload(metaClient);
    HoodieTable table = HoodieFlinkTable.create(config, context, metaClient);

    HoodieBloomIndex bloomIndex = new HoodieBloomIndex(config, ListBasedHoodieBloomIndexHelper.getInstance());
    List<HoodieRecord> taggedRecords = tagLocation(bloomIndex, records, table);

    // Check results
    for (HoodieRecord record : taggedRecords) {
      if (record.getKey().equals("1eb5b87a-1feh-4edd-87b4-6ec96dc405a0")) {
        assertEquals(record.getCurrentLocation().getFileId(), fileId);
      } else if (record.getRecordKey().equals("2eb5b87b-1feu-4edd-87b4-6ec96dc405a0")) {
        assertFalse(record.isCurrentLocationKnown());
      }
    }
  }
}<|MERGE_RESOLUTION|>--- conflicted
+++ resolved
@@ -250,13 +250,8 @@
     Set<String> uuids = new HashSet<>(asList(record1.getRecordKey(), record2.getRecordKey(), record3.getRecordKey(), record4.getRecordKey()));
 
     HoodieWriteConfig config = HoodieWriteConfig.newBuilder().withPath(basePath).build();
-<<<<<<< HEAD
     Collection<Pair<String, Long>> results = HoodieIndexUtils.filterKeysFromFile(
-        new Path(java.nio.file.Paths.get(basePath, partition, filename).toString()), uuids, hadoopConf);
-=======
-    List<Pair<String, Long>> results = HoodieIndexUtils.filterKeysFromFile(
         new StoragePath(java.nio.file.Paths.get(basePath, partition, filename).toString()), uuids, storageConf);
->>>>>>> 1c7f8376
     assertEquals(results.size(), 2);
     Set<String> actualFileIds = results.stream().map(Pair::getLeft).collect(Collectors.toSet());
     Set<String> expectedFileIds = new HashSet<>();
