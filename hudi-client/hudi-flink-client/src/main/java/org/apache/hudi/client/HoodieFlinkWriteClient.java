--- conflicted
+++ resolved
@@ -42,11 +42,8 @@
 import org.apache.hudi.exception.HoodieCommitException;
 import org.apache.hudi.exception.HoodieException;
 import org.apache.hudi.exception.HoodieIOException;
-<<<<<<< HEAD
 import org.apache.hudi.error.FlinkErrorTableWriteStatusWriter;
-=======
 import org.apache.hudi.exception.HoodieMetadataException;
->>>>>>> 4d508ef6
 import org.apache.hudi.exception.HoodieNotSupportedException;
 import org.apache.hudi.index.FlinkHoodieIndex;
 import org.apache.hudi.index.HoodieIndex;
@@ -398,7 +395,16 @@
   }
 
   @Override
-<<<<<<< HEAD
+  public void syncTableMetadata() {
+    // Open up the metadata table again, for syncing
+    try (HoodieTableMetadataWriter writer = FlinkHoodieBackedTableMetadataWriter.create(hadoopConf, config, context)) {
+      LOG.info("Successfully synced to metadata table");
+    } catch (Exception e) {
+      throw new HoodieMetadataException("Error syncing to metadata table.", e);
+    }
+  }
+
+  @Override
   public List<WriteStatus> insertError(List<HoodieRecord<T>> records, String instantTime) {
 
     HoodieTable<T, List<HoodieRecord<T>>, List<HoodieKey>, List<WriteStatus>> table =
@@ -426,17 +432,6 @@
   }
 
 
-=======
-  public void syncTableMetadata() {
-    // Open up the metadata table again, for syncing
-    try (HoodieTableMetadataWriter writer = FlinkHoodieBackedTableMetadataWriter.create(hadoopConf, config, context)) {
-      LOG.info("Successfully synced to metadata table");
-    } catch (Exception e) {
-      throw new HoodieMetadataException("Error syncing to metadata table.", e);
-    }
-  }
-
->>>>>>> 4d508ef6
   /**
    * Clean the write handles within a checkpoint interval.
    * All the handles should have been closed already.
