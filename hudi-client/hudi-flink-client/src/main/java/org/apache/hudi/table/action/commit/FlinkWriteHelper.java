--- conflicted
+++ resolved
@@ -106,11 +106,8 @@
       // we cannot allow the user to change the key or partitionPath, since that will affect
       // everything
       // so pick it from one of the records.
-<<<<<<< HEAD
       boolean choosePrev = data2.compareTo(data1) < 0;
-=======
       boolean choosePrev = data1 == reducedData;
->>>>>>> 3d8fc78c
       HoodieKey reducedKey = choosePrev ? rec1.getKey() : rec2.getKey();
       HoodieOperation operation = choosePrev ? rec1.getOperation() : rec2.getOperation();
       HoodieRecord<T> hoodieRecord = new HoodieAvroRecord<>(reducedKey, reducedData, operation);
