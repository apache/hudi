--- conflicted
+++ resolved
@@ -61,17 +61,12 @@
     this.candidateRecordKeys = new ArrayList<>();
     this.totalKeysChecked = 0;
     HoodieTimer timer = new HoodieTimer().startTimer();
-<<<<<<< HEAD
-    this.bloomFilter = ParquetUtils.readBloomFilterFromParquetMetadata(hoodieTable.getHadoopConf(),
-        new Path(getLatestBaseFile().getPath()));
-=======
 
     try {
       this.bloomFilter = createNewFileReader().readBloomFilter();
     } catch (IOException e) {
       throw new HoodieIndexException(String.format("Error reading bloom filter from %s: %s", partitionPathFilePair, e));
     }
->>>>>>> 2603cfb3
     LOG.info(String.format("Read bloom filter from %s in %d ms", partitionPathFilePair, timer.endTimer()));
   }
 
