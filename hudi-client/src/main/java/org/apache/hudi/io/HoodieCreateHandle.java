--- conflicted
+++ resolved
@@ -31,6 +31,7 @@
 import org.apache.hudi.config.HoodieWriteConfig;
 import org.apache.hudi.exception.HoodieInsertException;
 import org.apache.hudi.io.storage.HoodieFileWriter;
+import org.apache.hudi.io.storage.HoodieFileWriterFactory;
 import org.apache.hudi.table.HoodieTable;
 
 import org.apache.avro.generic.GenericRecord;
@@ -67,15 +68,9 @@
       HoodiePartitionMetadata partitionMetadata = new HoodiePartitionMetadata(fs, instantTime,
           new Path(config.getBasePath()), FSUtils.getPartitionPath(config.getBasePath(), partitionPath));
       partitionMetadata.trySave(getPartitionId());
-<<<<<<< HEAD
       createMarkerFile(partitionPath, FSUtils.makeDataFileName(this.instantTime, this.writeToken, this.fileId));
-      this.storageWriter =
-          HoodieStorageWriterFactory.getStorageWriter(instantTime, path, hoodieTable, config, writerSchema, this.sparkTaskContextSupplier);
-=======
-      createMarkerFile(partitionPath);
-      this.fileWriter = createNewFileWriter(instantTime, path, hoodieTable, config, writerSchema,
-          this.sparkTaskContextSupplier);
->>>>>>> 2603cfb3
+      this.fileWriter =
+          HoodieFileWriterFactory.getFileWriter(instantTime, path, hoodieTable, config, writerSchema, this.sparkTaskContextSupplier);
     } catch (IOException e) {
       throw new HoodieInsertException("Failed to initialize HoodieStorageWriter for path " + path, e);
     }
