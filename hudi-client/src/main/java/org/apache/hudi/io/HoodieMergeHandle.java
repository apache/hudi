--- conflicted
+++ resolved
@@ -114,11 +114,7 @@
 
       oldFilePath = new Path(config.getBasePath() + "/" + partitionPath + "/" + latestValidFilePath);
       String relativePath = new Path((partitionPath.isEmpty() ? "" : partitionPath + "/")
-<<<<<<< HEAD
-          + FSUtils.makeBaseFileName(instantTime, writeToken, fileId)).toString();
-=======
-          + FSUtils.makeDataFileName(instantTime, writeToken, fileId, hoodieTable.getBaseFileExtension())).toString();
->>>>>>> 2603cfb3
+          + FSUtils.makeBaseFileName(instantTime, writeToken, fileId, hoodieTable.getBaseFileExtension())).toString();
       newFilePath = new Path(config.getBasePath(), relativePath);
 
       LOG.info(String.format("Merging new data into oldPath %s, as newPath %s", oldFilePath.toString(),
