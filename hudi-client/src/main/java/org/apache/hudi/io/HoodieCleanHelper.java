/*
 * Licensed to the Apache Software Foundation (ASF) under one
 * or more contributor license agreements.  See the NOTICE file
 * distributed with this work for additional information
 * regarding copyright ownership.  The ASF licenses this file
 * to you under the Apache License, Version 2.0 (the
 * "License"); you may not use this file except in compliance
 * with the License.  You may obtain a copy of the License at
 *
 *      http://www.apache.org/licenses/LICENSE-2.0
 *
 * Unless required by applicable law or agreed to in writing, software
 * distributed under the License is distributed on an "AS IS" BASIS,
 * WITHOUT WARRANTIES OR CONDITIONS OF ANY KIND, either express or implied.
 * See the License for the specific language governing permissions and
 * limitations under the License.
 */

package org.apache.hudi.io;

import org.apache.hudi.avro.model.HoodieCleanMetadata;
import org.apache.hudi.common.model.CompactionOperation;
import org.apache.hudi.common.model.FileSlice;
import org.apache.hudi.common.model.HoodieCleaningPolicy;
import org.apache.hudi.common.model.HoodieCommitMetadata;
import org.apache.hudi.common.model.HoodieDataFile;
import org.apache.hudi.common.model.HoodieFileGroup;
import org.apache.hudi.common.model.HoodieFileGroupId;
import org.apache.hudi.common.model.HoodieLogFile;
import org.apache.hudi.common.model.HoodieRecordPayload;
import org.apache.hudi.common.model.HoodieTableType;
import org.apache.hudi.common.table.HoodieTimeline;
import org.apache.hudi.common.table.SyncableFileSystemView;
import org.apache.hudi.common.table.timeline.HoodieInstant;
import org.apache.hudi.common.util.AvroUtils;
import org.apache.hudi.common.util.FSUtils;
import org.apache.hudi.common.util.Option;
import org.apache.hudi.common.util.collection.Pair;
import org.apache.hudi.config.HoodieWriteConfig;
import org.apache.hudi.exception.HoodieIOException;
import org.apache.hudi.table.HoodieTable;

import org.apache.log4j.LogManager;
import org.apache.log4j.Logger;

import java.io.IOException;
import java.io.Serializable;
import java.util.ArrayList;
import java.util.Iterator;
import java.util.List;
import java.util.Map;
import java.util.stream.Collectors;

/**
 * Cleaner is responsible for garbage collecting older files in a given partition path. Such that
 * <p>
 * 1) It provides sufficient time for existing queries running on older versions, to close
 * <p>
 * 2) It bounds the growth of the files in the file system
 * <p>
 * TODO: Should all cleaning be done based on {@link HoodieCommitMetadata}
 */
public class HoodieCleanHelper<T extends HoodieRecordPayload<T>> implements Serializable {

  private static final Logger LOG = LogManager.getLogger(HoodieCleanHelper.class);

  private final SyncableFileSystemView fileSystemView;
  private final HoodieTimeline commitTimeline;
  private final Map<HoodieFileGroupId, CompactionOperation> fgIdToPendingCompactionOperations;
  private HoodieTable<T> hoodieTable;
  private HoodieWriteConfig config;

  public HoodieCleanHelper(HoodieTable<T> hoodieTable, HoodieWriteConfig config) {
    this.hoodieTable = hoodieTable;
    this.fileSystemView = hoodieTable.getHoodieView();
    this.commitTimeline = hoodieTable.getCompletedCommitTimeline();
    this.config = config;
    this.fgIdToPendingCompactionOperations =
        ((SyncableFileSystemView) hoodieTable.getRTFileSystemView()).getPendingCompactionOperations()
            .map(entry -> Pair.of(
                new HoodieFileGroupId(entry.getValue().getPartitionPath(), entry.getValue().getFileId()),
                entry.getValue()))
            .collect(Collectors.toMap(Pair::getKey, Pair::getValue));
  }

  /**
   * Returns list of partitions where clean operations needs to be performed.
   *
   * @param newInstantToRetain New instant to be retained after this cleanup operation
   * @return list of partitions to scan for cleaning
   * @throws IOException when underlying file-system throws this exception
   */
  public List<String> getPartitionPathsToClean(Option<HoodieInstant> newInstantToRetain) throws IOException {
    if (config.incrementalCleanerModeEnabled() && newInstantToRetain.isPresent()
        && (HoodieCleaningPolicy.KEEP_LATEST_COMMITS == config.getCleanerPolicy())) {
      Option<HoodieInstant> lastClean =
          hoodieTable.getCleanTimeline().filterCompletedInstants().lastInstant();
      if (lastClean.isPresent()) {
        HoodieCleanMetadata cleanMetadata = AvroUtils
            .deserializeHoodieCleanMetadata(hoodieTable.getActiveTimeline().getInstantDetails(lastClean.get()).get());
        if ((cleanMetadata.getEarliestCommitToRetain() != null)
            && (cleanMetadata.getEarliestCommitToRetain().length() > 0)) {
          LOG.warn("Incremental Cleaning mode is enabled. Looking up partition-paths that have since changed "
<<<<<<< HEAD
              + "since last cleaned at " + cleanMetadata.getEarliestCommitToRetain()
              + ". New Instant to retain : " + newInstantToRetain);
          return hoodieTable.getCompletedCommitsTimeline().getInstants().filter(instant -> {
            return HoodieTimeline.compareTimestamps(instant.getTimestamp(), cleanMetadata.getEarliestCommitToRetain(),
                HoodieTimeline.GREATER_OR_EQUAL) && HoodieTimeline.compareTimestamps(instant.getTimestamp(),
                newInstantToRetain.get().getTimestamp(), HoodieTimeline.LESSER);
          }).flatMap(instant -> {
            try {
              HoodieCommitMetadata commitMetadata = HoodieCommitMetadata.fromBytes(
                  hoodieTable.getActiveTimeline().getInstantDetails(instant).get(), HoodieCommitMetadata.class);
              return commitMetadata.getPartitionToWriteStats().keySet().stream();
            } catch (IOException e) {
              throw new HoodieIOException(e.getMessage(), e);
            }
          }).distinct().collect(Collectors.toList());
=======
                  + "since last cleaned at {}. New Instant to retain : {}", cleanMetadata.getEarliestCommitToRetain(), newInstantToRetain);
          return hoodieTable.getCompletedCommitsTimeline().getInstants().filter(instant -> HoodieTimeline.compareTimestamps(instant.getTimestamp(), cleanMetadata.getEarliestCommitToRetain(),
              HoodieTimeline.GREATER_OR_EQUAL) && HoodieTimeline.compareTimestamps(instant.getTimestamp(),
              newInstantToRetain.get().getTimestamp(), HoodieTimeline.LESSER)).flatMap(instant -> {
                try {
                  HoodieCommitMetadata commitMetadata = HoodieCommitMetadata.fromBytes(hoodieTable.getActiveTimeline().getInstantDetails(instant).get(), HoodieCommitMetadata.class);
                  return commitMetadata.getPartitionToWriteStats().keySet().stream();
                } catch (IOException e) {
                  throw new HoodieIOException(e.getMessage(), e);
                }
              }).distinct().collect(Collectors.toList());
>>>>>>> 28ccf8c5
        }
      }
    }
    // Otherwise go to brute force mode of scanning all partitions
    return FSUtils.getAllPartitionPaths(hoodieTable.getMetaClient().getFs(),
        hoodieTable.getMetaClient().getBasePath(), config.shouldAssumeDatePartitioning());
  }

  /**
   * Selects the older versions of files for cleaning, such that it bounds the number of versions of each file. This
   * policy is useful, if you are simply interested in querying the table, and you don't want too many versions for a
   * single file (i.e run it with versionsRetained = 1)
   */
<<<<<<< HEAD
  private List<String> getFilesToCleanKeepingLatestVersions(String partitionPath) throws IOException {
    LOG.info("Cleaning " + partitionPath + ", retaining latest " + config.getCleanerFileVersionsRetained()
        + " file versions. ");
=======
  private List<String> getFilesToCleanKeepingLatestVersions(String partitionPath) {
    LOG.info("Cleaning {}, retaining latest {} file versions. ", partitionPath, config.getCleanerFileVersionsRetained());
>>>>>>> 28ccf8c5
    List<HoodieFileGroup> fileGroups = fileSystemView.getAllFileGroups(partitionPath).collect(Collectors.toList());
    List<String> deletePaths = new ArrayList<>();
    // Collect all the datafiles savepointed by all the savepoints
    List<String> savepointedFiles = hoodieTable.getSavepoints().stream()
        .flatMap(s -> hoodieTable.getSavepointedDataFiles(s)).collect(Collectors.toList());

    for (HoodieFileGroup fileGroup : fileGroups) {
      int keepVersions = config.getCleanerFileVersionsRetained();
      // do not cleanup slice required for pending compaction
      Iterator<FileSlice> fileSliceIterator =
          fileGroup.getAllFileSlices().filter(fs -> !isFileSliceNeededForPendingCompaction(fs)).iterator();
      if (isFileGroupInPendingCompaction(fileGroup)) {
        // We have already saved the last version of file-groups for pending compaction Id
        keepVersions--;
      }

      while (fileSliceIterator.hasNext() && keepVersions > 0) {
        // Skip this most recent version
        FileSlice nextSlice = fileSliceIterator.next();
        Option<HoodieDataFile> dataFile = nextSlice.getDataFile();
        if (dataFile.isPresent() && savepointedFiles.contains(dataFile.get().getFileName())) {
          // do not clean up a savepoint data file
          continue;
        }
        keepVersions--;
      }
      // Delete the remaining files
      while (fileSliceIterator.hasNext()) {
        FileSlice nextSlice = fileSliceIterator.next();
        if (nextSlice.getDataFile().isPresent()) {
          HoodieDataFile dataFile = nextSlice.getDataFile().get();
          deletePaths.add(dataFile.getFileName());
        }
        if (hoodieTable.getMetaClient().getTableType() == HoodieTableType.MERGE_ON_READ) {
          // If merge on read, then clean the log files for the commits as well
          deletePaths.addAll(nextSlice.getLogFiles().map(HoodieLogFile::getFileName).collect(Collectors.toList()));
        }
      }
    }
    return deletePaths;
  }

  /**
   * Selects the versions for file for cleaning, such that it
   * <p>
   * - Leaves the latest version of the file untouched - For older versions, - It leaves all the commits untouched which
   * has occurred in last <code>config.getCleanerCommitsRetained()</code> commits - It leaves ONE commit before this
   * window. We assume that the max(query execution time) == commit_batch_time * config.getCleanerCommitsRetained().
   * This is 5 hours by default (assuming ingestion is running every 30 minutes). This is essential to leave the file
   * used by the query that is running for the max time.
   * <p>
   * This provides the effect of having lookback into all changes that happened in the last X commits. (eg: if you
   * retain 10 commits, and commit batch time is 30 mins, then you have 5 hrs of lookback)
   * <p>
   * This policy is the default.
   */
  private List<String> getFilesToCleanKeepingLatestCommits(String partitionPath) {
    int commitsRetained = config.getCleanerCommitsRetained();
    LOG.info("Cleaning " + partitionPath + ", retaining latest " + commitsRetained + " commits. ");
    List<String> deletePaths = new ArrayList<>();

    // Collect all the datafiles savepointed by all the savepoints
    List<String> savepointedFiles = hoodieTable.getSavepoints().stream()
        .flatMap(s -> hoodieTable.getSavepointedDataFiles(s)).collect(Collectors.toList());

    // determine if we have enough commits, to start cleaning.
    if (commitTimeline.countInstants() > commitsRetained) {
      HoodieInstant earliestCommitToRetain = getEarliestCommitToRetain().get();
      List<HoodieFileGroup> fileGroups = fileSystemView.getAllFileGroups(partitionPath).collect(Collectors.toList());
      for (HoodieFileGroup fileGroup : fileGroups) {
        List<FileSlice> fileSliceList = fileGroup.getAllFileSlices().collect(Collectors.toList());

        if (fileSliceList.isEmpty()) {
          continue;
        }

        String lastVersion = fileSliceList.get(0).getBaseInstantTime();
        String lastVersionBeforeEarliestCommitToRetain =
            getLatestVersionBeforeCommit(fileSliceList, earliestCommitToRetain);

        // Ensure there are more than 1 version of the file (we only clean old files from updates)
        // i.e always spare the last commit.
        for (FileSlice aSlice : fileSliceList) {
          Option<HoodieDataFile> aFile = aSlice.getDataFile();
          String fileCommitTime = aSlice.getBaseInstantTime();
          if (aFile.isPresent() && savepointedFiles.contains(aFile.get().getFileName())) {
            // do not clean up a savepoint data file
            continue;
          }
          // Dont delete the latest commit and also the last commit before the earliest commit we
          // are retaining
          // The window of commit retain == max query run time. So a query could be running which
          // still
          // uses this file.
          if (fileCommitTime.equals(lastVersion) || (fileCommitTime.equals(lastVersionBeforeEarliestCommitToRetain))) {
            // move on to the next file
            continue;
          }

          // Always keep the last commit
          if (!isFileSliceNeededForPendingCompaction(aSlice) && HoodieTimeline
              .compareTimestamps(earliestCommitToRetain.getTimestamp(), fileCommitTime, HoodieTimeline.GREATER)) {
            // this is a commit, that should be cleaned.
            aFile.ifPresent(hoodieDataFile -> deletePaths.add(hoodieDataFile.getFileName()));
            if (hoodieTable.getMetaClient().getTableType() == HoodieTableType.MERGE_ON_READ) {
              // If merge on read, then clean the log files for the commits as well
              deletePaths.addAll(aSlice.getLogFiles().map(HoodieLogFile::getFileName).collect(Collectors.toList()));
            }
          }
        }
      }
    }

    return deletePaths;
  }

  /**
   * Gets the latest version < commitTime. This version file could still be used by queries.
   */
  private String getLatestVersionBeforeCommit(List<FileSlice> fileSliceList, HoodieInstant commitTime) {
    for (FileSlice file : fileSliceList) {
      String fileCommitTime = file.getBaseInstantTime();
      if (HoodieTimeline.compareTimestamps(commitTime.getTimestamp(), fileCommitTime, HoodieTimeline.GREATER)) {
        // fileList is sorted on the reverse, so the first commit we find <= commitTime is the
        // one we want
        return fileCommitTime;
      }
    }
    // There is no version of this file which is <= commitTime
    return null;
  }

  /**
   * Returns files to be cleaned for the given partitionPath based on cleaning policy.
   */
  public List<String> getDeletePaths(String partitionPath) {
    HoodieCleaningPolicy policy = config.getCleanerPolicy();
    List<String> deletePaths;
    if (policy == HoodieCleaningPolicy.KEEP_LATEST_COMMITS) {
      deletePaths = getFilesToCleanKeepingLatestCommits(partitionPath);
    } else if (policy == HoodieCleaningPolicy.KEEP_LATEST_FILE_VERSIONS) {
      deletePaths = getFilesToCleanKeepingLatestVersions(partitionPath);
    } else {
      throw new IllegalArgumentException("Unknown cleaning policy : " + policy.name());
    }
    LOG.info(deletePaths.size() + " patterns used to delete in partition path:" + partitionPath);

    return deletePaths;
  }

  /**
   * Returns earliest commit to retain based on cleaning policy.
   */
  public Option<HoodieInstant> getEarliestCommitToRetain() {
    Option<HoodieInstant> earliestCommitToRetain = Option.empty();
    int commitsRetained = config.getCleanerCommitsRetained();
    if (config.getCleanerPolicy() == HoodieCleaningPolicy.KEEP_LATEST_COMMITS
        && commitTimeline.countInstants() > commitsRetained) {
      earliestCommitToRetain = commitTimeline.nthInstant(commitTimeline.countInstants() - commitsRetained);
    }
    return earliestCommitToRetain;
  }

  /**
   * Determine if file slice needed to be preserved for pending compaction.
   * 
   * @param fileSlice File Slice
   * @return true if file slice needs to be preserved, false otherwise.
   */
  private boolean isFileSliceNeededForPendingCompaction(FileSlice fileSlice) {
    CompactionOperation op = fgIdToPendingCompactionOperations.get(fileSlice.getFileGroupId());
    if (null != op) {
      // If file slice's instant time is newer or same as that of operation, do not clean
      return HoodieTimeline.compareTimestamps(fileSlice.getBaseInstantTime(), op.getBaseInstantTime(),
          HoodieTimeline.GREATER_OR_EQUAL);
    }
    return false;
  }

  private boolean isFileGroupInPendingCompaction(HoodieFileGroup fg) {
    return fgIdToPendingCompactionOperations.containsKey(fg.getFileGroupId());
  }
}<|MERGE_RESOLUTION|>--- conflicted
+++ resolved
@@ -101,24 +101,8 @@
         if ((cleanMetadata.getEarliestCommitToRetain() != null)
             && (cleanMetadata.getEarliestCommitToRetain().length() > 0)) {
           LOG.warn("Incremental Cleaning mode is enabled. Looking up partition-paths that have since changed "
-<<<<<<< HEAD
               + "since last cleaned at " + cleanMetadata.getEarliestCommitToRetain()
               + ". New Instant to retain : " + newInstantToRetain);
-          return hoodieTable.getCompletedCommitsTimeline().getInstants().filter(instant -> {
-            return HoodieTimeline.compareTimestamps(instant.getTimestamp(), cleanMetadata.getEarliestCommitToRetain(),
-                HoodieTimeline.GREATER_OR_EQUAL) && HoodieTimeline.compareTimestamps(instant.getTimestamp(),
-                newInstantToRetain.get().getTimestamp(), HoodieTimeline.LESSER);
-          }).flatMap(instant -> {
-            try {
-              HoodieCommitMetadata commitMetadata = HoodieCommitMetadata.fromBytes(
-                  hoodieTable.getActiveTimeline().getInstantDetails(instant).get(), HoodieCommitMetadata.class);
-              return commitMetadata.getPartitionToWriteStats().keySet().stream();
-            } catch (IOException e) {
-              throw new HoodieIOException(e.getMessage(), e);
-            }
-          }).distinct().collect(Collectors.toList());
-=======
-                  + "since last cleaned at {}. New Instant to retain : {}", cleanMetadata.getEarliestCommitToRetain(), newInstantToRetain);
           return hoodieTable.getCompletedCommitsTimeline().getInstants().filter(instant -> HoodieTimeline.compareTimestamps(instant.getTimestamp(), cleanMetadata.getEarliestCommitToRetain(),
               HoodieTimeline.GREATER_OR_EQUAL) && HoodieTimeline.compareTimestamps(instant.getTimestamp(),
               newInstantToRetain.get().getTimestamp(), HoodieTimeline.LESSER)).flatMap(instant -> {
@@ -129,7 +113,6 @@
                   throw new HoodieIOException(e.getMessage(), e);
                 }
               }).distinct().collect(Collectors.toList());
->>>>>>> 28ccf8c5
         }
       }
     }
@@ -143,14 +126,9 @@
    * policy is useful, if you are simply interested in querying the table, and you don't want too many versions for a
    * single file (i.e run it with versionsRetained = 1)
    */
-<<<<<<< HEAD
-  private List<String> getFilesToCleanKeepingLatestVersions(String partitionPath) throws IOException {
+  private List<String> getFilesToCleanKeepingLatestVersions(String partitionPath) {
     LOG.info("Cleaning " + partitionPath + ", retaining latest " + config.getCleanerFileVersionsRetained()
         + " file versions. ");
-=======
-  private List<String> getFilesToCleanKeepingLatestVersions(String partitionPath) {
-    LOG.info("Cleaning {}, retaining latest {} file versions. ", partitionPath, config.getCleanerFileVersionsRetained());
->>>>>>> 28ccf8c5
     List<HoodieFileGroup> fileGroups = fileSystemView.getAllFileGroups(partitionPath).collect(Collectors.toList());
     List<String> deletePaths = new ArrayList<>();
     // Collect all the datafiles savepointed by all the savepoints
