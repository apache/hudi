/*
 * Licensed to the Apache Software Foundation (ASF) under one
 * or more contributor license agreements.  See the NOTICE file
 * distributed with this work for additional information
 * regarding copyright ownership.  The ASF licenses this file
 * to you under the Apache License, Version 2.0 (the
 * "License"); you may not use this file except in compliance
 * with the License.  You may obtain a copy of the License at
 *
 *      http://www.apache.org/licenses/LICENSE-2.0
 *
 * Unless required by applicable law or agreed to in writing, software
 * distributed under the License is distributed on an "AS IS" BASIS,
 * WITHOUT WARRANTIES OR CONDITIONS OF ANY KIND, either express or implied.
 * See the License for the specific language governing permissions and
 * limitations under the License.
 */

package org.apache.hudi.table;

import org.apache.hudi.client.WriteStatus;
import org.apache.hudi.avro.model.HoodieActionInstant;
import org.apache.hudi.avro.model.HoodieCleanerPlan;
import org.apache.hudi.avro.model.HoodieCompactionPlan;
import org.apache.hudi.common.HoodieCleanStat;
import org.apache.hudi.common.HoodieRollbackStat;
import org.apache.hudi.common.model.HoodieCleaningPolicy;
import org.apache.hudi.common.model.HoodieCommitMetadata;
import org.apache.hudi.common.model.HoodieBaseFile;
import org.apache.hudi.common.model.HoodieKey;
import org.apache.hudi.common.model.HoodieRecord;
import org.apache.hudi.common.model.HoodieRecordLocation;
import org.apache.hudi.common.model.HoodieRecordPayload;
import org.apache.hudi.common.model.HoodieRollingStatMetadata;
import org.apache.hudi.common.table.HoodieTimeline;
import org.apache.hudi.common.table.timeline.HoodieActiveTimeline;
import org.apache.hudi.common.table.timeline.HoodieInstant;
import org.apache.hudi.common.table.timeline.HoodieInstant.State;
import org.apache.hudi.common.util.FSUtils;
import org.apache.hudi.common.util.NumericUtils;
import org.apache.hudi.common.util.Option;
import org.apache.hudi.common.util.collection.Pair;
import org.apache.hudi.common.util.queue.BoundedInMemoryExecutor;
import org.apache.hudi.common.util.queue.BoundedInMemoryQueueConsumer;
import org.apache.hudi.config.HoodieWriteConfig;
import org.apache.hudi.exception.HoodieException;
import org.apache.hudi.exception.HoodieIOException;
import org.apache.hudi.exception.HoodieNotSupportedException;
import org.apache.hudi.exception.HoodieUpsertException;
import org.apache.hudi.execution.CopyOnWriteLazyInsertIterable;
import org.apache.hudi.client.utils.ParquetReaderIterator;
import org.apache.hudi.execution.SparkBoundedInMemoryExecutor;
import org.apache.hudi.io.HoodieCreateHandle;
import org.apache.hudi.io.HoodieMergeHandle;

import org.apache.avro.generic.GenericRecord;
import org.apache.avro.generic.IndexedRecord;
import org.apache.hadoop.fs.FileSystem;
import org.apache.hadoop.fs.Path;
import org.apache.hudi.table.rollback.RollbackHelper;
import org.apache.hudi.table.rollback.RollbackRequest;
import org.apache.log4j.LogManager;
import org.apache.log4j.Logger;
import org.apache.parquet.avro.AvroParquetReader;
import org.apache.parquet.avro.AvroReadSupport;
import org.apache.parquet.hadoop.ParquetReader;
import org.apache.spark.Partitioner;
import org.apache.spark.api.java.JavaRDD;
import org.apache.spark.api.java.JavaSparkContext;
import org.apache.spark.api.java.function.PairFlatMapFunction;

import java.io.FileNotFoundException;
import java.io.IOException;
import java.io.Serializable;
import java.util.ArrayList;
import java.util.Collections;
import java.util.HashMap;
import java.util.Iterator;
import java.util.List;
import java.util.Map;
import java.util.Set;
import java.util.stream.Collectors;

import scala.Tuple2;

/**
 * Implementation of a very heavily read-optimized Hoodie Table where, all data is stored in base files, with
 * zero read amplification.
 *
 * <p>
 * INSERTS - Produce new files, block aligned to desired size (or) Merge with the smallest existing file, to expand it
 * <p>
 * UPDATES - Produce a new version of the file, just replacing the updated records with new values
 */
public class HoodieCopyOnWriteTable<T extends HoodieRecordPayload> extends HoodieTable<T> {

  private static final Logger LOG = LogManager.getLogger(HoodieCopyOnWriteTable.class);

  public HoodieCopyOnWriteTable(HoodieWriteConfig config, JavaSparkContext jsc) {
    super(config, jsc);
  }

  private static PairFlatMapFunction<Iterator<Tuple2<String, String>>, String, PartitionCleanStat> deleteFilesFunc(
      HoodieTable table) {
    return (PairFlatMapFunction<Iterator<Tuple2<String, String>>, String, PartitionCleanStat>) iter -> {
      Map<String, PartitionCleanStat> partitionCleanStatMap = new HashMap<>();

      FileSystem fs = table.getMetaClient().getFs();
      Path basePath = new Path(table.getMetaClient().getBasePath());
      while (iter.hasNext()) {
        Tuple2<String, String> partitionDelFileTuple = iter.next();
        String partitionPath = partitionDelFileTuple._1();
        String delFileName = partitionDelFileTuple._2();
        Path deletePath = FSUtils.getPartitionPath(FSUtils.getPartitionPath(basePath, partitionPath), delFileName);
        String deletePathStr = deletePath.toString();
        Boolean deletedFileResult = deleteFileAndGetResult(fs, deletePathStr);
        if (!partitionCleanStatMap.containsKey(partitionPath)) {
          partitionCleanStatMap.put(partitionPath, new PartitionCleanStat(partitionPath));
        }
        PartitionCleanStat partitionCleanStat = partitionCleanStatMap.get(partitionPath);
        partitionCleanStat.addDeleteFilePatterns(deletePath.getName());
        partitionCleanStat.addDeletedFileResult(deletePath.getName(), deletedFileResult);
      }
      return partitionCleanStatMap.entrySet().stream().map(e -> new Tuple2<>(e.getKey(), e.getValue()))
          .collect(Collectors.toList()).iterator();
    };
  }

  private static Boolean deleteFileAndGetResult(FileSystem fs, String deletePathStr) throws IOException {
    Path deletePath = new Path(deletePathStr);
    LOG.debug("Working on delete path :" + deletePath);
    try {
      boolean deleteResult = fs.delete(deletePath, false);
      if (deleteResult) {
        LOG.debug("Cleaned file at path :" + deletePath);
      }
      return deleteResult;
    } catch (FileNotFoundException fio) {
      // With cleanPlan being used for retried cleaning operations, its possible to clean a file twice
      return false;
    }
  }

  @Override
  public Partitioner getUpsertPartitioner(WorkloadProfile profile) {
    if (profile == null) {
      throw new HoodieUpsertException("Need workload profile to construct the upsert partitioner.");
    }
    return new UpsertPartitioner(profile);
  }

  @Override
  public Partitioner getInsertPartitioner(WorkloadProfile profile) {
    return getUpsertPartitioner(profile);
  }

  @Override
  public boolean isWorkloadProfileNeeded() {
    return true;
  }

  @Override
  public HoodieCompactionPlan scheduleCompaction(JavaSparkContext jsc, String instantTime) {
    throw new HoodieNotSupportedException("Compaction is not supported from a CopyOnWrite table");
  }

  @Override
  public JavaRDD<WriteStatus> compact(JavaSparkContext jsc, String compactionInstantTime,
      HoodieCompactionPlan compactionPlan) {
    throw new HoodieNotSupportedException("Compaction is not supported from a CopyOnWrite table");
  }

<<<<<<< HEAD
  public Iterator<List<WriteStatus>> handleUpdate(String instantTime, String fileId, Iterator<HoodieRecord<T>> recordItr)
=======
  public Iterator<List<WriteStatus>> handleUpdate(String commitTime, String partitionPath, String fileId,
                                                  Iterator<HoodieRecord<T>> recordItr)
>>>>>>> 83fb9651
      throws IOException {
    // This is needed since sometimes some buckets are never picked in getPartition() and end up with 0 records
    if (!recordItr.hasNext()) {
      LOG.info("Empty partition with fileId => " + fileId);
      return Collections.singletonList((List<WriteStatus>) Collections.EMPTY_LIST).iterator();
    }
    // these are updates
<<<<<<< HEAD
    HoodieMergeHandle upsertHandle = getUpdateHandle(instantTime, fileId, recordItr);
    return handleUpdateInternal(upsertHandle, instantTime, fileId);
  }

  public Iterator<List<WriteStatus>> handleUpdate(String instantTime, String fileId,
      Map<String, HoodieRecord<T>> keyToNewRecords, HoodieBaseFile oldDataFile) throws IOException {
    // these are updates
    HoodieMergeHandle upsertHandle = getUpdateHandle(instantTime, fileId, keyToNewRecords, oldDataFile);
    return handleUpdateInternal(upsertHandle, instantTime, fileId);
=======
    HoodieMergeHandle upsertHandle = getUpdateHandle(commitTime, partitionPath, fileId, recordItr);
    return handleUpdateInternal(upsertHandle, commitTime, fileId);
  }

  public Iterator<List<WriteStatus>> handleUpdate(String commitTime, String partitionPath, String fileId,
      Map<String, HoodieRecord<T>> keyToNewRecords, HoodieBaseFile oldDataFile) throws IOException {
    // these are updates
    HoodieMergeHandle upsertHandle = getUpdateHandle(commitTime, partitionPath, fileId, keyToNewRecords, oldDataFile);
    return handleUpdateInternal(upsertHandle, commitTime, fileId);
>>>>>>> 83fb9651
  }

  protected Iterator<List<WriteStatus>> handleUpdateInternal(HoodieMergeHandle upsertHandle, String instantTime,
      String fileId) throws IOException {
    if (upsertHandle.getOldFilePath() == null) {
      throw new HoodieUpsertException(
          "Error in finding the old file path at commit " + instantTime + " for fileId: " + fileId);
    } else {
      AvroReadSupport.setAvroReadSchema(getHadoopConf(), upsertHandle.getWriterSchema());
      BoundedInMemoryExecutor<GenericRecord, GenericRecord, Void> wrapper = null;
      try (ParquetReader<IndexedRecord> reader =
          AvroParquetReader.<IndexedRecord>builder(upsertHandle.getOldFilePath()).withConf(getHadoopConf()).build()) {
        wrapper = new SparkBoundedInMemoryExecutor(config, new ParquetReaderIterator(reader),
            new UpdateHandler(upsertHandle), x -> x);
        wrapper.execute();
      } catch (Exception e) {
        throw new HoodieException(e);
      } finally {
        upsertHandle.close();
        if (null != wrapper) {
          wrapper.shutdownNow();
        }
      }
    }

    // TODO(vc): This needs to be revisited
    if (upsertHandle.getWriteStatus().getPartitionPath() == null) {
      LOG.info("Upsert Handle has partition path as null " + upsertHandle.getOldFilePath() + ", "
          + upsertHandle.getWriteStatus());
    }
    return Collections.singletonList(Collections.singletonList(upsertHandle.getWriteStatus())).iterator();
  }

<<<<<<< HEAD
  protected HoodieMergeHandle getUpdateHandle(String instantTime, String fileId, Iterator<HoodieRecord<T>> recordItr) {
    return new HoodieMergeHandle<>(config, instantTime, this, recordItr, fileId);
  }

  protected HoodieMergeHandle getUpdateHandle(String instantTime, String fileId,
      Map<String, HoodieRecord<T>> keyToNewRecords, HoodieBaseFile dataFileToBeMerged) {
    return new HoodieMergeHandle<>(config, instantTime, this, keyToNewRecords, fileId, dataFileToBeMerged);
=======
  protected HoodieMergeHandle getUpdateHandle(String commitTime, String partitionPath, String fileId, Iterator<HoodieRecord<T>> recordItr) {
    return new HoodieMergeHandle<>(config, commitTime, this, recordItr, partitionPath, fileId);
  }

  protected HoodieMergeHandle getUpdateHandle(String commitTime, String partitionPath, String fileId,
      Map<String, HoodieRecord<T>> keyToNewRecords, HoodieBaseFile dataFileToBeMerged) {
    return new HoodieMergeHandle<>(config, commitTime, this, keyToNewRecords,
            partitionPath, fileId, dataFileToBeMerged);
>>>>>>> 83fb9651
  }

  public Iterator<List<WriteStatus>> handleInsert(String instantTime, String idPfx, Iterator<HoodieRecord<T>> recordItr)
      throws Exception {
    // This is needed since sometimes some buckets are never picked in getPartition() and end up with 0 records
    if (!recordItr.hasNext()) {
      LOG.info("Empty partition");
      return Collections.singletonList((List<WriteStatus>) Collections.EMPTY_LIST).iterator();
    }
    return new CopyOnWriteLazyInsertIterable<>(recordItr, config, instantTime, this, idPfx);
  }

  public Iterator<List<WriteStatus>> handleInsert(String instantTime, String partitionPath, String fileId,
      Iterator<HoodieRecord<T>> recordItr) {
    HoodieCreateHandle createHandle =
        new HoodieCreateHandle(config, instantTime, this, partitionPath, fileId, recordItr);
    createHandle.write();
    return Collections.singletonList(Collections.singletonList(createHandle.close())).iterator();
  }

  @SuppressWarnings("unchecked")
  @Override
  public Iterator<List<WriteStatus>> handleUpsertPartition(String instantTime, Integer partition, Iterator recordItr,
                                                           Partitioner partitioner) {
    UpsertPartitioner upsertPartitioner = (UpsertPartitioner) partitioner;
    BucketInfo binfo = upsertPartitioner.getBucketInfo(partition);
    BucketType btype = binfo.bucketType;
    try {
      if (btype.equals(BucketType.INSERT)) {
        return handleInsert(instantTime, binfo.fileIdPrefix, recordItr);
      } else if (btype.equals(BucketType.UPDATE)) {
<<<<<<< HEAD
        return handleUpdate(instantTime, binfo.fileIdPrefix, recordItr);
=======
        return handleUpdate(commitTime, binfo.partitionPath, binfo.fileIdPrefix, recordItr);
>>>>>>> 83fb9651
      } else {
        throw new HoodieUpsertException("Unknown bucketType " + btype + " for partition :" + partition);
      }
    } catch (Throwable t) {
      String msg = "Error upserting bucketType " + btype + " for partition :" + partition;
      LOG.error(msg, t);
      throw new HoodieUpsertException(msg, t);
    }
  }

  @Override
  public Iterator<List<WriteStatus>> handleInsertPartition(String instantTime, Integer partition, Iterator recordItr,
      Partitioner partitioner) {
    return handleUpsertPartition(instantTime, partition, recordItr, partitioner);
  }

  /**
   * Generates List of files to be cleaned.
   * 
   * @param jsc JavaSparkContext
   * @return Cleaner Plan
   */
  @Override
  public HoodieCleanerPlan scheduleClean(JavaSparkContext jsc) {
    try {
      CleanHelper cleaner = new CleanHelper(this, config);
      Option<HoodieInstant> earliestInstant = cleaner.getEarliestCommitToRetain();

      List<String> partitionsToClean = cleaner.getPartitionPathsToClean(earliestInstant);

      if (partitionsToClean.isEmpty()) {
        LOG.info("Nothing to clean here. It is already clean");
        return HoodieCleanerPlan.newBuilder().setPolicy(HoodieCleaningPolicy.KEEP_LATEST_COMMITS.name()).build();
      }
      LOG.info(
          "Total Partitions to clean : " + partitionsToClean.size() + ", with policy " + config.getCleanerPolicy());
      int cleanerParallelism = Math.min(partitionsToClean.size(), config.getCleanerParallelism());
      LOG.info("Using cleanerParallelism: " + cleanerParallelism);

      Map<String, List<String>> cleanOps = jsc.parallelize(partitionsToClean, cleanerParallelism)
          .map(partitionPathToClean -> Pair.of(partitionPathToClean, cleaner.getDeletePaths(partitionPathToClean)))
          .collect().stream().collect(Collectors.toMap(Pair::getKey, Pair::getValue));
      return new HoodieCleanerPlan(earliestInstant
          .map(x -> new HoodieActionInstant(x.getTimestamp(), x.getAction(), x.getState().name())).orElse(null),
          config.getCleanerPolicy().name(), cleanOps, 1);
    } catch (IOException e) {
      throw new HoodieIOException("Failed to schedule clean operation", e);
    }
  }

  /**
   * Performs cleaning of partition paths according to cleaning policy and returns the number of files cleaned. Handles
   * skews in partitions to clean by making files to clean as the unit of task distribution.
   *
   * @throws IllegalArgumentException if unknown cleaning policy is provided
   */
  @Override
  public List<HoodieCleanStat> clean(JavaSparkContext jsc, HoodieInstant cleanInstant, HoodieCleanerPlan cleanerPlan) {
    int cleanerParallelism = Math.min(
        (int) (cleanerPlan.getFilesToBeDeletedPerPartition().values().stream().mapToInt(List::size).count()),
        config.getCleanerParallelism());
    LOG.info("Using cleanerParallelism: " + cleanerParallelism);
    List<Tuple2<String, PartitionCleanStat>> partitionCleanStats = jsc
        .parallelize(cleanerPlan.getFilesToBeDeletedPerPartition().entrySet().stream()
            .flatMap(x -> x.getValue().stream().map(y -> new Tuple2<>(x.getKey(), y)))
            .collect(Collectors.toList()), cleanerParallelism)
        .mapPartitionsToPair(deleteFilesFunc(this)).reduceByKey(PartitionCleanStat::merge).collect();

    Map<String, PartitionCleanStat> partitionCleanStatsMap =
        partitionCleanStats.stream().collect(Collectors.toMap(Tuple2::_1, Tuple2::_2));

    // Return PartitionCleanStat for each partition passed.
    return cleanerPlan.getFilesToBeDeletedPerPartition().keySet().stream().map(partitionPath -> {
      PartitionCleanStat partitionCleanStat =
          (partitionCleanStatsMap.containsKey(partitionPath)) ? partitionCleanStatsMap.get(partitionPath)
              : new PartitionCleanStat(partitionPath);
      HoodieActionInstant actionInstant = cleanerPlan.getEarliestInstantToRetain();
      return HoodieCleanStat.newBuilder().withPolicy(config.getCleanerPolicy()).withPartitionPath(partitionPath)
          .withEarliestCommitRetained(Option.ofNullable(
              actionInstant != null
                  ? new HoodieInstant(State.valueOf(actionInstant.getState()),
                      actionInstant.getAction(), actionInstant.getTimestamp())
                  : null))
          .withDeletePathPattern(partitionCleanStat.deletePathPatterns)
          .withSuccessfulDeletes(partitionCleanStat.successDeleteFiles)
          .withFailedDeletes(partitionCleanStat.failedDeleteFiles).build();
    }).collect(Collectors.toList());
  }

  @Override
  public List<HoodieRollbackStat> rollback(JavaSparkContext jsc, HoodieInstant instant, boolean deleteInstants)
      throws IOException {
    long startTime = System.currentTimeMillis();
    List<HoodieRollbackStat> stats = new ArrayList<>();
    HoodieActiveTimeline activeTimeline = this.getActiveTimeline();

    if (instant.isCompleted()) {
      LOG.info("Unpublishing instant " + instant);
      instant = activeTimeline.revertToInflight(instant);
    }

    // For Requested State (like failure during index lookup), there is nothing to do rollback other than
    // deleting the timeline file
    if (!instant.isRequested()) {
      String commit = instant.getTimestamp();

      // delete all the data files for this commit
      LOG.info("Clean out all parquet files generated for commit: " + commit);
      List<RollbackRequest> rollbackRequests = generateRollbackRequests(instant);

      //TODO: We need to persist this as rollback workload and use it in case of partial failures
      stats = new RollbackHelper(metaClient, config).performRollback(jsc, instant, rollbackRequests);
    }
    // Delete Inflight instant if enabled
    deleteInflightAndRequestedInstant(deleteInstants, activeTimeline, instant);
    LOG.info("Time(in ms) taken to finish rollback " + (System.currentTimeMillis() - startTime));
    return stats;
  }

  private List<RollbackRequest> generateRollbackRequests(HoodieInstant instantToRollback)
      throws IOException {
    return FSUtils.getAllPartitionPaths(this.metaClient.getFs(), this.getMetaClient().getBasePath(),
        config.shouldAssumeDatePartitioning()).stream().map(partitionPath -> RollbackRequest.createRollbackRequestWithDeleteDataAndLogFilesAction(partitionPath, instantToRollback))
            .collect(Collectors.toList());
  }


  /**
   * Delete Inflight instant if enabled.
   *
   * @param deleteInstant Enable Deletion of Inflight instant
   * @param activeTimeline Hoodie active timeline
   * @param instantToBeDeleted Instant to be deleted
   */
  protected void deleteInflightAndRequestedInstant(boolean deleteInstant, HoodieActiveTimeline activeTimeline,
      HoodieInstant instantToBeDeleted) {
    // Remove marker files always on rollback
    deleteMarkerDir(instantToBeDeleted.getTimestamp());

    // Remove the rolled back inflight commits
    if (deleteInstant) {
      LOG.info("Deleting instant=" + instantToBeDeleted);
      activeTimeline.deletePending(instantToBeDeleted);
      if (instantToBeDeleted.isInflight() && !metaClient.getTimelineLayoutVersion().isNullVersion()) {
        // Delete corresponding requested instant
        instantToBeDeleted = new HoodieInstant(State.REQUESTED, instantToBeDeleted.getAction(),
            instantToBeDeleted.getTimestamp());
        activeTimeline.deletePending(instantToBeDeleted);
      }
      LOG.info("Deleted pending commit " + instantToBeDeleted);
    } else {
      LOG.warn("Rollback finished without deleting inflight instant file. Instant=" + instantToBeDeleted);
    }
  }

  enum BucketType {
    UPDATE, INSERT
  }

  /**
   * Consumer that dequeues records from queue and sends to Merge Handle.
   */
  private static class UpdateHandler extends BoundedInMemoryQueueConsumer<GenericRecord, Void> {

    private final HoodieMergeHandle upsertHandle;

    private UpdateHandler(HoodieMergeHandle upsertHandle) {
      this.upsertHandle = upsertHandle;
    }

    @Override
    protected void consumeOneRecord(GenericRecord record) {
      upsertHandle.write(record);
    }

    @Override
    protected void finish() {}

    @Override
    protected Void getResult() {
      return null;
    }
  }

  private static class PartitionCleanStat implements Serializable {

    private final String partitionPath;
    private final List<String> deletePathPatterns = new ArrayList<>();
    private final List<String> successDeleteFiles = new ArrayList<>();
    private final List<String> failedDeleteFiles = new ArrayList<>();

    private PartitionCleanStat(String partitionPath) {
      this.partitionPath = partitionPath;
    }

    private void addDeletedFileResult(String deletePathStr, Boolean deletedFileResult) {
      if (deletedFileResult) {
        successDeleteFiles.add(deletePathStr);
      } else {
        failedDeleteFiles.add(deletePathStr);
      }
    }

    private void addDeleteFilePatterns(String deletePathStr) {
      deletePathPatterns.add(deletePathStr);
    }

    private PartitionCleanStat merge(PartitionCleanStat other) {
      if (!this.partitionPath.equals(other.partitionPath)) {
        throw new RuntimeException(
            String.format("partitionPath is not a match: (%s, %s)", partitionPath, other.partitionPath));
      }
      successDeleteFiles.addAll(other.successDeleteFiles);
      deletePathPatterns.addAll(other.deletePathPatterns);
      failedDeleteFiles.addAll(other.failedDeleteFiles);
      return this;
    }
  }

  /**
   * Helper class for a small file's location and its actual size on disk.
   */
  static class SmallFile implements Serializable {

    HoodieRecordLocation location;
    long sizeBytes;

    @Override
    public String toString() {
      final StringBuilder sb = new StringBuilder("SmallFile {");
      sb.append("location=").append(location).append(", ");
      sb.append("sizeBytes=").append(sizeBytes);
      sb.append('}');
      return sb.toString();
    }
  }

  /**
   * Helper class for an insert bucket along with the weight [0.0, 0.1] that defines the amount of incoming inserts that
   * should be allocated to the bucket.
   */
  class InsertBucket implements Serializable {

    int bucketNumber;
    // fraction of total inserts, that should go into this bucket
    double weight;

    @Override
    public String toString() {
      final StringBuilder sb = new StringBuilder("WorkloadStat {");
      sb.append("bucketNumber=").append(bucketNumber).append(", ");
      sb.append("weight=").append(weight);
      sb.append('}');
      return sb.toString();
    }
  }

  /**
   * Helper class for a bucket's type (INSERT and UPDATE) and its file location.
   */
  class BucketInfo implements Serializable {

    BucketType bucketType;
    String fileIdPrefix;
    String partitionPath;

    @Override
    public String toString() {
      final StringBuilder sb = new StringBuilder("BucketInfo {");
      sb.append("bucketType=").append(bucketType).append(", ");
      sb.append("fileIdPrefix=").append(fileIdPrefix).append(", ");
      sb.append("partitionPath=").append(partitionPath);
      sb.append('}');
      return sb.toString();
    }
  }

  /**
   * Packs incoming records to be upserted, into buckets (1 bucket = 1 RDD partition).
   */
  class UpsertPartitioner extends Partitioner {

    /**
     * List of all small files to be corrected.
     */
    List<SmallFile> smallFiles = new ArrayList<>();
    /**
     * Total number of RDD partitions, is determined by total buckets we want to pack the incoming workload into.
     */
    private int totalBuckets = 0;
    /**
     * Stat for the current workload. Helps in determining total inserts, upserts etc.
     */
    private WorkloadStat globalStat;
    /**
     * Helps decide which bucket an incoming update should go to.
     */
    private HashMap<String, Integer> updateLocationToBucket;
    /**
     * Helps us pack inserts into 1 or more buckets depending on number of incoming records.
     */
    private HashMap<String, List<InsertBucket>> partitionPathToInsertBuckets;
    /**
     * Remembers what type each bucket is for later.
     */
    private HashMap<Integer, BucketInfo> bucketInfoMap;

    /**
     * Rolling stats for files.
     */
    protected HoodieRollingStatMetadata rollingStatMetadata;

    UpsertPartitioner(WorkloadProfile profile) {
      updateLocationToBucket = new HashMap<>();
      partitionPathToInsertBuckets = new HashMap<>();
      bucketInfoMap = new HashMap<>();
      globalStat = profile.getGlobalStat();
      rollingStatMetadata = getRollingStats();
      assignUpdates(profile);
      assignInserts(profile);

      LOG.info("Total Buckets :" + totalBuckets + ", buckets info => " + bucketInfoMap + ", \n"
          + "Partition to insert buckets => " + partitionPathToInsertBuckets + ", \n"
          + "UpdateLocations mapped to buckets =>" + updateLocationToBucket);
    }

    private void assignUpdates(WorkloadProfile profile) {
      // each update location gets a partition
      Set<Map.Entry<String, WorkloadStat>> partitionStatEntries = profile.getPartitionPathStatMap().entrySet();
      for (Map.Entry<String, WorkloadStat> partitionStat : partitionStatEntries) {
        for (Map.Entry<String, Pair<String, Long>> updateLocEntry :
                partitionStat.getValue().getUpdateLocationToCount().entrySet()) {
          addUpdateBucket(partitionStat.getKey(), updateLocEntry.getKey());
        }
      }
    }

    private int addUpdateBucket(String partitionPath, String fileIdHint) {
      int bucket = totalBuckets;
      updateLocationToBucket.put(fileIdHint, bucket);
      BucketInfo bucketInfo = new BucketInfo();
      bucketInfo.bucketType = BucketType.UPDATE;
      bucketInfo.fileIdPrefix = fileIdHint;
      bucketInfo.partitionPath = partitionPath;
      bucketInfoMap.put(totalBuckets, bucketInfo);
      totalBuckets++;
      return bucket;
    }

    private void assignInserts(WorkloadProfile profile) {
      // for new inserts, compute buckets depending on how many records we have for each partition
      Set<String> partitionPaths = profile.getPartitionPaths();
      long averageRecordSize =
          averageBytesPerRecord(metaClient.getActiveTimeline().getCommitTimeline().filterCompletedInstants(),
              config.getCopyOnWriteRecordSizeEstimate());
      LOG.info("AvgRecordSize => " + averageRecordSize);
      for (String partitionPath : partitionPaths) {
        WorkloadStat pStat = profile.getWorkloadStat(partitionPath);
        if (pStat.getNumInserts() > 0) {

          List<SmallFile> smallFiles = getSmallFiles(partitionPath);
          LOG.info("For partitionPath : " + partitionPath + " Small Files => " + smallFiles);

          long totalUnassignedInserts = pStat.getNumInserts();
          List<Integer> bucketNumbers = new ArrayList<>();
          List<Long> recordsPerBucket = new ArrayList<>();

          // first try packing this into one of the smallFiles
          for (SmallFile smallFile : smallFiles) {
            long recordsToAppend = Math.min((config.getParquetMaxFileSize() - smallFile.sizeBytes) / averageRecordSize,
                totalUnassignedInserts);
            if (recordsToAppend > 0 && totalUnassignedInserts > 0) {
              // create a new bucket or re-use an existing bucket
              int bucket;
              if (updateLocationToBucket.containsKey(smallFile.location.getFileId())) {
                bucket = updateLocationToBucket.get(smallFile.location.getFileId());
                LOG.info("Assigning " + recordsToAppend + " inserts to existing update bucket " + bucket);
              } else {
                bucket = addUpdateBucket(partitionPath, smallFile.location.getFileId());
                LOG.info("Assigning " + recordsToAppend + " inserts to new update bucket " + bucket);
              }
              bucketNumbers.add(bucket);
              recordsPerBucket.add(recordsToAppend);
              totalUnassignedInserts -= recordsToAppend;
            }
          }

          // if we have anything more, create new insert buckets, like normal
          if (totalUnassignedInserts > 0) {
            long insertRecordsPerBucket = config.getCopyOnWriteInsertSplitSize();
            if (config.shouldAutoTuneInsertSplits()) {
              insertRecordsPerBucket = config.getParquetMaxFileSize() / averageRecordSize;
            }

            int insertBuckets = (int) Math.ceil((1.0 * totalUnassignedInserts) / insertRecordsPerBucket);
            LOG.info("After small file assignment: unassignedInserts => " + totalUnassignedInserts
                + ", totalInsertBuckets => " + insertBuckets + ", recordsPerBucket => " + insertRecordsPerBucket);
            for (int b = 0; b < insertBuckets; b++) {
              bucketNumbers.add(totalBuckets);
              recordsPerBucket.add(totalUnassignedInserts / insertBuckets);
              BucketInfo bucketInfo = new BucketInfo();
              bucketInfo.bucketType = BucketType.INSERT;
              bucketInfo.partitionPath = partitionPath;
              bucketInfo.fileIdPrefix = FSUtils.createNewFileIdPfx();
              bucketInfoMap.put(totalBuckets, bucketInfo);
              totalBuckets++;
            }
          }

          // Go over all such buckets, and assign weights as per amount of incoming inserts.
          List<InsertBucket> insertBuckets = new ArrayList<>();
          for (int i = 0; i < bucketNumbers.size(); i++) {
            InsertBucket bkt = new InsertBucket();
            bkt.bucketNumber = bucketNumbers.get(i);
            bkt.weight = (1.0 * recordsPerBucket.get(i)) / pStat.getNumInserts();
            insertBuckets.add(bkt);
          }
          LOG.info("Total insert buckets for partition path " + partitionPath + " => " + insertBuckets);
          partitionPathToInsertBuckets.put(partitionPath, insertBuckets);
        }
      }
    }

    /**
     * Returns a list of small files in the given partition path.
     */
    protected List<SmallFile> getSmallFiles(String partitionPath) {

      // smallFiles only for partitionPath
      List<SmallFile> smallFileLocations = new ArrayList<>();

      HoodieTimeline instantTimeline = getCompletedCommitsTimeline();

      if (!instantTimeline.empty()) { // if we have some commits
        HoodieInstant latestCommitTime = instantTimeline.lastInstant().get();
        List<HoodieBaseFile> allFiles = getBaseFileOnlyView()
            .getLatestBaseFilesBeforeOrOn(partitionPath, latestCommitTime.getTimestamp()).collect(Collectors.toList());

        for (HoodieBaseFile file : allFiles) {
          if (file.getFileSize() < config.getParquetSmallFileLimit()) {
            String filename = file.getFileName();
            SmallFile sf = new SmallFile();
            sf.location = new HoodieRecordLocation(FSUtils.getCommitTime(filename), FSUtils.getFileId(filename));
            sf.sizeBytes = file.getFileSize();
            smallFileLocations.add(sf);
            // Update the global small files list
            smallFiles.add(sf);
          }
        }
      }

      return smallFileLocations;
    }

    public BucketInfo getBucketInfo(int bucketNumber) {
      return bucketInfoMap.get(bucketNumber);
    }

    public List<InsertBucket> getInsertBuckets(String partitionPath) {
      return partitionPathToInsertBuckets.get(partitionPath);
    }

    @Override
    public int numPartitions() {
      return totalBuckets;
    }

    @Override
    public int getPartition(Object key) {
      Tuple2<HoodieKey, Option<HoodieRecordLocation>> keyLocation =
          (Tuple2<HoodieKey, Option<HoodieRecordLocation>>) key;
      if (keyLocation._2().isPresent()) {
        HoodieRecordLocation location = keyLocation._2().get();
        return updateLocationToBucket.get(location.getFileId());
      } else {
        List<InsertBucket> targetBuckets = partitionPathToInsertBuckets.get(keyLocation._1().getPartitionPath());
        // pick the target bucket to use based on the weights.
        double totalWeight = 0.0;
        final long totalInserts = Math.max(1, globalStat.getNumInserts());
        final long hashOfKey = NumericUtils.getMessageDigestHash("MD5", keyLocation._1().getRecordKey());
        final double r = 1.0 * Math.floorMod(hashOfKey, totalInserts) / totalInserts;
        for (InsertBucket insertBucket : targetBuckets) {
          totalWeight += insertBucket.weight;
          if (r <= totalWeight) {
            return insertBucket.bucketNumber;
          }
        }
        // return first one, by default
        return targetBuckets.get(0).bucketNumber;
      }
    }
  }

  protected HoodieRollingStatMetadata getRollingStats() {
    return null;
  }

  /**
   * Obtains the average record size based on records written during previous commits. Used for estimating how many
   * records pack into one file.
   */
  protected static long averageBytesPerRecord(HoodieTimeline instantTimeline, int defaultRecordSizeEstimate) {
    long avgSize = defaultRecordSizeEstimate;
    try {
      if (!instantTimeline.empty()) {
        // Go over the reverse ordered commits to get a more recent estimate of average record size.
        Iterator<HoodieInstant> instants = instantTimeline.getReverseOrderedInstants().iterator();
        while (instants.hasNext()) {
          HoodieInstant instant = instants.next();
          HoodieCommitMetadata commitMetadata = HoodieCommitMetadata
              .fromBytes(instantTimeline.getInstantDetails(instant).get(), HoodieCommitMetadata.class);
          long totalBytesWritten = commitMetadata.fetchTotalBytesWritten();
          long totalRecordsWritten = commitMetadata.fetchTotalRecordsWritten();
          if (totalBytesWritten > 0 && totalRecordsWritten > 0) {
            avgSize = (long) Math.ceil((1.0 * totalBytesWritten) / totalRecordsWritten);
            break;
          }
        }
      }
    } catch (Throwable t) {
      // make this fail safe.
      LOG.error("Error trying to compute average bytes/record ", t);
    }
    return avgSize;
  }
}<|MERGE_RESOLUTION|>--- conflicted
+++ resolved
@@ -170,12 +170,7 @@
     throw new HoodieNotSupportedException("Compaction is not supported from a CopyOnWrite table");
   }
 
-<<<<<<< HEAD
   public Iterator<List<WriteStatus>> handleUpdate(String instantTime, String fileId, Iterator<HoodieRecord<T>> recordItr)
-=======
-  public Iterator<List<WriteStatus>> handleUpdate(String commitTime, String partitionPath, String fileId,
-                                                  Iterator<HoodieRecord<T>> recordItr)
->>>>>>> 83fb9651
       throws IOException {
     // This is needed since sometimes some buckets are never picked in getPartition() and end up with 0 records
     if (!recordItr.hasNext()) {
@@ -183,7 +178,6 @@
       return Collections.singletonList((List<WriteStatus>) Collections.EMPTY_LIST).iterator();
     }
     // these are updates
-<<<<<<< HEAD
     HoodieMergeHandle upsertHandle = getUpdateHandle(instantTime, fileId, recordItr);
     return handleUpdateInternal(upsertHandle, instantTime, fileId);
   }
@@ -193,17 +187,6 @@
     // these are updates
     HoodieMergeHandle upsertHandle = getUpdateHandle(instantTime, fileId, keyToNewRecords, oldDataFile);
     return handleUpdateInternal(upsertHandle, instantTime, fileId);
-=======
-    HoodieMergeHandle upsertHandle = getUpdateHandle(commitTime, partitionPath, fileId, recordItr);
-    return handleUpdateInternal(upsertHandle, commitTime, fileId);
-  }
-
-  public Iterator<List<WriteStatus>> handleUpdate(String commitTime, String partitionPath, String fileId,
-      Map<String, HoodieRecord<T>> keyToNewRecords, HoodieBaseFile oldDataFile) throws IOException {
-    // these are updates
-    HoodieMergeHandle upsertHandle = getUpdateHandle(commitTime, partitionPath, fileId, keyToNewRecords, oldDataFile);
-    return handleUpdateInternal(upsertHandle, commitTime, fileId);
->>>>>>> 83fb9651
   }
 
   protected Iterator<List<WriteStatus>> handleUpdateInternal(HoodieMergeHandle upsertHandle, String instantTime,
@@ -237,7 +220,6 @@
     return Collections.singletonList(Collections.singletonList(upsertHandle.getWriteStatus())).iterator();
   }
 
-<<<<<<< HEAD
   protected HoodieMergeHandle getUpdateHandle(String instantTime, String fileId, Iterator<HoodieRecord<T>> recordItr) {
     return new HoodieMergeHandle<>(config, instantTime, this, recordItr, fileId);
   }
@@ -245,16 +227,6 @@
   protected HoodieMergeHandle getUpdateHandle(String instantTime, String fileId,
       Map<String, HoodieRecord<T>> keyToNewRecords, HoodieBaseFile dataFileToBeMerged) {
     return new HoodieMergeHandle<>(config, instantTime, this, keyToNewRecords, fileId, dataFileToBeMerged);
-=======
-  protected HoodieMergeHandle getUpdateHandle(String commitTime, String partitionPath, String fileId, Iterator<HoodieRecord<T>> recordItr) {
-    return new HoodieMergeHandle<>(config, commitTime, this, recordItr, partitionPath, fileId);
-  }
-
-  protected HoodieMergeHandle getUpdateHandle(String commitTime, String partitionPath, String fileId,
-      Map<String, HoodieRecord<T>> keyToNewRecords, HoodieBaseFile dataFileToBeMerged) {
-    return new HoodieMergeHandle<>(config, commitTime, this, keyToNewRecords,
-            partitionPath, fileId, dataFileToBeMerged);
->>>>>>> 83fb9651
   }
 
   public Iterator<List<WriteStatus>> handleInsert(String instantTime, String idPfx, Iterator<HoodieRecord<T>> recordItr)
@@ -286,11 +258,7 @@
       if (btype.equals(BucketType.INSERT)) {
         return handleInsert(instantTime, binfo.fileIdPrefix, recordItr);
       } else if (btype.equals(BucketType.UPDATE)) {
-<<<<<<< HEAD
         return handleUpdate(instantTime, binfo.fileIdPrefix, recordItr);
-=======
-        return handleUpdate(commitTime, binfo.partitionPath, binfo.fileIdPrefix, recordItr);
->>>>>>> 83fb9651
       } else {
         throw new HoodieUpsertException("Unknown bucketType " + btype + " for partition :" + partition);
       }
