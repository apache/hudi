/*
 * Licensed to the Apache Software Foundation (ASF) under one
 * or more contributor license agreements.  See the NOTICE file
 * distributed with this work for additional information
 * regarding copyright ownership.  The ASF licenses this file
 * to you under the Apache License, Version 2.0 (the
 * "License"); you may not use this file except in compliance
 * with the License.  You may obtain a copy of the License at
 *
 *      http://www.apache.org/licenses/LICENSE-2.0
 *
 * Unless required by applicable law or agreed to in writing, software
 * distributed under the License is distributed on an "AS IS" BASIS,
 * WITHOUT WARRANTIES OR CONDITIONS OF ANY KIND, either express or implied.
 * See the License for the specific language governing permissions and
 * limitations under the License.
 */

package org.apache.hudi.table.action.commit;

import org.apache.hudi.common.model.HoodieRecord;
import org.apache.hudi.common.model.HoodieRecordPayload;
import org.apache.hudi.common.model.WriteOperationType;
import org.apache.hudi.common.util.Option;
import org.apache.hudi.config.HoodieWriteConfig;
import org.apache.hudi.table.HoodieTable;

import org.apache.hudi.table.action.HoodieWriteMetadata;
import org.apache.spark.api.java.JavaRDD;
import org.apache.spark.api.java.JavaSparkContext;

public class UpsertCommitActionExecutor<T extends HoodieRecordPayload<T>>
    extends CommitActionExecutor<T> {

  private JavaRDD<HoodieRecord<T>> inputRecordsRDD;
  private String schema;

  public UpsertCommitActionExecutor(JavaSparkContext jsc,
                                    HoodieWriteConfig config, HoodieTable table,
                                    String instantTime, JavaRDD<HoodieRecord<T>> inputRecordsRDD,
                                    String schema) {
    super(jsc, config, table, instantTime, WriteOperationType.UPSERT);
    this.inputRecordsRDD = inputRecordsRDD;
    this.schema = schema;
  }

  public UpsertCommitActionExecutor(JavaSparkContext jsc,
                                    HoodieWriteConfig config, HoodieTable table,
                                    String instantTime, JavaRDD<HoodieRecord<T>> inputRecordsRDD) {
    super(jsc, config, table, instantTime, WriteOperationType.UPSERT);
    this.inputRecordsRDD = inputRecordsRDD;
  }

  @Override
  public HoodieWriteMetadata execute() {
    return WriteHelper.write(instantTime, inputRecordsRDD, jsc, (HoodieTable<T>)table,
            config.shouldCombineBeforeUpsert(), config.getUpsertShuffleParallelism(),
<<<<<<< HEAD
            config.shouldCombineAllFieldsBeforeUpsert(), Option.of(config.getSchema()), this, true);
=======
            config.shouldCombineAllFieldsBeforeUpsert(), schema, this, true);
>>>>>>> f9e3df9d
  }
}<|MERGE_RESOLUTION|>--- conflicted
+++ resolved
@@ -55,10 +55,8 @@
   public HoodieWriteMetadata execute() {
     return WriteHelper.write(instantTime, inputRecordsRDD, jsc, (HoodieTable<T>)table,
             config.shouldCombineBeforeUpsert(), config.getUpsertShuffleParallelism(),
-<<<<<<< HEAD
+
             config.shouldCombineAllFieldsBeforeUpsert(), Option.of(config.getSchema()), this, true);
-=======
-            config.shouldCombineAllFieldsBeforeUpsert(), schema, this, true);
->>>>>>> f9e3df9d
+
   }
 }