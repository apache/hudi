--- conflicted
+++ resolved
@@ -75,11 +75,7 @@
   @ParameterizedTest
   @EnumSource(value = TestInputFormats.class)
   public void testAbstractWriterForAllFormats(TestInputFormats inputFormats) throws Exception {
-<<<<<<< HEAD
-    HoodieSchema schema = schemaProvider.getSourceSchema();
-=======
     HoodieSchema schema = schemaProvider.getSourceHoodieSchema();
->>>>>>> 2b8b9869
     List<?> inputRecords;
     List<HoodieRecord> expectedRecords;
 
@@ -87,21 +83,12 @@
     switch (inputFormats) {
       case JSON_STRING:
         formatConverter = AbstractConnectWriter.KAFKA_STRING_CONVERTER;
-<<<<<<< HEAD
-        GenericDatumReader<IndexedRecord> reader = new GenericDatumReader<>(schema.getAvroSchema(), schema.getAvroSchema());
+        GenericDatumReader<IndexedRecord> reader = new GenericDatumReader<>(schema.toAvroSchema(), schema.toAvroSchema());
         inputRecords = SchemaTestUtil.generateTestJsonRecords(0, NUM_RECORDS);
         expectedRecords = ((List<String>) inputRecords).stream().map(s -> {
           try {
             return HoodieAvroUtils.rewriteRecord((GenericRecord) reader.read(null, DecoderFactory.get().jsonDecoder(schema.getAvroSchema(), s)),
                 schema.getAvroSchema());
-=======
-        GenericDatumReader<IndexedRecord> reader = new GenericDatumReader<>(schema.toAvroSchema(), schema.toAvroSchema());
-        inputRecords = SchemaTestUtil.generateTestJsonRecords(0, NUM_RECORDS);
-        expectedRecords = ((List<String>) inputRecords).stream().map(s -> {
-          try {
-            return HoodieAvroUtils.rewriteRecord((GenericRecord) reader.read(null, DecoderFactory.get().jsonDecoder(schema.toAvroSchema(), s)),
-                schema.toAvroSchema());
->>>>>>> 2b8b9869
           } catch (IOException exception) {
             throw new HoodieException("Error converting JSON records to AVRO");
           }
@@ -110,11 +97,7 @@
       case AVRO:
         formatConverter = AbstractConnectWriter.KAFKA_AVRO_CONVERTER;
         inputRecords = SchemaTestUtil.generateTestRecords(0, NUM_RECORDS);
-<<<<<<< HEAD
-        expectedRecords = inputRecords.stream().map(s -> HoodieAvroUtils.rewriteRecord((GenericRecord) s, schema.getAvroSchema()))
-=======
         expectedRecords = inputRecords.stream().map(s -> HoodieAvroUtils.rewriteRecord((GenericRecord) s, schema.toAvroSchema()))
->>>>>>> 2b8b9869
             .map(p -> convertToHoodieRecords(p, p.get(RECORD_KEY_INDEX).toString(), "000/00/00")).collect(Collectors.toList());
         break;
       default:
@@ -211,13 +194,9 @@
   static class TestSchemaProvider extends SchemaProvider {
 
     @Override
-<<<<<<< HEAD
-    public HoodieSchema getSourceSchema() {
-=======
     public HoodieSchema getSourceHoodieSchema() {
->>>>>>> 2b8b9869
       try {
-        return HoodieSchema.fromAvroSchema(SchemaTestUtil.getSimpleSchema());
+        return SchemaTestUtil.getSimpleSchema();
       } catch (IOException exception) {
         throw new HoodieException("Fatal error parsing schema", exception);
       }
