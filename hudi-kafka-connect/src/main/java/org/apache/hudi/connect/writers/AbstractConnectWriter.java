/*
 * Licensed to the Apache Software Foundation (ASF) under one
 * or more contributor license agreements.  See the NOTICE file
 * distributed with this work for additional information
 * regarding copyright ownership.  The ASF licenses this file
 * to you under the Apache License, Version 2.0 (the
 * "License"); you may not use this file except in compliance
 * with the License.  You may obtain a copy of the License at
 *
 *      http://www.apache.org/licenses/LICENSE-2.0
 *
 * Unless required by applicable law or agreed to in writing, software
 * distributed under the License is distributed on an "AS IS" BASIS,
 * WITHOUT WARRANTIES OR CONDITIONS OF ANY KIND, either express or implied.
 * See the License for the specific language governing permissions and
 * limitations under the License.
 */

package org.apache.hudi.connect.writers;

import org.apache.hudi.client.WriteStatus;
import org.apache.hudi.common.model.HoodieAvroPayload;
import org.apache.hudi.common.model.HoodieAvroRecord;
import org.apache.hudi.common.model.HoodieRecord;
import org.apache.hudi.common.model.HoodieRecordLocation;
import org.apache.hudi.common.util.Option;
import org.apache.hudi.connect.utils.KafkaConnectUtils;
import org.apache.hudi.keygen.KeyGenerator;
import org.apache.hudi.schema.SchemaProvider;
import org.apache.hudi.utilities.sources.helpers.AvroConvertor;

import org.apache.avro.generic.GenericRecord;
import org.apache.kafka.connect.sink.SinkRecord;
import org.slf4j.Logger;
import org.slf4j.LoggerFactory;

import java.io.IOException;
import java.io.UnsupportedEncodingException;
import java.util.List;

/**
 * Base Hudi Writer that manages reading the raw Kafka records and
 * converting them to {@link HoodieRecord}s that can be written to Hudi by
 * the derived implementations of this class.
 */
public abstract class AbstractConnectWriter implements ConnectWriter<WriteStatus> {

  public static final String KAFKA_AVRO_CONVERTER = "io.confluent.connect.avro.AvroConverter";
  public static final String KAFKA_JSON_CONVERTER = "org.apache.kafka.connect.json.JsonConverter";
  public static final String KAFKA_STRING_CONVERTER = "org.apache.kafka.connect.storage.StringConverter";
  private static final Logger LOG = LoggerFactory.getLogger(AbstractConnectWriter.class);
  protected final String instantTime;

  private final KeyGenerator keyGenerator;
  private final SchemaProvider schemaProvider;
  protected final KafkaConnectConfigs connectConfigs;

  public AbstractConnectWriter(KafkaConnectConfigs connectConfigs,
                               KeyGenerator keyGenerator,
                               SchemaProvider schemaProvider, String instantTime) {
    this.connectConfigs = connectConfigs;
    this.keyGenerator = keyGenerator;
    this.schemaProvider = schemaProvider;
    this.instantTime = instantTime;
  }

  @Override
  public void writeRecord(SinkRecord record) throws IOException {
<<<<<<< HEAD
    AvroConvertor convertor = new AvroConvertor(schemaProvider.getSourceSchema().getAvroSchema());
=======
    AvroConvertor convertor = new AvroConvertor(schemaProvider.getSourceHoodieSchema());
>>>>>>> 2b8b9869
    Option<GenericRecord> avroRecord;
    switch (connectConfigs.getKafkaValueConverter()) {
      case KAFKA_AVRO_CONVERTER:
        avroRecord = Option.of((GenericRecord) record.value());
        break;
      case KAFKA_STRING_CONVERTER:
        avroRecord = Option.of(convertor.fromJson((String) record.value()));
        break;
      case KAFKA_JSON_CONVERTER:
        throw new UnsupportedEncodingException("Currently JSON objects are not supported");
      default:
        throw new IOException("Unsupported Kafka Format type (" + connectConfigs.getKafkaValueConverter() + ")");
    }

    // Tag records with a file ID based on kafka partition and hudi partition.
    HoodieRecord<?> hoodieRecord = new HoodieAvroRecord<>(keyGenerator.getKey(avroRecord.get()), new HoodieAvroPayload(avroRecord));
    String fileId = KafkaConnectUtils.hashDigest(String.format("%s-%s", record.kafkaPartition(), hoodieRecord.getPartitionPath()));
    hoodieRecord.unseal();
    hoodieRecord.setCurrentLocation(new HoodieRecordLocation(instantTime, fileId));
    hoodieRecord.setNewLocation(new HoodieRecordLocation(instantTime, fileId));
    hoodieRecord.seal();
    writeHudiRecord(hoodieRecord);
  }

  @Override
  public List<WriteStatus> close() {
    return flushRecords();
  }

  protected abstract void writeHudiRecord(HoodieRecord<?> record);

  protected abstract List<WriteStatus> flushRecords();
}<|MERGE_RESOLUTION|>--- conflicted
+++ resolved
@@ -66,11 +66,7 @@
 
   @Override
   public void writeRecord(SinkRecord record) throws IOException {
-<<<<<<< HEAD
-    AvroConvertor convertor = new AvroConvertor(schemaProvider.getSourceSchema().getAvroSchema());
-=======
     AvroConvertor convertor = new AvroConvertor(schemaProvider.getSourceHoodieSchema());
->>>>>>> 2b8b9869
     Option<GenericRecord> avroRecord;
     switch (connectConfigs.getKafkaValueConverter()) {
       case KAFKA_AVRO_CONVERTER:
