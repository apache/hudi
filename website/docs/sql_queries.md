---
title: SQL Queries
summary: "In this page, we go over querying Hudi tables using SQL"
toc: true
last_modified_at: 11/28/2023
---
import Tabs from '@theme/Tabs';
import TabItem from '@theme/TabItem';


Hudi stores and organizes data on storage while providing different ways of [querying](/docs/concepts#query-types), across a wide range of query engines.
This page will show how to issue different queries and discuss any specific instructions for each query engine.

## Spark SQL
The Spark [quickstart](/docs/quick-start-guide) provides a good overview of how to use Spark SQL to query Hudi tables. This section will go into more advanced configurations and functionalities.

### Snapshot Query
Snapshot queries are the most common query type for Hudi tables. Spark SQL supports snapshot queries on both COPY_ON_WRITE and MERGE_ON_READ tables.
Using session properties, you can specify various options around data skipping and indexing to optimize query performance, as shown below.

```sql
-- You can turn on any relevant options for data skipping and indexing. 
-- for e.g. the following turns on data skipping based on column stats
SET hoodie.enable.data.skipping=true;
SET hoodie.metadata.column.stats.enable=true;
SET hoodie.metadata.enable=true;
SELECT * FROM hudi_table
WHERE price > 1.0 and price < 10.0

-- Turn on use of record level index, to perform point queries.
SET hoodie.metadata.record.index.enable=true;
SELECT * FROM hudi_table 
WHERE uuid = 'c8abbe79-8d89-47ea-b4ce-4d224bae5bfa'
```

:::note Integration with Spark
Users are encouraged to migrate to Hudi versions > 0.12.x, for the best spark experience and discouraged from using any older approaches
using path filters. We expect that native integration with Spark's optimized table readers along with Hudi's automatic table
management will yield great performance benefits in those versions.
:::

### Time Travel Query

You can also query the table at a specific commit time using the `AS OF` syntax. This is useful for debugging and auditing purposes, as well as for
machine learning pipelines where you want to train models on a specific point in time.

```sql
SELECT * FROM <table name> 
TIMESTAMP AS OF '<timestamp in yyyy-MM-dd HH:mm:ss.SSS or yyyy-MM-dd or yyyyMMddHHmmssSSS>' 
WHERE <filter conditions>
```

### Change Data Capture

Change Data Capture (CDC) queries are useful when you want to obtain all changes to a Hudi table within a given time window, along with before/after images and change operation
of the changed records. Similar to many relational database counterparts, Hudi provides flexible ways of controlling supplemental logging levels, to balance storage/logging costs
by materializing more versus compute costs of computing the changes on the fly, using `hoodie.table.cdc.supplemental.logging.mode` configuration.

```sql 
-- Supported through the hudi_table_changes TVF 
SELECT * 
FROM hudi_table_changes(
  <pathToTable | tableName>, 
  'cdc', 
  <'earliest' | <time to capture from>> 
  [, <time to capture to>]
)
```

### Incremental Query

Incremental queries are useful when you want to obtain the latest values for all records that have changed after a given commit time. They help author incremental data pipelines with
orders of magnitude efficiency over batch counterparts by only processing the changed records. Hudi users have realized [large gains](https://www.uber.com/blog/ubers-lakehouse-architecture/) in
query efficiency by using incremental queries in this fashion. Hudi supports incremental queries on both COPY_ON_WRITE and MERGE_ON_READ tables.

```sql 
-- Supported through the hudi_table_changes TVF 
SELECT * 
FROM hudi_table_changes(
  <pathToTable | tableName>, 
  'latest_state', 
  <'earliest' | <time to capture from>> 
  [, <time to capture to>]
)
```

:::info Incremental vs CDC Queries
Incremental queries offer even better query efficiency than even the CDC queries above, since they amortize the cost of compactions across your data lake.
For e.g. the table has received 10 million modifications across 1 million records over a time window, incremental queries can fetch the latest value for
1 million records using Hudi's record level metadata. On the other hand, the CDC queries will process 10 million records and useful in cases, where you want to
see all changes in a given time window and not just the latest values.
:::

Please refer to [configurations](/docs/basic_configurations) section for the important configuration options.

## Flink SQL
Once the Flink Hudi tables have been registered to the Flink catalog, they can be queried using the Flink SQL. It supports all query types across both Hudi table types,
relying on the custom Hudi input formats like Hive. Typically, notebook users and Flink SQL CLI users leverage flink sql for querying Hudi tables. Please add hudi-flink-bundle as described in the [Flink Quickstart](/docs/flink-quick-start-guide).


### Snapshot Query
By default, Flink SQL will try to use its optimized native readers (for e.g. reading parquet files) instead of Hive SerDes.
Additionally, partition pruning is applied by Flink if a partition predicate is specified in the filter. Filters push down may not be supported yet (please check Flink roadmap).

```sql
select * from hudi_table/*+ OPTIONS('metadata.enabled'='true', 'read.data.skipping.enabled'='false','hoodie.metadata.index.column.stats.enable'='true')*/;
```

#### Options
| Option Name                                      | Required | Default | Remarks                                                                      |
|--------------------------------------------------|----------|---------|------------------------------------------------------------------------------|
| `metadata.enabled`                               | `false`  | false   | Set to `true` to enable                                                      |
| `read.data.skipping.enabled`                     | `false`  | false   | Whether to enable data skipping for batch snapshot read, by default disabled |
| `hoodie.metadata.index.column.stats.enable`      | `false`  | false   | Whether to enable column statistics (max/min)                                |
| `hoodie.metadata.index.column.stats.column.list` | `false`  | N/A     | Columns(separated by comma) to collect the column statistics                 |

### Streaming Query
By default, the hoodie table is read as batch, that is to read the latest snapshot data set and returns. Turns on the streaming read
mode by setting option `read.streaming.enabled` as `true`. Sets up option `read.start-commit` to specify the read start offset, specifies the
value as `earliest` if you want to consume all the history data set.

```sql
select * from hudi_table/*+ OPTIONS('read.streaming.enabled'='true', 'read.start-commit'='earliest')*/;
```

#### Options
| Option Name                      | Required | Default           | Remarks                                                                                                                                                                                                                                                                                                                                    |
|----------------------------------|----------|-------------------|--------------------------------------------------------------------------------------------------------------------------------------------------------------------------------------------------------------------------------------------------------------------------------------------------------------------------------------------|
| `read.streaming.enabled`         | false    | `false`           | Specify `true` to read as streaming                                                                                                                                                                                                                                                                                                        |
| `read.start-commit`              | false    | the latest commit | Start commit time in format 'yyyyMMddHHmmss', use `earliest` to consume from the start commit                                                                                                                                                                                                                                              |
| `read.streaming.skip_compaction` | false    | `false`           | Whether to skip compaction instants for streaming read, generally for two purpose: 1) Avoid consuming duplications from compaction instants created for created by Hudi versions < 0.11.0 or when `hoodie.compaction.preserve.commit.metadata` is disabled 2) When change log mode is enabled, to only consume change for right semantics. |
| `clean.retain_commits`           | false    | `10`              | The max number of commits to retain before cleaning, when change log mode is enabled, tweaks this option to adjust the change log live time. For example, the default strategy keeps 50 minutes of change logs if the checkpoint interval is set up as 5 minutes.                                                                          |

:::note
Users are encouraged to use Hudi versions > 0.12.3, for the best experience and discouraged from using any older versions.
Specifically, `read.streaming.skip_compaction` should only be enabled if the MOR table is compacted by Hudi with versions `< 0.11.0`.
This is so as the `hoodie.compaction.preserve.commit.metadata` feature is only introduced in Hudi versions `>=0.11.0`.
Older versions will overwrite the original commit time for each row with the compaction plan's instant time and cause
row-level instant range checks to not work properly.
:::

### Incremental Query
There are 3 use cases for incremental query:
1. Streaming query: specify the start commit with option `read.start-commit`;
2. Batch query: specify the start commit with option `read.start-commit` and end commit with option `read.end-commit`,
   the interval is a closed one: both start commit and end commit are inclusive;
3. Time Travel: consume as batch for an instant time, specify the `read.end-commit` is enough because the start commit is latest by default.

```sql
select * from hudi_table/*+ OPTIONS('read.start-commit'='earliest', 'read.end-commit'='20231122155636355')*/;
```

#### Options
| Option Name         | Required | Default           | Remarks                                             |
|---------------------|----------|-------------------|-----------------------------------------------------|
| `read.start-commit` | `false`  | the latest commit | Specify `earliest` to consume from the start commit |
| `read.end-commit`   | `false`  | the latest commit | --                                                  |

### Catalog
A Hudi catalog can manage the tables created by Flink, table metadata is persisted to avoid redundant table creation.
The catalog in `hms` mode will supplement the Hive syncing parameters automatically.

A SQL demo for Catalog SQL in hms mode:

```sql
CREATE CATALOG hoodie_catalog
WITH (
  'type'='hudi',
  'catalog.path' = '${catalog root path}', -- only valid if the table options has no explicit declaration of table path
  'hive.conf.dir' = '${dir path where hive-site.xml is located}',
  'mode'='hms' -- also support 'dfs' mode so that all the table metadata are stored with the filesystem
);
```

#### Options
| Option Name        | Required | Default   | Remarks                                                                                                                |
|--------------------|----------|-----------|------------------------------------------------------------------------------------------------------------------------|
| `catalog.path`     | `true`   | --        | Default catalog root path, it is used to infer a full table path in format: `${catalog.path}/${db_name}/${table_name}` |
| `default-database` | `false`  | `default` | Default database name                                                                                                  |
| `hive.conf.dir`    | `false`  | --        | Directory where hive-site.xml is located, only valid in `hms` mode                                                     |
| `mode`             | `false`  | `dfs`     | Specify as `hms` to keep the table metadata with Hive metastore                                                        |
| `table.external`   | `false`  | `false`   | Whether to create external tables, only valid under `hms` mode                                                         |

## Hive

[Hive](https://hive.apache.org/) has support for snapshot and incremental queries (with limitations) on Hudi tables.

In order for Hive to recognize Hudi tables and query correctly, the `hudi-hadoop-mr-bundle-<hudi.version>.jar` needs to be
provided to Hive2Server [aux jars path](https://www.cloudera.com/documentation/enterprise/5-6-x/topics/cm_mc_hive_udf.html#concept_nc3_mms_lr), as well as
additionally, the bundle needs to be put on the hadoop/hive installation across the cluster. In addition to the setup above, for beeline cli access,
the `hive.input.format` variable needs to be set to the fully qualified path name of the inputformat `org.apache.hudi.hadoop.HoodieParquetInputFormat`.
For Tez, additionally, the `hive.tez.input.format` needs to be set to `org.apache.hadoop.hive.ql.io.HiveInputFormat`.

Then users should be able to issue snapshot queries against the table like any other Hive table.


### Incremental Query

```sql
# set hive session properties for incremental querying like below
# type of query on the table
set hoodie.<table_name>.consume.mode=INCREMENTAL;
# Specify start timestamp to fetch first commit after this timestamp.
set hoodie.<table_name>.consume.start.timestamp=20180924064621;
# Max number of commits to consume from the start commit. Set this to -1 to get all commits after the starting commit.
set hoodie.<table_name>.consume.max.commits=3;

# usual hive query on hoodie table
select `_hoodie_commit_time`, col_1, col_2, col_4  from hudi_table where  col_1 = 'XYZ' and `_hoodie_commit_time` > '20180924064621';
```

:::note Hive incremental queries that are executed using Fetch task
Since Hive Fetch tasks invoke InputFormat.listStatus() per partition, metadata can be listed in
every such listStatus() call. In order to avoid this, it might be useful to disable fetch tasks
using the hive session property for incremental queries: `set hive.fetch.task.conversion=none;` This
would ensure Map Reduce execution is chosen for a Hive query, which combines partitions (comma
separated) and calls InputFormat.listStatus() only once with all those partitions.
:::

## AWS Athena

[AWS Athena](https://aws.amazon.com/athena/) is an interactive query service that makes it easy to analyze data in Amazon S3 using standard SQL.
It supports [querying Hudi tables](https://docs.aws.amazon.com/athena/latest/ug/querying-hudi.html) using the Hive connector.
Currently, it supports snapshot queries on COPY_ON_WRITE tables, and snapshot and read optimized queries on MERGE_ON_READ Hudi tables.

:::note The most recent release of Athena that supports querying Hudi 0.14.0 tables has a bug that causes _ro query to return 0 records, and occasionally _rt the query to fail with class cast exception.
The issue is tracked in [HUDI-7362](https://issues.apache.org/jira/browse/HUDI-7362) and is expected to be fixed in the next release.
:::

## Presto

[Presto](https://prestodb.io/) is a popular query engine for interactive query performance. Support for querying Hudi tables using PrestoDB is offered
via two connectors - Hive connector and Hudi connector (Presto version 0.275 onwards). Both connectors currently support snapshot queries on
COPY_ON_WRITE tables and snapshot and read optimized queries on MERGE_ON_READ Hudi tables.

Since Presto-Hudi integration has evolved over time, the installation instructions for PrestoDB would vary based on versions.
Please check the below table for query types supported and installation instructions.

| **PrestoDB Version** | **Installation description**                                                                                              | **Query types supported**                                                   |
|----------------------|---------------------------------------------------------------------------------------------------------------------------|-----------------------------------------------------------------------------|
| < 0.233              | Requires the `hudi-presto-bundle` jar to be placed into `<presto_install>/plugin/hive-hadoop2/`, across the installation. | Snapshot querying on COW tables. Read optimized querying on MOR tables.     |
| > = 0.233            | No action needed. Hudi (0.5.1-incubating) is a compile time dependency.                                                   | Snapshot querying on COW tables. Read optimized querying on MOR tables.     |
| > = 0.240            | No action needed. Hudi 0.5.3 version is a compile time dependency.                                                        | Snapshot querying on both COW and MOR tables.                               |
| > = 0.268            | No action needed. Hudi 0.9.0 version is a compile time dependency.                                                        | Snapshot querying on bootstrap tables.                                      |
| > = 0.272            | No action needed. Hudi 0.10.1 version is a compile time dependency.                                                       | File listing optimizations. Improved query performance.                     |
| > = 0.275            | No action needed. Hudi 0.11.0 version is a compile time dependency.                                                       | All of the above. Native Hudi connector that is on par with Hive connector. |


:::note
Incremental queries and point in time queries are not supported either through the Hive connector or Hudi
connector. However, it is in our roadmap, and you can track the development
under [HUDI-3210](https://issues.apache.org/jira/browse/HUDI-3210).
:::

To use the Hudi connector, please configure hudi catalog in ` /presto-server-0.2xxx/etc/catalog/hudi.properties` as follows:

```properties
connector.name=hudi
hive.metastore.uri=thrift://xxx.xxx.xxx.xxx:9083
hive.config.resources=.../hadoop-2.x/etc/hadoop/core-site.xml,.../hadoop-2.x/etc/hadoop/hdfs-site.xml
```

To learn more about the usage of Hudi connector, please read [prestodb documentation](https://prestodb.io/docs/current/connector/hudi.html).

## Trino

Similar to PrestoDB, Trino allows querying Hudi tables via either the [Hive](https://trino.io/docs/current/connector/hive.html) connector or
the native [Hudi](https://trino.io/docs/current/connector/hudi.html) connector (introduced in version 398). For Trino version 411 or newer,
the Hive connector redirects to the Hudi catalog for Hudi table reads. Ensure you configure the necessary settings for
table redirection when using the Hive connector on these versions.

```properties
hive.hudi-catalog-name=hudi
```

:::note Installation instructions
We recommend using `hudi-trino-bundle` version 0.12.2 or later for optimal query performance with Hive connector. Table below
summarizes how the support for Hudi is achieved across different versions of Trino.

| **Trino Version** | **Installation description**                                                    | **Query types supported**                                                                                                                                                                                |
|-------------------|---------------------------------------------------------------------------------|----------------------------------------------------------------------------------------------------------------------------------------------------------------------------------------------------------|
| < 398             | NA - can only use Hive connector to query Hudi tables                           | Same as that of Hive connector version < 406.                                                                                                                                                            |
| > = 398           | NA - no need to place bundle jars manually, as they are compile-time dependency | Snapshot querying on COW tables. Read optimized querying on MOR tables.                                                                                                                                  |
| < 406             | `hudi-trino-bundle` jar to be placed into `<trino_install>/plugin/hive`         | Snapshot querying on COW tables. Read optimized querying on MOR tables.                                                                                                                                  |
| > = 406           | `hudi-trino-bundle` jar to be placed into `<trino_install>/plugin/hive`         | Snapshot querying on COW tables. Read optimized querying on MOR tables. **Redirection to Hudi catalog also supported.**                                                                                  |
| > = 411           | NA                                                                              | Snapshot querying on COW tables. Read optimized querying on MOR tables. Hudi tables can be **only** queried by [table redirection](https://trino.io/docs/current/connector/hive.html#table-redirection). |
:::

For details on the Hudi connector, see the [connector documentation](https://trino.io/docs/current/connector/hudi.html).
Both connectors offer 'Snapshot' queries for COW tables and 'Read Optimized' queries for MOR tables.
Support for [MOR table snapshot queries](https://github.com/trinodb/trino/pull/14786) is anticipated shortly.

## Impala

Impala (versions > 3.4) is able to query Hudi Copy-on-write tables as an [EXTERNAL TABLES](https://docs.cloudera.com/documentation/enterprise/6/6.3/topics/impala_tables.html#external_tables).

To create a Hudi read optimized table on Impala:
```sql
CREATE EXTERNAL TABLE database.table_name
LIKE PARQUET '/path/to/load/xxx.parquet'
STORED AS HUDIPARQUET
LOCATION '/path/to/load';
```

Impala is able to take advantage of the partition pruning to improve the query performance, using traditional Hive style partitioning.
To create a partitioned table, the folder should follow the naming convention like `year=2020/month=1`.

To create a partitioned Hudi table on Impala:
```sql
CREATE EXTERNAL TABLE database.table_name
LIKE PARQUET '/path/to/load/xxx.parquet'
PARTITION BY (year int, month int, day int)
STORED AS HUDIPARQUET
LOCATION '/path/to/load';
ALTER TABLE database.table_name RECOVER PARTITIONS;
```
After Hudi made a new commit, refresh the Impala table to get the latest snapshot exposed to queries.
```sql
REFRESH database.table_name
```

## Redshift Spectrum
Latest version of Redshift spectrum supports snapshot queries on Hudi Copy-on-Write tables and Read Optimized queries on Hudi Merge-on-Read tables.

:::note NOTE:
Hudi tables are supported only when AWS Glue Data Catalog is used. It's not supported when you use an Apache Hive metastore as the external catalog.
:::

Please refer
to [Redshift Spectrum Integration with Apache Hudi](https://docs.aws.amazon.com/redshift/latest/dg/c-spectrum-external-tables.html#c-spectrum-column-mapping-hudi)
for more details.

## Doris

The Doris integration currently support Copy on Write and Merge On Read tables in Hudi since version 0.10.0. You can query Hudi tables via Doris from Doris version 2.0 Doris offers a multi-catalog, which is designed to make it easier to connect to external data catalogs to enhance Doris's data lake analysis and federated data query capabilities. Please refer
to [Doris-Hudi external catalog](https://doris.apache.org/docs/lakehouse/multi-catalog/hudi/) for more details on the setup.

:::note
The current default supported version of Hudi is 0.10.0 ~ 0.13.1, and has not been tested in other versions. More versions will be supported in the future.
:::

## StarRocks

For Copy-on-Write tables StarRocks provides support for Snapshot queries and for Merge-on-Read tables, StarRocks provides support for Snapshot and Read Optimized queries.
Please refer [StarRocks docs](https://docs.starrocks.io/docs/data_source/catalog/hudi_catalog/) for more details.

## ClickHouse

[ClickHouse](https://clickhouse.com/docs/en/intro) is a column-oriented database for online analytical processing. It
provides a read-only integration with Copy on Write Hudi tables. To query such Hudi tables, first we need
to create a table in Clickhouse using `Hudi` [table function](https://clickhouse.com/docs/en/sql-reference/table-functions/hudi).

```sql
CREATE TABLE hudi_table
    ENGINE = Hudi(s3_base_path, [aws_access_key_id, aws_secret_access_key,])
```

Please refer [Clickhouse docs](https://clickhouse.com/docs/en/engines/table-engines/integrations/hudi/) for more
details.

## Support Matrix

Following tables show whether a given query is supported on specific query engine.

### Copy-On-Write tables

| Query Engine          | Snapshot Queries | Incremental Queries |
|-----------------------|------------------|---------------------|
| **Hive**              | Y                | Y                   |
| **Spark SQL**         | Y                | Y                   |
| **Flink SQL**         | Y                | N                   |
| **PrestoDB**          | Y                | N                   |
| **Trino**             | Y                | N                   |
| **AWS Athena**        | Y                | N                   |
| **BigQuery**          | Y                | N                   |
| **Impala**            | Y                | N                   |
| **Redshift Spectrum** | Y                | N                   |
| **Doris**             | Y                | N                   |
| **StarRocks**         | Y                | N                   |
| **ClickHouse**        | Y                | N                   |

### Merge-On-Read tables

<<<<<<< HEAD
| Query Engine          | Snapshot Queries | Incremental Queries | Read Optimized Queries |
|-----------------------|------------------|---------------------|------------------------|
| **Hive**              | Y                | Y                   | Y                      |
| **Spark SQL**         | Y                | Y                   | Y                      |
| **Spark Datasource**  | Y                | Y                   | Y                      |
| **Flink SQL**         | Y                | Y                   | Y                      |
| **PrestoDB**          | Y                | N                   | Y                      |
| **AWS Athena**        | Y                | N                   | Y                      |
| **Big Query**         | Y                | N                   | Y                      |
| **Trino**             | N                | N                   | Y                      |
| **Impala**            | N                | N                   | Y                      |
| **Redshift Spectrum** | N                | N                   | Y                      |
| **Doris**             | N                | N                   | N                      |
| **StarRocks**         | Y                | N                   | Y                      |
| **ClickHouse**        | N                | N                   | N                      |
=======
| Query Engine        |Snapshot Queries|Incremental Queries|Read Optimized Queries|
|---------------------|--------|-----------|--------------|
| **Hive**            |Y|Y|Y|
| **Spark SQL**       |Y|Y|Y|
| **Spark Datasource** |Y|Y|Y|
| **Flink SQL**       |Y|Y|Y|
| **PrestoDB**        |Y|N|Y|
| **AWS Athena**      |Y|N|Y|
| **Big Query**       |Y|N|Y|
| **Trino**           |N|N|Y|
| **Impala**          |N|N|Y|
| **Redshift Spectrum** |N|N|N|
| **Doris**           |Y|N|Y|
| **StarRocks**       |N|N|N|
| **ClickHouse**      |N|N|N|
>>>>>>> c3cc4145

<|MERGE_RESOLUTION|>--- conflicted
+++ resolved
@@ -381,7 +381,7 @@
 
 ### Merge-On-Read tables
 
-<<<<<<< HEAD
+
 | Query Engine          | Snapshot Queries | Incremental Queries | Read Optimized Queries |
 |-----------------------|------------------|---------------------|------------------------|
 | **Hive**              | Y                | Y                   | Y                      |
@@ -397,21 +397,4 @@
 | **Doris**             | N                | N                   | N                      |
 | **StarRocks**         | Y                | N                   | Y                      |
 | **ClickHouse**        | N                | N                   | N                      |
-=======
-| Query Engine        |Snapshot Queries|Incremental Queries|Read Optimized Queries|
-|---------------------|--------|-----------|--------------|
-| **Hive**            |Y|Y|Y|
-| **Spark SQL**       |Y|Y|Y|
-| **Spark Datasource** |Y|Y|Y|
-| **Flink SQL**       |Y|Y|Y|
-| **PrestoDB**        |Y|N|Y|
-| **AWS Athena**      |Y|N|Y|
-| **Big Query**       |Y|N|Y|
-| **Trino**           |N|N|Y|
-| **Impala**          |N|N|Y|
-| **Redshift Spectrum** |N|N|N|
-| **Doris**           |Y|N|Y|
-| **StarRocks**       |N|N|N|
-| **ClickHouse**      |N|N|N|
->>>>>>> c3cc4145
-
+
