--- conflicted
+++ resolved
@@ -134,11 +134,8 @@
 |  -----------  | -------  | ------- | ------- |
 | `--path` | `frue` | `--` | The path where the target table is stored on Hudi |
 | `--compaction-max-memory` | `false` | `100` | The index map size of log data during compaction, 100 MB by default. If you have enough memory, you can turn up this parameter |
-<<<<<<< HEAD
 | `--schedule` | `false` | `false` | whether to execute the operation of scheduling compaction plan. When the write process is still writing， turning on this parameter have a risk of losing data. Therefore, it must be ensured that there are no write tasks currently writing data to this table when this parameter is turned on |
-=======
-| `--schedule` | `false` | `false` | whether to execute the operation of scheduling compaction plan. When the write process is still writing， turning on this parameter have a risk of losing data. Therefore, it must be ensured that there are no write tasks currently writing data to this table when this parameter is turned on |
+
 | `--seq` | `false` | `LIFO` | The order in which compaction tasks are executed. Executing from the latest compaction plan by default. `LIFO`: executing from the latest plan. `FIFO`: executing from the oldest plan. |
 | `--service` | `false` | `false` | Whether to start a monitoring service that checks and schedules new compaction task in configured interval. |
 | `--min-compaction-interval-seconds` | `false` | `600(s)` | The checking interval for service mode, by default 10 minutes. |
->>>>>>> 6106389c
