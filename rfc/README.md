<!--
  Licensed to the Apache Software Foundation (ASF) under one or more
  contributor license agreements.  See the NOTICE file distributed with
  this work for additional information regarding copyright ownership.
  The ASF licenses this file to You under the Apache License, Version 2.0
  (the "License"); you may not use this file except in compliance with
  the License.  You may obtain a copy of the License at

       http://www.apache.org/licenses/LICENSE-2.0

  Unless required by applicable law or agreed to in writing, software
  distributed under the License is distributed on an "AS IS" BASIS,
  WITHOUT WARRANTIES OR CONDITIONS OF ANY KIND, either express or implied.
  See the License for the specific language governing permissions and
  limitations under the License.
-->

# RFCs

The RFC process is documented on our [site](https://hudi.apache.org/contribute/rfc-process). Please familiarize yourself
with it, before working a new RFC.

Status can be one of these values.

| Status | Meaning |
| -------|-------------------------------------------------------|
| `UNDER REVIEW` |  RFC has been proposed and community is actively debating the design/proposal.        |
| `IN PROGRESS` |  The initial phase of implementation is underway.        |
| `ONGOING` |  Some or most work has landed; community continues to improve or build follow on phases.         |
| `ABANDONED` | The proposal was not implemented, due to various reasons.         |
| `COMPLETED` |  All work is deemed complete.        |

The list of all RFCs can be found here.

> Older RFC content is still [here](https://cwiki.apache.org/confluence/display/HUDI/RFC+Process).

| RFC Number | Title                                                                                                                                                                                                                | Status |
| ---|----------------------------------------------------------------------------------------------------------------------------------------------------------------------------------------------------------------------| --- |
| 1 | [CSV Source Support for Delta Streamer](https://cwiki.apache.org/confluence/display/HUDI/RFC+-+01+%3A+CSV+Source+Support+for+Delta+Streamer)                                                                         | `COMPLETED` |
| 2 | [ORC Storage in Hudi](https://cwiki.apache.org/confluence/pages/viewpage.action?pageId=113708439)                                                                                                                    | `ONGOING` |
| 3 | [Timeline Service with Incremental File System View Syncing](https://cwiki.apache.org/confluence/pages/viewpage.action?pageId=113708965)                                                                             | `COMPLETED` |
| 4 | [Faster Hive incremental pull queries](https://cwiki.apache.org/confluence/pages/viewpage.action?pageId=115513622)                                                                                                   | `COMPLETED` |
| 5 | [HUI (Hudi WebUI)](https://cwiki.apache.org/confluence/pages/viewpage.action?pageId=130027233)                                                                                                                       | `ABANDONED` |
| 6 | [Add indexing support to the log file](https://cwiki.apache.org/confluence/display/HUDI/RFC+-+06+%3A+Add+indexing+support+to+the+log+file)                                                                           | `ABANDONED` |
| 7 | [Point in time Time-Travel queries on Hudi table](https://cwiki.apache.org/confluence/display/HUDI/RFC+-+07+%3A+Point+in+time+Time-Travel+queries+on+Hudi+table)                                                     | `COMPLETED` |
| 8 | [Record level indexing mechanisms for Hudi datasets](https://cwiki.apache.org/confluence/display/HUDI/RFC-08++Record+level+indexing+mechanisms+for+Hudi+datasets)                                                    | `ONGOING` |
| 9 | [Hudi Dataset Snapshot Exporter](https://cwiki.apache.org/confluence/display/HUDI/RFC+-+09+%3A+Hudi+Dataset+Snapshot+Exporter)                                                                                       | `COMPLETED` |
| 10 | [Restructuring and auto-generation of docs](https://cwiki.apache.org/confluence/display/HUDI/RFC+-+10+%3A+Restructuring+and+auto-generation+of+docs)                                                                 | `COMPLETED` |
| 11 | [Refactor of the configuration framework of hudi project](https://cwiki.apache.org/confluence/display/HUDI/RFC+-+11+%3A+Refactor+of+the+configuration+framework+of+hudi+project)                                     | `ABANDONED` |
| 12 | [Efficient Migration of Large Parquet Tables to Apache Hudi](https://cwiki.apache.org/confluence/display/HUDI/RFC+-+12+%3A+Efficient+Migration+of+Large+Parquet+Tables+to+Apache+Hudi)                               | `COMPLETED` |
| 13 | [Integrate Hudi with Flink](https://cwiki.apache.org/confluence/pages/viewpage.action?pageId=141724520)                                                                                                              | `COMPLETED` |
| 14 | [JDBC incremental puller](https://cwiki.apache.org/confluence/display/HUDI/RFC+-+14+%3A+JDBC+incremental+puller)                                                                                                     | `COMPLETED` |
| 15 | [HUDI File Listing Improvements](https://cwiki.apache.org/confluence/display/HUDI/RFC+-+15%3A+HUDI+File+Listing+Improvements)                                                                                        | `COMPLETED` |
| 16 | [Abstraction for HoodieInputFormat and RecordReader](https://cwiki.apache.org/confluence/display/HUDI/RFC+-+16+Abstraction+for+HoodieInputFormat+and+RecordReader)                                                   | `COMPLETED` |
| 17 | [Abstract common meta sync module support multiple meta service](https://cwiki.apache.org/confluence/display/HUDI/RFC+-+17+Abstract+common+meta+sync+module+support+multiple+meta+service)                           | `COMPLETED` |
| 18 | [Insert Overwrite API](https://cwiki.apache.org/confluence/display/HUDI/RFC+-+18+Insert+Overwrite+API)                                                                                                               | `COMPLETED` |
| 19 | [Clustering data for freshness and query performance](https://cwiki.apache.org/confluence/display/HUDI/RFC+-+19+Clustering+data+for+freshness+and+query+performance)                                                 | `COMPLETED` |
| 20 | [handle failed records](https://cwiki.apache.org/confluence/display/HUDI/RFC+-+20+%3A+handle+failed+records)                                                                                                         | `IN PROGRESS` |
| 21 | [Allow HoodieRecordKey to be Virtual](https://cwiki.apache.org/confluence/display/HUDI/RFC+-+21+%3A+Allow+HoodieRecordKey+to+be+Virtual)                                                                             | `COMPLETED` |
| 22 | [Snapshot Isolation using Optimistic Concurrency Control for multi-writers](https://cwiki.apache.org/confluence/display/HUDI/RFC+-+22+%3A+Snapshot+Isolation+using+Optimistic+Concurrency+Control+for+multi-writers) | `COMPLETED` |
| 23 | [Hudi Observability metrics collection](https://cwiki.apache.org/confluence/display/HUDI/RFC+-+23+%3A+Hudi+Observability+metrics+collection)| `ABANDONED` | 
| 24 | [Hoodie Flink Writer Proposal](https://cwiki.apache.org/confluence/display/HUDI/RFC-24%3A+Hoodie+Flink+Writer+Proposal) | `COMPLETED` | 
| 25 | [Spark SQL Extension For Hudi](https://cwiki.apache.org/confluence/display/HUDI/RFC+-+25%3A+Spark+SQL+Extension+For+Hudi) | `COMPLETED` | 
| 26 | [Optimization For Hudi Table Query](https://cwiki.apache.org/confluence/display/HUDI/RFC-26+Optimization+For+Hudi+Table+Query) | `ONGOING` | 
| 27 | [Data skipping index to improve query performance](https://cwiki.apache.org/confluence/display/HUDI/RFC-27+Data+skipping+index+to+improve+query+performance) | `ONGOING` | 
| 28 | [Support Z-order curve](https://cwiki.apache.org/confluence/pages/viewpage.action?pageId=181307144) | `COMPLETED` |
| 29 | [Hash Index](https://cwiki.apache.org/confluence/display/HUDI/RFC+-+29%3A+Hash+Index) | `ONGOING` | 
| 30 | [Batch operation](https://cwiki.apache.org/confluence/display/HUDI/RFC+-+30%3A+Batch+operation) | `UNDER REVIEW` | 
| 31 | [Hive integration Improvement](https://cwiki.apache.org/confluence/display/HUDI/RFC+-+31%3A+Hive+integration+Improvment)| `UNDER REVIEW` | 
| 32 | [Kafka Connect Sink for Hudi](https://cwiki.apache.org/confluence/display/HUDI/RFC-32+Kafka+Connect+Sink+for+Hudi)| `ONGOING` | 
| 33 | [Hudi supports more comprehensive Schema Evolution](https://cwiki.apache.org/confluence/display/HUDI/RFC+-+33++Hudi+supports+more+comprehensive+Schema+Evolution)| `ONGOING` | 
| 34 | [Hudi BigQuery Integration](./rfc-34/rfc-34.md) | `COMPLETED` | 
| 35 | [Make Flink MOR table writing streaming friendly](https://cwiki.apache.org/confluence/display/HUDI/RFC-35%3A+Make+Flink+MOR+table+writing+streaming+friendly)| `UNDER REVIEW` | 
| 36 | [HUDI Metastore Server](https://cwiki.apache.org/confluence/display/HUDI/%5BWIP%5D+RFC-36%3A+HUDI+Metastore+Server)| `UNDER REVIEW` | 
| 37 | [Hudi Metadata based Bloom Index](rfc-37/rfc-37.md) | `ONGOING` | 
| 38 | [Spark Datasource V2 Integration](./rfc-38/rfc-38.md) | `IN PROGRESS` | 
| 39 | [Incremental source for Debezium](./rfc-39/rfc-39.md) | `ONGOING` | 
| 40 | [Hudi Connector for Trino](./rfc-40/rfc-40.md) | `IN PROGRESS` | 
| 41 | [Hudi Snowflake Integration] | `UNDER REVIEW`| 
| 42 | [Consistent Hashing Index](./rfc-42/rfc-42.md) | `IN PROGRESS` | 
| 43 | [Compaction / Clustering Service](./rfc-43/rfc-43.md) | `UNDER REVIEW` | 
| 44 | [Hudi Connector for Presto](./rfc-44/rfc-44.md) | `IN PROGRESS` | 
| 45 | [Asynchronous Metadata Indexing](./rfc-45/rfc-45.md) | `ONGOING` | 
| 46 | [Optimizing Record Payload Handling](./rfc-46/rfc-46.md) | `UNDER REVIEW` | 
| 47 | [Add Call Produce Command for Spark SQL](./rfc-47/rfc-47.md) | `UNDER REVIEW` | 
| 48 | [LogCompaction for MOR tables](./rfc-48/rfc-48.md) | `UNDER REVIEW` | 
| 49 | [Support sync with DataHub](./rfc-49/rfc-49.md)    | `ONGOING` |
| 50 | [Improve Timeline Server](./rfc-50/rfc-50.md) | `UNDER REVIEW` | 
<<<<<<< HEAD
| 51 | [Improve Hoodie Writing Data Efficiency Using Lock-Free Message Queue](./rfc-51/rfc-51.md) | `UNDER REVIEW` | 
=======
| 51 | [Change Data Capture](./rfc-51/rfc-51.md) | `UNDER REVIEW` |
| 52 | [Introduce Secondary Index to Improve HUDI Query Performance](./rfc-52/rfc-52.md) | `UNDER REVIEW` |
>>>>>>> b10ca7e6
<|MERGE_RESOLUTION|>--- conflicted
+++ resolved
@@ -86,9 +86,6 @@
 | 48 | [LogCompaction for MOR tables](./rfc-48/rfc-48.md) | `UNDER REVIEW` | 
 | 49 | [Support sync with DataHub](./rfc-49/rfc-49.md)    | `ONGOING` |
 | 50 | [Improve Timeline Server](./rfc-50/rfc-50.md) | `UNDER REVIEW` | 
-<<<<<<< HEAD
-| 51 | [Improve Hoodie Writing Data Efficiency Using Lock-Free Message Queue](./rfc-51/rfc-51.md) | `UNDER REVIEW` | 
-=======
 | 51 | [Change Data Capture](./rfc-51/rfc-51.md) | `UNDER REVIEW` |
 | 52 | [Introduce Secondary Index to Improve HUDI Query Performance](./rfc-52/rfc-52.md) | `UNDER REVIEW` |
->>>>>>> b10ca7e6
+| 53 | [Improve Hoodie Writing Data Efficiency Using Lock-Free Message Queue](./rfc-53/rfc-53.md) | `UNDER REVIEW` | 
