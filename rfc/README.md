<!--
  Licensed to the Apache Software Foundation (ASF) under one or more
  contributor license agreements.  See the NOTICE file distributed with
  this work for additional information regarding copyright ownership.
  The ASF licenses this file to You under the Apache License, Version 2.0
  (the "License"); you may not use this file except in compliance with
  the License.  You may obtain a copy of the License at

       http://www.apache.org/licenses/LICENSE-2.0

  Unless required by applicable law or agreed to in writing, software
  distributed under the License is distributed on an "AS IS" BASIS,
  WITHOUT WARRANTIES OR CONDITIONS OF ANY KIND, either express or implied.
  See the License for the specific language governing permissions and
  limitations under the License.
-->

# RFCs

The RFC process is documented on our [site](https://hudi.apache.org/contribute/rfc-process). Please familiarize yourself
with it, before working a new RFC.

Status can be one of these values.

| Status         | Meaning                                                                                 |
|----------------|-----------------------------------------------------------------------------------------|
| `UNDER REVIEW` | RFC has been proposed and community is actively debating the design/proposal.           |
| `IN PROGRESS`  | The initial phase of implementation is underway.                                        |
| `ONGOING`      | Some or most work has landed; community continues to improve or build follow on phases. |
| `ABANDONED`    | The proposal was not implemented, due to various reasons.                               |
| `COMPLETED`    | All work is deemed complete.                                                            |

The list of all RFCs can be found here.

> Older RFC content is still [here](https://cwiki.apache.org/confluence/display/HUDI/RFC+Process).

| RFC Number | Title                                                                                                                                                                                                                | Status         |
|------------|----------------------------------------------------------------------------------------------------------------------------------------------------------------------------------------------------------------------|----------------|
| 1          | [CSV Source Support for Delta Streamer](https://cwiki.apache.org/confluence/display/HUDI/RFC+-+01+%3A+CSV+Source+Support+for+Delta+Streamer)                                                                         | `COMPLETED`    |
| 2          | [ORC Storage in Hudi](https://cwiki.apache.org/confluence/pages/viewpage.action?pageId=113708439)                                                                                                                    | `COMPLETED`    |
| 3          | [Timeline Service with Incremental File System View Syncing](https://cwiki.apache.org/confluence/pages/viewpage.action?pageId=113708965)                                                                             | `COMPLETED`    |
| 4          | [Faster Hive incremental pull queries](https://cwiki.apache.org/confluence/pages/viewpage.action?pageId=115513622)                                                                                                   | `COMPLETED`    |
| 5          | [HUI (Hudi WebUI)](https://cwiki.apache.org/confluence/pages/viewpage.action?pageId=130027233)                                                                                                                       | `ABANDONED`    |
| 6          | [Add indexing support to the log file](https://cwiki.apache.org/confluence/display/HUDI/RFC+-+06+%3A+Add+indexing+support+to+the+log+file)                                                                           | `ABANDONED`    |
| 7          | [Point in time Time-Travel queries on Hudi table](https://cwiki.apache.org/confluence/display/HUDI/RFC+-+07+%3A+Point+in+time+Time-Travel+queries+on+Hudi+table)                                                     | `COMPLETED`    |
| 8          | [Record level indexing mechanisms for Hudi datasets](https://cwiki.apache.org/confluence/display/HUDI/RFC-08++Record+level+indexing+mechanisms+for+Hudi+datasets)                                                    | `ONGOING`      |
| 9          | [Hudi Dataset Snapshot Exporter](https://cwiki.apache.org/confluence/display/HUDI/RFC+-+09+%3A+Hudi+Dataset+Snapshot+Exporter)                                                                                       | `COMPLETED`    |
| 10         | [Restructuring and auto-generation of docs](https://cwiki.apache.org/confluence/display/HUDI/RFC+-+10+%3A+Restructuring+and+auto-generation+of+docs)                                                                 | `COMPLETED`    |
| 11         | [Refactor of the configuration framework of hudi project](https://cwiki.apache.org/confluence/display/HUDI/RFC+-+11+%3A+Refactor+of+the+configuration+framework+of+hudi+project)                                     | `ABANDONED`    |
| 12         | [Efficient Migration of Large Parquet Tables to Apache Hudi](https://cwiki.apache.org/confluence/display/HUDI/RFC+-+12+%3A+Efficient+Migration+of+Large+Parquet+Tables+to+Apache+Hudi)                               | `COMPLETED`    |
| 13         | [Integrate Hudi with Flink](https://cwiki.apache.org/confluence/pages/viewpage.action?pageId=141724520)                                                                                                              | `COMPLETED`    |
| 14         | [JDBC incremental puller](https://cwiki.apache.org/confluence/display/HUDI/RFC+-+14+%3A+JDBC+incremental+puller)                                                                                                     | `COMPLETED`    |
| 15         | [HUDI File Listing Improvements](https://cwiki.apache.org/confluence/display/HUDI/RFC+-+15%3A+HUDI+File+Listing+Improvements)                                                                                        | `COMPLETED`    |
| 16         | [Abstraction for HoodieInputFormat and RecordReader](https://cwiki.apache.org/confluence/display/HUDI/RFC+-+16+Abstraction+for+HoodieInputFormat+and+RecordReader)                                                   | `COMPLETED`    |
| 17         | [Abstract common meta sync module support multiple meta service](https://cwiki.apache.org/confluence/display/HUDI/RFC+-+17+Abstract+common+meta+sync+module+support+multiple+meta+service)                           | `COMPLETED`    |
| 18         | [Insert Overwrite API](https://cwiki.apache.org/confluence/display/HUDI/RFC+-+18+Insert+Overwrite+API)                                                                                                               | `COMPLETED`    |
| 19         | [Clustering data for freshness and query performance](https://cwiki.apache.org/confluence/display/HUDI/RFC+-+19+Clustering+data+for+freshness+and+query+performance)                                                 | `COMPLETED`    |
| 20         | [handle failed records](https://cwiki.apache.org/confluence/display/HUDI/RFC+-+20+%3A+handle+failed+records)                                                                                                         | `ONGOING`      |
| 21         | [Allow HoodieRecordKey to be Virtual](https://cwiki.apache.org/confluence/display/HUDI/RFC+-+21+%3A+Allow+HoodieRecordKey+to+be+Virtual)                                                                             | `COMPLETED`    |
| 22         | [Snapshot Isolation using Optimistic Concurrency Control for multi-writers](https://cwiki.apache.org/confluence/display/HUDI/RFC+-+22+%3A+Snapshot+Isolation+using+Optimistic+Concurrency+Control+for+multi-writers) | `COMPLETED`    |
| 23         | [Hudi Observability metrics collection](https://cwiki.apache.org/confluence/display/HUDI/RFC+-+23+%3A+Hudi+Observability+metrics+collection)                                                                         | `ABANDONED`    | 
| 24         | [Hoodie Flink Writer Proposal](https://cwiki.apache.org/confluence/display/HUDI/RFC-24%3A+Hoodie+Flink+Writer+Proposal)                                                                                              | `COMPLETED`    | 
| 25         | [Spark SQL Extension For Hudi](https://cwiki.apache.org/confluence/display/HUDI/RFC+-+25%3A+Spark+SQL+Extension+For+Hudi)                                                                                            | `COMPLETED`    | 
| 26         | [Optimization For Hudi Table Query](https://cwiki.apache.org/confluence/display/HUDI/RFC-26+Optimization+For+Hudi+Table+Query)                                                                                       | `COMPLETED`    | 
| 27         | [Data skipping index to improve query performance](https://cwiki.apache.org/confluence/display/HUDI/RFC-27+Data+skipping+index+to+improve+query+performance)                                                         | `COMPLETED`    | 
| 28         | [Support Z-order curve](https://cwiki.apache.org/confluence/pages/viewpage.action?pageId=181307144)                                                                                                                  | `COMPLETED`    |
| 29         | [Hash Index](https://cwiki.apache.org/confluence/display/HUDI/RFC+-+29%3A+Hash+Index)                                                                                                                                | `COMPLETED`    | 
| 30         | [Batch operation](https://cwiki.apache.org/confluence/display/HUDI/RFC+-+30%3A+Batch+operation)                                                                                                                      | `ABANDONED`    | 
| 31         | [Hive integration Improvement](https://cwiki.apache.org/confluence/display/HUDI/RFC+-+31%3A+Hive+integration+Improvment)                                                                                             | `ONGOING`      | 
| 32         | [Kafka Connect Sink for Hudi](https://cwiki.apache.org/confluence/display/HUDI/RFC-32+Kafka+Connect+Sink+for+Hudi)                                                                                                   | `ONGOING`      | 
| 33         | [Hudi supports more comprehensive Schema Evolution](https://cwiki.apache.org/confluence/display/HUDI/RFC+-+33++Hudi+supports+more+comprehensive+Schema+Evolution)                                                    | `COMPLETED`    | 
| 34         | [Hudi BigQuery Integration](./rfc-34/rfc-34.md)                                                                                                                                                                      | `COMPLETED`    | 
| 35         | [Make Flink MOR table writing streaming friendly](https://cwiki.apache.org/confluence/display/HUDI/RFC-35%3A+Make+Flink+MOR+table+writing+streaming+friendly)                                                        | `UNDER REVIEW` | 
| 36         | [HUDI Metastore Server](https://cwiki.apache.org/confluence/display/HUDI/%5BWIP%5D+RFC-36%3A+HUDI+Metastore+Server)                                                                                                  | `ONGOING`      | 
| 37         | [Hudi Metadata based Bloom Index](rfc-37/rfc-37.md)                                                                                                                                                                  | `ONGOING`      | 
| 38         | [Spark Datasource V2 Integration](./rfc-38/rfc-38.md)                                                                                                                                                                | `COMPLETED`    | 
| 39         | [Incremental source for Debezium](./rfc-39/rfc-39.md)                                                                                                                                                                | `COMPLETED`    | 
| 40         | [Hudi Connector for Trino](./rfc-40/rfc-40.md)                                                                                                                                                                       | `COMPLETED`    | 
| 41         | [Hudi Snowflake Integration](./rfc-41/rfc-41.md)                                                                                                                                                                     | `IN PROGRESS`  | 
| 42         | [Consistent Hashing Index](./rfc-42/rfc-42.md)                                                                                                                                                                       | `ONGOING`      | 
| 43         | [Table Management Service](./rfc-43/rfc-43.md)                                                                                                                                                                       | `IN PROGRESS`  | 
| 44         | [Hudi Connector for Presto](./rfc-44/rfc-44.md)                                                                                                                                                                      | `COMPLETED`    | 
| 45         | [Asynchronous Metadata Indexing](./rfc-45/rfc-45.md)                                                                                                                                                                 | `COMPLETED`    | 
| 46         | [Optimizing Record Payload Handling](./rfc-46/rfc-46.md)                                                                                                                                                             | `ONGOING`      | 
| 47         | [Add Call Produce Command for Spark SQL](./rfc-47/rfc-47.md)                                                                                                                                                         | `COMPLETED`    | 
| 48         | [LogCompaction for MOR tables](./rfc-48/rfc-48.md)                                                                                                                                                                   | `ONGOING`      | 
| 49         | [Support sync with DataHub](./rfc-49/rfc-49.md)                                                                                                                                                                      | `COMPLETED`    |
| 50         | [Improve Timeline Server](./rfc-50/rfc-50.md)                                                                                                                                                                        | `IN PROGRESS`  | 
| 51         | [Change Data Capture](./rfc-51/rfc-51.md)                                                                                                                                                                            | `ONGOING`      |
| 52         | [Introduce Secondary Index to Improve HUDI Query Performance](./rfc-52/rfc-52.md)                                                                                                                                    | `ONGOING`      |
| 53         | [Use Lock-Free Message Queue Improving Hoodie Writing Efficiency](./rfc-53/rfc-53.md)                                                                                                                                | `COMPLETED`    | 
| 54         | [New Table APIs and Streamline Hudi Configs](./rfc-54/rfc-54.md)                                                                                                                                                     | `UNDER REVIEW` | 
| 55         | [Improve Hive/Meta sync class design and hierarchies](./rfc-55/rfc-55.md)                                                                                                                                            | `COMPLETED`    | 
| 56         | [Early Conflict Detection For Multi-Writer](./rfc-56/rfc-56.md)                                                                                                                                                      | `COMPLETED`    | 
| 57         | [DeltaStreamer Protobuf Support](./rfc-57/rfc-57.md)                                                                                                                                                                 | `COMPLETED`    | 
| 58         | [Integrate column stats index with all query engines](./rfc-58/rfc-58.md)                                                                                                                                            | `UNDER REVIEW` |
| 59         | [Multiple event_time Fields Latest Verification in a Single Table](./rfc-59/rfc-59.md)                                                                                                                               | `UNDER REVIEW` |
| 60         | [Federated Storage Layer](./rfc-60/rfc-60.md)                                                                                                                                                                        | `IN PROGRESS`  |
| 61         | [Snapshot view management](./rfc-61/rfc-61.md)                                                                                                                                                                       | `UNDER REVIEW` |
| 62         | [Diagnostic Reporter](./rfc-62/rfc-62.md)                                                                                                                                                                            | `UNDER REVIEW` |
| 63         | [Index on Function and Logical Partitioning](./rfc-63/rfc-63.md)                                                                                                                                                     | `UNDER REVIEW` |
| 64         | [New Hudi Table Spec API for Query Integrations](./rfc-64/rfc-64.md)                                                                                                                                                 | `UNDER REVIEW` |
| 65         | [Partition TTL Management](./rfc-65/rfc-65.md)                                                                                                                                                                       | `UNDER REVIEW` |
| 66         | [Lockless Multi-Writer Support](./rfc-66/rfc-66.md)                                                                                                                                                                  | `UNDER REVIEW` |
| 67         | [Hudi Bundle Standards](./rfc-67/rfc-67.md)                                                                                                                                                                          | `UNDER REVIEW` |
| 68         | [A More Effective HoodieMergeHandler for COW Table with Parquet](./rfc-68/rfc-68.md)                                                                                                                                 | `UNDER REVIEW` |
| 69         | [Hudi 1.x](./rfc-69/rfc-69.md)                                                                                                                                                                                       | `UNDER REVIEW` |
| 70         | [Hudi Reverse Streamer](./rfc/rfc-70/rfc-70.md)                                                                                                                                                                      | `UNDER REVIEW` |
| 71         | [Enhance OCC conflict detection](./rfc/rfc-71/rfc-71.md)                                                                                                                                                             | `UNDER REVIEW` |
<<<<<<< HEAD
| 72         | [Redesign Hudi Spark Integration](./rfc/rfc-72/rfc-72.md)                                                                                                                                                            | `IN PROGRESS`  |
=======
| 72         | [Redesign Hudi-Spark Integration](./rfc/rfc-72/rfc-72.md)                                                                                                                                                            | `IN PROGRESS`  |
>>>>>>> 2d779fb5
<|MERGE_RESOLUTION|>--- conflicted
+++ resolved
@@ -107,8 +107,4 @@
 | 69         | [Hudi 1.x](./rfc-69/rfc-69.md)                                                                                                                                                                                       | `UNDER REVIEW` |
 | 70         | [Hudi Reverse Streamer](./rfc/rfc-70/rfc-70.md)                                                                                                                                                                      | `UNDER REVIEW` |
 | 71         | [Enhance OCC conflict detection](./rfc/rfc-71/rfc-71.md)                                                                                                                                                             | `UNDER REVIEW` |
-<<<<<<< HEAD
-| 72         | [Redesign Hudi Spark Integration](./rfc/rfc-72/rfc-72.md)                                                                                                                                                            | `IN PROGRESS`  |
-=======
-| 72         | [Redesign Hudi-Spark Integration](./rfc/rfc-72/rfc-72.md)                                                                                                                                                            | `IN PROGRESS`  |
->>>>>>> 2d779fb5
+| 72         | [Redesign Hudi-Spark Integration](./rfc/rfc-72/rfc-72.md)                                                                                                                                                            | `IN PROGRESS`  |