<!--
  Licensed to the Apache Software Foundation (ASF) under one or more
  contributor license agreements.  See the NOTICE file distributed with
  this work for additional information regarding copyright ownership.
  The ASF licenses this file to You under the Apache License, Version 2.0
  (the "License"); you may not use this file except in compliance with
  the License.  You may obtain a copy of the License at

       http://www.apache.org/licenses/LICENSE-2.0

  Unless required by applicable law or agreed to in writing, software
  distributed under the License is distributed on an "AS IS" BASIS,
  WITHOUT WARRANTIES OR CONDITIONS OF ANY KIND, either express or implied.
  See the License for the specific language governing permissions and
  limitations under the License.
-->

# RFCs

The RFC process is documented on our [site](https://hudi.apache.org/contribute/rfc-process). Please familiarize yourself
with it, before working a new RFC.

Status can be one of these values.

| Status | Meaning |
| -------|-------------------------------------------------------|
| `UNDER REVIEW` |  RFC has been proposed and community is actively debating the design/proposal.        |
| `IN PROGRESS` |  The initial phase of implementation is underway.        |
| `ONGOING` |  Some or most work has landed; community continues to improve or build follow on phases.         |
| `ABANDONED` | The proposal was not implemented, due to various reasons.         |
| `COMPLETED` |  All work is deemed complete.        |

The list of all RFCs can be found here.

> Older RFC content is still [here](https://cwiki.apache.org/confluence/display/HUDI/RFC+Process).

| RFC Number | Title                                                                                                                                                                                                                | Status |
| --|----------------------------------------------------------------------------------------------------------------------------------------------------------------------------------------------------------------------| --- |
| 1 | [CSV Source Support for Delta Streamer](https://cwiki.apache.org/confluence/display/HUDI/RFC+-+01+%3A+CSV+Source+Support+for+Delta+Streamer)                                                                         | `COMPLETED` |
| 2 | [ORC Storage in Hudi](https://cwiki.apache.org/confluence/pages/viewpage.action?pageId=113708439)                                                                                                                    | `ONGOING` |
| 3 | [Timeline Service with Incremental File System View Syncing](https://cwiki.apache.org/confluence/pages/viewpage.action?pageId=113708965)                                                                             | `COMPLETED` |
| 4 | [Faster Hive incremental pull queries](https://cwiki.apache.org/confluence/pages/viewpage.action?pageId=115513622)                                                                                                   | `COMPLETED` |
| 5 | [HUI (Hudi WebUI)](https://cwiki.apache.org/confluence/pages/viewpage.action?pageId=130027233)                                                                                                                       | `ABANDONED` |
| 6 | [Add indexing support to the log file](https://cwiki.apache.org/confluence/display/HUDI/RFC+-+06+%3A+Add+indexing+support+to+the+log+file)                                                                           | `ABANDONED` |
| 7 | [Point in time Time-Travel queries on Hudi table](https://cwiki.apache.org/confluence/display/HUDI/RFC+-+07+%3A+Point+in+time+Time-Travel+queries+on+Hudi+table)                                                     | `COMPLETED` |
| 8 | [Record level indexing mechanisms for Hudi datasets](https://cwiki.apache.org/confluence/display/HUDI/RFC-08++Record+level+indexing+mechanisms+for+Hudi+datasets)                                                    | `ONGOING` |
| 9 | [Hudi Dataset Snapshot Exporter](https://cwiki.apache.org/confluence/display/HUDI/RFC+-+09+%3A+Hudi+Dataset+Snapshot+Exporter)                                                                                       | `COMPLETED` |
| 10 | [Restructuring and auto-generation of docs](https://cwiki.apache.org/confluence/display/HUDI/RFC+-+10+%3A+Restructuring+and+auto-generation+of+docs)                                                                 | `COMPLETED` |
| 11 | [Refactor of the configuration framework of hudi project](https://cwiki.apache.org/confluence/display/HUDI/RFC+-+11+%3A+Refactor+of+the+configuration+framework+of+hudi+project)                                     | `ABANDONED` |
| 12 | [Efficient Migration of Large Parquet Tables to Apache Hudi](https://cwiki.apache.org/confluence/display/HUDI/RFC+-+12+%3A+Efficient+Migration+of+Large+Parquet+Tables+to+Apache+Hudi)                               | `COMPLETED` |
| 13 | [Integrate Hudi with Flink](https://cwiki.apache.org/confluence/pages/viewpage.action?pageId=141724520)                                                                                                              | `COMPLETED` |
| 14 | [JDBC incremental puller](https://cwiki.apache.org/confluence/display/HUDI/RFC+-+14+%3A+JDBC+incremental+puller)                                                                                                     | `COMPLETED` |
| 15 | [HUDI File Listing Improvements](https://cwiki.apache.org/confluence/display/HUDI/RFC+-+15%3A+HUDI+File+Listing+Improvements)                                                                                        | `COMPLETED` |
| 16 | [Abstraction for HoodieInputFormat and RecordReader](https://cwiki.apache.org/confluence/display/HUDI/RFC+-+16+Abstraction+for+HoodieInputFormat+and+RecordReader)                                                   | `COMPLETED` |
| 17 | [Abstract common meta sync module support multiple meta service](https://cwiki.apache.org/confluence/display/HUDI/RFC+-+17+Abstract+common+meta+sync+module+support+multiple+meta+service)                           | `COMPLETED` |
| 18 | [Insert Overwrite API](https://cwiki.apache.org/confluence/display/HUDI/RFC+-+18+Insert+Overwrite+API)                                                                                                               | `COMPLETED` |
| 19 | [Clustering data for freshness and query performance](https://cwiki.apache.org/confluence/display/HUDI/RFC+-+19+Clustering+data+for+freshness+and+query+performance)                                                 | `COMPLETED` |
| 20 | [handle failed records](https://cwiki.apache.org/confluence/display/HUDI/RFC+-+20+%3A+handle+failed+records)                                                                                                         | `IN PROGRESS` |
| 21 | [Allow HoodieRecordKey to be Virtual](https://cwiki.apache.org/confluence/display/HUDI/RFC+-+21+%3A+Allow+HoodieRecordKey+to+be+Virtual)                                                                             | `COMPLETED` |
| 22 | [Snapshot Isolation using Optimistic Concurrency Control for multi-writers](https://cwiki.apache.org/confluence/display/HUDI/RFC+-+22+%3A+Snapshot+Isolation+using+Optimistic+Concurrency+Control+for+multi-writers) | `COMPLETED` |
<<<<<<< HEAD
| 23 | [Hudi Observability metrics collection](https://cwiki.apache.org/confluence/display/HUDI/RFC+-+23+%3A+Hudi+Observability+metrics+collection)| `ABANDONED` | 
| 24 | [Hoodie Flink Writer Proposal](https://cwiki.apache.org/confluence/display/HUDI/RFC-24%3A+Hoodie+Flink+Writer+Proposal) | `COMPLETED` | 
| 25 | [Spark SQL Extension For Hudi](https://cwiki.apache.org/confluence/display/HUDI/RFC+-+25%3A+Spark+SQL+Extension+For+Hudi) | `COMPLETED` | 
| 26 | [Optimization For Hudi Table Query](https://cwiki.apache.org/confluence/display/HUDI/RFC-26+Optimization+For+Hudi+Table+Query) | `ONGOING` | 
| 27 | [Data skipping index to improve query performance](https://cwiki.apache.org/confluence/display/HUDI/RFC-27+Data+skipping+index+to+improve+query+performance) | `ONGOING` | 
| 28 | [Support Z-order curve](https://cwiki.apache.org/confluence/pages/viewpage.action?pageId=181307144) | `COMPLETED` |
| 29 | [Hash Index](https://cwiki.apache.org/confluence/display/HUDI/RFC+-+29%3A+Hash+Index) | `ONGOING` | 
| 30 | [Batch operation](https://cwiki.apache.org/confluence/display/HUDI/RFC+-+30%3A+Batch+operation) | `UNDER REVIEW` | 
| 31 | [Hive integration Improvement](https://cwiki.apache.org/confluence/display/HUDI/RFC+-+31%3A+Hive+integration+Improvment)| `ONGOING` | 
| 32 | [Kafka Connect Sink for Hudi](https://cwiki.apache.org/confluence/display/HUDI/RFC-32+Kafka+Connect+Sink+for+Hudi)| `ONGOING` | 
| 33 | [Hudi supports more comprehensive Schema Evolution](https://cwiki.apache.org/confluence/display/HUDI/RFC+-+33++Hudi+supports+more+comprehensive+Schema+Evolution)| `ONGOING` | 
| 34 | [Hudi BigQuery Integration](./rfc-34/rfc-34.md) | `COMPLETED` | 
| 35 | [Make Flink MOR table writing streaming friendly](https://cwiki.apache.org/confluence/display/HUDI/RFC-35%3A+Make+Flink+MOR+table+writing+streaming+friendly)| `UNDER REVIEW` | 
| 36 | [HUDI Metastore Server](https://cwiki.apache.org/confluence/display/HUDI/%5BWIP%5D+RFC-36%3A+HUDI+Metastore+Server)| `IN PROGRESS` | 
| 37 | [Hudi Metadata based Bloom Index](rfc-37/rfc-37.md) | `ONGOING` | 
| 38 | [Spark Datasource V2 Integration](./rfc-38/rfc-38.md) | `IN PROGRESS` | 
| 39 | [Incremental source for Debezium](./rfc-39/rfc-39.md) | `ONGOING` | 
| 40 | [Hudi Connector for Trino](./rfc-40/rfc-40.md) | `IN PROGRESS` | 
| 41 | [Hudi Snowflake Integration] | `UNDER REVIEW`| 
| 42 | [Consistent Hashing Index](./rfc-42/rfc-42.md) | `IN PROGRESS` | 
| 43 | [Compaction / Clustering Service](./rfc-43/rfc-43.md) | `UNDER REVIEW` | 
| 44 | [Hudi Connector for Presto](./rfc-44/rfc-44.md) | `ONGOING` | 
| 45 | [Asynchronous Metadata Indexing](./rfc-45/rfc-45.md) | `ONGOING` | 
| 46 | [Optimizing Record Payload Handling](./rfc-46/rfc-46.md) | `IN PROGRESS` | 
| 47 | [Add Call Produce Command for Spark SQL](./rfc-47/rfc-47.md) | `ONGOING` | 
| 48 | [LogCompaction for MOR tables](./rfc-48/rfc-48.md) | `UNDER REVIEW` | 
| 49 | [Support sync with DataHub](./rfc-49/rfc-49.md)    | `ONGOING` |
| 50 | [Improve Timeline Server](./rfc-50/rfc-50.md) | `IN PROGRESS` | 
| 51 | [Change Data Capture](./rfc-51/rfc-51.md) | `UNDER REVIEW` |
| 52 | [Introduce Secondary Index to Improve HUDI Query Performance](./rfc-52/rfc-52.md) | `UNDER REVIEW` |
| 53 | [Use Lock-Free Message Queue Improving Hoodie Writing Efficiency](./rfc-53/rfc-53.md) | `IN PROGRESS` | 
| 54 | [New Table APIs and Streamline Hudi Configs](./rfc-54/rfc-54.md) | `UNDER REVIEW` | 
| 55 | [Improve Hive/Meta sync class design and hierachies](./rfc-55/rfc-55.md) | `ONGOING` | 
| 56 | [Early Conflict Detection For Multi-Writer](./rfc-56/rfc-56.md) | `UNDER REVIEW` | 
| 57 | [DeltaStreamer Protobuf Support](./rfc-57/rfc-57.md)                                                                                                                                                                | `UNDER REVIEW` |
| 58 | [Multiple event_time Fields Latest Verification in a Single Table](./rfc-58/rfc-58.md) | `UNDER REVIEW` | 
=======
| 23 | [Hudi Observability metrics collection](https://cwiki.apache.org/confluence/display/HUDI/RFC+-+23+%3A+Hudi+Observability+metrics+collection)                                                                         | `ABANDONED` | 
| 24 | [Hoodie Flink Writer Proposal](https://cwiki.apache.org/confluence/display/HUDI/RFC-24%3A+Hoodie+Flink+Writer+Proposal)                                                                                              | `COMPLETED` | 
| 25 | [Spark SQL Extension For Hudi](https://cwiki.apache.org/confluence/display/HUDI/RFC+-+25%3A+Spark+SQL+Extension+For+Hudi)                                                                                            | `COMPLETED` | 
| 26 | [Optimization For Hudi Table Query](https://cwiki.apache.org/confluence/display/HUDI/RFC-26+Optimization+For+Hudi+Table+Query)                                                                                       | `ONGOING` | 
| 27 | [Data skipping index to improve query performance](https://cwiki.apache.org/confluence/display/HUDI/RFC-27+Data+skipping+index+to+improve+query+performance)                                                         | `ONGOING` | 
| 28 | [Support Z-order curve](https://cwiki.apache.org/confluence/pages/viewpage.action?pageId=181307144)                                                                                                                  | `COMPLETED` |
| 29 | [Hash Index](https://cwiki.apache.org/confluence/display/HUDI/RFC+-+29%3A+Hash+Index)                                                                                                                                | `ONGOING` | 
| 30 | [Batch operation](https://cwiki.apache.org/confluence/display/HUDI/RFC+-+30%3A+Batch+operation)                                                                                                                      | `UNDER REVIEW` | 
| 31 | [Hive integration Improvement](https://cwiki.apache.org/confluence/display/HUDI/RFC+-+31%3A+Hive+integration+Improvment)                                                                                             | `ONGOING` | 
| 32 | [Kafka Connect Sink for Hudi](https://cwiki.apache.org/confluence/display/HUDI/RFC-32+Kafka+Connect+Sink+for+Hudi)                                                                                                   | `ONGOING` | 
| 33 | [Hudi supports more comprehensive Schema Evolution](https://cwiki.apache.org/confluence/display/HUDI/RFC+-+33++Hudi+supports+more+comprehensive+Schema+Evolution)                                                    | `ONGOING` | 
| 34 | [Hudi BigQuery Integration](./rfc-34/rfc-34.md)                                                                                                                                                                      | `COMPLETED` | 
| 35 | [Make Flink MOR table writing streaming friendly](https://cwiki.apache.org/confluence/display/HUDI/RFC-35%3A+Make+Flink+MOR+table+writing+streaming+friendly)                                                        | `UNDER REVIEW` | 
| 36 | [HUDI Metastore Server](https://cwiki.apache.org/confluence/display/HUDI/%5BWIP%5D+RFC-36%3A+HUDI+Metastore+Server)                                                                                                  | `IN PROGRESS` | 
| 37 | [Hudi Metadata based Bloom Index](rfc-37/rfc-37.md)                                                                                                                                                                  | `ONGOING` | 
| 38 | [Spark Datasource V2 Integration](./rfc-38/rfc-38.md)                                                                                                                                                                | `IN PROGRESS` | 
| 39 | [Incremental source for Debezium](./rfc-39/rfc-39.md)                                                                                                                                                                | `ONGOING` | 
| 40 | [Hudi Connector for Trino](./rfc-40/rfc-40.md)                                                                                                                                                                       | `IN PROGRESS` | 
| 41 | [Hudi Snowflake Integration]                                                                                                                                                                                         | `UNDER REVIEW`| 
| 42 | [Consistent Hashing Index](./rfc-42/rfc-42.md)                                                                                                                                                                       | `IN PROGRESS` | 
| 43 | [Compaction / Clustering Service](./rfc-43/rfc-43.md)                                                                                                                                                                | `UNDER REVIEW` | 
| 44 | [Hudi Connector for Presto](./rfc-44/rfc-44.md)                                                                                                                                                                      | `ONGOING` | 
| 45 | [Asynchronous Metadata Indexing](./rfc-45/rfc-45.md)                                                                                                                                                                 | `ONGOING` | 
| 46 | [Optimizing Record Payload Handling](./rfc-46/rfc-46.md)                                                                                                                                                             | `IN PROGRESS` | 
| 47 | [Add Call Produce Command for Spark SQL](./rfc-47/rfc-47.md)                                                                                                                                                         | `ONGOING` | 
| 48 | [LogCompaction for MOR tables](./rfc-48/rfc-48.md)                                                                                                                                                                   | `UNDER REVIEW` | 
| 49 | [Support sync with DataHub](./rfc-49/rfc-49.md)                                                                                                                                                                      | `ONGOING` |
| 50 | [Improve Timeline Server](./rfc-50/rfc-50.md)                                                                                                                                                                        | `IN PROGRESS` | 
| 51 | [Change Data Capture](./rfc-51/rfc-51.md)                                                                                                                                                                            | `UNDER REVIEW` |
| 52 | [Introduce Secondary Index to Improve HUDI Query Performance](./rfc-52/rfc-52.md)                                                                                                                                    | `UNDER REVIEW` |
| 53 | [Use Lock-Free Message Queue Improving Hoodie Writing Efficiency](./rfc-53/rfc-53.md)                                                                                                                                | `IN PROGRESS` | 
| 54 | [New Table APIs and Streamline Hudi Configs](./rfc-54/rfc-54.md)                                                                                                                                                     | `UNDER REVIEW` | 
| 55 | [Improve Hive/Meta sync class design and hierachies](./rfc-55/rfc-55.md)                                                                                                                                             | `ONGOING` | 
| 56 | [Early Conflict Detection For Multi-Writer](./rfc-56/rfc-56.md)                                                                                                                                                      | `UNDER REVIEW` | 
| 57 | [DeltaStreamer Protobuf Support](./rfc-57/rfc-57.md)                                                                                                                                                                 | `UNDER REVIEW` | 
| 58 | [Integrate column stats index with all query engines](./rfc-58/rfc-58.md)                                                                                                                                            | `UNDER REVIEW` |
>>>>>>> fdd0c30d
<|MERGE_RESOLUTION|>--- conflicted
+++ resolved
@@ -58,44 +58,6 @@
 | 20 | [handle failed records](https://cwiki.apache.org/confluence/display/HUDI/RFC+-+20+%3A+handle+failed+records)                                                                                                         | `IN PROGRESS` |
 | 21 | [Allow HoodieRecordKey to be Virtual](https://cwiki.apache.org/confluence/display/HUDI/RFC+-+21+%3A+Allow+HoodieRecordKey+to+be+Virtual)                                                                             | `COMPLETED` |
 | 22 | [Snapshot Isolation using Optimistic Concurrency Control for multi-writers](https://cwiki.apache.org/confluence/display/HUDI/RFC+-+22+%3A+Snapshot+Isolation+using+Optimistic+Concurrency+Control+for+multi-writers) | `COMPLETED` |
-<<<<<<< HEAD
-| 23 | [Hudi Observability metrics collection](https://cwiki.apache.org/confluence/display/HUDI/RFC+-+23+%3A+Hudi+Observability+metrics+collection)| `ABANDONED` | 
-| 24 | [Hoodie Flink Writer Proposal](https://cwiki.apache.org/confluence/display/HUDI/RFC-24%3A+Hoodie+Flink+Writer+Proposal) | `COMPLETED` | 
-| 25 | [Spark SQL Extension For Hudi](https://cwiki.apache.org/confluence/display/HUDI/RFC+-+25%3A+Spark+SQL+Extension+For+Hudi) | `COMPLETED` | 
-| 26 | [Optimization For Hudi Table Query](https://cwiki.apache.org/confluence/display/HUDI/RFC-26+Optimization+For+Hudi+Table+Query) | `ONGOING` | 
-| 27 | [Data skipping index to improve query performance](https://cwiki.apache.org/confluence/display/HUDI/RFC-27+Data+skipping+index+to+improve+query+performance) | `ONGOING` | 
-| 28 | [Support Z-order curve](https://cwiki.apache.org/confluence/pages/viewpage.action?pageId=181307144) | `COMPLETED` |
-| 29 | [Hash Index](https://cwiki.apache.org/confluence/display/HUDI/RFC+-+29%3A+Hash+Index) | `ONGOING` | 
-| 30 | [Batch operation](https://cwiki.apache.org/confluence/display/HUDI/RFC+-+30%3A+Batch+operation) | `UNDER REVIEW` | 
-| 31 | [Hive integration Improvement](https://cwiki.apache.org/confluence/display/HUDI/RFC+-+31%3A+Hive+integration+Improvment)| `ONGOING` | 
-| 32 | [Kafka Connect Sink for Hudi](https://cwiki.apache.org/confluence/display/HUDI/RFC-32+Kafka+Connect+Sink+for+Hudi)| `ONGOING` | 
-| 33 | [Hudi supports more comprehensive Schema Evolution](https://cwiki.apache.org/confluence/display/HUDI/RFC+-+33++Hudi+supports+more+comprehensive+Schema+Evolution)| `ONGOING` | 
-| 34 | [Hudi BigQuery Integration](./rfc-34/rfc-34.md) | `COMPLETED` | 
-| 35 | [Make Flink MOR table writing streaming friendly](https://cwiki.apache.org/confluence/display/HUDI/RFC-35%3A+Make+Flink+MOR+table+writing+streaming+friendly)| `UNDER REVIEW` | 
-| 36 | [HUDI Metastore Server](https://cwiki.apache.org/confluence/display/HUDI/%5BWIP%5D+RFC-36%3A+HUDI+Metastore+Server)| `IN PROGRESS` | 
-| 37 | [Hudi Metadata based Bloom Index](rfc-37/rfc-37.md) | `ONGOING` | 
-| 38 | [Spark Datasource V2 Integration](./rfc-38/rfc-38.md) | `IN PROGRESS` | 
-| 39 | [Incremental source for Debezium](./rfc-39/rfc-39.md) | `ONGOING` | 
-| 40 | [Hudi Connector for Trino](./rfc-40/rfc-40.md) | `IN PROGRESS` | 
-| 41 | [Hudi Snowflake Integration] | `UNDER REVIEW`| 
-| 42 | [Consistent Hashing Index](./rfc-42/rfc-42.md) | `IN PROGRESS` | 
-| 43 | [Compaction / Clustering Service](./rfc-43/rfc-43.md) | `UNDER REVIEW` | 
-| 44 | [Hudi Connector for Presto](./rfc-44/rfc-44.md) | `ONGOING` | 
-| 45 | [Asynchronous Metadata Indexing](./rfc-45/rfc-45.md) | `ONGOING` | 
-| 46 | [Optimizing Record Payload Handling](./rfc-46/rfc-46.md) | `IN PROGRESS` | 
-| 47 | [Add Call Produce Command for Spark SQL](./rfc-47/rfc-47.md) | `ONGOING` | 
-| 48 | [LogCompaction for MOR tables](./rfc-48/rfc-48.md) | `UNDER REVIEW` | 
-| 49 | [Support sync with DataHub](./rfc-49/rfc-49.md)    | `ONGOING` |
-| 50 | [Improve Timeline Server](./rfc-50/rfc-50.md) | `IN PROGRESS` | 
-| 51 | [Change Data Capture](./rfc-51/rfc-51.md) | `UNDER REVIEW` |
-| 52 | [Introduce Secondary Index to Improve HUDI Query Performance](./rfc-52/rfc-52.md) | `UNDER REVIEW` |
-| 53 | [Use Lock-Free Message Queue Improving Hoodie Writing Efficiency](./rfc-53/rfc-53.md) | `IN PROGRESS` | 
-| 54 | [New Table APIs and Streamline Hudi Configs](./rfc-54/rfc-54.md) | `UNDER REVIEW` | 
-| 55 | [Improve Hive/Meta sync class design and hierachies](./rfc-55/rfc-55.md) | `ONGOING` | 
-| 56 | [Early Conflict Detection For Multi-Writer](./rfc-56/rfc-56.md) | `UNDER REVIEW` | 
-| 57 | [DeltaStreamer Protobuf Support](./rfc-57/rfc-57.md)                                                                                                                                                                | `UNDER REVIEW` |
-| 58 | [Multiple event_time Fields Latest Verification in a Single Table](./rfc-58/rfc-58.md) | `UNDER REVIEW` | 
-=======
 | 23 | [Hudi Observability metrics collection](https://cwiki.apache.org/confluence/display/HUDI/RFC+-+23+%3A+Hudi+Observability+metrics+collection)                                                                         | `ABANDONED` | 
 | 24 | [Hoodie Flink Writer Proposal](https://cwiki.apache.org/confluence/display/HUDI/RFC-24%3A+Hoodie+Flink+Writer+Proposal)                                                                                              | `COMPLETED` | 
 | 25 | [Spark SQL Extension For Hudi](https://cwiki.apache.org/confluence/display/HUDI/RFC+-+25%3A+Spark+SQL+Extension+For+Hudi)                                                                                            | `COMPLETED` | 
@@ -132,4 +94,4 @@
 | 56 | [Early Conflict Detection For Multi-Writer](./rfc-56/rfc-56.md)                                                                                                                                                      | `UNDER REVIEW` | 
 | 57 | [DeltaStreamer Protobuf Support](./rfc-57/rfc-57.md)                                                                                                                                                                 | `UNDER REVIEW` | 
 | 58 | [Integrate column stats index with all query engines](./rfc-58/rfc-58.md)                                                                                                                                            | `UNDER REVIEW` |
->>>>>>> fdd0c30d
+| 59 | [Multiple event_time Fields Latest Verification in a Single Table](./rfc-59/rfc-59.md)                                                                                                                               | `UNDER REVIEW` |