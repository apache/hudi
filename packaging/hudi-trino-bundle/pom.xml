<?xml version="1.0" encoding="UTF-8"?>
<!--
  Licensed to the Apache Software Foundation (ASF) under one or more
  contributor license agreements.  See the NOTICE file distributed with
  this work for additional information regarding copyright ownership.
  The ASF licenses this file to You under the Apache License, Version 2.0
  (the "License"); you may not use this file except in compliance with
  the License.  You may obtain a copy of the License at

       http://www.apache.org/licenses/LICENSE-2.0

  Unless required by applicable law or agreed to in writing, software
  distributed under the License is distributed on an "AS IS" BASIS,
  WITHOUT WARRANTIES OR CONDITIONS OF ANY KIND, either express or implied.
  See the License for the specific language governing permissions and
  limitations under the License.
-->
<project xmlns="http://maven.apache.org/POM/4.0.0" xmlns:xsi="http://www.w3.org/2001/XMLSchema-instance"
         xsi:schemaLocation="http://maven.apache.org/POM/4.0.0 http://maven.apache.org/xsd/maven-4.0.0.xsd">
  <parent>
    <artifactId>hudi</artifactId>
    <groupId>org.apache.hudi</groupId>
    <version>0.13.0-SNAPSHOT</version>
    <relativePath>../../pom.xml</relativePath>
  </parent>
  <modelVersion>4.0.0</modelVersion>
  <artifactId>hudi-trino-bundle</artifactId>
  <packaging>jar</packaging>

  <properties>
    <checkstyle.skip>true</checkstyle.skip>
    <main.basedir>${project.parent.basedir}</main.basedir>
    <skipTests>true</skipTests>
  </properties>

  <build>
    <plugins>
      <plugin>
        <groupId>org.apache.rat</groupId>
        <artifactId>apache-rat-plugin</artifactId>
      </plugin>
      <plugin>
        <groupId>org.apache.maven.plugins</groupId>
        <artifactId>maven-shade-plugin</artifactId>
        <version>${maven-shade-plugin.version}</version>
        <executions>
          <execution>
            <phase>package</phase>
            <goals>
              <goal>shade</goal>
            </goals>
            <configuration>
              <createSourcesJar>${shadeSources}</createSourcesJar>
              <dependencyReducedPomLocation>${project.build.directory}/dependency-reduced-pom.xml
              </dependencyReducedPomLocation>
              <transformers>
                <transformer implementation="org.apache.maven.plugins.shade.resource.ApacheLicenseResourceTransformer">
                </transformer>
                <transformer implementation="org.apache.maven.plugins.shade.resource.ApacheNoticeResourceTransformer">
                  <addHeader>true</addHeader>
                </transformer>
                <transformer implementation="org.apache.maven.plugins.shade.resource.IncludeResourceTransformer">
                  <resource>META-INF/LICENSE</resource>
                  <file>target/classes/META-INF/LICENSE</file>
                </transformer>
                <transformer implementation="org.apache.maven.plugins.shade.resource.ServicesResourceTransformer"/>
              </transformers>
              <artifactSet>
                <includes combine.children="append">
                  <include>org.apache.hudi:hudi-common</include>
                  <include>org.apache.hudi:hudi-hadoop-mr</include>

                  <include>org.apache.parquet:parquet-avro</include>
                  <include>org.apache.avro:avro</include>
<<<<<<< HEAD
                  <include>com.esotericsoftware:kryo-shaded</include>
                  <include>org.objenesis:objenesis</include>
                  <include>com.esotericsoftware:minlog</include>
=======
                  <include>org.codehaus.jackson:*</include>
>>>>>>> c36b24a7
                  <include>org.apache.hbase:hbase-common</include>
                  <include>org.apache.hbase:hbase-client</include>
                  <include>org.apache.hbase:hbase-hadoop-compat</include>
                  <include>org.apache.hbase:hbase-hadoop2-compat</include>
                  <include>org.apache.hbase:hbase-metrics</include>
                  <include>org.apache.hbase:hbase-metrics-api</include>
                  <include>org.apache.hbase:hbase-protocol</include>
                  <include>org.apache.hbase:hbase-protocol-shaded</include>
                  <include>org.apache.hbase:hbase-server</include>
                  <include>org.apache.hbase.thirdparty:hbase-shaded-protobuf</include>
                  <include>org.apache.hbase.thirdparty:hbase-shaded-netty</include>
                  <include>org.apache.hbase.thirdparty:hbase-shaded-miscellaneous</include>
                  <include>org.apache.htrace:htrace-core4</include>
                  <include>com.yammer.metrics:metrics-core</include>
                  <include>com.google.guava:guava</include>
                  <include>commons-lang:commons-lang</include>
                  <include>commons-io:commons-io</include>
                  <include>com.google.protobuf:protobuf-java</include>
                  <include>org.openjdk.jol:jol-core</include>
                </includes>
              </artifactSet>
              <relocations combine.children="append">
                <relocation>
                  <pattern>org.apache.parquet.avro.</pattern>
                  <shadedPattern>org.apache.hudi.org.apache.parquet.avro.</shadedPattern>
                </relocation>
                <relocation>
                  <pattern>org.apache.avro.</pattern>
                  <shadedPattern>org.apache.hudi.org.apache.avro.</shadedPattern>
                </relocation>
                <relocation>
                  <pattern>org.apache.commons.io.</pattern>
                  <shadedPattern>org.apache.hudi.org.apache.commons.io.</shadedPattern>
                </relocation>
                <relocation>
                  <pattern>org.apache.hadoop.hbase.</pattern>
                  <shadedPattern>org.apache.hudi.org.apache.hadoop.hbase.</shadedPattern>
                  <excludes>
                    <exclude>org.apache.hadoop.hbase.KeyValue$KeyComparator</exclude>
                  </excludes>
                </relocation>
                <relocation>
                  <pattern>org.apache.hbase.</pattern>
                  <shadedPattern>org.apache.hudi.org.apache.hbase.</shadedPattern>
                </relocation>
                <relocation>
                  <pattern>org.apache.htrace.</pattern>
                  <shadedPattern>org.apache.hudi.org.apache.htrace.</shadedPattern>
                </relocation>
                <relocation>
<<<<<<< HEAD
                  <pattern>com.esotericsoftware.kryo.</pattern>
                  <shadedPattern>org.apache.hudi.com.esotericsoftware.kryo.</shadedPattern>
                </relocation>
                <relocation>
                  <pattern>org.objenesis.</pattern>
                  <shadedPattern>org.apache.hudi.org.objenesis.</shadedPattern>
                </relocation>
                <relocation>
                  <pattern>com.esotericsoftware.minlog.</pattern>
                  <shadedPattern>org.apache.hudi.com.esotericsoftware.minlog.</shadedPattern>
=======
                  <pattern>org.codehaus.jackson.</pattern>
                  <shadedPattern>org.apache.hudi.org.codehaus.jackson.</shadedPattern>
>>>>>>> c36b24a7
                </relocation>
                <relocation>
                  <pattern>com.yammer.metrics.</pattern>
                  <shadedPattern>org.apache.hudi.com.yammer.metrics.</shadedPattern>
                </relocation>
                <relocation>
                  <pattern>com.google.common.</pattern>
                  <shadedPattern>${trino.bundle.bootstrap.shade.prefix}com.google.common.</shadedPattern>
                </relocation>
                <relocation>
                  <pattern>org.apache.commons.lang.</pattern>
                  <shadedPattern>${trino.bundle.bootstrap.shade.prefix}org.apache.commons.lang.</shadedPattern>
                </relocation>
                <relocation>
                  <pattern>com.google.protobuf.</pattern>
                  <shadedPattern>${trino.bundle.bootstrap.shade.prefix}com.google.protobuf.</shadedPattern>
                </relocation>
                <relocation>
                  <pattern>org.openjdk.jol.</pattern>
                  <shadedPattern>org.apache.hudi.org.openjdk.jol.</shadedPattern>
                </relocation>
                <!-- The classes below in org.apache.hadoop.metrics2 package come from
                hbase-hadoop-compat and hbase-hadoop2-compat, which have to be shaded one by one,
                instead of shading all classes under org.apache.hadoop.metrics2 including ones
                from hadoop. -->
                <relocation>
                  <pattern>org.apache.hadoop.metrics2.MetricHistogram</pattern>
                  <shadedPattern>org.apache.hudi.org.apache.hadoop.metrics2.MetricHistogram
                  </shadedPattern>
                </relocation>
                <relocation>
                  <pattern>org.apache.hadoop.metrics2.MetricsExecutor</pattern>
                  <shadedPattern>org.apache.hudi.org.apache.hadoop.metrics2.MetricsExecutor
                  </shadedPattern>
                </relocation>
                <relocation>
                  <pattern>org.apache.hadoop.metrics2.impl.JmxCacheBuster</pattern>
                  <shadedPattern>org.apache.hudi.org.apache.hadoop.metrics2.impl.JmxCacheBuster</shadedPattern>
                </relocation>
                <relocation>
                  <pattern>org.apache.hadoop.metrics2.lib.DefaultMetricsSystemHelper</pattern>
                  <shadedPattern>org.apache.hudi.org.apache.hadoop.metrics2.lib.DefaultMetricsSystemHelper
                  </shadedPattern>
                </relocation>
                <relocation>
                  <pattern>org.apache.hadoop.metrics2.lib.DynamicMetricsRegistry</pattern>
                  <shadedPattern>org.apache.hudi.org.apache.hadoop.metrics2.lib.DynamicMetricsRegistry
                  </shadedPattern>
                </relocation>
                <relocation>
                  <pattern>org.apache.hadoop.metrics2.lib.MetricsExecutorImpl</pattern>
                  <shadedPattern>org.apache.hudi.org.apache.hadoop.metrics2.lib.MetricsExecutorImpl
                  </shadedPattern>
                </relocation>
                <relocation>
                  <pattern>org.apache.hadoop.metrics2.lib.MutableFastCounter</pattern>
                  <shadedPattern>org.apache.hudi.org.apache.hadoop.metrics2.lib.MutableFastCounter
                  </shadedPattern>
                </relocation>
                <relocation>
                  <pattern>org.apache.hadoop.metrics2.lib.MutableHistogram</pattern>
                  <shadedPattern>org.apache.hudi.org.apache.hadoop.metrics2.lib.MutableHistogram
                  </shadedPattern>
                </relocation>
                <relocation>
                  <pattern>org.apache.hadoop.metrics2.lib.MutableRangeHistogram</pattern>
                  <shadedPattern>org.apache.hudi.org.apache.hadoop.metrics2.lib.MutableRangeHistogram
                  </shadedPattern>
                </relocation>
                <relocation>
                  <pattern>org.apache.hadoop.metrics2.lib.MutableSizeHistogram</pattern>
                  <shadedPattern>org.apache.hudi.org.apache.hadoop.metrics2.lib.MutableSizeHistogram
                  </shadedPattern>
                </relocation>
                <relocation>
                  <pattern>org.apache.hadoop.metrics2.lib.MutableTimeHistogram</pattern>
                  <shadedPattern>org.apache.hudi.org.apache.hadoop.metrics2.lib.MutableTimeHistogram
                  </shadedPattern>
                </relocation>
                <relocation>
                  <pattern>org.apache.hadoop.metrics2.util.MetricQuantile</pattern>
                  <shadedPattern>org.apache.hudi.org.apache.hadoop.metrics2.util.MetricQuantile
                  </shadedPattern>
                </relocation>
                <relocation>
                  <pattern>org.apache.hadoop.metrics2.util.MetricSampleQuantiles</pattern>
                  <shadedPattern>org.apache.hudi.org.apache.hadoop.metrics2.util.MetricSampleQuantiles
                  </shadedPattern>
                </relocation>
              </relocations>
              <createDependencyReducedPom>false</createDependencyReducedPom>
              <filters>
                <filter>
                  <artifact>*:*</artifact>
                  <excludes>
                    <exclude>META-INF/*.SF</exclude>
                    <exclude>META-INF/*.DSA</exclude>
                    <exclude>META-INF/*.RSA</exclude>
                    <exclude>META-INF/services/javax.*</exclude>
                    <exclude>**/*.proto</exclude>
                    <exclude>hbase-webapps/**</exclude>
                  </excludes>
                </filter>
              </filters>
              <finalName>${project.artifactId}-${project.version}</finalName>
            </configuration>
          </execution>
        </executions>
      </plugin>
    </plugins>
    <resources>
      <resource>
        <directory>src/main/resources</directory>
      </resource>
      <resource>
        <directory>src/test/resources</directory>
      </resource>
    </resources>
  </build>

  <dependencies>
    <!-- Hoodie -->
    <dependency>
      <groupId>org.apache.hudi</groupId>
      <artifactId>hudi-hadoop-mr-bundle</artifactId>
      <version>${project.version}</version>
    </dependency>

    <!-- Parquet -->
    <dependency>
      <groupId>org.apache.parquet</groupId>
      <artifactId>parquet-avro</artifactId>
      <version>${parquet.version}</version>
      <scope>compile</scope>
    </dependency>

    <!-- Avro -->
    <dependency>
      <groupId>org.apache.avro</groupId>
      <artifactId>avro</artifactId>
      <version>${avro.version}</version>
      <scope>compile</scope>
    </dependency>

    <!--Guava needs to be shaded because HBase 1.2.3 depends on an earlier guava version i.e 12.0.1 and hits runtime
    issues with the guava version present in Trino runtime-->
    <dependency>
      <groupId>com.google.guava</groupId>
      <artifactId>guava</artifactId>
      <version>12.0.1</version>
      <scope>${trino.bundle.bootstrap.scope}</scope>
    </dependency>

    <!--commons-lang needs to be shaded because HBase 1.2.3 needs it at runtime, but Trino runtime does not have this
    dependency-->
    <dependency>
      <groupId>commons-lang</groupId>
      <artifactId>commons-lang</artifactId>
      <version>2.6</version>
      <scope>${trino.bundle.bootstrap.scope}</scope>
    </dependency>

    <!--protobuf needs to be shaded because HBase 1.2.3 needs it at runtime, but Trino runtime does not have this
    dependency-->
    <dependency>
      <groupId>com.google.protobuf</groupId>
      <artifactId>protobuf-java</artifactId>
      <version>2.5.0</version>
      <scope>${trino.bundle.bootstrap.scope}</scope>
    </dependency>

  </dependencies>
  <profiles>
    <profile>
      <id>trino-shade-unbundle-bootstrap</id>
      <properties>
        <trino.bundle.bootstrap.scope>provided</trino.bundle.bootstrap.scope>
        <trino.bundle.bootstrap.shade.prefix/>
      </properties>
    </profile>
  </profiles>
</project><|MERGE_RESOLUTION|>--- conflicted
+++ resolved
@@ -72,13 +72,9 @@
 
                   <include>org.apache.parquet:parquet-avro</include>
                   <include>org.apache.avro:avro</include>
-<<<<<<< HEAD
                   <include>com.esotericsoftware:kryo-shaded</include>
                   <include>org.objenesis:objenesis</include>
                   <include>com.esotericsoftware:minlog</include>
-=======
-                  <include>org.codehaus.jackson:*</include>
->>>>>>> c36b24a7
                   <include>org.apache.hbase:hbase-common</include>
                   <include>org.apache.hbase:hbase-client</include>
                   <include>org.apache.hbase:hbase-hadoop-compat</include>
@@ -129,7 +125,6 @@
                   <shadedPattern>org.apache.hudi.org.apache.htrace.</shadedPattern>
                 </relocation>
                 <relocation>
-<<<<<<< HEAD
                   <pattern>com.esotericsoftware.kryo.</pattern>
                   <shadedPattern>org.apache.hudi.com.esotericsoftware.kryo.</shadedPattern>
                 </relocation>
@@ -140,10 +135,6 @@
                 <relocation>
                   <pattern>com.esotericsoftware.minlog.</pattern>
                   <shadedPattern>org.apache.hudi.com.esotericsoftware.minlog.</shadedPattern>
-=======
-                  <pattern>org.codehaus.jackson.</pattern>
-                  <shadedPattern>org.apache.hudi.org.codehaus.jackson.</shadedPattern>
->>>>>>> c36b24a7
                 </relocation>
                 <relocation>
                   <pattern>com.yammer.metrics.</pattern>
