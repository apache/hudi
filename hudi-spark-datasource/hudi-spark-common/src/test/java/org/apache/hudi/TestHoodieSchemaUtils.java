/*
 * Licensed to the Apache Software Foundation (ASF) under one
 * or more contributor license agreements.  See the NOTICE file
 * distributed with this work for additional information
 * regarding copyright ownership.  The ASF licenses this file
 * to you under the Apache License, Version 2.0 (the
 * "License"); you may not use this file except in compliance
 * with the License.  You may obtain a copy of the License at
 *
 *   http://www.apache.org/licenses/LICENSE-2.0
 *
 * Unless required by applicable law or agreed to in writing,
 * software distributed under the License is distributed on an
 * "AS IS" BASIS, WITHOUT WARRANTIES OR CONDITIONS OF ANY
 * KIND, either express or implied.  See the License for the
 * specific language governing permissions and limitations
 * under the License.
 */

package org.apache.hudi;

import org.apache.hudi.common.config.HoodieCommonConfig;
import org.apache.hudi.common.config.TypedProperties;
import org.apache.hudi.common.util.Option;
import org.apache.hudi.common.util.collection.Pair;
import org.apache.hudi.exception.HoodieNullSchemaTypeException;
import org.apache.hudi.exception.MissingSchemaFieldException;
import org.apache.hudi.exception.SchemaBackwardsCompatibilityException;

import org.apache.avro.Schema;
import org.junit.jupiter.api.Test;
import org.junit.jupiter.params.ParameterizedTest;
import org.junit.jupiter.params.provider.ValueSource;

import java.util.HashMap;
import java.util.Map;

import static org.apache.hudi.avro.AvroSchemaTestUtils.createArrayField;
import static org.apache.hudi.avro.AvroSchemaTestUtils.createMapField;
import static org.apache.hudi.avro.AvroSchemaTestUtils.createNestedField;
import static org.apache.hudi.avro.AvroSchemaTestUtils.createNullablePrimitiveField;
import static org.apache.hudi.avro.AvroSchemaTestUtils.createPrimitiveField;
import static org.apache.hudi.avro.AvroSchemaTestUtils.createRecord;
import static org.junit.jupiter.api.Assertions.assertEquals;
import static org.junit.jupiter.api.Assertions.assertFalse;
import static org.junit.jupiter.api.Assertions.assertThrows;
import static org.junit.jupiter.api.Assertions.assertTrue;

public class TestHoodieSchemaUtils {

  @Test
  void testSchemaWithNullField() {
    Schema withNullfield = createRecord("nullRecord", createPrimitiveField("nullField", Schema.Type.NULL));
    assertThrows(HoodieNullSchemaTypeException.class,
        () -> deduceWriterSchema(withNullfield, null));
  }

  @Test
  void testSimplePromotionWithComplexFields() {
    Schema start = createRecord("simple", createPrimitiveField("f", Schema.Type.INT));
    Schema end = createRecord("simple", createPrimitiveField("f", Schema.Type.LONG));
    assertEquals(end, deduceWriterSchema(end, start));

    start = createRecord("nested", createNestedField("f", Schema.Type.INT));
    end = createRecord("nested", createNestedField("f", Schema.Type.LONG));
    assertEquals(end, deduceWriterSchema(end, start));

    start = createRecord("arrayRec", createArrayField("f", Schema.Type.INT));
    end = createRecord("arrayRec", createArrayField("f", Schema.Type.LONG));
    assertEquals(end, deduceWriterSchema(end, start));

    start = createRecord("mapRec", createMapField("f", Schema.Type.INT));
    end = createRecord("mapRec", createMapField("f", Schema.Type.LONG));
    assertEquals(end, deduceWriterSchema(end, start));
  }

  @Test
  void testAllowedTypePromotions() {
    Schema.Type[] promotionTypes = new Schema.Type[]{Schema.Type.INT, Schema.Type.LONG, Schema.Type.FLOAT, Schema.Type.DOUBLE, Schema.Type.STRING, Schema.Type.BYTES};
    Map<Schema.Type, Pair<Integer,Integer>> allowedPromotions = new HashMap<>();
    //allowedPromotions.key can be promoted to any type in the range allowedPromotions.value
    allowedPromotions.put(Schema.Type.INT, Pair.of(0, 4));
    allowedPromotions.put(Schema.Type.LONG, Pair.of(1, 4));
    allowedPromotions.put(Schema.Type.FLOAT, Pair.of(2, 4));
    allowedPromotions.put(Schema.Type.DOUBLE, Pair.of(3, 4));
    allowedPromotions.put(Schema.Type.STRING, Pair.of(4, 4));
    allowedPromotions.put(Schema.Type.BYTES, Pair.of(5, 5));

    Map<Schema.Type, Schema> schemaMap = new HashMap<>();
    for (Schema.Type type : promotionTypes) {
      schemaMap.put(type, createRecord("rec",
          createPrimitiveField("simpleField", type),
          createArrayField("arrayField", type),
          createMapField("mapField", type),
          createNestedField("nestedField", type)));
    }

    for (int i = 0; i < promotionTypes.length; i++) {
      Schema startSchema = schemaMap.get(promotionTypes[i]);
      Pair<Integer,Integer> minMax = allowedPromotions.get(promotionTypes[i]);
      for (int j = minMax.getLeft(); j <= minMax.getRight(); j++) {
        Schema endSchema = schemaMap.get(promotionTypes[j]);
        assertEquals(endSchema, deduceWriterSchema(endSchema, startSchema));
      }
    }
  }

  @Test
  void testReversePromotions() {
    Schema.Type[] promotionTypes = new Schema.Type[]{Schema.Type.INT, Schema.Type.LONG, Schema.Type.FLOAT, Schema.Type.DOUBLE, Schema.Type.STRING, Schema.Type.BYTES};
    Map<Schema.Type, Pair<Integer,Integer>> reversePromotions = new HashMap<>();
    //Incoming data types in the range reversePromotions.value will be promoted to reversePromotions.key
    //if reversePromotions.key is the current table schema
    reversePromotions.put(Schema.Type.INT, Pair.of(0, 0));
    reversePromotions.put(Schema.Type.LONG, Pair.of(0, 1));
    reversePromotions.put(Schema.Type.FLOAT, Pair.of(0, 2));
    reversePromotions.put(Schema.Type.DOUBLE, Pair.of(0, 3));
    reversePromotions.put(Schema.Type.STRING, Pair.of(0, 5));
    reversePromotions.put(Schema.Type.BYTES, Pair.of(4, 5));

    Map<Schema.Type, Schema> schemaMap = new HashMap<>();
    for (Schema.Type type : promotionTypes) {
      schemaMap.put(type, createRecord("rec",
          createPrimitiveField("simpleField", type),
          createArrayField("arrayField", type),
          createMapField("mapField", type),
          createNestedField("nestedField", type)));
    }

    for (int i = 0; i < promotionTypes.length; i++) {
      Schema startSchema = schemaMap.get(promotionTypes[i]);
      Pair<Integer,Integer> minMax = reversePromotions.get(promotionTypes[i]);
      for (int j = minMax.getLeft(); j <= minMax.getRight(); j++) {
        Schema endSchema = schemaMap.get(promotionTypes[j]);
        assertEquals(startSchema, deduceWriterSchema(endSchema, startSchema));
      }
    }
  }

  @Test
  void testIllegalPromotionsBetweenPrimitives() {
    Schema.Type[] promotionTypes = new Schema.Type[]{Schema.Type.INT, Schema.Type.LONG, Schema.Type.FLOAT, Schema.Type.DOUBLE, Schema.Type.BYTES};
    Map<Schema.Type, Schema> schemaMap = new HashMap<>();
    for (Schema.Type type : promotionTypes) {
      schemaMap.put(type, createRecord("rec",
          createPrimitiveField("simpleField", type),
          createArrayField("arrayField", type),
          createMapField("mapField", type),
          createNestedField("nestedField", type)));
    }

    String[] fieldNames = new String[]{"rec.simpleField", "rec.arrayField.element", "rec.mapField.value", "rec.nestedField.nested"};
    //int, long, float, double can't be promoted to bytes
    for (int i = 0; i < 4; i++) {
      Schema startSchema = schemaMap.get(promotionTypes[i]);
      Schema endSchema = schemaMap.get(Schema.Type.BYTES);
      Throwable t = assertThrows(SchemaBackwardsCompatibilityException.class,
          () -> deduceWriterSchema(endSchema, startSchema));
      String baseString = String.format("TYPE_MISMATCH: reader type 'BYTES' not compatible with writer type '%s' for field '%%s'",
          promotionTypes[i].getName().toUpperCase());
      for (String fieldName : fieldNames) {
        assertTrue(t.getMessage().contains(String.format(baseString, fieldName)));
      }
    }
  }

  @Test
  void testIllegalPromotionsBetweenComplexFields() {
    String[] typeNames = new String[]{"INT", "ARRAY", "MAP", "RECORD"};
    Schema[] fieldTypes = new Schema[]{createRecord("rec", createPrimitiveField("testField", Schema.Type.INT)),
        createRecord("rec", createArrayField("testField", Schema.Type.INT)),
        createRecord("rec", createMapField("testField", Schema.Type.INT)),
        createRecord("rec", createNestedField("testField", Schema.Type.INT))};

    for (int i = 0; i < fieldTypes.length; i++) {
      for (int j = 0; j < fieldTypes.length; j++) {
        if (i != j) {
          Schema startSchema = fieldTypes[i];
          Schema endSchema = fieldTypes[j];
          Throwable t = assertThrows(SchemaBackwardsCompatibilityException.class,
              () -> deduceWriterSchema(startSchema, endSchema));
          String errorMessage = String.format("Schema validation backwards compatibility check failed with the following issues: "
              + "{TYPE_MISMATCH: reader type '%s' not compatible with writer type '%s' for field 'rec.testField'}", typeNames[i], typeNames[j]);
          assertTrue(t.getMessage().startsWith(errorMessage));
        }
      }
    }
  }

  @ParameterizedTest
  @ValueSource(booleans =  {true, false})
  void testMissingColumn(boolean allowDroppedColumns) {
    //simple case
    Schema start = createRecord("missingSimpleField",
        createPrimitiveField("field1", Schema.Type.INT),
        createPrimitiveField("field2", Schema.Type.INT),
        createPrimitiveField("field3", Schema.Type.INT));
    Schema end = createRecord("missingSimpleField",
        createPrimitiveField("field1", Schema.Type.INT),
        createPrimitiveField("field3", Schema.Type.INT));
    try {
      Schema actual = deduceWriterSchema(end, start, allowDroppedColumns);
      Schema expected = createRecord("missingSimpleField",
          createPrimitiveField("field1", Schema.Type.INT),
          createNullableField("field2", Schema.Type.INT),
          createPrimitiveField("field3", Schema.Type.INT));
      assertEquals(expected, actual);
      assertTrue(allowDroppedColumns);
    } catch (MissingSchemaFieldException e) {
      assertFalse(allowDroppedColumns);
      assertTrue(e.getMessage().contains("missingSimpleField.field2"));
    }

    //complex case
    start = createRecord("missingComplexField",
        createPrimitiveField("field1", Schema.Type.INT),
        createPrimitiveField("field2", Schema.Type.INT),
        createArrayField("field3", createRecord("nestedRecord",
                createPrimitiveField("nestedField1", Schema.Type.INT),
                createPrimitiveField("nestedField2", Schema.Type.INT),
                createPrimitiveField("nestedField3", Schema.Type.INT))),
        createPrimitiveField("field4", Schema.Type.INT));
    end = createRecord("missingComplexField",
        createPrimitiveField("field1", Schema.Type.INT),
        createPrimitiveField("field2", Schema.Type.INT),
        createPrimitiveField("field4", Schema.Type.INT));
    try {
      Schema actual = deduceWriterSchema(end, start, allowDroppedColumns);
      Schema expected = createRecord("missingComplexField",
          createPrimitiveField("field1", Schema.Type.INT),
          createPrimitiveField("field2", Schema.Type.INT),
          createNullableArrayField("field3", createRecord("nestedRecord",
              createPrimitiveField("nestedField1", Schema.Type.INT),
              createPrimitiveField("nestedField2", Schema.Type.INT),
              createPrimitiveField("nestedField3", Schema.Type.INT))),
          createPrimitiveField("field4", Schema.Type.INT));
      assertEquals(expected, actual);
      assertTrue(allowDroppedColumns);
    } catch (MissingSchemaFieldException e) {
      assertFalse(allowDroppedColumns);
      assertTrue(e.getMessage().contains("missingComplexField.field3"));
    }

    //partial missing field
    end = createRecord("missingComplexField",
        createPrimitiveField("field1", Schema.Type.INT),
        createArrayField("field3", createRecord("nestedRecord",
            createPrimitiveField("nestedField2", Schema.Type.INT),
            createPrimitiveField("nestedField3", Schema.Type.INT))),
        createPrimitiveField("field4", Schema.Type.INT));
    try {
      Schema actual = deduceWriterSchema(end, start, allowDroppedColumns);
      Schema expected = createRecord("missingComplexField",
          createPrimitiveField("field1", Schema.Type.INT),
          createNullableField("field2", Schema.Type.INT),
          createArrayField("field3", createRecord("nestedRecord",
              createNullableField("nestedField1", Schema.Type.INT),
              createPrimitiveField("nestedField2", Schema.Type.INT),
              createPrimitiveField("nestedField3", Schema.Type.INT))),
          createPrimitiveField("field4", Schema.Type.INT));
      assertEquals(expected, actual);
      assertTrue(allowDroppedColumns);
    } catch (MissingSchemaFieldException e) {
      assertFalse(allowDroppedColumns);
      assertTrue(e.getMessage().contains("missingComplexField.field3.element.nestedRecord.nestedField1"));
      assertTrue(e.getMessage().contains("missingComplexField.field2"));
    }
  }

  @Test
  void testFieldReordering() {
    // field order changes and incoming schema is missing an existing field
    Schema start = createRecord("reorderFields",
        createPrimitiveField("field1", Schema.Type.INT),
        createPrimitiveField("field2", Schema.Type.INT),
        createPrimitiveField("field3", Schema.Type.INT));
    Schema end = createRecord("reorderFields",
        createPrimitiveField("field3", Schema.Type.INT),
        createPrimitiveField("field1", Schema.Type.INT));
    assertEquals(start, deduceWriterSchema(end, start, true));

    // nested field ordering changes and new field is added
    start = createRecord("reorderNestedFields",
        createPrimitiveField("field1", Schema.Type.INT),
        createPrimitiveField("field2", Schema.Type.INT),
        createArrayField("field3", createRecord("reorderNestedFields.field3",
            createPrimitiveField("nestedField1", Schema.Type.INT),
            createPrimitiveField("nestedField2", Schema.Type.INT),
            createPrimitiveField("nestedField3", Schema.Type.INT))),
        createPrimitiveField("field4", Schema.Type.INT));
    end = createRecord("reorderNestedFields",
        createPrimitiveField("field1", Schema.Type.INT),
        createPrimitiveField("field2", Schema.Type.INT),
        createPrimitiveField("field5", Schema.Type.INT),
        createArrayField("field3", createRecord("reorderNestedFields.field3",
            createPrimitiveField("nestedField2", Schema.Type.INT),
            createPrimitiveField("nestedField1", Schema.Type.INT),
            createPrimitiveField("nestedField3", Schema.Type.INT),
            createPrimitiveField("nestedField4", Schema.Type.INT))),
        createPrimitiveField("field4", Schema.Type.INT));

    Schema expected = createRecord("reorderNestedFields",
        createPrimitiveField("field1", Schema.Type.INT),
        createPrimitiveField("field2", Schema.Type.INT),
        createArrayField("field3", createRecord("reorderNestedFields.field3",
            createPrimitiveField("nestedField1", Schema.Type.INT),
            createPrimitiveField("nestedField2", Schema.Type.INT),
            createPrimitiveField("nestedField3", Schema.Type.INT),
            createNullablePrimitiveField("nestedField4", Schema.Type.INT))),
        createPrimitiveField("field4", Schema.Type.INT),
        createNullablePrimitiveField("field5", Schema.Type.INT));
    assertEquals(expected, deduceWriterSchema(end, start, true));
  }

  private static Schema deduceWriterSchema(Schema incomingSchema, Schema latestTableSchema) {
    return deduceWriterSchema(incomingSchema, latestTableSchema, false);
  }

  private static final TypedProperties TYPED_PROPERTIES = new TypedProperties();

  private static Schema deduceWriterSchema(Schema incomingSchema, Schema latestTableSchema, Boolean addNull) {
    TYPED_PROPERTIES.setProperty(HoodieCommonConfig.SET_NULL_FOR_MISSING_COLUMNS.key(), addNull.toString());
    return HoodieSchemaUtils.deduceWriterSchema(incomingSchema, Option.ofNullable(latestTableSchema),
        Option.empty(), TYPED_PROPERTIES);
  }

<<<<<<< HEAD
  private static Schema.Field createNestedField(String name, Schema.Type type) {
    return createNestedField(name, Schema.create(type));
  }

  private static Schema.Field createNestedField(String name, Schema schema) {
    return new Schema.Field(name, createRecord(name, new Schema.Field("nested", schema, null, null)), null, null);
  }

  private static Schema.Field createArrayField(String name, Schema.Type type) {
    return createArrayField(name, Schema.create(type));
  }

  private static Schema.Field createArrayField(String name, Schema schema) {
    return new Schema.Field(name, Schema.createArray(schema), null, null);
  }

  private static Schema.Field createMapField(String name, Schema.Type type) {
    return createMapField(name, Schema.create(type));
  }

  private static Schema.Field createMapField(String name, Schema schema) {
    return new Schema.Field(name, Schema.createMap(schema), null, null);
  }

  private static Schema.Field createPrimitiveField(String name, Schema.Type type) {
    return new Schema.Field(name, Schema.create(type), null, null);
  }

  private static Schema.Field createNullableField(String name, Schema.Type type) {
    return new Schema.Field(name, Schema.createUnion(Schema.create(Schema.Type.NULL), Schema.create(type)), null, Schema.Field.NULL_VALUE);
  }

  private static Schema.Field createNullableArrayField(String name, Schema schema) {
    return new Schema.Field(name, Schema.createUnion(Schema.create(Schema.Type.NULL), Schema.createArray(schema)), null, Schema.Field.NULL_VALUE);
  }

  private static Schema createRecord(String name, Schema.Field... fields) {
    return Schema.createRecord(name, null, null, false, Arrays.asList(fields));
  }

=======
>>>>>>> 0abc00df
}<|MERGE_RESOLUTION|>--- conflicted
+++ resolved
@@ -324,47 +324,4 @@
         Option.empty(), TYPED_PROPERTIES);
   }
 
-<<<<<<< HEAD
-  private static Schema.Field createNestedField(String name, Schema.Type type) {
-    return createNestedField(name, Schema.create(type));
-  }
-
-  private static Schema.Field createNestedField(String name, Schema schema) {
-    return new Schema.Field(name, createRecord(name, new Schema.Field("nested", schema, null, null)), null, null);
-  }
-
-  private static Schema.Field createArrayField(String name, Schema.Type type) {
-    return createArrayField(name, Schema.create(type));
-  }
-
-  private static Schema.Field createArrayField(String name, Schema schema) {
-    return new Schema.Field(name, Schema.createArray(schema), null, null);
-  }
-
-  private static Schema.Field createMapField(String name, Schema.Type type) {
-    return createMapField(name, Schema.create(type));
-  }
-
-  private static Schema.Field createMapField(String name, Schema schema) {
-    return new Schema.Field(name, Schema.createMap(schema), null, null);
-  }
-
-  private static Schema.Field createPrimitiveField(String name, Schema.Type type) {
-    return new Schema.Field(name, Schema.create(type), null, null);
-  }
-
-  private static Schema.Field createNullableField(String name, Schema.Type type) {
-    return new Schema.Field(name, Schema.createUnion(Schema.create(Schema.Type.NULL), Schema.create(type)), null, Schema.Field.NULL_VALUE);
-  }
-
-  private static Schema.Field createNullableArrayField(String name, Schema schema) {
-    return new Schema.Field(name, Schema.createUnion(Schema.create(Schema.Type.NULL), Schema.createArray(schema)), null, Schema.Field.NULL_VALUE);
-  }
-
-  private static Schema createRecord(String name, Schema.Field... fields) {
-    return Schema.createRecord(name, null, null, false, Arrays.asList(fields));
-  }
-
-=======
->>>>>>> 0abc00df
 }