--- conflicted
+++ resolved
@@ -27,7 +27,6 @@
 import org.apache.hudi.exception.MissingSchemaFieldException;
 import org.apache.hudi.exception.SchemaBackwardsCompatibilityException;
 
-import org.apache.avro.JsonProperties;
 import org.apache.avro.Schema;
 import org.junit.jupiter.api.Test;
 import org.junit.jupiter.params.ParameterizedTest;
@@ -39,6 +38,7 @@
 import static org.apache.hudi.avro.AvroSchemaTestUtils.createArrayField;
 import static org.apache.hudi.avro.AvroSchemaTestUtils.createMapField;
 import static org.apache.hudi.avro.AvroSchemaTestUtils.createNestedField;
+import static org.apache.hudi.avro.AvroSchemaTestUtils.createNullablePrimitiveField;
 import static org.apache.hudi.avro.AvroSchemaTestUtils.createPrimitiveField;
 import static org.apache.hudi.avro.AvroSchemaTestUtils.createRecord;
 import static org.junit.jupiter.api.Assertions.assertEquals;
@@ -283,9 +283,9 @@
             createPrimitiveField("nestedField1", Schema.Type.INT),
             createPrimitiveField("nestedField2", Schema.Type.INT),
             createPrimitiveField("nestedField3", Schema.Type.INT),
-            createNullableField("nestedField4", Schema.Type.INT))),
+            createNullablePrimitiveField("nestedField4", Schema.Type.INT))),
         createPrimitiveField("field4", Schema.Type.INT),
-        createNullableField("field5", Schema.Type.INT));
+        createNullablePrimitiveField("field5", Schema.Type.INT));
     assertEquals(expected, deduceWriterSchema(end, start, true));
   }
 
@@ -301,43 +301,4 @@
         Option.empty(), TYPED_PROPERTIES);
   }
 
-<<<<<<< HEAD
-=======
-  private static Schema.Field createNestedField(String name, Schema.Type type) {
-    return createNestedField(name, Schema.create(type));
-  }
-
-  private static Schema.Field createNestedField(String name, Schema schema) {
-    return new Schema.Field(name, createRecord(name, new Schema.Field("nested", schema, null, null)), null, null);
-  }
-
-  private static Schema.Field createArrayField(String name, Schema.Type type) {
-    return createArrayField(name, Schema.create(type));
-  }
-
-  private static Schema.Field createArrayField(String name, Schema schema) {
-    return new Schema.Field(name, Schema.createArray(schema), null, null);
-  }
-
-  private static Schema.Field createMapField(String name, Schema.Type type) {
-    return createMapField(name, Schema.create(type));
-  }
-
-  private static Schema.Field createMapField(String name, Schema schema) {
-    return new Schema.Field(name, Schema.createMap(schema), null, null);
-  }
-
-  private static Schema.Field createPrimitiveField(String name, Schema.Type type) {
-    return new Schema.Field(name, Schema.create(type), null, null);
-  }
-
-  private static Schema.Field createNullableField(String name, Schema.Type type) {
-    return new Schema.Field(name, Schema.createUnion(Arrays.asList(Schema.create(Schema.Type.NULL), Schema.create(type))), null, JsonProperties.NULL_VALUE);
-  }
-  
-  private static Schema createRecord(String name, Schema.Field... fields) {
-    return Schema.createRecord(name, null, null, false, Arrays.asList(fields));
-  }
-
->>>>>>> d964895c
 }