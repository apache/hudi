--- conflicted
+++ resolved
@@ -21,10 +21,7 @@
 import org.apache.hadoop.fs.Path
 import org.apache.hudi.HoodieBaseRelation.{BaseFileReader, convertToAvroSchema, projectReader}
 import org.apache.hudi.HoodieBootstrapRelation.{getFilePath, validate}
-<<<<<<< HEAD
 import org.apache.hudi.common.model.{FileSlice, HoodieLogFile}
-=======
->>>>>>> 4193f40c
 import org.apache.hudi.common.table.HoodieTableMetaClient
 import org.apache.hudi.common.util.ValidationUtils.checkState
 import org.apache.spark.rdd.RDD
@@ -36,16 +33,11 @@
 import org.apache.spark.sql.sources.Filter
 import org.apache.spark.sql.types.StructType
 
-<<<<<<< HEAD
 import scala.jdk.CollectionConverters.asScalaIteratorConverter
 
 case class HoodieBootstrapSplit(dataFile: PartitionedFile,
                                 skeletonFile: Option[PartitionedFile],
                                 logFiles: List[HoodieLogFile]) extends HoodieFileSplit
-=======
-case class HoodieBootstrapSplit(dataFile: PartitionedFile, skeletonFile: Option[PartitionedFile] = None) extends HoodieFileSplit
->>>>>>> 4193f40c
-
 
 case class HoodieBootstrapRelation(override val sqlContext: SQLContext,
                                    private val userSchema: Option[StructType],
@@ -113,11 +105,8 @@
     val isPartitioned = metaClient.getTableConfig.isTablePartitioned
     fileSlices.map { fileSlice =>
       val baseFile = fileSlice.getBaseFile.get()
-<<<<<<< HEAD
       val logFiles = fileSlice.getLogFiles.sorted(HoodieLogFile.getLogFileComparator).iterator().asScala.toList
 
-=======
->>>>>>> 4193f40c
       if (baseFile.getBootstrapBaseFile.isPresent) {
         val partitionValues = getPartitionColumnsAsInternalRowInternal(baseFile.getBootstrapBaseFile.get.getFileStatus,
             bootstrapBasePath, extractPartitionValuesFromPartitionPath = isPartitioned)
@@ -241,23 +230,6 @@
     //       back into the one expected by the caller
     projectReader(regularFileReader, requiredSchema.structTypeSchema)
   }
-<<<<<<< HEAD
-=======
-
-  override def updatePrunedDataSchema(prunedSchema: StructType): HoodieBootstrapRelation =
-    this.copy(prunedDataSchema = Some(prunedSchema))
-
-  def toHadoopFsRelation: HadoopFsRelation = {
-      HadoopFsRelation(
-        location = fileIndex,
-        partitionSchema = fileIndex.partitionSchema,
-        dataSchema = fileIndex.dataSchema,
-        bucketSpec = None,
-        fileFormat = fileFormat,
-        optParams)(sparkSession)
-  }
-
->>>>>>> 4193f40c
 }
 
 object HoodieBootstrapRelation {
@@ -275,8 +247,4 @@
     //see MergeOnReadSnapshotRelation.getFilePath()
     path.toUri.toString
   }
-<<<<<<< HEAD
-=======
-
->>>>>>> 4193f40c
 }