--- conflicted
+++ resolved
@@ -30,19 +30,16 @@
 import org.apache.hudi.common.util.ValidationUtils.checkState
 import org.apache.hudi.config.HoodieBootstrapConfig.DATA_QUERIES_ONLY
 import org.apache.hudi.config.HoodieWriteConfig
-import org.apache.hudi.internal.schema.{HoodieSchemaException, InternalSchema}
+import org.apache.hudi.internal.schema.InternalSchema
 import org.apache.hudi.internal.schema.convert.AvroInternalSchemaConverter
 import org.apache.hudi.metadata.HoodieTableMetadataUtil
-<<<<<<< HEAD
-import org.apache.spark.execution.datasources.NewHoodieInMemoryFileIndex.makeNewHoodieInMemoryFileIndex
-=======
 import org.apache.hudi.storage.StoragePath
-
 import org.apache.avro.Schema
 import org.apache.hadoop.conf.Configuration
+import org.apache.hadoop.fs.Path
 import org.apache.hadoop.mapred.JobConf
-import org.apache.spark.sql.{SparkSession, SQLContext}
->>>>>>> c8dec0ef
+import org.apache.spark.execution.datasources.NewHoodieInMemoryFileIndex.makeNewHoodieInMemoryFileIndex
+import org.apache.spark.sql.{SQLContext, SparkSession}
 import org.apache.spark.sql.catalyst.analysis.Resolver
 import org.apache.spark.sql.catalyst.catalog.BucketSpec
 import org.apache.spark.sql.execution.datasources.{FileFormat, FileIndex, FileStatusCache, HadoopFsRelation, HoodieMultipleBaseFileFormat}
@@ -201,7 +198,7 @@
                                                        override val metaClient: HoodieTableMetaClient,
                                                        override val options: Map[String, String],
                                                        override val schemaSpec: Option[StructType],
-                                                       globPaths: Seq[Path],
+                                                       globPaths: Seq[StoragePath],
                                                        isBootstrap: Boolean)
   extends HoodieBaseHadoopFsRelationFactory(sqlContext, metaClient, options, schemaSpec) {
 
@@ -276,14 +273,14 @@
                                                           override val metaClient: HoodieTableMetaClient,
                                                           override val options: Map[String, String],
                                                           override val schemaSpec: Option[StructType],
-                                                          globPaths: Seq[Path],
+                                                          globPaths: Seq[StoragePath],
                                                           isBootstrap: Boolean)
   extends HoodieMergeOnReadSnapshotHadoopFsRelationFactory(sqlContext, metaClient, options, schemaSpec, globPaths, isBootstrap) {
 
   override val mandatoryFields: Seq[String] = Seq(HoodieRecord.COMMIT_TIME_METADATA_FIELD) ++ mandatoryFieldsForMerging
 
   override val fileIndex = new HoodieIncrementalFileIndex(
-    sparkSession, metaClient, schemaSpec, options, FileStatusCache.getOrCreate(sparkSession), globPaths, true, true)
+    sparkSession, metaClient, schemaSpec, options, FileStatusCache.getOrCreate(sparkSession), globPaths.map(p => new Path(p.toUri)), true, true)
 
   override def buildFileFormat(): FileFormat = {
     if (metaClient.getTableConfig.isMultipleBaseFileFormatsEnabled && !isBootstrap) {
@@ -304,7 +301,7 @@
                                                         override val metaClient: HoodieTableMetaClient,
                                                         override val options: Map[String, String],
                                                         override val schemaSpec: Option[StructType],
-                                                        globPaths: Seq[Path],
+                                                        globPaths: Seq[StoragePath],
                                                         isBootstrap: Boolean)
   extends HoodieMergeOnReadSnapshotHadoopFsRelationFactory(sqlContext, metaClient, options, schemaSpec, globPaths, isBootstrap) {
 
@@ -341,7 +338,7 @@
                                                           override val metaClient: HoodieTableMetaClient,
                                                           override val options: Map[String, String],
                                                           override val schemaSpec: Option[StructType],
-                                                          globPaths: Seq[Path],
+                                                          globPaths: Seq[StoragePath],
                                                           isBootstrap: Boolean)
   extends HoodieCopyOnWriteSnapshotHadoopFsRelationFactory(sqlContext, metaClient, options, schemaSpec, globPaths, isBootstrap) {
 
@@ -349,7 +346,7 @@
     preCombineFieldOpt.map(Seq(_)).getOrElse(Seq())
 
   override val fileIndex = new HoodieIncrementalFileIndex(
-    sparkSession, metaClient, schemaSpec, options, FileStatusCache.getOrCreate(sparkSession), globPaths, false, isBootstrap)
+    sparkSession, metaClient, schemaSpec, options, FileStatusCache.getOrCreate(sparkSession), globPaths.map(p => new Path(p.toUri)), false, isBootstrap)
 
   override def buildFileFormat(): FileFormat = {
     if (metaClient.getTableConfig.isMultipleBaseFileFormatsEnabled && !isBootstrap) {
@@ -370,11 +367,11 @@
                                                    override val metaClient: HoodieTableMetaClient,
                                                    override val options: Map[String, String],
                                                    override val schemaSpec: Option[StructType],
-                                                   globPaths: Seq[Path],
+                                                   globPaths: Seq[StoragePath],
                                                    isBootstrap: Boolean)
   extends HoodieMergeOnReadIncrementalHadoopFsRelationFactory(sqlContext, metaClient, options, schemaSpec, globPaths, isBootstrap) {
   override val fileIndex = new HoodieCDCFileIndex(
-    sparkSession, metaClient, schemaSpec, options, FileStatusCache.getOrCreate(sparkSession), globPaths, true, true)
+    sparkSession, metaClient, schemaSpec, options, FileStatusCache.getOrCreate(sparkSession), globPaths.map(p => new Path(p.toUri)), true, true)
 
   override def buildDataSchema(): StructType = fileIndex.cdcRelation.schema
 
@@ -385,11 +382,11 @@
                                                   override val metaClient: HoodieTableMetaClient,
                                                   override val options: Map[String, String],
                                                   override val schemaSpec: Option[StructType],
-                                                  globPaths: Seq[Path],
+                                                  globPaths: Seq[StoragePath],
                                                   isBootstrap: Boolean)
   extends HoodieCopyOnWriteIncrementalHadoopFsRelationFactory(sqlContext, metaClient, options, schemaSpec, globPaths, isBootstrap) {
   override val fileIndex = new HoodieCDCFileIndex(
-    sparkSession, metaClient, schemaSpec, options, FileStatusCache.getOrCreate(sparkSession), globPaths, false, isBootstrap)
+    sparkSession, metaClient, schemaSpec, options, FileStatusCache.getOrCreate(sparkSession), globPaths.map(p => new Path(p.toUri)), false, isBootstrap)
 
   override def buildDataSchema(): StructType = fileIndex.cdcRelation.schema
 
