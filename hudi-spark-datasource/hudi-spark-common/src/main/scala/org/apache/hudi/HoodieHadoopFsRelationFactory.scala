/*
 * Licensed to the Apache Software Foundation (ASF) under one
 * or more contributor license agreements.  See the NOTICE file
 * distributed with this work for additional information
 * regarding copyright ownership.  The ASF licenses this file
 * to you under the Apache License, Version 2.0 (the
 * "License"); you may not use this file except in compliance
 * with the License.  You may obtain a copy of the License at
 *
 *      http://www.apache.org/licenses/LICENSE-2.0
 *
 * Unless required by applicable law or agreed to in writing, software
 * distributed under the License is distributed on an "AS IS" BASIS,
 * WITHOUT WARRANTIES OR CONDITIONS OF ANY KIND, either express or implied.
 * See the License for the specific language governing permissions and
 * limitations under the License.
 */

package org.apache.hudi

import org.apache.hudi.HoodieBaseRelation.{convertToHoodieSchema, isSchemaEvolutionEnabledOnRead}
import org.apache.hudi.HoodieConversionUtils.toScalaOption
import org.apache.hudi.cdc.HoodieCDCFileIndex
import org.apache.hudi.common.config.HoodieReaderConfig
import org.apache.hudi.common.model.HoodieRecord
import org.apache.hudi.common.schema.HoodieSchema
import org.apache.hudi.common.table.{HoodieTableConfig, HoodieTableMetaClient, TableSchemaResolver}
import org.apache.hudi.common.table.log.InstantRange.RangeType
import org.apache.hudi.common.table.timeline.HoodieTimeline
import org.apache.hudi.common.util.StringUtils.isNullOrEmpty
import org.apache.hudi.internal.schema.InternalSchema
import org.apache.hudi.internal.schema.convert.InternalSchemaConverter
import org.apache.hudi.keygen.{CustomAvroKeyGenerator, CustomKeyGenerator, TimestampBasedAvroKeyGenerator, TimestampBasedKeyGenerator}
import org.apache.hudi.storage.StoragePath

import org.apache.spark.internal.Logging
import org.apache.spark.sql.{SparkSession, SQLContext}
import org.apache.spark.sql.catalyst.analysis.Resolver
import org.apache.spark.sql.catalyst.catalog.BucketSpec
import org.apache.spark.sql.execution.datasources._
import org.apache.spark.sql.execution.datasources.parquet.HoodieFileGroupReaderBasedFileFormat
import org.apache.spark.sql.hudi.HoodieSqlCommonUtils
import org.apache.spark.sql.sources.Filter
import org.apache.spark.sql.types.StructType

import scala.collection.JavaConverters._
import scala.util.{Failure, Success, Try}

trait HoodieHadoopFsRelationFactory {
  def build(): HadoopFsRelation
  def buildFileIndex(): FileIndex
  def buildFileFormat(): FileFormat
  def buildPartitionSchema(): StructType
  def buildDataSchema(): StructType
  def buildBucketSpec(): Option[BucketSpec]
  def buildOptions(): Map[String, String]
}

abstract class HoodieBaseHadoopFsRelationFactory(val sqlContext: SQLContext,
                                                 val metaClient: HoodieTableMetaClient,
                                                 val options: Map[String, String],
                                                 val schemaSpec: Option[StructType],
                                                 val isBootstrap: Boolean
                                                ) extends SparkAdapterSupport with HoodieHadoopFsRelationFactory with Logging {
  protected lazy val sparkSession: SparkSession = sqlContext.sparkSession
  protected lazy val optParams: Map[String, String] = options

  private lazy val resolver: Resolver = sparkSession.sessionState.analyzer.resolver
  private lazy val metaFieldNames: Set[String] = HoodieRecord.HOODIE_META_COLUMNS.asScala.toSet

  private lazy val tableName: String = metaClient.getTableConfig.getTableName
  private lazy val tableConfig: HoodieTableConfig = metaClient.getTableConfig
  private lazy val basePath: StoragePath = metaClient.getBasePath
  private lazy val partitionColumns: Array[String] = tableConfig.getPartitionFields.orElse(Array.empty)

  // very much not recommended to use a partition column as the precombine
  private lazy val partitionColumnsHasPrecombine = orderingFields.nonEmpty && partitionColumns.exists(col => orderingFields.contains(col))

  private lazy val keygenTypeHasVariablePartitionCols = isTimestampKeygen || isCustomKeygen

  private lazy val isTimestampKeygen = !isNullOrEmpty(tableConfig.getKeyGeneratorClassName) &&
    (tableConfig.getKeyGeneratorClassName.equals(classOf[TimestampBasedKeyGenerator].getName) ||
    tableConfig.getKeyGeneratorClassName.equals(classOf[TimestampBasedAvroKeyGenerator].getName))

  private lazy val isCustomKeygen = !isNullOrEmpty(tableConfig.getKeyGeneratorClassName) &&
    (tableConfig.getKeyGeneratorClassName.equals(classOf[CustomKeyGenerator].getName) ||
    tableConfig.getKeyGeneratorClassName.equals(classOf[CustomAvroKeyGenerator].getName))

  private lazy val variableTimestampKeygenPartitionCols: Seq[String] = if (isTimestampKeygen) {
    tableConfig.getPartitionFields.orElse(Array.empty).toSeq
  } else if (isCustomKeygen) {
    val timestampFieldsOpt = CustomAvroKeyGenerator.getTimestampFields(tableConfig)
    if (timestampFieldsOpt.isPresent) {
      timestampFieldsOpt.get().asScala.toSeq
    } else {
      // timestamp fields above are determined using partition type
      // For older tables the partition type may not be available so falling back to partition fields in those cases
      tableConfig.getPartitionFields.orElse(Array.empty).toSeq
    }
  } else {
    Seq.empty
  }

  protected lazy val partitionColumnsToRead: Seq[String] = {
    if (shouldExtractPartitionValuesFromPartitionPath) {
      Seq.empty
    } else if (partitionColumnsHasPrecombine) {
      logWarning(s"Not recommended for field '${orderingFields}' to be both precombine and partition")
      if (keygenTypeHasVariablePartitionCols) {
        // still need to read any timestamp/custom keygen timestamp columns
        if (variableTimestampKeygenPartitionCols.exists(col => orderingFields.contains(col))) {
          // precombine is already included in the list
          variableTimestampKeygenPartitionCols
        } else {
          // precombine is not included in the list so we append it
          variableTimestampKeygenPartitionCols ++ orderingFields
        }
      } else {
        // not timestamp/custom keygen so just need to read precombine
        orderingFields
      }
    } else if (keygenTypeHasVariablePartitionCols) {
      variableTimestampKeygenPartitionCols
    } else {
      Seq.empty
    }
  }

  protected lazy val (tableSchema: HoodieSchema, internalSchemaOpt: Option[InternalSchema]) = {
    val schemaResolver = new TableSchemaResolver(metaClient)
    val internalSchemaOpt = if (!isSchemaEvolutionEnabledOnRead(optParams, sparkSession)) {
      None
    } else {
      Try {
        specifiedQueryTimestamp.map(schemaResolver.getTableInternalSchemaFromCommitMetadata)
          .getOrElse(schemaResolver.getTableInternalSchemaFromCommitMetadata)
      } match {
        case Success(internalSchemaOpt) => toScalaOption(internalSchemaOpt)
        case Failure(e) =>
          None
      }
    }

    val (name, namespace) = HoodieSchemaConversionUtils.getRecordNameAndNamespace(tableName)
    val schema: HoodieSchema = internalSchemaOpt.map { is =>
      InternalSchemaConverter.convert(is, namespace + "." + name)
    } orElse {
      specifiedQueryTimestamp.map(schemaResolver.getTableSchema)
    } orElse {
      schemaSpec.map(s => convertToHoodieSchema(s, tableName))
    } getOrElse {
      Try(schemaResolver.getTableSchema) match {
        case Success(schema) => schema
        case Failure(e) => throw e
      }
    }

    (schema, internalSchemaOpt)
  }

  private lazy val validCommits: String = if (internalSchemaOpt.nonEmpty) {
    val instantFileNameGenerator = metaClient.getTimelineLayout.getInstantFileNameGenerator
    timeline.getInstants.iterator.asScala.map(instant => instantFileNameGenerator.getFileName(instant)).mkString(",")
  } else {
    ""
  }

  protected lazy val tableStructSchema: StructType = {
    val converted = HoodieSchemaConversionUtils.convertHoodieSchemaToStructType(tableSchema)
    val metaFieldMetadata = sparkAdapter.createCatalystMetadataForMetaField

    // NOTE: Here we annotate meta-fields with corresponding metadata such that Spark (>= 3.2)
    //       is able to recognize such fields as meta-fields
    StructType(converted.map { field =>
      if (metaFieldNames.exists(metaFieldName => resolver(metaFieldName, field.name))) {
        field.copy(metadata = metaFieldMetadata)
      } else {
        field
      }
    })
  }

  protected lazy val orderingFields: List[String] = {
    val tablePrecombineFields = tableConfig.getOrderingFields
    if (tablePrecombineFields.isEmpty) {
      DataSourceOptionsHelper.getPreCombineFields(optParams)
        .orElse(java.util.Collections.emptyList[String])
        .asScala.toList
    } else {
      tablePrecombineFields.asScala.toList
    }
  }

  private lazy val specifiedQueryTimestamp: Option[String] =
    optParams.get(DataSourceReadOptions.TIME_TRAVEL_AS_OF_INSTANT.key)
      .map(HoodieSqlCommonUtils.formatQueryInstant)

  private val shouldExtractPartitionValuesFromPartitionPath: Boolean = {
    // Controls whether partition columns (which are the source for the partition path values) should
    // be omitted from persistence in the data files. On the read path it affects whether partition values (values
    // of partition columns) will be read from the data file or extracted from partition path
    val shouldOmitPartitionColumns = metaClient.getTableConfig.shouldDropPartitionColumns && partitionColumns.nonEmpty
    val shouldExtractPartitionValueFromPath =
      optParams.getOrElse(DataSourceReadOptions.EXTRACT_PARTITION_VALUES_FROM_PARTITION_PATH.key,
        DataSourceReadOptions.EXTRACT_PARTITION_VALUES_FROM_PARTITION_PATH.defaultValue.toString).toBoolean
    shouldOmitPartitionColumns || shouldExtractPartitionValueFromPath || isBootstrap
  }

  private lazy val shouldUseRecordPosition: Boolean = checkIfPositionalMergingEnabled()

  private lazy val queryTimestamp: Option[String] =
    specifiedQueryTimestamp.orElse(toScalaOption(timeline.lastInstant()).map(_.requestedTime))

  private lazy val timeline: HoodieTimeline =
  // NOTE: We're including compaction here since it's not considering a "commit" operation
    metaClient.getCommitsAndCompactionTimeline.filterCompletedInstants

  private def checkIfPositionalMergingEnabled(): Boolean = {
    if (!HoodieSparkUtils.gteqSpark3_5) {
      false
    } else {
      val configKey = HoodieReaderConfig.MERGE_USE_RECORD_POSITIONS.key
      optParams.getOrElse(configKey,
        sqlContext.getConf(configKey, HoodieReaderConfig.MERGE_USE_RECORD_POSITIONS.defaultValue.toString)).toBoolean
    }
  }

  protected lazy val fileStatusCache: FileStatusCache = FileStatusCache.getOrCreate(sparkSession)

  protected def getMandatoryFields: Seq[String] = partitionColumnsToRead

  protected def isMOR: Boolean

  protected def isIncremental: Boolean

  protected def getRequiredFilters: Seq[Filter]

  override def buildFileFormat(): FileFormat = {
    val tableConfig = metaClient.getTableConfig
    new HoodieFileGroupReaderBasedFileFormat(basePath.toString,
      HoodieTableSchema(tableStructSchema, tableSchema, internalSchemaOpt),
      tableConfig.getTableName, queryTimestamp.get, getMandatoryFields, isMOR, isBootstrap,
      isIncremental, validCommits, shouldUseRecordPosition, getRequiredFilters,
      tableConfig.isMultipleBaseFileFormatsEnabled, tableConfig.getBaseFileFormat)
  }

  override def buildBucketSpec(): Option[BucketSpec] = None

  override def buildOptions(): Map[String, String] = optParams
  override def build(): HadoopFsRelation = {
    HadoopFsRelation(
      location = buildFileIndex(),
      partitionSchema = buildPartitionSchema(),
      dataSchema = buildDataSchema(),
      bucketSpec = buildBucketSpec(),
      fileFormat = buildFileFormat(),
      options = buildOptions())(sparkSession)
  }
}

class HoodieMergeOnReadSnapshotHadoopFsRelationFactory(override val sqlContext: SQLContext,
                                                       override val metaClient: HoodieTableMetaClient,
                                                       override val options: Map[String, String],
                                                       override val schemaSpec: Option[StructType],
                                                       isBootstrap: Boolean)
  extends HoodieBaseHadoopFsRelationFactory(sqlContext, metaClient, options, schemaSpec, isBootstrap) {
  private val fileIndex: HoodieFileIndex = new HoodieFileIndex(
    sparkSession,
    metaClient,
    Some(tableStructSchema),
    optParams,
    fileStatusCache,
    includeLogFiles = true,
    shouldEmbedFileSlices = true)

  override def buildFileIndex(): FileIndex = fileIndex

  override protected def isMOR: Boolean = true

  override protected def isIncremental: Boolean = false

  override protected def getRequiredFilters: Seq[Filter] = Seq.empty

  override def buildPartitionSchema(): StructType = fileIndex.partitionSchema

  override def buildDataSchema(): StructType = fileIndex.dataSchema
}

<<<<<<< HEAD
abstract class HoodieBaseMergeOnReadIncrementalHadoopFsRelationFactory(override val sqlContext: SQLContext,
                                                                       override val metaClient: HoodieTableMetaClient,
                                                                       override val options: Map[String, String],
                                                                       override val schemaSpec: Option[StructType],
                                                                       isBootstrap: Boolean)
  extends HoodieBaseHadoopFsRelationFactory(sqlContext, metaClient, options, schemaSpec, isBootstrap) {

  override protected def getMandatoryFields: Seq[String] = Seq(HoodieRecord.COMMIT_TIME_METADATA_FIELD) ++ partitionColumnsToRead

  override protected def isMOR: Boolean = true

  override protected def isIncremental: Boolean = true
=======
  override def buildOptions(): Map[String, String] = optParams
  override def build(): HadoopFsRelation = {
    // NOTE: We're refreshing the file-index and timeline here to make sure that we're not missing any files
    fileIndex.refresh()
    metaClient.reloadActiveTimeline()

    HadoopFsRelation(
      location = buildFileIndex(),
      partitionSchema = buildPartitionSchema(),
      dataSchema = buildDataSchema(),
      bucketSpec = buildBucketSpec(),
      fileFormat = buildFileFormat(),
      options = buildOptions())(sparkSession)
  }
>>>>>>> 035e6cba
}

abstract class HoodieMergeOnReadIncrementalHadoopFsRelationFactory(override val sqlContext: SQLContext,
                                                                   override val metaClient: HoodieTableMetaClient,
                                                                   override val options: Map[String, String],
                                                                   override val schemaSpec: Option[StructType],
                                                                   isBootstrap: Boolean,
                                                                   mergeOnReadIncrementalRelation: MergeOnReadIncrementalRelation)
  extends HoodieBaseMergeOnReadIncrementalHadoopFsRelationFactory(sqlContext, metaClient, options, schemaSpec, isBootstrap) {

  private val incrementalFileIndex = new HoodieIncrementalFileIndex(
    sparkSession, metaClient, schemaSpec, options, fileStatusCache, true, mergeOnReadIncrementalRelation)

  override def buildFileIndex(): HoodieFileIndex = incrementalFileIndex

  override protected def getRequiredFilters: Seq[Filter] = incrementalFileIndex.getRequiredFilters

  override def buildPartitionSchema(): StructType = incrementalFileIndex.partitionSchema

  override def buildDataSchema(): StructType = incrementalFileIndex.dataSchema
}

class HoodieMergeOnReadIncrementalHadoopFsRelationFactoryV1(override val sqlContext: SQLContext,
                                                            override val metaClient: HoodieTableMetaClient,
                                                            override val options: Map[String, String],
                                                            override val schemaSpec: Option[StructType],
                                                            isBootstrap: Boolean)
  extends HoodieMergeOnReadIncrementalHadoopFsRelationFactory(sqlContext, metaClient, options, schemaSpec, isBootstrap,
    MergeOnReadIncrementalRelationV1(sqlContext, options, metaClient, schemaSpec))

class HoodieMergeOnReadIncrementalHadoopFsRelationFactoryV2(override val sqlContext: SQLContext,
                                                            override val metaClient: HoodieTableMetaClient,
                                                            override val options: Map[String, String],
                                                            override val schemaSpec: Option[StructType],
                                                            isBootstrap: Boolean,
                                                            rangeType: RangeType = RangeType.OPEN_CLOSED)
  extends HoodieMergeOnReadIncrementalHadoopFsRelationFactory(sqlContext, metaClient, options, schemaSpec, isBootstrap,
    MergeOnReadIncrementalRelationV2(sqlContext, options, metaClient, schemaSpec, None, rangeType))

class HoodieMergeOnReadCDCHadoopFsRelationFactory(override val sqlContext: SQLContext,
                                                  override val metaClient: HoodieTableMetaClient,
                                                  override val options: Map[String, String],
                                                  override val schemaSpec: Option[StructType],
                                                  isBootstrap: Boolean,
                                                  rangeType: RangeType = RangeType.OPEN_CLOSED)
  extends HoodieBaseMergeOnReadIncrementalHadoopFsRelationFactory(sqlContext, metaClient, options, schemaSpec, isBootstrap) {
  private val hoodieCDCFileIndex = new HoodieCDCFileIndex(
    sparkSession, metaClient, schemaSpec, options, fileStatusCache, true, rangeType)

  override def buildFileIndex(): HoodieFileIndex = hoodieCDCFileIndex

  override def buildDataSchema(): StructType = HoodieCDCFileIndex.FULL_CDC_SPARK_SCHEMA

  override def buildPartitionSchema(): StructType = StructType(Nil)

  override protected def getRequiredFilters: Seq[Filter] = Seq.empty
}

class HoodieCopyOnWriteSnapshotHadoopFsRelationFactory(override val sqlContext: SQLContext,
                                                        override val metaClient: HoodieTableMetaClient,
                                                        override val options: Map[String, String],
                                                        override val schemaSpec: Option[StructType],
                                                        isBootstrap: Boolean)
  extends HoodieBaseHadoopFsRelationFactory(sqlContext, metaClient, options, schemaSpec, isBootstrap) {

  val fileIndex: HoodieFileIndex = new HoodieFileIndex(
    sparkSession,
    metaClient,
    Some(tableStructSchema),
    optParams,
    fileStatusCache,
    shouldEmbedFileSlices = true)

  override def buildFileIndex(): HoodieFileIndex = fileIndex

  override protected def isMOR: Boolean = false

  override protected def isIncremental: Boolean = false

  override protected def getRequiredFilters: Seq[Filter] = Seq.empty

  override def buildPartitionSchema(): StructType = fileIndex.partitionSchema

  override def buildDataSchema(): StructType = fileIndex.dataSchema
}

abstract class HoodieBaseCopyOnWriteIncrementalHadoopFsRelationFactory(override val sqlContext: SQLContext,
                                                                       override val metaClient: HoodieTableMetaClient,
                                                                       override val options: Map[String, String],
                                                                       override val schemaSpec: Option[StructType],
                                                                       isBootstrap: Boolean)
  extends HoodieBaseHadoopFsRelationFactory(sqlContext, metaClient, options, schemaSpec, isBootstrap) {

  override protected def getMandatoryFields(): Seq[String] = Seq(HoodieRecord.RECORD_KEY_METADATA_FIELD, HoodieRecord.COMMIT_TIME_METADATA_FIELD) ++
    orderingFields ++ partitionColumnsToRead

  override protected def isMOR: Boolean = false

  override protected def isIncremental: Boolean = true

}

abstract class HoodieCopyOnWriteIncrementalHadoopFsRelationFactory(override val sqlContext: SQLContext,
                                                                       override val metaClient: HoodieTableMetaClient,
                                                                       override val options: Map[String, String],
                                                                       override val schemaSpec: Option[StructType],
                                                                       isBootstrap: Boolean,
                                                                       mergeOnReadIncrementalRelation: MergeOnReadIncrementalRelation)
  extends HoodieBaseCopyOnWriteIncrementalHadoopFsRelationFactory(sqlContext, metaClient, options, schemaSpec, isBootstrap) {

  private val incrementalFileIndex = new HoodieIncrementalFileIndex(
    sparkSession, metaClient, schemaSpec, options, fileStatusCache, false, mergeOnReadIncrementalRelation)

  override def buildFileIndex(): HoodieFileIndex = incrementalFileIndex

  override protected def getRequiredFilters: Seq[Filter] = incrementalFileIndex.getRequiredFilters

  override def buildPartitionSchema(): StructType = incrementalFileIndex.partitionSchema

  override def buildDataSchema(): StructType = incrementalFileIndex.dataSchema
}

class HoodieCopyOnWriteIncrementalHadoopFsRelationFactoryV1(override val sqlContext: SQLContext,
                                                            override val metaClient: HoodieTableMetaClient,
                                                            override val options: Map[String, String],
                                                            override val schemaSpec: Option[StructType],
                                                            isBootstrap: Boolean)
extends HoodieCopyOnWriteIncrementalHadoopFsRelationFactory(sqlContext, metaClient, options, schemaSpec, isBootstrap,
  MergeOnReadIncrementalRelationV1(sqlContext, options, metaClient, schemaSpec))

class HoodieCopyOnWriteIncrementalHadoopFsRelationFactoryV2(override val sqlContext: SQLContext,
                                                            override val metaClient: HoodieTableMetaClient,
                                                            override val options: Map[String, String],
                                                            override val schemaSpec: Option[StructType],
                                                            isBootstrap: Boolean,
                                                            rangeType: RangeType = RangeType.OPEN_CLOSED)
  extends HoodieCopyOnWriteIncrementalHadoopFsRelationFactory(sqlContext, metaClient, options, schemaSpec, isBootstrap,
    MergeOnReadIncrementalRelationV2(sqlContext, options, metaClient, schemaSpec, None, rangeType))

class HoodieCopyOnWriteCDCHadoopFsRelationFactory(override val sqlContext: SQLContext,
                                                  override val metaClient: HoodieTableMetaClient,
                                                  override val options: Map[String, String],
                                                  override val schemaSpec: Option[StructType],
                                                  isBootstrap: Boolean,
                                                  rangeType: RangeType = RangeType.OPEN_CLOSED)
  extends HoodieBaseCopyOnWriteIncrementalHadoopFsRelationFactory(sqlContext, metaClient, options, schemaSpec, isBootstrap) {

  private val hoodieCDCFileIndex = new HoodieCDCFileIndex(
    sparkSession, metaClient, schemaSpec, options, fileStatusCache, false, rangeType)
  override def buildFileIndex(): HoodieFileIndex = hoodieCDCFileIndex

  override def buildDataSchema(): StructType = HoodieCDCFileIndex.FULL_CDC_SPARK_SCHEMA

  override def buildPartitionSchema(): StructType = StructType(Nil)

  override protected def getRequiredFilters: Seq[Filter] = Seq.empty
}

<|MERGE_RESOLUTION|>--- conflicted
+++ resolved
@@ -248,6 +248,10 @@
 
   override def buildOptions(): Map[String, String] = optParams
   override def build(): HadoopFsRelation = {
+    // NOTE: We're refreshing the file-index and timeline here to make sure that we're not missing any files
+    fileIndex.refresh()
+    metaClient.reloadActiveTimeline()
+
     HadoopFsRelation(
       location = buildFileIndex(),
       partitionSchema = buildPartitionSchema(),
@@ -286,7 +290,6 @@
   override def buildDataSchema(): StructType = fileIndex.dataSchema
 }
 
-<<<<<<< HEAD
 abstract class HoodieBaseMergeOnReadIncrementalHadoopFsRelationFactory(override val sqlContext: SQLContext,
                                                                        override val metaClient: HoodieTableMetaClient,
                                                                        override val options: Map[String, String],
@@ -299,22 +302,6 @@
   override protected def isMOR: Boolean = true
 
   override protected def isIncremental: Boolean = true
-=======
-  override def buildOptions(): Map[String, String] = optParams
-  override def build(): HadoopFsRelation = {
-    // NOTE: We're refreshing the file-index and timeline here to make sure that we're not missing any files
-    fileIndex.refresh()
-    metaClient.reloadActiveTimeline()
-
-    HadoopFsRelation(
-      location = buildFileIndex(),
-      partitionSchema = buildPartitionSchema(),
-      dataSchema = buildDataSchema(),
-      bucketSpec = buildBucketSpec(),
-      fileFormat = buildFileFormat(),
-      options = buildOptions())(sparkSession)
-  }
->>>>>>> 035e6cba
 }
 
 abstract class HoodieMergeOnReadIncrementalHadoopFsRelationFactory(override val sqlContext: SQLContext,
