/*
 * Licensed to the Apache Software Foundation (ASF) under one
 * or more contributor license agreements.  See the NOTICE file
 * distributed with this work for additional information
 * regarding copyright ownership.  The ASF licenses this file
 * to you under the Apache License, Version 2.0 (the
 * "License"); you may not use this file except in compliance
 * with the License.  You may obtain a copy of the License at
 *
 *      http://www.apache.org/licenses/LICENSE-2.0
 *
 * Unless required by applicable law or agreed to in writing, software
 * distributed under the License is distributed on an "AS IS" BASIS,
 * WITHOUT WARRANTIES OR CONDITIONS OF ANY KIND, either express or implied.
 * See the License for the specific language governing permissions and
 * limitations under the License.
 */

package org.apache.hudi

import org.apache.avro.Schema
import org.apache.hadoop.conf.Configuration
import org.apache.hadoop.fs.Path
import org.apache.hadoop.mapred.JobConf
import org.apache.hudi.HoodieBaseRelation.{convertToAvroSchema, isSchemaEvolutionEnabledOnRead}
import org.apache.hudi.HoodieConversionUtils.toScalaOption
import org.apache.hudi.HoodieFileIndex.getConfigProperties
import org.apache.hudi.common.config.HoodieMetadataConfig.{DEFAULT_METADATA_ENABLE_FOR_READERS, ENABLE}
import org.apache.hudi.common.config.{ConfigProperty, HoodieMetadataConfig, HoodieReaderConfig, TypedProperties}
import org.apache.hudi.common.model.HoodieRecord
import org.apache.hudi.common.table.timeline.HoodieTimeline
import org.apache.hudi.common.table.{HoodieTableConfig, HoodieTableMetaClient, TableSchemaResolver}
import org.apache.hudi.common.util.{ConfigUtils, StringUtils}
import org.apache.hudi.common.util.ValidationUtils.checkState
import org.apache.hudi.config.HoodieBootstrapConfig.DATA_QUERIES_ONLY
import org.apache.hudi.config.HoodieWriteConfig
import org.apache.hudi.internal.schema.{HoodieSchemaException, InternalSchema}
import org.apache.hudi.internal.schema.convert.AvroInternalSchemaConverter
import org.apache.hudi.metadata.HoodieTableMetadataUtil
import org.apache.spark.execution.datasources.NewHoodieInMemoryFileIndex.makeNewHoodieInMemoryFileIndex
import org.apache.spark.sql.catalyst.analysis.Resolver
import org.apache.spark.sql.{SQLContext, SparkSession}
import org.apache.spark.sql.catalyst.catalog.BucketSpec
import org.apache.spark.sql.execution.datasources.parquet.{HoodieFileGroupReaderBasedParquetFileFormat, NewHoodieParquetFileFormat, ParquetFileFormat}
import org.apache.spark.sql.execution.datasources.{FileFormat, FileIndex, FileStatusCache, HadoopFsRelation, HoodieMultipleBaseFileFormat}
import org.apache.spark.sql.hudi.HoodieSqlCommonUtils
import org.apache.spark.sql.types.StructType

import scala.collection.JavaConverters._
import scala.util.{Failure, Success, Try}

trait HoodieHadoopFsRelationFactory {
  def build(): HadoopFsRelation
  def buildFileIndex(): FileIndex
  def buildFileFormat(): FileFormat
  def buildPartitionSchema(): StructType
  def buildDataSchema(): StructType
  def buildBucketSpec(): Option[BucketSpec]
  def buildOptions(): Map[String, String]
}

abstract class HoodieBaseHadoopFsRelationFactory(val sqlContext: SQLContext,
                                                 val metaClient: HoodieTableMetaClient,
                                                 val options: Map[String, String],
                                                 val schemaSpec: Option[StructType]
                                                ) extends SparkAdapterSupport with HoodieHadoopFsRelationFactory {
  protected lazy val sparkSession: SparkSession = sqlContext.sparkSession
  protected lazy val optParams: Map[String, String] = options
  protected lazy val hadoopConfig: Configuration = new Configuration(sqlContext.sparkContext.hadoopConfiguration)
  protected lazy val jobConf = new JobConf(hadoopConfig)

  protected lazy val resolver: Resolver = sparkSession.sessionState.analyzer.resolver
  protected lazy val metaFieldNames: Set[String] = HoodieRecord.HOODIE_META_COLUMNS.asScala.toSet

  protected lazy val tableName: String = metaClient.getTableConfig.getTableName
  protected lazy val tableConfig: HoodieTableConfig = metaClient.getTableConfig
  protected lazy val basePath: Path = metaClient.getBasePathV2
  protected lazy val partitionColumns: Array[String] = tableConfig.getPartitionFields.orElse(Array.empty)

  protected lazy val (tableAvroSchema: Schema, internalSchemaOpt: Option[InternalSchema]) = {
    val schemaResolver = new TableSchemaResolver(metaClient)
    val internalSchemaOpt = if (!isSchemaEvolutionEnabledOnRead(optParams, sparkSession)) {
      None
    } else {
      Try {
        specifiedQueryTimestamp.map(schemaResolver.getTableInternalSchemaFromCommitMetadata)
          .getOrElse(schemaResolver.getTableInternalSchemaFromCommitMetadata)
      } match {
        case Success(internalSchemaOpt) => toScalaOption(internalSchemaOpt)
        case Failure(e) =>
          None
      }
    }

    val (name, namespace) = AvroConversionUtils.getAvroRecordNameAndNamespace(tableName)
    val avroSchema = internalSchemaOpt.map { is =>
      AvroInternalSchemaConverter.convert(is, namespace + "." + name)
    } orElse {
      specifiedQueryTimestamp.map(schemaResolver.getTableAvroSchema)
    } orElse {
      schemaSpec.map(s => convertToAvroSchema(s, tableName))
    } getOrElse {
      Try(schemaResolver.getTableAvroSchema) match {
        case Success(schema) => schema
        case Failure(e) =>
          throw new HoodieSchemaException("Failed to fetch schema from the table")
      }
    }

    (avroSchema, internalSchemaOpt)
  }

  protected lazy val tableStructSchema: StructType = {
    val converted = AvroConversionUtils.convertAvroSchemaToStructType(tableAvroSchema)
    val metaFieldMetadata = sparkAdapter.createCatalystMetadataForMetaField

    // NOTE: Here we annotate meta-fields with corresponding metadata such that Spark (>= 3.2)
    //       is able to recognize such fields as meta-fields
    StructType(converted.map { field =>
      if (metaFieldNames.exists(metaFieldName => resolver(metaFieldName, field.name))) {
        field.copy(metadata = metaFieldMetadata)
      } else {
        field
      }
    })
  }

  protected lazy val preCombineFieldOpt: Option[String] =
    Option(tableConfig.getPreCombineField)
      .orElse(optParams.get(DataSourceWriteOptions.PRECOMBINE_FIELD.key)) match {
      // NOTE: This is required to compensate for cases when empty string is used to stub
      //       property value to avoid it being set with the default value
      // TODO(HUDI-3456) cleanup
      case Some(f) if !StringUtils.isNullOrEmpty(f) => Some(f)
      case _ => None
    }

  protected lazy val recordKeyField: String =
    if (tableConfig.populateMetaFields()) {
      HoodieRecord.RECORD_KEY_METADATA_FIELD
    } else {
      val keyFields = tableConfig.getRecordKeyFields.get()
      checkState(keyFields.length == 1)
      keyFields.head
    }

  protected lazy val specifiedQueryTimestamp: Option[String] =
    optParams.get(DataSourceReadOptions.TIME_TRAVEL_AS_OF_INSTANT.key)
      .map(HoodieSqlCommonUtils.formatQueryInstant)

  protected val mergeType: String = optParams.getOrElse(DataSourceReadOptions.REALTIME_MERGE.key,
    DataSourceReadOptions.REALTIME_MERGE.defaultValue)
  protected val recordMergerImpls = ConfigUtils.split2List(getConfigValue(HoodieWriteConfig.RECORD_MERGER_IMPLS)).asScala.toList
  protected val recordMergerStrategy = getConfigValue(HoodieWriteConfig.RECORD_MERGER_STRATEGY,
    Option(metaClient.getTableConfig.getRecordMergerStrategy))

  protected val shouldExtractPartitionValuesFromPartitionPath: Boolean = {
    // Controls whether partition columns (which are the source for the partition path values) should
    // be omitted from persistence in the data files. On the read path it affects whether partition values (values
    // of partition columns) will be read from the data file or extracted from partition path
    val shouldOmitPartitionColumns = metaClient.getTableConfig.shouldDropPartitionColumns && partitionColumns.nonEmpty
    val shouldExtractPartitionValueFromPath =
      optParams.getOrElse(DataSourceReadOptions.EXTRACT_PARTITION_VALUES_FROM_PARTITION_PATH.key,
        DataSourceReadOptions.EXTRACT_PARTITION_VALUES_FROM_PARTITION_PATH.defaultValue.toString).toBoolean
    val shouldUseBootstrapFastRead = optParams.getOrElse(DATA_QUERIES_ONLY.key(), "false").toBoolean

    shouldOmitPartitionColumns || shouldExtractPartitionValueFromPath || shouldUseBootstrapFastRead
  }

  protected lazy val mandatoryFieldsForMerging: Seq[String] =
    Seq(recordKeyField) ++ preCombineFieldOpt.map(Seq(_)).getOrElse(Seq())

  protected lazy val fileGroupReaderEnabled: Boolean = checkIfAConfigurationEnabled(HoodieReaderConfig.FILE_GROUP_READER_ENABLED)

  protected lazy val shouldUseRecordPosition: Boolean = checkIfAConfigurationEnabled(HoodieReaderConfig.MERGE_USE_RECORD_POSITIONS)

  protected def queryTimestamp: Option[String] =
    specifiedQueryTimestamp.orElse(toScalaOption(timeline.lastInstant()).map(_.getTimestamp))

  protected def hasSchemaOnRead: Boolean = internalSchemaOpt.isDefined

  protected def timeline: HoodieTimeline =
  // NOTE: We're including compaction here since it's not considering a "commit" operation
    metaClient.getCommitsAndCompactionTimeline.filterCompletedInstants

  protected def getConfigValue(config: ConfigProperty[String],
                             defaultValueOption: Option[String] = Option.empty): String = {
    optParams.getOrElse(config.key(),
      sqlContext.getConf(config.key(), defaultValueOption.getOrElse(config.defaultValue())))
  }

  protected def checkIfAConfigurationEnabled(config: ConfigProperty[java.lang.Boolean],
                                           defaultValueOption: Option[String] = Option.empty): Boolean = {
    optParams.getOrElse(config.key(),
      sqlContext.getConf(config.key(), defaultValueOption.getOrElse(String.valueOf(config.defaultValue())))).toBoolean
  }
}

class HoodieMergeOnReadSnapshotHadoopFsRelationFactory(override val sqlContext: SQLContext,
                                                       override val metaClient: HoodieTableMetaClient,
                                                       override val options: Map[String, String],
                                                       override val schemaSpec: Option[StructType],
                                                       globPaths: Seq[Path],
                                                       isBootstrap: Boolean)
  extends HoodieBaseHadoopFsRelationFactory(sqlContext, metaClient, options, schemaSpec) {

  val fileIndex: FileIndex with HoodieFileIndexTrait = if (globPaths == null || globPaths.isEmpty) {
    new HoodieFileIndex(
      sparkSession,
      metaClient,
      Some(tableStructSchema),
      optParams,
      FileStatusCache.getOrCreate(sparkSession),
      includeLogFiles = true,
      shouldEmbedFileSlices = true)
  } else {
    makeNewHoodieInMemoryFileIndex(sparkSession, globPaths, options, schemaSpec, FileStatusCache.getOrCreate(sparkSession),
      metaClient, includeLogFiles = true)
  }

  val configProperties: TypedProperties = getConfigProperties(sparkSession, options)
  val metadataConfig: HoodieMetadataConfig = HoodieMetadataConfig.newBuilder
    .fromProperties(configProperties)
    .enable(configProperties.getBoolean(ENABLE.key, DEFAULT_METADATA_ENABLE_FOR_READERS)
      && HoodieTableMetadataUtil.isFilesPartitionAvailable(metaClient)).build

  val tableState: HoodieTableState = // Subset of the state of table's configuration as of at the time of the query
    HoodieTableState(
      tablePath = basePath.toString,
      latestCommitTimestamp = queryTimestamp,
      recordKeyField = recordKeyField,
      preCombineFieldOpt = preCombineFieldOpt,
      usesVirtualKeys = !tableConfig.populateMetaFields(),
      recordPayloadClassName = tableConfig.getPayloadClass,
      metadataConfig = metadataConfig,
      recordMergerImpls = recordMergerImpls,
      recordMergerStrategy = recordMergerStrategy
    )
  val mandatoryFields: Seq[String] = mandatoryFieldsForMerging

  override def buildFileIndex(): FileIndex = fileIndex

  override def buildFileFormat(): FileFormat = {
    if (fileGroupReaderEnabled) {
      new HoodieFileGroupReaderBasedParquetFileFormat(
        tableState, HoodieTableSchema(tableStructSchema, tableAvroSchema.toString, internalSchemaOpt),
        metaClient.getTableConfig.getTableName, mergeType, mandatoryFields,
        true, isBootstrap, false, shouldUseRecordPosition, Seq.empty)
    } else if (metaClient.getTableConfig.isMultipleBaseFileFormatsEnabled && !isBootstrap) {
      new HoodieMultipleBaseFileFormat(sparkSession.sparkContext.broadcast(tableState),
        sparkSession.sparkContext.broadcast(HoodieTableSchema(tableStructSchema, tableAvroSchema.toString, internalSchemaOpt)),
        metaClient.getTableConfig.getTableName, mergeType, mandatoryFields, true, false, Seq.empty)
    } else {
      new NewHoodieParquetFileFormat(sparkSession.sparkContext.broadcast(tableState),
        sparkSession.sparkContext.broadcast(HoodieTableSchema(tableStructSchema, tableAvroSchema.toString, internalSchemaOpt)),
        metaClient.getTableConfig.getTableName, mergeType, mandatoryFields, true, isBootstrap, false, Seq.empty)
    }
  }

  override def buildDataSchema(): StructType = fileIndex.dataSchema

  override def buildPartitionSchema(): StructType = fileIndex.partitionSchema

  override def buildBucketSpec(): Option[BucketSpec] = None

  override def buildOptions(): Map[String, String] = optParams
  override def build(): HadoopFsRelation = {
    HadoopFsRelation(
      location = buildFileIndex(),
      partitionSchema = buildPartitionSchema(),
      dataSchema = buildDataSchema(),
      bucketSpec = buildBucketSpec(),
      fileFormat = buildFileFormat(),
      options = buildOptions())(sparkSession)
  }
}

class HoodieMergeOnReadIncrementalHadoopFsRelationFactory(override val sqlContext: SQLContext,
                                                          override val metaClient: HoodieTableMetaClient,
                                                          override val options: Map[String, String],
                                                          override val schemaSpec: Option[StructType],
                                                          globPaths: Seq[Path],
                                                          isBootstrap: Boolean)
  extends HoodieMergeOnReadSnapshotHadoopFsRelationFactory(sqlContext, metaClient, options, schemaSpec, globPaths, isBootstrap) {

  override val mandatoryFields: Seq[String] = Seq(HoodieRecord.COMMIT_TIME_METADATA_FIELD) ++ mandatoryFieldsForMerging

  override val fileIndex = new HoodieIncrementalFileIndex(
    sparkSession, metaClient, schemaSpec, options, FileStatusCache.getOrCreate(sparkSession), globPaths, true, true)

  override def buildFileFormat(): FileFormat = {
    if (fileGroupReaderEnabled) {
      new HoodieFileGroupReaderBasedParquetFileFormat(
        tableState, HoodieTableSchema(tableStructSchema, tableAvroSchema.toString, internalSchemaOpt),
        metaClient.getTableConfig.getTableName, mergeType, mandatoryFields,
        true, isBootstrap, true, shouldUseRecordPosition, fileIndex.getRequiredFilters)
    } else if (metaClient.getTableConfig.isMultipleBaseFileFormatsEnabled && !isBootstrap) {
      new HoodieMultipleBaseFileFormat(sparkSession.sparkContext.broadcast(tableState),
        sparkSession.sparkContext.broadcast(HoodieTableSchema(tableStructSchema, tableAvroSchema.toString, internalSchemaOpt)),
        metaClient.getTableConfig.getTableName, mergeType, mandatoryFields,
        true, true, fileIndex.getRequiredFilters)
    } else {
      new NewHoodieParquetFileFormat(sparkSession.sparkContext.broadcast(tableState),
        sparkSession.sparkContext.broadcast(HoodieTableSchema(tableStructSchema, tableAvroSchema.toString, internalSchemaOpt)),
        metaClient.getTableConfig.getTableName, mergeType, mandatoryFields,
        true, isBootstrap, true, fileIndex.getRequiredFilters)
    }
  }
}

class HoodieCopyOnWriteSnapshotHadoopFsRelationFactory(override val sqlContext: SQLContext,
                                                        override val metaClient: HoodieTableMetaClient,
                                                        override val options: Map[String, String],
                                                        override val schemaSpec: Option[StructType],
                                                        globPaths: Seq[Path],
                                                        isBootstrap: Boolean)
  extends HoodieMergeOnReadSnapshotHadoopFsRelationFactory(sqlContext, metaClient, options, schemaSpec, globPaths, isBootstrap) {

  override val mandatoryFields: Seq[String] = Seq.empty

  override val fileIndex: FileIndex with HoodieFileIndexTrait = if (globPaths == null || globPaths.isEmpty) {
    HoodieFileIndex(
      sparkSession,
      metaClient,
      Some(tableStructSchema),
      optParams,
      FileStatusCache.getOrCreate(sparkSession),
      shouldEmbedFileSlices = true)
  } else {
    makeNewHoodieInMemoryFileIndex(sparkSession, globPaths, options, schemaSpec, FileStatusCache.getOrCreate(sparkSession),
      metaClient, includeLogFiles = false)
  }

  override def buildFileFormat(): FileFormat = {
    if (fileGroupReaderEnabled) {
      new HoodieFileGroupReaderBasedParquetFileFormat(
        tableState, HoodieTableSchema(tableStructSchema, tableAvroSchema.toString, internalSchemaOpt),
        metaClient.getTableConfig.getTableName, mergeType, mandatoryFields,
        false, isBootstrap, false, shouldUseRecordPosition, Seq.empty)
    } else if (metaClient.getTableConfig.isMultipleBaseFileFormatsEnabled && !isBootstrap) {
      new HoodieMultipleBaseFileFormat(sparkSession.sparkContext.broadcast(tableState),
        sparkSession.sparkContext.broadcast(HoodieTableSchema(tableStructSchema, tableAvroSchema.toString, internalSchemaOpt)),
        metaClient.getTableConfig.getTableName, mergeType, mandatoryFields, false, false, Seq.empty)
    } else {
      new NewHoodieParquetFileFormat(sparkSession.sparkContext.broadcast(tableState),
        sparkSession.sparkContext.broadcast(HoodieTableSchema(tableStructSchema, tableAvroSchema.toString, internalSchemaOpt)),
        metaClient.getTableConfig.getTableName, mergeType, mandatoryFields, false, isBootstrap, false, Seq.empty)
    }
  }
}

class HoodieCopyOnWriteIncrementalHadoopFsRelationFactory(override val sqlContext: SQLContext,
                                                          override val metaClient: HoodieTableMetaClient,
                                                          override val options: Map[String, String],
                                                          override val schemaSpec: Option[StructType],
                                                          globPaths: Seq[Path],
                                                          isBootstrap: Boolean)
  extends HoodieCopyOnWriteSnapshotHadoopFsRelationFactory(sqlContext, metaClient, options, schemaSpec, globPaths, isBootstrap) {

  override val mandatoryFields: Seq[String] = Seq(HoodieRecord.RECORD_KEY_METADATA_FIELD, HoodieRecord.COMMIT_TIME_METADATA_FIELD) ++
    preCombineFieldOpt.map(Seq(_)).getOrElse(Seq())

  override val fileIndex = new HoodieIncrementalFileIndex(
    sparkSession, metaClient, schemaSpec, options, FileStatusCache.getOrCreate(sparkSession), globPaths, false, isBootstrap)

  override def buildFileFormat(): FileFormat = {
    if (fileGroupReaderEnabled) {
      new HoodieFileGroupReaderBasedParquetFileFormat(
        tableState, HoodieTableSchema(tableStructSchema, tableAvroSchema.toString, internalSchemaOpt),
        metaClient.getTableConfig.getTableName, mergeType, mandatoryFields,
        false, isBootstrap, true, shouldUseRecordPosition, fileIndex.getRequiredFilters)
    } else if (metaClient.getTableConfig.isMultipleBaseFileFormatsEnabled && !isBootstrap) {
      new HoodieMultipleBaseFileFormat(sparkSession.sparkContext.broadcast(tableState),
        sparkSession.sparkContext.broadcast(HoodieTableSchema(tableStructSchema, tableAvroSchema.toString, internalSchemaOpt)),
        metaClient.getTableConfig.getTableName, mergeType, mandatoryFields,
        false, true, fileIndex.getRequiredFilters)
    } else {
      new NewHoodieParquetFileFormat(sparkSession.sparkContext.broadcast(tableState),
        sparkSession.sparkContext.broadcast(HoodieTableSchema(tableStructSchema, tableAvroSchema.toString, internalSchemaOpt)),
        metaClient.getTableConfig.getTableName, mergeType, mandatoryFields,
        false, isBootstrap, true, fileIndex.getRequiredFilters)
    }
  }
}

class HoodieMergeOnReadCDCHadoopFsRelationFactory(override val sqlContext: SQLContext,
                                                   override val metaClient: HoodieTableMetaClient,
                                                   override val options: Map[String, String],
                                                   override val schemaSpec: Option[StructType],
                                                   globPaths: Seq[Path],
                                                   isBootstrap: Boolean)
  extends HoodieMergeOnReadIncrementalHadoopFsRelationFactory(sqlContext, metaClient, options, schemaSpec, globPaths, isBootstrap) {
  override val fileIndex = new HoodieCDCFileIndex(
<<<<<<< HEAD
    sparkSession, metaClient, schemaSpec, options, FileStatusCache.getOrCreate(sparkSession), globPaths, true, true)
=======
    sparkSession, metaClient, schemaSpec, options, FileStatusCache.getOrCreate(sparkSession), true, true)

  override def buildDataSchema(): StructType = fileIndex.cdcRelation.schema

  override def buildPartitionSchema(): StructType = StructType(Nil)
>>>>>>> 17b62a2c
}

class HoodieCopyOnWriteCDCHadoopFsRelationFactory(override val sqlContext: SQLContext,
                                                  override val metaClient: HoodieTableMetaClient,
                                                  override val options: Map[String, String],
                                                  override val schemaSpec: Option[StructType],
                                                  globPaths: Seq[Path],
                                                  isBootstrap: Boolean)
  extends HoodieCopyOnWriteIncrementalHadoopFsRelationFactory(sqlContext, metaClient, options, schemaSpec, globPaths, isBootstrap) {
  override val fileIndex = new HoodieCDCFileIndex(
<<<<<<< HEAD
    sparkSession, metaClient, schemaSpec, options, FileStatusCache.getOrCreate(sparkSession), globPaths, false, isBootstrap)
=======
    sparkSession, metaClient, schemaSpec, options, FileStatusCache.getOrCreate(sparkSession), false, isBootstrap)

  override def buildDataSchema(): StructType = fileIndex.cdcRelation.schema

  override def buildPartitionSchema(): StructType = StructType(Nil)
>>>>>>> 17b62a2c
}

<|MERGE_RESOLUTION|>--- conflicted
+++ resolved
@@ -391,15 +391,11 @@
                                                    isBootstrap: Boolean)
   extends HoodieMergeOnReadIncrementalHadoopFsRelationFactory(sqlContext, metaClient, options, schemaSpec, globPaths, isBootstrap) {
   override val fileIndex = new HoodieCDCFileIndex(
-<<<<<<< HEAD
     sparkSession, metaClient, schemaSpec, options, FileStatusCache.getOrCreate(sparkSession), globPaths, true, true)
-=======
-    sparkSession, metaClient, schemaSpec, options, FileStatusCache.getOrCreate(sparkSession), true, true)
 
   override def buildDataSchema(): StructType = fileIndex.cdcRelation.schema
 
   override def buildPartitionSchema(): StructType = StructType(Nil)
->>>>>>> 17b62a2c
 }
 
 class HoodieCopyOnWriteCDCHadoopFsRelationFactory(override val sqlContext: SQLContext,
@@ -410,14 +406,10 @@
                                                   isBootstrap: Boolean)
   extends HoodieCopyOnWriteIncrementalHadoopFsRelationFactory(sqlContext, metaClient, options, schemaSpec, globPaths, isBootstrap) {
   override val fileIndex = new HoodieCDCFileIndex(
-<<<<<<< HEAD
     sparkSession, metaClient, schemaSpec, options, FileStatusCache.getOrCreate(sparkSession), globPaths, false, isBootstrap)
-=======
-    sparkSession, metaClient, schemaSpec, options, FileStatusCache.getOrCreate(sparkSession), false, isBootstrap)
 
   override def buildDataSchema(): StructType = fileIndex.cdcRelation.schema
 
   override def buildPartitionSchema(): StructType = StructType(Nil)
->>>>>>> 17b62a2c
-}
-
+}
+
