--- conflicted
+++ resolved
@@ -282,13 +282,8 @@
     } else {
       new HoodieFileGroupReaderBasedParquetFileFormat(basePath.toString,
         HoodieTableSchema(tableStructSchema, tableAvroSchema.toString, internalSchemaOpt),
-<<<<<<< HEAD
-        metaClient.getTableConfig.getTableName, queryTimestamp.get, mandatoryFields, true, isBootstrap,
-        false, tableAvroSchema, validCommits, shouldUseRecordPosition, Seq.empty)
-=======
         metaClient.getTableConfig.getTableName, queryTimestamp.get, getMandatoryFields, isMOR, isBootstrap,
-        isIncremental, validCommits, shouldUseRecordPosition, getRequiredFilters)
->>>>>>> 74dfc946
+        isIncremental, tableAvroSchema, validCommits, shouldUseRecordPosition, getRequiredFilters)
     }
   }
 
@@ -360,22 +355,6 @@
 
   override def buildFileIndex(): HoodieFileIndex = incrementalFileIndex
 
-<<<<<<< HEAD
-  override def buildFileFormat(): FileFormat = {
-    if (metaClient.getTableConfig.isMultipleBaseFileFormatsEnabled && !isBootstrap) {
-      new HoodieMultipleBaseFileFormat(sparkSession.sparkContext.broadcast(tableState),
-        sparkSession.sparkContext.broadcast(HoodieTableSchema(tableStructSchema, tableAvroSchema.toString, internalSchemaOpt)),
-        metaClient.getTableConfig.getTableName, mergeType, mandatoryFields,
-        true, true, fileIndex.getRequiredFilters)
-    } else {
-      new HoodieFileGroupReaderBasedParquetFileFormat(
-        basePath.toString, HoodieTableSchema(tableStructSchema, tableAvroSchema.toString, internalSchemaOpt),
-        metaClient.getTableConfig.getTableName, queryTimestamp.get, mandatoryFields,
-        true, isBootstrap, true, tableAvroSchema,
-        validCommits, shouldUseRecordPosition, fileIndex.getRequiredFilters)
-    }
-  }
-=======
   override protected def getRequiredFilters: Seq[Filter] = incrementalFileIndex.getRequiredFilters
 
   override def buildPartitionSchema(): StructType = incrementalFileIndex.partitionSchema
@@ -399,7 +378,6 @@
   override def buildPartitionSchema(): StructType = StructType(Nil)
 
   override protected def getRequiredFilters: Seq[Filter] = Seq.empty
->>>>>>> 74dfc946
 }
 
 class HoodieCopyOnWriteSnapshotHadoopFsRelationFactory(override val sqlContext: SQLContext,
@@ -417,21 +395,6 @@
     fileStatusCache,
     shouldEmbedFileSlices = true)
 
-<<<<<<< HEAD
-  override def buildFileFormat(): FileFormat = {
-    if (metaClient.getTableConfig.isMultipleBaseFileFormatsEnabled && !isBootstrap) {
-      new HoodieMultipleBaseFileFormat(sparkSession.sparkContext.broadcast(tableState),
-        sparkSession.sparkContext.broadcast(HoodieTableSchema(tableStructSchema, tableAvroSchema.toString, internalSchemaOpt)),
-        metaClient.getTableConfig.getTableName, mergeType, mandatoryFields, false, false, Seq.empty)
-    } else {
-      new HoodieFileGroupReaderBasedParquetFileFormat(
-        basePath.toString, HoodieTableSchema(tableStructSchema, tableAvroSchema.toString, internalSchemaOpt),
-        metaClient.getTableConfig.getTableName, queryTimestamp.get, mandatoryFields,
-        false, isBootstrap, false, tableAvroSchema, validCommits,
-        shouldUseRecordPosition, Seq.empty)
-    }
-  }
-=======
   override def buildFileIndex(): HoodieFileIndex = fileIndex
 
   override protected def isMOR: Boolean = false
@@ -459,7 +422,6 @@
 
   override protected def isIncremental: Boolean = true
 
->>>>>>> 74dfc946
 }
 
 class HoodieCopyOnWriteIncrementalHadoopFsRelationFactory(override val sqlContext: SQLContext,
@@ -472,25 +434,7 @@
   private val incrementalFileIndex = new HoodieIncrementalFileIndex(
     sparkSession, metaClient, schemaSpec, options, fileStatusCache, false, true)
 
-<<<<<<< HEAD
-  override def buildFileFormat(): FileFormat = {
-    if (metaClient.getTableConfig.isMultipleBaseFileFormatsEnabled && !isBootstrap) {
-      new HoodieMultipleBaseFileFormat(sparkSession.sparkContext.broadcast(tableState),
-        sparkSession.sparkContext.broadcast(HoodieTableSchema(tableStructSchema, tableAvroSchema.toString, internalSchemaOpt)),
-        metaClient.getTableConfig.getTableName, mergeType, mandatoryFields,
-        false, true, fileIndex.getRequiredFilters)
-    } else {
-      new HoodieFileGroupReaderBasedParquetFileFormat(
-        basePath.toString, HoodieTableSchema(tableStructSchema, tableAvroSchema.toString, internalSchemaOpt),
-        metaClient.getTableConfig.getTableName, queryTimestamp.get, mandatoryFields,
-        false, isBootstrap, true, tableAvroSchema,
-        validCommits, shouldUseRecordPosition, fileIndex.getRequiredFilters)
-    }
-  }
-}
-=======
   override def buildFileIndex(): HoodieFileIndex = incrementalFileIndex
->>>>>>> 74dfc946
 
   override protected def getRequiredFilters: Seq[Filter] = incrementalFileIndex.getRequiredFilters
 
