/*
 * Licensed to the Apache Software Foundation (ASF) under one or more
 * contributor license agreements.  See the NOTICE file distributed with
 * this work for additional information regarding copyright ownership.
 * The ASF licenses this file to You under the Apache License, Version 2.0
 * (the "License"); you may not use this file except in compliance with
 * the License.  You may obtain a copy of the License at
 *
 *    http://www.apache.org/licenses/LICENSE-2.0
 *
 * Unless required by applicable law or agreed to in writing, software
 * distributed under the License is distributed on an "AS IS" BASIS,
 * WITHOUT WARRANTIES OR CONDITIONS OF ANY KIND, either express or implied.
 * See the License for the specific language governing permissions and
 * limitations under the License.
 */

package org.apache.hudi

import org.apache.hadoop.fs.Path
import org.apache.hudi.DataSourceReadOptions._
import org.apache.hudi.DataSourceWriteOptions.{BOOTSTRAP_OPERATION_OPT_VAL, OPERATION, STREAMING_CHECKPOINT_IDENTIFIER}
import org.apache.hudi.cdc.CDCRelation
import org.apache.hudi.common.config.{HoodieCommonConfig, HoodieReaderConfig}
import org.apache.hudi.common.fs.FSUtils
import org.apache.hudi.common.model.HoodieTableType.{COPY_ON_WRITE, MERGE_ON_READ}
import org.apache.hudi.common.model.{HoodieTableType, WriteConcurrencyMode}
import org.apache.hudi.common.table.{HoodieTableMetaClient, TableSchemaResolver}
import org.apache.hudi.common.util.ConfigUtils
import org.apache.hudi.common.util.ValidationUtils.checkState
import org.apache.hudi.config.HoodieBootstrapConfig.DATA_QUERIES_ONLY
import org.apache.hudi.config.HoodieWriteConfig.WRITE_CONCURRENCY_MODE
import org.apache.hudi.exception.HoodieException
import org.apache.hudi.util.PathUtils
import org.apache.spark.sql.execution.streaming.{Sink, Source}
import org.apache.spark.sql.hudi.HoodieSqlCommonUtils.isUsingHiveCatalog
import org.apache.spark.sql.hudi.streaming.{HoodieEarliestOffsetRangeLimit, HoodieLatestOffsetRangeLimit, HoodieSpecifiedOffsetRangeLimit, HoodieStreamSource}
import org.apache.spark.sql.sources._
import org.apache.spark.sql.streaming.OutputMode
import org.apache.spark.sql.types.StructType
import org.apache.spark.sql.{DataFrame, SQLContext, SaveMode, SparkSession}
import org.slf4j.LoggerFactory

import scala.collection.JavaConversions.mapAsJavaMap
import scala.collection.JavaConverters._

/**
  * Hoodie Spark Datasource, for reading and writing hoodie tables
  *
  */
class DefaultSource extends RelationProvider
  with SchemaRelationProvider
  with CreatableRelationProvider
  with DataSourceRegister
  with StreamSinkProvider
  with StreamSourceProvider
  with SparkAdapterSupport
  with Serializable {

  SparkSession.getActiveSession.foreach { spark =>
    val sparkVersion = spark.version
    if (sparkVersion.startsWith("0.") || sparkVersion.startsWith("1.") || sparkVersion.startsWith("2.")) {
      // Enable "passPartitionByAsOptions" to support "write.partitionBy(...)"
      spark.conf.set("spark.sql.legacy.sources.write.passPartitionByAsOptions", "true")
    }
    // Revisit EMRFS incompatibilities, for now disable
    spark.sparkContext.hadoopConfiguration.set("fs.s3.metadata.cache.expiration.seconds", "0")
  }

  private val log = LoggerFactory.getLogger(classOf[DefaultSource])

  override def createRelation(sqlContext: SQLContext,
                              parameters: Map[String, String]): BaseRelation = {
    createRelation(sqlContext, parameters, null)
  }

  override def createRelation(sqlContext: SQLContext,
                              optParams: Map[String, String],
                              schema: StructType): BaseRelation = {
    val path = optParams.get("path")
    val readPathsStr = optParams.get(DataSourceReadOptions.READ_PATHS.key)

    if (path.isEmpty && readPathsStr.isEmpty) {
      throw new HoodieException(s"'path' or '${READ_PATHS.key()}' or both must be specified.")
    }

    val readPaths = readPathsStr.map(p => p.split(",").toSeq).getOrElse(Seq())
    val allPaths = path.map(p => Seq(p)).getOrElse(Seq()) ++ readPaths

    val fs = FSUtils.getFs(allPaths.head, sqlContext.sparkContext.hadoopConfiguration)

    val globPaths = if (path.exists(_.contains("*")) || readPaths.nonEmpty) {
      PathUtils.checkAndGlobPathIfNecessary(allPaths, fs)
    } else {
      Seq.empty
    }

    // Add default options for unspecified read options keys.
    val parameters = (if (globPaths.nonEmpty) {
      Map(
        "glob.paths" -> globPaths.mkString(",")
      )
    } else {
      Map()
    }) ++ DataSourceOptionsHelper.parametersWithReadDefaults(sqlContext.getAllConfs.filter(k => k._1.startsWith("hoodie.")) ++ optParams)

    // Get the table base path
    val tablePath = if (globPaths.nonEmpty) {
      DataSourceUtils.getTablePath(fs, globPaths.toArray)
    } else {
      DataSourceUtils.getTablePath(fs, Array(new Path(path.get)))
    }
    log.info("Obtained hudi table path: " + tablePath)

    val metaClient = HoodieTableMetaClient.builder().setMetaserverConfig(parameters.asJava)
      .setConf(fs.getConf).setBasePath(tablePath).build()

    DefaultSource.createRelation(sqlContext, metaClient, schema, globPaths, parameters)
  }

  /**
   * This DataSource API is used for writing the DataFrame at the destination. For now, we are returning a dummy
   * relation here because Spark does not really make use of the relation returned, and just returns an empty
   * dataset at [[org.apache.spark.sql.execution.datasources.SaveIntoDataSourceCommand.run()]]. This saves us the cost
   * of creating and returning a parquet relation here.
   *
   * TODO: Revisit to return a concrete relation here when we support CREATE TABLE AS for Hudi with DataSource API.
   * That is the only case where Spark seems to actually need a relation to be returned here
   * [[org.apache.spark.sql.execution.datasources.DataSource.writeAndRead()]]
   *
   * @param sqlContext Spark SQL Context
   * @param mode       Mode for saving the DataFrame at the destination
   * @param optParams  Parameters passed as part of the DataFrame write operation
   * @param df         Spark DataFrame to be written
   * @return Spark Relation
   */
  override def createRelation(sqlContext: SQLContext,
                              mode: SaveMode,
                              optParams: Map[String, String],
                              df: DataFrame): BaseRelation = {
    if (optParams.get(OPERATION.key).contains(BOOTSTRAP_OPERATION_OPT_VAL)) {
      HoodieSparkSqlWriter.bootstrap(sqlContext, mode, optParams, df)
      HoodieSparkSqlWriter.cleanup()
    } else {
      val (success, _, _, _, _, _) = HoodieSparkSqlWriter.write(sqlContext, mode, optParams, df)
      HoodieSparkSqlWriter.cleanup()
      if (!success) {
        throw new HoodieException("Write to Hudi failed")
      }
    }

    new HoodieEmptyRelation(sqlContext, df.schema)
  }

  override def createSink(sqlContext: SQLContext,
                          optParams: Map[String, String],
                          partitionColumns: Seq[String],
                          outputMode: OutputMode): Sink = {
    validateMultiWriterConfigs(optParams)
    new HoodieStreamingSink(
      sqlContext,
      optParams,
      partitionColumns,
      outputMode)
  }

  def validateMultiWriterConfigs(options: Map[String, String]) : Unit = {
    if (ConfigUtils.resolveEnum(classOf[WriteConcurrencyMode], options.getOrDefault(WRITE_CONCURRENCY_MODE.key(),
      WRITE_CONCURRENCY_MODE.defaultValue())).supportsMultiWriter()) {
      // ensure some valid value is set for identifier
      checkState(options.contains(STREAMING_CHECKPOINT_IDENTIFIER.key()), "For multi-writer scenarios, please set "
        + STREAMING_CHECKPOINT_IDENTIFIER.key() + ". Each writer should set different values for this identifier")
    }
  }

  override def shortName(): String = "hudi_v1"

  override def sourceSchema(sqlContext: SQLContext,
                            schema: Option[StructType],
                            providerName: String,
                            parameters: Map[String, String]): (String, StructType) = {
    val path = parameters.get("path")
    if (path.isEmpty || path.get == null) {
      throw new HoodieException(s"'path'  must be specified.")
    }
    val metaClient = HoodieTableMetaClient.builder().setConf(
      sqlContext.sparkSession.sessionState.newHadoopConf()).setBasePath(path.get).build()

    val sqlSchema = DefaultSource.resolveSchema(metaClient, parameters, schema)
    (shortName(), sqlSchema)
  }

  override def createSource(sqlContext: SQLContext,
                            metadataPath: String,
                            schema: Option[StructType],
                            providerName: String,
                            parameters: Map[String, String]): Source = {
    val offsetRangeLimit = parameters.getOrElse(START_OFFSET.key(), START_OFFSET.defaultValue()) match {
      case offset if offset.equalsIgnoreCase("earliest") =>
        HoodieEarliestOffsetRangeLimit
      case offset if offset.equalsIgnoreCase("latest") =>
        HoodieLatestOffsetRangeLimit
      case instantTime =>
        HoodieSpecifiedOffsetRangeLimit(instantTime)
    }

    new HoodieStreamSource(sqlContext, metadataPath, schema, parameters, offsetRangeLimit)
  }
}

object DefaultSource {

  private val log = LoggerFactory.getLogger(classOf[DefaultSource])

  def createRelation(sqlContext: SQLContext,
                     metaClient: HoodieTableMetaClient,
                     schema: StructType,
                     globPaths: Seq[Path],
                     parameters: Map[String, String]): BaseRelation = {
    val tableType = metaClient.getTableType
    val isBootstrappedTable = metaClient.getTableConfig.getBootstrapBasePath.isPresent
    val queryType = parameters(QUERY_TYPE.key)
    val isCdcQuery = queryType == QUERY_TYPE_INCREMENTAL_OPT_VAL &&
      parameters.get(INCREMENTAL_FORMAT.key).contains(INCREMENTAL_FORMAT_CDC_VAL)
    val isMultipleBaseFileFormatsEnabled = metaClient.getTableConfig.isMultipleBaseFileFormatsEnabled


<<<<<<< HEAD
    val useNewParquetFileFormat = parameters.getOrDefault(HoodieReaderConfig.FILE_GROUP_READER_ENABLED.key(),
      HoodieReaderConfig.FILE_GROUP_READER_ENABLED.defaultValue().toString).toBoolean &&
      !metaClient.isMetadataTable && (globPaths == null || globPaths.isEmpty) &&
      parameters.getOrElse(REALTIME_MERGE.key(), REALTIME_MERGE.defaultValue()).equalsIgnoreCase(REALTIME_PAYLOAD_COMBINE_OPT_VAL)
    if (metaClient.getCommitsTimeline.filterCompletedInstants.countInstants() == 0) {
      new EmptyRelation(sqlContext, resolveSchema(metaClient, parameters, Some(schema)))
    } else if (isCdcQuery) {
      if (useNewParquetFileFormat) {
        if (tableType == COPY_ON_WRITE) {
          new HoodieCopyOnWriteCDCHadoopFsRelationFactory(
            sqlContext, metaClient, parameters, userSchema, isBootstrap = false).build()
        } else {
          new HoodieMergeOnReadCDCHadoopFsRelationFactory(
            sqlContext, metaClient, parameters, userSchema, isBootstrap = false).build()
        }
=======
    val createTimeLineRln = parameters.get(DataSourceReadOptions.CREATE_TIMELINE_RELATION.key())
    val createFSRln = parameters.get(DataSourceReadOptions.CREATE_FILESYSTEM_RELATION.key())

    if (createTimeLineRln.isDefined) {
      new TimelineRelation(sqlContext, parameters, metaClient)
    } else if (createFSRln.isDefined) {
      new FileSystemRelation(sqlContext, parameters, metaClient)
    } else {
      log.info(s"Is bootstrapped table => $isBootstrappedTable, tableType is: $tableType, queryType is: $queryType")

      // NOTE: In cases when Hive Metastore is used as catalog and the table is partitioned, schema in the HMS might contain
      //       Hive-specific partitioning columns created specifically for HMS to handle partitioning appropriately. In that
      //       case  we opt in to not be providing catalog's schema, and instead force Hudi relations to fetch the schema
      //       from the table itself
      val userSchema = if (isUsingHiveCatalog(sqlContext.sparkSession)) {
        None
>>>>>>> 1b74fc18
      } else {
        Option(schema)
      }

      val useNewParquetFileFormat = parameters.getOrDefault(HoodieReaderConfig.FILE_GROUP_READER_ENABLED.key(),
        HoodieReaderConfig.FILE_GROUP_READER_ENABLED.defaultValue().toString).toBoolean &&
        !metaClient.isMetadataTable && (globPaths == null || globPaths.isEmpty) &&
        !parameters.getOrDefault(SCHEMA_EVOLUTION_ENABLED.key(), SCHEMA_EVOLUTION_ENABLED.defaultValue().toString).toBoolean &&
        parameters.getOrElse(REALTIME_MERGE.key(), REALTIME_MERGE.defaultValue()).equalsIgnoreCase(REALTIME_PAYLOAD_COMBINE_OPT_VAL)
      if (metaClient.getCommitsTimeline.filterCompletedInstants.countInstants() == 0) {
        new EmptyRelation(sqlContext, resolveSchema(metaClient, parameters, Some(schema)))
      } else if (isCdcQuery) {
        if (useNewParquetFileFormat) {
          if (tableType == COPY_ON_WRITE) {
            new HoodieCopyOnWriteCDCHadoopFsRelationFactory(
              sqlContext, metaClient, parameters, userSchema, isBootstrap = false).build()
          } else {
            new HoodieMergeOnReadCDCHadoopFsRelationFactory(
              sqlContext, metaClient, parameters, userSchema, isBootstrap = false).build()
          }
        } else {
          CDCRelation.getCDCRelation(sqlContext, metaClient, parameters)
        }
      } else {

        (tableType, queryType, isBootstrappedTable) match {
          case (COPY_ON_WRITE, QUERY_TYPE_SNAPSHOT_OPT_VAL, false) |
               (COPY_ON_WRITE, QUERY_TYPE_READ_OPTIMIZED_OPT_VAL, false) |
               (MERGE_ON_READ, QUERY_TYPE_READ_OPTIMIZED_OPT_VAL, false) =>
            if (useNewParquetFileFormat) {
              new HoodieCopyOnWriteSnapshotHadoopFsRelationFactory(
                sqlContext, metaClient, parameters, userSchema, isBootstrap = false).build()
            } else {
              resolveBaseFileOnlyRelation(sqlContext, globPaths, userSchema, metaClient, parameters)
            }
          case (COPY_ON_WRITE, QUERY_TYPE_INCREMENTAL_OPT_VAL, _) =>
            if (useNewParquetFileFormat) {
              new HoodieCopyOnWriteIncrementalHadoopFsRelationFactory(
                sqlContext, metaClient, parameters, userSchema, isBootstrappedTable).build()
            } else {
              new IncrementalRelation(sqlContext, parameters, userSchema, metaClient)
            }

          case (MERGE_ON_READ, QUERY_TYPE_SNAPSHOT_OPT_VAL, _) =>
            if (useNewParquetFileFormat) {
              new HoodieMergeOnReadSnapshotHadoopFsRelationFactory(
                sqlContext, metaClient, parameters, userSchema, isBootstrappedTable).build()
            } else {
              new MergeOnReadSnapshotRelation(sqlContext, parameters, metaClient, globPaths, userSchema)
            }

          case (MERGE_ON_READ, QUERY_TYPE_INCREMENTAL_OPT_VAL, _) =>
            if (useNewParquetFileFormat) {
              new HoodieMergeOnReadIncrementalHadoopFsRelationFactory(
                sqlContext, metaClient, parameters, userSchema, isBootstrappedTable).build()
            } else {
              MergeOnReadIncrementalRelation(sqlContext, parameters, metaClient, userSchema)
            }

          case (_, _, true) =>
            if (useNewParquetFileFormat) {
              new HoodieCopyOnWriteSnapshotHadoopFsRelationFactory(
                sqlContext, metaClient, parameters, userSchema, isBootstrap = true).build()
            } else {
              resolveHoodieBootstrapRelation(sqlContext, globPaths, userSchema, metaClient, parameters)
            }

          case (_, _, _) =>
            throw new HoodieException(s"Invalid query type : $queryType for tableType: $tableType," +
              s"isBootstrappedTable: $isBootstrappedTable ")
        }
      }
    }
  }

  private def resolveHoodieBootstrapRelation(sqlContext: SQLContext,
                                             globPaths: Seq[Path],
                                             userSchema: Option[StructType],
                                             metaClient: HoodieTableMetaClient,
                                             parameters: Map[String, String]): BaseRelation = {
    val enableFileIndex = HoodieSparkConfUtils.getConfigValue(parameters, sqlContext.sparkSession.sessionState.conf,
      ENABLE_HOODIE_FILE_INDEX.key, ENABLE_HOODIE_FILE_INDEX.defaultValue.toString).toBoolean
    val isSchemaEvolutionEnabledOnRead = HoodieSparkConfUtils.getConfigValue(parameters,
      sqlContext.sparkSession.sessionState.conf, DataSourceReadOptions.SCHEMA_EVOLUTION_ENABLED.key,
      DataSourceReadOptions.SCHEMA_EVOLUTION_ENABLED.defaultValue.toString).toBoolean
    if (!enableFileIndex || isSchemaEvolutionEnabledOnRead
      || globPaths.nonEmpty || !parameters.getOrElse(DATA_QUERIES_ONLY.key, DATA_QUERIES_ONLY.defaultValue).toBoolean) {
      HoodieBootstrapRelation(sqlContext, userSchema, globPaths, metaClient, parameters + (DATA_QUERIES_ONLY.key() -> "false"))
    } else {
      HoodieBootstrapRelation(sqlContext, userSchema, globPaths, metaClient, parameters).toHadoopFsRelation
    }
  }

  private def resolveBaseFileOnlyRelation(sqlContext: SQLContext,
                                          globPaths: Seq[Path],
                                          userSchema: Option[StructType],
                                          metaClient: HoodieTableMetaClient,
                                          optParams: Map[String, String]): BaseRelation = {
    val baseRelation = new BaseFileOnlyRelation(sqlContext, metaClient, optParams, userSchema, globPaths)

    // NOTE: We fallback to [[HadoopFsRelation]] in all of the cases except ones requiring usage of
    //       [[BaseFileOnlyRelation]] to function correctly. This is necessary to maintain performance parity w/
    //       vanilla Spark, since some of the Spark optimizations are predicated on the using of [[HadoopFsRelation]].
    //
    //       You can check out HUDI-3896 for more details
    if (baseRelation.hasSchemaOnRead) {
      baseRelation
    } else {
      baseRelation.toHadoopFsRelation
    }
  }

  private def resolveSchema(metaClient: HoodieTableMetaClient,
                            parameters: Map[String, String],
                            schema: Option[StructType]): StructType = {
    val isCdcQuery = CDCRelation.isCDCEnabled(metaClient) &&
      parameters.get(QUERY_TYPE.key).contains(QUERY_TYPE_INCREMENTAL_OPT_VAL) &&
      parameters.get(INCREMENTAL_FORMAT.key).contains(INCREMENTAL_FORMAT_CDC_VAL)
    if (isCdcQuery) {
      CDCRelation.FULL_CDC_SPARK_SCHEMA
    } else {
      val schemaResolver = new TableSchemaResolver(metaClient)
      try {
        val avroSchema = schemaResolver.getTableAvroSchema
        AvroConversionUtils.convertAvroSchemaToStructType(avroSchema)
      } catch {
        case _: Exception =>
          require(schema.isDefined, "Fail to resolve source schema")
          schema.get
      }
    }
  }
}<|MERGE_RESOLUTION|>--- conflicted
+++ resolved
@@ -225,23 +225,6 @@
     val isMultipleBaseFileFormatsEnabled = metaClient.getTableConfig.isMultipleBaseFileFormatsEnabled
 
 
-<<<<<<< HEAD
-    val useNewParquetFileFormat = parameters.getOrDefault(HoodieReaderConfig.FILE_GROUP_READER_ENABLED.key(),
-      HoodieReaderConfig.FILE_GROUP_READER_ENABLED.defaultValue().toString).toBoolean &&
-      !metaClient.isMetadataTable && (globPaths == null || globPaths.isEmpty) &&
-      parameters.getOrElse(REALTIME_MERGE.key(), REALTIME_MERGE.defaultValue()).equalsIgnoreCase(REALTIME_PAYLOAD_COMBINE_OPT_VAL)
-    if (metaClient.getCommitsTimeline.filterCompletedInstants.countInstants() == 0) {
-      new EmptyRelation(sqlContext, resolveSchema(metaClient, parameters, Some(schema)))
-    } else if (isCdcQuery) {
-      if (useNewParquetFileFormat) {
-        if (tableType == COPY_ON_WRITE) {
-          new HoodieCopyOnWriteCDCHadoopFsRelationFactory(
-            sqlContext, metaClient, parameters, userSchema, isBootstrap = false).build()
-        } else {
-          new HoodieMergeOnReadCDCHadoopFsRelationFactory(
-            sqlContext, metaClient, parameters, userSchema, isBootstrap = false).build()
-        }
-=======
     val createTimeLineRln = parameters.get(DataSourceReadOptions.CREATE_TIMELINE_RELATION.key())
     val createFSRln = parameters.get(DataSourceReadOptions.CREATE_FILESYSTEM_RELATION.key())
 
@@ -258,7 +241,6 @@
       //       from the table itself
       val userSchema = if (isUsingHiveCatalog(sqlContext.sparkSession)) {
         None
->>>>>>> 1b74fc18
       } else {
         Option(schema)
       }
@@ -266,7 +248,6 @@
       val useNewParquetFileFormat = parameters.getOrDefault(HoodieReaderConfig.FILE_GROUP_READER_ENABLED.key(),
         HoodieReaderConfig.FILE_GROUP_READER_ENABLED.defaultValue().toString).toBoolean &&
         !metaClient.isMetadataTable && (globPaths == null || globPaths.isEmpty) &&
-        !parameters.getOrDefault(SCHEMA_EVOLUTION_ENABLED.key(), SCHEMA_EVOLUTION_ENABLED.defaultValue().toString).toBoolean &&
         parameters.getOrElse(REALTIME_MERGE.key(), REALTIME_MERGE.defaultValue()).equalsIgnoreCase(REALTIME_PAYLOAD_COMBINE_OPT_VAL)
       if (metaClient.getCommitsTimeline.filterCompletedInstants.countInstants() == 0) {
         new EmptyRelation(sqlContext, resolveSchema(metaClient, parameters, Some(schema)))
