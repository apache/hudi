--- conflicted
+++ resolved
@@ -22,11 +22,7 @@
 import org.apache.hudi.HoodieSparkConfUtils.getConfigValue
 import org.apache.hudi.common.config.TimestampKeyGeneratorConfig.{TIMESTAMP_INPUT_DATE_FORMAT, TIMESTAMP_OUTPUT_DATE_FORMAT}
 import org.apache.hudi.common.config.{HoodieMetadataConfig, TypedProperties}
-<<<<<<< HEAD
-import org.apache.hudi.common.model.{FileSlice, HoodieBaseFile}
-=======
 import org.apache.hudi.common.model.{FileSlice, HoodieBaseFile, HoodieLogFile}
->>>>>>> 17279589
 import org.apache.hudi.common.table.HoodieTableMetaClient
 import org.apache.hudi.common.util.StringUtils
 import org.apache.hudi.exception.HoodieException
@@ -148,26 +144,49 @@
   override def listFiles(partitionFilters: Seq[Expression], dataFilters: Seq[Expression]): Seq[PartitionDirectory] = {
     val prunedPartitionsAndFilteredFileSlices = filterFileSlices(dataFilters, partitionFilters).map {
       case (partitionOpt, fileSlices) =>
-        val allCandidateFiles: Seq[FileStatus] = fileSlices.flatMap(fs => {
-          val baseFileStatusOpt = getBaseFileStatus(Option.apply(fs.getBaseFile.orElse(null)))
-          val logFilesStatus = if (includeLogFiles) {
-            fs.getLogFiles.map[FileStatus](JFunction.toJavaFunction[HoodieLogFile, FileStatus](lf => lf.getFileStatus))
+        if (shouldBroadcast) {
+          val baseFileStatusesAndLogFileOnly: Seq[FileStatus] = fileSlices.map(slice => {
+            if (slice.getBaseFile.isPresent) {
+              slice.getBaseFile.get().getFileStatus
+            } else if (slice.getLogFiles.findAny().isPresent) {
+              slice.getLogFiles.findAny().get().getFileStatus
+            } else {
+              null
+            }
+          }).filter(slice => slice != null)
+          val c = fileSlices.filter(f => f.getLogFiles.findAny().isPresent
+            || (f.getBaseFile.isPresent && f.getBaseFile.get().getBootstrapBaseFile.isPresent)).
+            foldLeft(Map[String, FileSlice]()) { (m, f) => m + (f.getFileId -> f) }
+          if (c.nonEmpty) {
+            PartitionDirectory(new PartitionFileSliceMapping(InternalRow.fromSeq(partitionOpt.get.values), spark.sparkContext.broadcast(c)), baseFileStatusesAndLogFileOnly)
           } else {
-            java.util.stream.Stream.empty()
+            PartitionDirectory(InternalRow.fromSeq(partitionOpt.get.values), baseFileStatusesAndLogFileOnly)
           }
-          val files = logFilesStatus.collect(Collectors.toList[FileStatus]).asScala
-          baseFileStatusOpt.foreach(f => files.append(f))
-          files
-        })
-
-        PartitionDirectory(InternalRow.fromSeq(partitionOpt.get.values), allCandidateFiles)
+
+        } else {
+          val allCandidateFiles: Seq[FileStatus] = fileSlices.flatMap(fs => {
+            val baseFileStatusOpt = getBaseFileStatus(Option.apply(fs.getBaseFile.orElse(null)))
+            val logFilesStatus = if (includeLogFiles) {
+              fs.getLogFiles.map[FileStatus](JFunction.toJavaFunction[HoodieLogFile, FileStatus](lf => lf.getFileStatus))
+            } else {
+              java.util.stream.Stream.empty()
+            }
+            val files = logFilesStatus.collect(Collectors.toList[FileStatus]).asScala
+            baseFileStatusOpt.foreach(f => files.append(f))
+            files
+          })
+          PartitionDirectory(InternalRow.fromSeq(partitionOpt.get.values), allCandidateFiles)
+        }
     }
 
     hasPushedDownPartitionPredicates = true
 
     if (shouldReadAsPartitionedTable()) {
       prunedPartitionsAndFilteredFileSlices
-    } else {
+    } else if (shouldBroadcast) {
+      assert(partitionSchema.isEmpty)
+      prunedPartitionsAndFilteredFileSlices
+    }else {
       Seq(PartitionDirectory(InternalRow.empty, prunedPartitionsAndFilteredFileSlices.flatMap(_.files)))
     }
   }
@@ -225,7 +244,28 @@
             })
           }
 
-<<<<<<< HEAD
+          totalFileSliceSize += fileSlices.size
+          candidateFileSliceSize += candidateFileSlices.size
+          (partitionOpt, candidateFileSlices)
+      }
+
+      val skippingRatio =
+        if (!areAllFileSlicesCached) -1
+        else if (getAllFiles().nonEmpty && totalFileSliceSize > 0)
+          (totalFileSliceSize - candidateFileSliceSize) / totalFileSliceSize.toDouble
+        else 0
+
+      logInfo(s"Total file slices: $totalFileSliceSize; " +
+        s"candidate file slices after data skipping: $candidateFileSliceSize; " +
+        s"skipping percentage $skippingRatio")
+
+      hasPushedDownPartitionPredicates = true
+
+      prunedPartitionsAndFilteredFileSlices
+    }
+  }
+
+  def getFileSlicesForPrunedPartitions(partitionFilters: Seq[Expression]) : Seq[(Option[BaseHoodieTableFileIndex.PartitionPath], Seq[FileSlice])] = {
     // Prune the partition path by the partition filters
     // NOTE: Non-partitioned tables are assumed to consist from a single partition
     //       encompassing the whole table
@@ -234,86 +274,6 @@
     } else {
       listMatchingPartitionPaths(partitionFilters)
     }
-    val listedPartitions = getInputFileSlices(prunedPartitions: _*).asScala.toSeq.map {
-      case (partition, fileSlices) =>
-        if (shouldBroadcast) {
-          val baseFileStatusesAndLogFileOnly: Seq[FileStatus] = fileSlices.asScala.map(slice => {
-             if (slice.getBaseFile.isPresent) {
-               slice.getBaseFile.get().getFileStatus
-             } else if (slice.getLogFiles.findAny().isPresent) {
-               slice.getLogFiles.findAny().get().getFileStatus
-             } else {
-               null
-             }
-          }).filter(slice => slice != null)
-          // Filter in candidate files based on the col-stats index lookup
-          val candidateFiles = baseFileStatusesAndLogFileOnly.filter(fs =>
-            // NOTE: This predicate is true when {@code Option} is empty
-            candidateFilesNamesOpt.forall(_.contains(fs.getPath.getName)))
-
-          totalFileSize += baseFileStatusesAndLogFileOnly.size
-          candidateFileSize += candidateFiles.size
-          val c = fileSlices.asScala.filter(f => f.getLogFiles.findAny().isPresent
-            || (f.getBaseFile.isPresent && f.getBaseFile.get().getBootstrapBaseFile.isPresent)).
-            foldLeft(Map[String, FileSlice]()) { (m, f) => m + (f.getFileId -> f) }
-          if (c.nonEmpty) {
-            PartitionDirectory(new PartitionFileSliceMapping(InternalRow.fromSeq(partition.values), spark.sparkContext.broadcast(c)), candidateFiles)
-          } else {
-            PartitionDirectory(InternalRow.fromSeq(partition.values), candidateFiles)
-          }
-        } else {
-          val baseFileStatuses: Seq[FileStatus] = getBaseFileStatus(fileSlices
-            .asScala
-            .map(fs => fs.getBaseFile.orElse(null))
-            .filter(_ != null))
-          // Filter in candidate files based on the col-stats index lookup
-          val candidateFiles = baseFileStatuses.filter(fs =>
-            // NOTE: This predicate is true when {@code Option} is empty
-            candidateFilesNamesOpt.forall(_.contains(fs.getPath.getName)))
-
-          totalFileSize += baseFileStatuses.size
-          candidateFileSize += candidateFiles.size
-          PartitionDirectory(InternalRow.fromSeq(partition.values), candidateFiles)
-        }
-    }
-=======
-          totalFileSliceSize += fileSlices.size
-          candidateFileSliceSize += candidateFileSlices.size
-          (partitionOpt, candidateFileSlices)
-      }
->>>>>>> 17279589
-
-      val skippingRatio =
-        if (!areAllFileSlicesCached) -1
-        else if (getAllFiles().nonEmpty && totalFileSliceSize > 0)
-          (totalFileSliceSize - candidateFileSliceSize) / totalFileSliceSize.toDouble
-        else 0
-
-      logInfo(s"Total file slices: $totalFileSliceSize; " +
-        s"candidate file slices after data skipping: $candidateFileSliceSize; " +
-        s"skipping percentage $skippingRatio")
-
-      hasPushedDownPartitionPredicates = true
-
-<<<<<<< HEAD
-    if (shouldReadAsPartitionedTable()) {
-      listedPartitions
-    } else if (shouldBroadcast) {
-      assert(partitionSchema.isEmpty)
-      listedPartitions
-    } else {
-      Seq(PartitionDirectory(InternalRow.empty, listedPartitions.flatMap(_.files)))
-=======
-      prunedPartitionsAndFilteredFileSlices
->>>>>>> 17279589
-    }
-  }
-
-  def getFileSlicesForPrunedPartitions(partitionFilters: Seq[Expression]) : Seq[(Option[BaseHoodieTableFileIndex.PartitionPath], Seq[FileSlice])] = {
-    // Prune the partition path by the partition filters
-    // NOTE: Non-partitioned tables are assumed to consist from a single partition
-    //       encompassing the whole table
-    val prunedPartitions = listMatchingPartitionPaths (partitionFilters)
     getInputFileSlices(prunedPartitions: _*).asScala.toSeq.map(
       { case (partition, fileSlices) => (Option.apply(partition), fileSlices.asScala) })
   }
