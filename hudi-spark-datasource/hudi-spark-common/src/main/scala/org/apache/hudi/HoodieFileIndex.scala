/*
 * Licensed to the Apache Software Foundation (ASF) under one or more
 * contributor license agreements.  See the NOTICE file distributed with
 * this work for additional information regarding copyright ownership.
 * The ASF licenses this file to You under the Apache License, Version 2.0
 * (the "License"); you may not use this file except in compliance with
 * the License.  You may obtain a copy of the License at
 *
 *    http://www.apache.org/licenses/LICENSE-2.0
 *
 * Unless required by applicable law or agreed to in writing, software
 * distributed under the License is distributed on an "AS IS" BASIS,
 * WITHOUT WARRANTIES OR CONDITIONS OF ANY KIND, either express or implied.
 * See the License for the specific language governing permissions and
 * limitations under the License.
 */

package org.apache.hudi

import org.apache.hadoop.fs.{FileStatus, Path}
import org.apache.hudi.HoodieDatasetUtils.withPersistence
import org.apache.hudi.HoodieFileIndex.{collectReferencedColumns, getConfigProperties}
import org.apache.hudi.common.config.{HoodieMetadataConfig, TypedProperties}
import org.apache.hudi.common.table.HoodieTableMetaClient
import org.apache.hudi.common.util.StringUtils
import org.apache.hudi.index.columnstats.ColumnStatsIndexHelper.{getMaxColumnNameFor, getMinColumnNameFor, getNumNullsColumnNameFor}
import org.apache.hudi.keygen.constant.KeyGeneratorOptions
import org.apache.hudi.keygen.{TimestampBasedAvroKeyGenerator, TimestampBasedKeyGenerator}
import org.apache.hudi.metadata.{HoodieMetadataPayload, HoodieTableMetadata, MetadataPartitionType}
import org.apache.spark.internal.Logging
import org.apache.spark.sql.catalyst.InternalRow
import org.apache.spark.sql.catalyst.expressions.{And, Expression, Literal}
import org.apache.spark.sql.execution.datasources.{FileIndex, FileStatusCache, NoopCache, PartitionDirectory}
import org.apache.spark.sql.functions.col
<<<<<<< HEAD
import org.apache.spark.sql.hudi.DataSkippingUtils.translateIntoColumnStatsIndexFilterExpr
import org.apache.spark.sql.hudi.HoodieSqlCommonUtils
=======
import org.apache.spark.sql.hudi.{DataSkippingUtils, HoodieSqlCommonUtils}
>>>>>>> 24cc3795
import org.apache.spark.sql.internal.SQLConf
import org.apache.spark.sql.types.{StringType, StructType}
import org.apache.spark.sql.{Column, SparkSession}
import org.apache.spark.unsafe.types.UTF8String

import java.text.SimpleDateFormat
import scala.collection.JavaConverters._
import scala.util.control.NonFatal
import scala.util.{Failure, Success, Try}

/**
 * A file index which support partition prune for hoodie snapshot and read-optimized query.
 *
 * Main steps to get the file list for query:
 * 1、Load all files and partition values from the table path.
 * 2、Do the partition prune by the partition filter condition.
 *
 * There are 3 cases for this:
 * 1、If the partition columns size is equal to the actually partition path level, we
 * read it as partitioned table.(e.g partition column is "dt", the partition path is "2021-03-10")
 *
 * 2、If the partition columns size is not equal to the partition path level, but the partition
 * column size is "1" (e.g. partition column is "dt", but the partition path is "2021/03/10"
 * who's directory level is 3).We can still read it as a partitioned table. We will mapping the
 * partition path (e.g. 2021/03/10) to the only partition column (e.g. "dt").
 *
 * 3、Else the the partition columns size is not equal to the partition directory level and the
 * size is great than "1" (e.g. partition column is "dt,hh", the partition path is "2021/03/10/12")
 * , we read it as a Non-Partitioned table because we cannot know how to mapping the partition
 * path with the partition columns in this case.
 *
 * TODO rename to HoodieSparkSqlFileIndex
 */
case class HoodieFileIndex(spark: SparkSession,
                           metaClient: HoodieTableMetaClient,
                           schemaSpec: Option[StructType],
                           options: Map[String, String],
                           @transient fileStatusCache: FileStatusCache = NoopCache)
  extends SparkHoodieTableFileIndex(
    spark = spark,
    metaClient = metaClient,
    schemaSpec = schemaSpec,
    configProperties = getConfigProperties(spark, options),
    queryPaths = Seq(HoodieFileIndex.getQueryPath(options)),
    specifiedQueryInstant = options.get(DataSourceReadOptions.TIME_TRAVEL_AS_OF_INSTANT.key).map(HoodieSqlCommonUtils.formatQueryInstant),
    fileStatusCache = fileStatusCache
  )
    with FileIndex {

  override def rootPaths: Seq[Path] = queryPaths.asScala

  def isDataSkippingEnabled(): Boolean = {
    options.getOrElse(DataSourceReadOptions.ENABLE_DATA_SKIPPING.key(),
      spark.sessionState.conf.getConfString(DataSourceReadOptions.ENABLE_DATA_SKIPPING.key(), "false")).toBoolean
  }

  /**
   * Returns the FileStatus for all the base files (excluding log files). This should be used only for
   * cases where Spark directly fetches the list of files via HoodieFileIndex or for read optimized query logic
   * implemented internally within Hudi like HoodieBootstrapRelation. This helps avoid the use of path filter
   * to filter out log files within Spark.
   *
   * @return List of FileStatus for base files
   */
  def allFiles: Seq[FileStatus] = {
    cachedAllInputFileSlices.values.asScala.flatMap(_.asScala)
      .filter(_.getBaseFile.isPresent)
      .map(_.getBaseFile.get().getFileStatus)
      .toSeq
  }

  /**
   * Invoked by Spark to fetch list of latest base files per partition.
   *
   * @param partitionFilters partition column filters
   * @param dataFilters      data columns filters
   * @return list of PartitionDirectory containing partition to base files mapping
   */
  override def listFiles(partitionFilters: Seq[Expression], dataFilters: Seq[Expression]): Seq[PartitionDirectory] = {
    val convertedPartitionFilters =
      HoodieFileIndex.convertFilterForTimestampKeyGenerator(metaClient, partitionFilters)

    // Look up candidate files names in the col-stats index, if all of the following conditions are true
    //    - Data-skipping is enabled
    //    - Col-Stats Index is present
    //    - List of predicates (filters) is present
    val candidateFilesNamesOpt: Option[Set[String]] =
      lookupCandidateFilesInMetadataTable(dataFilters) match {
        case Success(opt) => opt
        case Failure(e) =>
          logError("Failed to lookup candidate files in Z-index", e)
          Option.empty
      }

    logDebug(s"Overlapping candidate files from Column Stats Index: ${candidateFilesNamesOpt.getOrElse(Set.empty)}")

    if (queryAsNonePartitionedTable) {
      // Read as Non-Partitioned table
      // Filter in candidate files based on the col-stats index lookup
      val candidateFiles = allFiles.filter(fileStatus =>
        // NOTE: This predicate is true when {@code Option} is empty
        candidateFilesNamesOpt.forall(_.contains(fileStatus.getPath.getName))
      )

      logInfo(s"Total files : ${allFiles.size}; " +
        s"candidate files after data skipping: ${candidateFiles.size}; " +
        s"skipping percent ${if (allFiles.nonEmpty) (allFiles.size - candidateFiles.size) / allFiles.size.toDouble else 0}")

      Seq(PartitionDirectory(InternalRow.empty, candidateFiles))
    } else {
      // Prune the partition path by the partition filters
      val prunedPartitions = prunePartition(cachedAllInputFileSlices.keySet.asScala.toSeq, convertedPartitionFilters)
      var totalFileSize = 0
      var candidateFileSize = 0

      val result = prunedPartitions.map { partition =>
        val baseFileStatuses: Seq[FileStatus] =
          cachedAllInputFileSlices.get(partition).asScala
            .map(fs => fs.getBaseFile.orElse(null))
            .filter(_ != null)
            .map(_.getFileStatus)

        // Filter in candidate files based on the col-stats index lookup
        val candidateFiles = baseFileStatuses.filter(fs =>
          // NOTE: This predicate is true when {@code Option} is empty
          candidateFilesNamesOpt.forall(_.contains(fs.getPath.getName)))

        totalFileSize += baseFileStatuses.size
        candidateFileSize += candidateFiles.size
        PartitionDirectory(InternalRow.fromSeq(partition.values), candidateFiles)
      }

      logInfo(s"Total base files: ${totalFileSize}; " +
        s"candidate files after data skipping : ${candidateFileSize}; " +
        s"skipping percent ${if (allFiles.nonEmpty) (totalFileSize - candidateFileSize) / totalFileSize.toDouble else 0}")

      result
    }
  }

  private def lookupFileNamesMissingFromIndex(allIndexedFileNames: Set[String]) = {
    val allBaseFileNames = allFiles.map(f => f.getPath.getName).toSet
    allBaseFileNames -- allIndexedFileNames
  }

  /**
   * Computes pruned list of candidate base-files' names based on provided list of {@link dataFilters}
   * conditions, by leveraging Metadata Table's Column Statistics index (hereon referred as ColStats for brevity)
   * bearing "min", "max", "num_nulls" statistics for all columns.
   *
   * NOTE: This method has to return complete set of candidate files, since only provided candidates will
   * ultimately be scanned as part of query execution. Hence, this method has to maintain the
   * invariant of conservatively including every base-file's name, that is NOT referenced in its index.
   *
   * @param queryFilters list of original data filters passed down from querying engine
   * @return list of pruned (data-skipped) candidate base-files' names
   */
  private def lookupCandidateFilesInMetadataTable(queryFilters: Seq[Expression]): Try[Option[Set[String]]] = Try {
    val fs = metaClient.getFs
    val metadataTablePath = HoodieTableMetadata.getMetadataTableBasePath(basePath)

    if (!isDataSkippingEnabled() || !fs.exists(new Path(metadataTablePath)) || queryFilters.isEmpty) {
      Option.empty
    } else {
      val targetColStatsIndexColumns = Seq(
        HoodieMetadataPayload.COLUMN_STATS_FIELD_FILE_NAME,
        HoodieMetadataPayload.COLUMN_STATS_FIELD_MIN_VALUE,
        HoodieMetadataPayload.COLUMN_STATS_FIELD_MAX_VALUE,
        HoodieMetadataPayload.COLUMN_STATS_FIELD_NULL_COUNT)

      val requiredMetadataIndexColumns =
        (targetColStatsIndexColumns :+ HoodieMetadataPayload.COLUMN_STATS_FIELD_COLUMN_NAME).map(colName =>
          s"${HoodieMetadataPayload.SCHEMA_FIELD_ID_COLUMN_STATS}.${colName}")

      // Read Metadata Table's Column Stats Index into Spark's [[DataFrame]]
      val metadataTableDF = spark.read.format("org.apache.hudi")
        .load(s"$metadataTablePath/${MetadataPartitionType.COLUMN_STATS.getPartitionPath}")

      // TODO filter on (column, partition) prefix
      val colStatsDF = metadataTableDF.where(col(HoodieMetadataPayload.SCHEMA_FIELD_ID_COLUMN_STATS).isNotNull)
        .select(requiredMetadataIndexColumns.map(col): _*)

      val queryReferencedColumns = collectReferencedColumns(spark, queryFilters, schema)

      // Persist DF to avoid re-computing column statistics unraveling
      withPersistence(colStatsDF) {
        // Metadata Table bears rows in the following format
        //
        //  +---------------------------+------------+------------+------------+-------------+
        //  |        fileName           | columnName |  minValue  |  maxValue  |  num_nulls  |
        //  +---------------------------+------------+------------+------------+-------------+
        //  | one_base_file.parquet     |          A |          1 |         10 |           0 |
        //  | another_base_file.parquet |          A |        -10 |          0 |           5 |
        //  +---------------------------+------------+------------+------------+-------------+
        //
        // While Data Skipping utils are expecting following (transposed) format, where per-column stats are
        // essentially transposed (from rows to columns):
        //
        //  +---------------------------+------------+------------+-------------+
        //  |          file             | A_minValue | A_maxValue | A_num_nulls |
        //  +---------------------------+------------+------------+-------------+
        //  | one_base_file.parquet     |          1 |         10 |           0 |
        //  | another_base_file.parquet |        -10 |          0 |           5 |
        //  +---------------------------+------------+------------+-------------+
        //
        // NOTE: Column Stats Index might potentially contain statistics for many columns (if not all), while
        //       query at hand might only be referencing a handful of those. As such, we collect all the
        //       column references from the filtering expressions, and only transpose records corresponding to the
        //       columns referenced in those
        val transposedColStatsDF =
<<<<<<< HEAD
        queryReferencedColumns.map(colName =>
          colStatsDF.filter(col(HoodieMetadataPayload.COLUMN_STATS_FIELD_COLUMN_NAME).equalTo(colName))
            .select(targetColStatsIndexColumns.map(col): _*)
            .withColumnRenamed(HoodieMetadataPayload.COLUMN_STATS_FIELD_NULL_COUNT, getNumNullsColumnNameFor(colName))
            .withColumnRenamed(HoodieMetadataPayload.COLUMN_STATS_FIELD_MIN_VALUE, getMinColumnNameFor(colName))
            .withColumnRenamed(HoodieMetadataPayload.COLUMN_STATS_FIELD_MAX_VALUE, getMaxColumnNameFor(colName))
        )
          .reduceLeft((left, right) =>
            left.join(right, usingColumn = HoodieMetadataPayload.COLUMN_STATS_FIELD_FILE_NAME))
=======
          queryReferencedColumns.map(colName =>
            colStatsDF.filter(col(HoodieMetadataPayload.COLUMN_STATS_FIELD_COLUMN_NAME).equalTo(colName))
              .select(targetColStatsIndexColumns.map(col): _*)
              .withColumnRenamed(HoodieMetadataPayload.COLUMN_STATS_FIELD_NULL_COUNT, getNumNullsColumnNameFor(colName))
              .withColumnRenamed(HoodieMetadataPayload.COLUMN_STATS_FIELD_MIN_VALUE, getMinColumnNameFor(colName))
              .withColumnRenamed(HoodieMetadataPayload.COLUMN_STATS_FIELD_MAX_VALUE, getMaxColumnNameFor(colName))
          )
            .reduceLeft((left, right) =>
              left.join(right, usingColumn = HoodieMetadataPayload.COLUMN_STATS_FIELD_FILE_NAME))
>>>>>>> 24cc3795

        // Persist DF to avoid re-computing column statistics unraveling
        withPersistence(transposedColStatsDF) {
          val indexSchema = transposedColStatsDF.schema
          val indexFilter =
<<<<<<< HEAD
            queryFilters.map(translateIntoColumnStatsIndexFilterExpr(_, indexSchema))
=======
            queryFilters.map(DataSkippingUtils.translateIntoColumnStatsIndexFilterExpr(_, indexSchema))
>>>>>>> 24cc3795
              .reduce(And)

          val allIndexedFileNames =
            transposedColStatsDF.select(HoodieMetadataPayload.COLUMN_STATS_FIELD_FILE_NAME)
              .collect()
              .map(_.getString(0))
              .toSet

          val prunedCandidateFileNames =
            transposedColStatsDF.where(new Column(indexFilter))
              .select(HoodieMetadataPayload.COLUMN_STATS_FIELD_FILE_NAME)
              .collect()
              .map(_.getString(0))
              .toSet

          // NOTE: Col-Stats Index isn't guaranteed to have complete set of statistics for every
          //       base-file: since it's bound to clustering, which could occur asynchronously
          //       at arbitrary point in time, and is not likely to be touching all of the base files.
          //
          //       To close that gap, we manually compute the difference b/w all indexed (by col-stats-index)
          //       files and all outstanding base-files, and make sure that all base files not
          //       represented w/in the index are included in the output of this method
          val notIndexedFileNames = lookupFileNamesMissingFromIndex(allIndexedFileNames)

          Some(prunedCandidateFileNames ++ notIndexedFileNames)
        }
      }
    }
  }

  override def refresh(): Unit = super.refresh()

  override def inputFiles: Array[String] = {
    val fileStatusList = allFiles
    fileStatusList.map(_.getPath.toString).toArray
  }

  override def sizeInBytes: Long = {
    cachedFileSize
  }
}

object HoodieFileIndex extends Logging {

  private def collectReferencedColumns(spark: SparkSession, queryFilters: Seq[Expression], schema: StructType): Seq[String] = {
    val resolver = spark.sessionState.analyzer.resolver
    val refs = queryFilters.flatMap(_.references)
    schema.fieldNames.filter { colName => refs.exists(r => resolver.apply(colName, r.name)) }
  }

  def getConfigProperties(spark: SparkSession, options: Map[String, String]) = {
    val sqlConf: SQLConf = spark.sessionState.conf
    val properties = new TypedProperties()

    // To support metadata listing via Spark SQL we allow users to pass the config via SQL Conf in spark session. Users
    // would be able to run SET hoodie.metadata.enable=true in the spark sql session to enable metadata listing.
    properties.setProperty(HoodieMetadataConfig.ENABLE.key(),
      sqlConf.getConfString(HoodieMetadataConfig.ENABLE.key(),
        HoodieMetadataConfig.DEFAULT_METADATA_ENABLE_FOR_READERS.toString))
    properties.putAll(options.asJava)
    properties
  }

  def convertFilterForTimestampKeyGenerator(metaClient: HoodieTableMetaClient,
      partitionFilters: Seq[Expression]): Seq[Expression] = {

    val tableConfig = metaClient.getTableConfig
    val keyGenerator = tableConfig.getKeyGeneratorClassName

    if (keyGenerator != null && (keyGenerator.equals(classOf[TimestampBasedKeyGenerator].getCanonicalName) ||
        keyGenerator.equals(classOf[TimestampBasedAvroKeyGenerator].getCanonicalName))) {
      val inputFormat = tableConfig.getString(KeyGeneratorOptions.Config.TIMESTAMP_INPUT_DATE_FORMAT_PROP)
      val outputFormat = tableConfig.getString(KeyGeneratorOptions.Config.TIMESTAMP_OUTPUT_DATE_FORMAT_PROP)
      if (StringUtils.isNullOrEmpty(inputFormat) || StringUtils.isNullOrEmpty(outputFormat) ||
          inputFormat.equals(outputFormat)) {
        partitionFilters
      } else {
        try {
          val inDateFormat = new SimpleDateFormat(inputFormat)
          val outDateFormat = new SimpleDateFormat(outputFormat)
          partitionFilters.toArray.map {
            _.transformDown {
              case Literal(value, dataType) if dataType.isInstanceOf[StringType] =>
                val converted = outDateFormat.format(inDateFormat.parse(value.toString))
                Literal(UTF8String.fromString(converted), StringType)
            }
          }
        } catch {
          case NonFatal(e) =>
            logWarning("Fail to convert filters for TimestampBaseAvroKeyGenerator", e)
            partitionFilters
        }
      }
    } else {
      partitionFilters
    }
  }

  private def getQueryPath(options: Map[String, String]) = {
    new Path(options.get("path") match {
      case Some(p) => p
      case None => throw new IllegalArgumentException("'path' option required")
    })
  }
}<|MERGE_RESOLUTION|>--- conflicted
+++ resolved
@@ -32,12 +32,7 @@
 import org.apache.spark.sql.catalyst.expressions.{And, Expression, Literal}
 import org.apache.spark.sql.execution.datasources.{FileIndex, FileStatusCache, NoopCache, PartitionDirectory}
 import org.apache.spark.sql.functions.col
-<<<<<<< HEAD
-import org.apache.spark.sql.hudi.DataSkippingUtils.translateIntoColumnStatsIndexFilterExpr
-import org.apache.spark.sql.hudi.HoodieSqlCommonUtils
-=======
 import org.apache.spark.sql.hudi.{DataSkippingUtils, HoodieSqlCommonUtils}
->>>>>>> 24cc3795
 import org.apache.spark.sql.internal.SQLConf
 import org.apache.spark.sql.types.{StringType, StructType}
 import org.apache.spark.sql.{Column, SparkSession}
@@ -248,17 +243,6 @@
         //       column references from the filtering expressions, and only transpose records corresponding to the
         //       columns referenced in those
         val transposedColStatsDF =
-<<<<<<< HEAD
-        queryReferencedColumns.map(colName =>
-          colStatsDF.filter(col(HoodieMetadataPayload.COLUMN_STATS_FIELD_COLUMN_NAME).equalTo(colName))
-            .select(targetColStatsIndexColumns.map(col): _*)
-            .withColumnRenamed(HoodieMetadataPayload.COLUMN_STATS_FIELD_NULL_COUNT, getNumNullsColumnNameFor(colName))
-            .withColumnRenamed(HoodieMetadataPayload.COLUMN_STATS_FIELD_MIN_VALUE, getMinColumnNameFor(colName))
-            .withColumnRenamed(HoodieMetadataPayload.COLUMN_STATS_FIELD_MAX_VALUE, getMaxColumnNameFor(colName))
-        )
-          .reduceLeft((left, right) =>
-            left.join(right, usingColumn = HoodieMetadataPayload.COLUMN_STATS_FIELD_FILE_NAME))
-=======
           queryReferencedColumns.map(colName =>
             colStatsDF.filter(col(HoodieMetadataPayload.COLUMN_STATS_FIELD_COLUMN_NAME).equalTo(colName))
               .select(targetColStatsIndexColumns.map(col): _*)
@@ -268,17 +252,12 @@
           )
             .reduceLeft((left, right) =>
               left.join(right, usingColumn = HoodieMetadataPayload.COLUMN_STATS_FIELD_FILE_NAME))
->>>>>>> 24cc3795
 
         // Persist DF to avoid re-computing column statistics unraveling
         withPersistence(transposedColStatsDF) {
           val indexSchema = transposedColStatsDF.schema
           val indexFilter =
-<<<<<<< HEAD
-            queryFilters.map(translateIntoColumnStatsIndexFilterExpr(_, indexSchema))
-=======
             queryFilters.map(DataSkippingUtils.translateIntoColumnStatsIndexFilterExpr(_, indexSchema))
->>>>>>> 24cc3795
               .reduce(And)
 
           val allIndexedFileNames =
