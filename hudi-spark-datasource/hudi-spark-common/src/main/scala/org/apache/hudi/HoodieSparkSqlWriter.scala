/*
 * Licensed to the Apache Software Foundation (ASF) under one or more
 * contributor license agreements.  See the NOTICE file distributed with
 * this work for additional information regarding copyright ownership.
 * The ASF licenses this file to You under the Apache License, Version 2.0
 * (the "License"); you may not use this file except in compliance with
 * the License.  You may obtain a copy of the License at
 *
 *    http://www.apache.org/licenses/LICENSE-2.0
 *
 * Unless required by applicable law or agreed to in writing, software
 * distributed under the License is distributed on an "AS IS" BASIS,
 * WITHOUT WARRANTIES OR CONDITIONS OF ANY KIND, either express or implied.
 * See the License for the specific language governing permissions and
 * limitations under the License.
 */

package org.apache.hudi

import org.apache.avro.Schema
import org.apache.avro.generic.GenericData
import org.apache.hadoop.conf.Configuration
import org.apache.hadoop.fs.{FileSystem, Path}
import org.apache.hudi.AutoRecordKeyGenerationUtils.mayBeValidateParamsForAutoGenerationOfRecordKeys
import org.apache.hudi.AvroConversionUtils.{convertAvroSchemaToStructType, convertStructTypeToAvroSchema, getAvroRecordNameAndNamespace}
import org.apache.hudi.DataSourceOptionsHelper.fetchMissingWriteConfigsFromTableConfig
import org.apache.hudi.DataSourceUtils.tryOverrideParquetWriteLegacyFormatProperty
import org.apache.hudi.DataSourceWriteOptions._
import org.apache.hudi.HoodieConversionUtils.{toProperties, toScalaOption}
import org.apache.hudi.HoodieWriterUtils._
import org.apache.hudi.avro.AvroSchemaUtils.{canProject, isCompatibleProjectionOf, isSchemaCompatible, resolveNullableSchema}
import org.apache.hudi.avro.HoodieAvroUtils
import org.apache.hudi.avro.HoodieAvroUtils.removeMetadataFields
import org.apache.hudi.client.common.HoodieSparkEngineContext
import org.apache.hudi.client.{HoodieWriteResult, SparkRDDWriteClient}
import org.apache.hudi.commit.{DatasetBulkInsertCommitActionExecutor, DatasetBulkInsertOverwriteCommitActionExecutor, DatasetBulkInsertOverwriteTableCommitActionExecutor}
import org.apache.hudi.common.config._
import org.apache.hudi.common.engine.HoodieEngineContext
import org.apache.hudi.common.fs.FSUtils
import org.apache.hudi.common.model.HoodieRecord.HoodieRecordType
import org.apache.hudi.common.model._
import org.apache.hudi.common.table.log.block.HoodieLogBlock.HoodieLogBlockType
import org.apache.hudi.common.table.timeline.{HoodieActiveTimeline, HoodieInstantTimeGenerator}
import org.apache.hudi.common.table.{HoodieTableConfig, HoodieTableMetaClient, TableSchemaResolver}
import org.apache.hudi.common.util.{CommitUtils, StringUtils, Option => HOption}
import org.apache.hudi.config.HoodieBootstrapConfig.{BASE_PATH, INDEX_CLASS_NAME}
import org.apache.hudi.config.{HoodieInternalConfig, HoodieWriteConfig}
import org.apache.hudi.exception.{HoodieException, SchemaCompatibilityException}
import org.apache.hudi.hive.{HiveSyncConfigHolder, HiveSyncTool}
import org.apache.hudi.internal.schema.InternalSchema
import org.apache.hudi.internal.schema.convert.AvroInternalSchemaConverter
import org.apache.hudi.internal.schema.utils.AvroSchemaEvolutionUtils.reconcileNullability
import org.apache.hudi.internal.schema.utils.{AvroSchemaEvolutionUtils, SerDeHelper}
import org.apache.hudi.keygen.factory.HoodieSparkKeyGeneratorFactory
import org.apache.hudi.keygen.factory.HoodieSparkKeyGeneratorFactory.getKeyGeneratorClassName
import org.apache.hudi.keygen.{TimestampBasedAvroKeyGenerator, TimestampBasedKeyGenerator}
import org.apache.hudi.metrics.Metrics
import org.apache.hudi.sync.common.HoodieSyncConfig
import org.apache.hudi.sync.common.util.SyncUtilHelpers
import org.apache.hudi.sync.common.util.SyncUtilHelpers.getHoodieMetaSyncException
import org.apache.hudi.util.SparkKeyGenUtils
import org.apache.spark.api.java.{JavaSparkContext}
import org.apache.spark.sql._
import org.apache.spark.sql.catalyst.{TableIdentifier}
import org.apache.spark.sql.catalyst.catalog.CatalogTable
import org.apache.spark.sql.internal.StaticSQLConf
import org.apache.spark.sql.types.StructType
import org.apache.spark.{SPARK_VERSION, SparkContext}
import org.slf4j.LoggerFactory

import java.util.function.BiConsumer
import scala.collection.JavaConversions._
import scala.collection.JavaConverters.setAsJavaSetConverter
import scala.collection.mutable

object HoodieSparkSqlWriter {

  /**
   * Controls whether incoming batch's schema's nullability constraints should be canonicalized
   * relative to the table's schema. For ex, in case field A is marked as null-able in table's schema, but is marked
   * as non-null in the incoming batch, w/o canonicalization such write might fail as we won't be able to read existing
   * null records from the table (for updating, for ex). Note, that this config has only effect when
   * 'hoodie.datasource.write.reconcile.schema' is set to false
   *
   * NOTE: This is an internal config that is not exposed to the public
   */
  val CANONICALIZE_NULLABLE: ConfigProperty[Boolean] =
    ConfigProperty.key("hoodie.internal.write.schema.canonicalize.nullable")
      .defaultValue(true)

  /**
   * For merge into from spark-sql, we need some special handling. for eg, schema validation should be disabled
   * for writes from merge into. This config is used for internal purposes.
   */
  val SQL_MERGE_INTO_WRITES: ConfigProperty[Boolean] =
    ConfigProperty.key("hoodie.internal.sql.merge.into.writes")
      .defaultValue(false)

  /**
   * For spark streaming use-cases, holds the batch Id.
   */
  val SPARK_STREAMING_BATCH_ID = "hoodie.internal.spark.streaming.batch.id"

  private val log = LoggerFactory.getLogger(getClass)
  private var tableExists: Boolean = false
  private var asyncCompactionTriggerFnDefined: Boolean = false
  private var asyncClusteringTriggerFnDefined: Boolean = false

  def write(sqlContext: SQLContext,
            mode: SaveMode,
            optParams: Map[String, String],
            df: DataFrame,
            hoodieTableConfigOpt: Option[HoodieTableConfig] = Option.empty,
            hoodieWriteClient: Option[SparkRDDWriteClient[_]] = Option.empty,
            asyncCompactionTriggerFn: Option[SparkRDDWriteClient[_] => Unit] = Option.empty,
            asyncClusteringTriggerFn: Option[SparkRDDWriteClient[_] => Unit] = Option.empty,
            extraPreCommitFn: Option[BiConsumer[HoodieTableMetaClient, HoodieCommitMetadata]] = Option.empty):
  (Boolean, HOption[String], HOption[String], HOption[String], SparkRDDWriteClient[_], HoodieTableConfig) = {

    assert(optParams.get("path").exists(!StringUtils.isNullOrEmpty(_)), "'path' must be set")
    val path = optParams("path")
    val basePath = new Path(path)

    val spark = sqlContext.sparkSession
    val sparkContext = sqlContext.sparkContext

    val fs = basePath.getFileSystem(sparkContext.hadoopConfiguration)
    tableExists = fs.exists(new Path(basePath, HoodieTableMetaClient.METAFOLDER_NAME))
    var tableConfig = getHoodieTableConfig(sparkContext, path, mode, hoodieTableConfigOpt)
    // get params w/o injecting default and validate
    val paramsWithoutDefaults = HoodieWriterUtils.getParamsWithAlternatives(optParams)
    val originKeyGeneratorClassName = HoodieWriterUtils.getOriginKeyGenerator(paramsWithoutDefaults)
    val timestampKeyGeneratorConfigs = extractConfigsRelatedToTimestampBasedKeyGenerator(
      originKeyGeneratorClassName, paramsWithoutDefaults)

    // Validate datasource and tableconfig keygen are the same
    validateKeyGeneratorConfig(originKeyGeneratorClassName, tableConfig);
    validateTableConfig(sqlContext.sparkSession, optParams, tableConfig, mode == SaveMode.Overwrite);

    // re-use table configs and inject defaults.
    val (parameters, hoodieConfig) = mergeParamsAndGetHoodieConfig(optParams, tableConfig, mode)
    val databaseName = hoodieConfig.getStringOrDefault(HoodieTableConfig.DATABASE_NAME, "")
    val tblName = hoodieConfig.getStringOrThrow(HoodieWriteConfig.TBL_NAME,
      s"'${HoodieWriteConfig.TBL_NAME.key}' must be set.").trim
    val tableIdentifier = TableIdentifier(tblName, if (databaseName.isEmpty) None else Some(databaseName))

    assert(!StringUtils.isNullOrEmpty(hoodieConfig.getString(HoodieWriteConfig.TBL_NAME)),
      s"'${HoodieWriteConfig.TBL_NAME.key}' must be set.")

    asyncCompactionTriggerFnDefined = asyncCompactionTriggerFn.isDefined
    asyncClusteringTriggerFnDefined = asyncClusteringTriggerFn.isDefined
    sparkContext.getConf.getOption("spark.serializer") match {
      case Some(ser) if ser.equals("org.apache.spark.serializer.KryoSerializer") =>
      case _ => throw new HoodieException("hoodie only support org.apache.spark.serializer.KryoSerializer as spark.serializer")
    }
    val tableType = HoodieTableType.valueOf(hoodieConfig.getString(TABLE_TYPE))
    var operation = WriteOperationType.fromValue(hoodieConfig.getString(OPERATION))
    // TODO clean up
    // It does not make sense to allow upsert() operation if INSERT_DROP_DUPS is true
    // Auto-correct the operation to "insert" if OPERATION is set to "upsert" wrongly
    // or not set (in which case it will be set as "upsert" by parametersWithWriteDefaults()) .
    if (hoodieConfig.getBoolean(INSERT_DROP_DUPS) &&
      operation == WriteOperationType.UPSERT) {

      log.warn(s"$UPSERT_OPERATION_OPT_VAL is not applicable " +
        s"when $INSERT_DROP_DUPS is set to be true, " +
        s"overriding the $OPERATION to be $INSERT_OPERATION_OPT_VAL")

      operation = WriteOperationType.INSERT
    }

    val jsc = new JavaSparkContext(sparkContext)
    if (asyncCompactionTriggerFn.isDefined) {
      if (jsc.getConf.getOption(SparkConfigs.SPARK_SCHEDULER_ALLOCATION_FILE_KEY).isDefined) {
        jsc.setLocalProperty("spark.scheduler.pool", SparkConfigs.SPARK_DATASOURCE_WRITER_POOL_NAME)
      }
    }

    if (mode == SaveMode.Ignore && tableExists) {
      log.warn(s"hoodie table at $basePath already exists. Ignoring & not performing actual writes.")
      (false, common.util.Option.empty(), common.util.Option.empty(), common.util.Option.empty(), hoodieWriteClient.orNull, tableConfig)
    } else {
      // Handle various save modes
      handleSaveModes(sqlContext.sparkSession, mode, basePath, tableConfig, tblName, operation, fs)
      val partitionColumns = SparkKeyGenUtils.getPartitionColumns(getKeyGeneratorClassName(new TypedProperties(hoodieConfig.getProps)),
        toProperties(parameters))
      val timelineTimeZone = HoodieTimelineTimeZone.valueOf(hoodieConfig.getStringOrDefault(HoodieTableConfig.TIMELINE_TIMEZONE))
      val tableMetaClient = if (tableExists) {
        HoodieInstantTimeGenerator.setCommitTimeZone(timelineTimeZone)
        HoodieTableMetaClient.builder
          .setConf(sparkContext.hadoopConfiguration)
          .setBasePath(path)
          .build()
      } else {
        val baseFileFormat = hoodieConfig.getStringOrDefault(HoodieTableConfig.BASE_FILE_FORMAT)
        val archiveLogFolder = hoodieConfig.getStringOrDefault(HoodieTableConfig.ARCHIVELOG_FOLDER)
        val populateMetaFields = hoodieConfig.getBooleanOrDefault(HoodieTableConfig.POPULATE_META_FIELDS)
        val useBaseFormatMetaFile = hoodieConfig.getBooleanOrDefault(HoodieTableConfig.PARTITION_METAFILE_USE_BASE_FORMAT);
        HoodieTableMetaClient.withPropertyBuilder()
          .setTableType(tableType)
          .setDatabaseName(databaseName)
          .setTableName(tblName)
          .setBaseFileFormat(baseFileFormat)
          .setArchiveLogFolder(archiveLogFolder)
          .setPayloadClassName(hoodieConfig.getString(PAYLOAD_CLASS_NAME))
          // we can't fetch preCombine field from hoodieConfig object, since it falls back to "ts" as default value,
          // but we are interested in what user has set, hence fetching from optParams.
          .setPreCombineField(optParams.getOrElse(PRECOMBINE_FIELD.key(), null))
          .setPartitionFields(partitionColumns)
          .setPopulateMetaFields(populateMetaFields)
          .setRecordKeyFields(hoodieConfig.getString(RECORDKEY_FIELD))
          .setCDCEnabled(hoodieConfig.getBooleanOrDefault(HoodieTableConfig.CDC_ENABLED))
          .setCDCSupplementalLoggingMode(hoodieConfig.getStringOrDefault(HoodieTableConfig.CDC_SUPPLEMENTAL_LOGGING_MODE))
          .setKeyGeneratorClassProp(hoodieConfig.getString(DataSourceWriteOptions.KEYGENERATOR_CLASS_NAME.key))
          .set(timestampKeyGeneratorConfigs)
          .setHiveStylePartitioningEnable(hoodieConfig.getBoolean(HIVE_STYLE_PARTITIONING))
          .setUrlEncodePartitioning(hoodieConfig.getBoolean(URL_ENCODE_PARTITIONING))
          .setPartitionMetafileUseBaseFormat(useBaseFormatMetaFile)
          .setShouldDropPartitionColumns(hoodieConfig.getBooleanOrDefault(HoodieTableConfig.DROP_PARTITION_COLUMNS))
          .setCommitTimezone(timelineTimeZone)
          .initTable(sparkContext.hadoopConfiguration, path)
      }
      val instantTime = HoodieActiveTimeline.createNewInstantTime()
      tableConfig = tableMetaClient.getTableConfig

      val commitActionType = CommitUtils.getCommitActionType(operation, tableConfig.getTableType)

      // Register Avro classes ([[Schema]], [[GenericData]]) w/ Kryo
      sparkContext.getConf.registerKryoClasses(
        Array(classOf[GenericData],
          classOf[Schema]))

      val shouldReconcileSchema = parameters(DataSourceWriteOptions.RECONCILE_SCHEMA.key()).toBoolean
      val latestTableSchemaOpt = getLatestTableSchema(spark, tableIdentifier, tableMetaClient)
      // NOTE: We need to make sure that upon conversion of the schemas b/w Catalyst's [[StructType]] and
      //       Avro's [[Schema]] we're preserving corresponding "record-name" and "record-namespace" that
      //       play crucial role in establishing compatibility b/w schemas
      val (avroRecordName, avroRecordNamespace) = latestTableSchemaOpt.map(s => (s.getName, s.getNamespace))
        .getOrElse(getAvroRecordNameAndNamespace(tblName))

      val sourceSchema = convertStructTypeToAvroSchema(df.schema, avroRecordName, avroRecordNamespace)
      val internalSchemaOpt = getLatestTableInternalSchema(hoodieConfig, tableMetaClient).orElse {
        // In case we need to reconcile the schema and schema evolution is enabled,
        // we will force-apply schema evolution to the writer's schema
        if (shouldReconcileSchema && hoodieConfig.getBooleanOrDefault(DataSourceReadOptions.SCHEMA_EVOLUTION_ENABLED)) {
          val allowOperationMetaDataField = parameters.getOrElse(HoodieWriteConfig.ALLOW_OPERATION_METADATA_FIELD.key(), "false").toBoolean
          Some(AvroInternalSchemaConverter.convert(HoodieAvroUtils.addMetadataFields(latestTableSchemaOpt.getOrElse(sourceSchema), allowOperationMetaDataField)))
        } else {
          None
        }
      }

      val (writeResult, writeClient: SparkRDDWriteClient[_]) =
        operation match {
          case WriteOperationType.DELETE =>
            val genericRecords = HoodieSparkUtils.createRdd(df, avroRecordName, avroRecordNamespace)
            // Convert to RDD[HoodieKey]
            val keyGenerator = HoodieSparkKeyGeneratorFactory.createKeyGenerator(new TypedProperties(hoodieConfig.getProps))
            val hoodieKeysToDelete = genericRecords.map(gr => keyGenerator.getKey(gr)).toJavaRDD()

            if (!tableExists) {
              throw new HoodieException(s"hoodie table at $basePath does not exist")
            }

            // Create a HoodieWriteClient & issue the delete.
            val internalSchemaOpt = getLatestTableInternalSchema(hoodieConfig, tableMetaClient)
            val client = hoodieWriteClient.getOrElse(DataSourceUtils.createHoodieClient(jsc,
              null, path, tblName,
              mapAsJavaMap(addSchemaEvolutionParameters(parameters, internalSchemaOpt) - HoodieWriteConfig.AUTO_COMMIT_ENABLE.key)))
              .asInstanceOf[SparkRDDWriteClient[_]]

            if (isAsyncCompactionEnabled(client, tableConfig, parameters, jsc.hadoopConfiguration())) {
              asyncCompactionTriggerFn.get.apply(client)
            }
            if (isAsyncClusteringEnabled(client, parameters)) {
              asyncClusteringTriggerFn.get.apply(client)
            }

            // Issue deletes
            client.startCommitWithTime(instantTime, commitActionType)
            val writeStatuses = DataSourceUtils.doDeleteOperation(client, hoodieKeysToDelete, instantTime)
            (writeStatuses, client)

          case WriteOperationType.DELETE_PARTITION =>
            if (!tableExists) {
              throw new HoodieException(s"hoodie table at $basePath does not exist")
            }

            val keyGenerator = HoodieSparkKeyGeneratorFactory.createKeyGenerator(new TypedProperties(hoodieConfig.getProps))
            // Get list of partitions to delete
            val partitionsToDelete = if (parameters.containsKey(DataSourceWriteOptions.PARTITIONS_TO_DELETE.key())) {
              val partitionColsToDelete = parameters(DataSourceWriteOptions.PARTITIONS_TO_DELETE.key()).split(",")
              java.util.Arrays.asList(resolvePartitionWildcards(java.util.Arrays.asList(partitionColsToDelete: _*).toList, jsc,
                hoodieConfig, basePath.toString): _*)
            } else {
              val genericRecords = HoodieSparkUtils.createRdd(df, avroRecordName, avroRecordNamespace)
              genericRecords.map(gr => keyGenerator.getKey(gr).getPartitionPath).toJavaRDD().distinct().collect()
            }

            // Create a HoodieWriteClient & issue the delete.
            val tableMetaClient = HoodieTableMetaClient.builder
              .setConf(sparkContext.hadoopConfiguration).setBasePath(basePath.toString).build()
            val schemaStr = new TableSchemaResolver(tableMetaClient).getTableAvroSchema.toString
            val client = hoodieWriteClient.getOrElse(DataSourceUtils.createHoodieClient(jsc,
              schemaStr, path, tblName,
              mapAsJavaMap(parameters - HoodieWriteConfig.AUTO_COMMIT_ENABLE.key)))
              .asInstanceOf[SparkRDDWriteClient[_]]
            // Issue delete partitions
            client.startCommitWithTime(instantTime, commitActionType)
            val writeStatuses = DataSourceUtils.doDeletePartitionsOperation(client, partitionsToDelete, instantTime)
            (writeStatuses, client)

          // Here all other (than DELETE, DELETE_PARTITION) write operations are handled
          case _ =>
            // NOTE: Target writer's schema is deduced based on
            //         - Source's schema
            //         - Existing table's schema (including its Hudi's [[InternalSchema]] representation)
            val writerSchema = deduceWriterSchema(sourceSchema, latestTableSchemaOpt, internalSchemaOpt, parameters)

            validateSchemaForHoodieIsDeleted(writerSchema)
            mayBeValidateParamsForAutoGenerationOfRecordKeys(parameters, hoodieConfig)

            // Check whether partition columns should be persisted w/in the data-files, or should
            // be instead omitted from them and simply encoded into the partition path (which is Spark's
            // behavior by default)
            // TODO move partition columns handling down into the handlers
            val shouldDropPartitionColumns = hoodieConfig.getBoolean(DataSourceWriteOptions.DROP_PARTITION_COLUMNS)
            val dataFileSchema = if (shouldDropPartitionColumns) {
              val truncatedSchema = generateSchemaWithoutPartitionColumns(partitionColumns, writerSchema)
              // NOTE: We have to register this schema w/ Kryo to make sure it's able to apply an optimization
              //       allowing it to avoid the need to ser/de the whole schema along _every_ Avro record
              registerAvroSchemasWithKryo(sparkContext, truncatedSchema)
              truncatedSchema
            } else {
              writerSchema
            }

            // Remove meta columns from writerSchema if isPrepped is true.
            val isPrepped = hoodieConfig.getBooleanOrDefault(DATASOURCE_WRITE_PREPPED_KEY, false)
            val mergeIntoWrites = parameters.getOrDefault(SQL_MERGE_INTO_WRITES.key(), SQL_MERGE_INTO_WRITES.defaultValue.toString).toBoolean
            val processedDataSchema = if (isPrepped || mergeIntoWrites) {
              HoodieAvroUtils.removeMetadataFields(dataFileSchema)
            } else {
              dataFileSchema
            }

            // Create a HoodieWriteClient & issue the write.
            val client = hoodieWriteClient.getOrElse {
              val finalOpts = addSchemaEvolutionParameters(parameters, internalSchemaOpt, Some(writerSchema)) - HoodieWriteConfig.AUTO_COMMIT_ENABLE.key
              // TODO(HUDI-4772) proper writer-schema has to be specified here
              DataSourceUtils.createHoodieClient(jsc, processedDataSchema.toString, path, tblName, mapAsJavaMap(finalOpts))
            }
<<<<<<< HEAD
            val writeConfig = client.getConfig
            if (writeConfig.getRecordMerger.getRecordType == HoodieRecordType.SPARK && tableType == HoodieTableType.MERGE_ON_READ && writeConfig.getLogDataBlockFormat.orElse(HoodieLogBlockType.AVRO_DATA_BLOCK) != HoodieLogBlockType.PARQUET_DATA_BLOCK) {
              throw new UnsupportedOperationException(s"${writeConfig.getRecordMerger.getClass.getName} only support parquet log.")
            }
            // Convert to RDD[HoodieRecord]
            val hoodieRecords =
              HoodieCreateRecordUtils.createHoodieRecordRdd(HoodieCreateRecordUtils.createHoodieRecordRddArgs(df,
                writeConfig, parameters, avroRecordName, avroRecordNamespace, writerSchema,
                processedDataSchema, operation, instantTime, isPrepped, mergeIntoWrites))
=======
>>>>>>> 8def3e68

            if (isAsyncCompactionEnabled(client, tableConfig, parameters, jsc.hadoopConfiguration())) {
              asyncCompactionTriggerFn.get.apply(client)
            }

            if (isAsyncClusteringEnabled(client, parameters)) {
              asyncClusteringTriggerFn.get.apply(client)
            }

            // Short-circuit if bulk_insert via row is enabled.
            // scalastyle:off
            if (hoodieConfig.getBoolean(ENABLE_ROW_WRITER) && operation == WriteOperationType.BULK_INSERT) {
              return bulkInsertAsRow(client, parameters, hoodieConfig, df, mode, tblName, basePath,
                instantTime, writerSchema, tableConfig)
            }
            // scalastyle:on

            val writeConfig = client.getConfig
            if (writeConfig.getRecordMerger.getRecordType == HoodieRecordType.SPARK && tableType == HoodieTableType.MERGE_ON_READ && writeConfig.getLogDataBlockFormat.orElse(HoodieLogBlockType.AVRO_DATA_BLOCK) != HoodieLogBlockType.PARQUET_DATA_BLOCK) {
              throw new UnsupportedOperationException(s"${writeConfig.getRecordMerger.getClass.getName} only support parquet log.")
            }
            // Convert to RDD[HoodieRecord]
            val hoodieRecords =
              HoodieCreateRecordUtils.createHoodieRecordRdd(df, writeConfig, parameters, avroRecordName, avroRecordNamespace, writerSchema,
                processedDataSchema, operation, instantTime, isPrepped)

            val dedupedHoodieRecords =
              if (hoodieConfig.getBoolean(INSERT_DROP_DUPS)) {
                DataSourceUtils.dropDuplicates(jsc, hoodieRecords, mapAsJavaMap(parameters))
              } else {
                hoodieRecords
              }
            client.startCommitWithTime(instantTime, commitActionType)
            val writeResult = DataSourceUtils.doWriteOperation(client, dedupedHoodieRecords, instantTime, operation,
              isPrepped)
            (writeResult, client)
        }

      // Check for errors and commit the write.
      try {
        val (writeSuccessful, compactionInstant, clusteringInstant) =
          commitAndPerformPostOperations(sqlContext.sparkSession, df.schema,
            writeResult, parameters, writeClient, tableConfig, jsc,
            TableInstantInfo(basePath, instantTime, commitActionType, operation), extraPreCommitFn)

        (writeSuccessful, common.util.Option.ofNullable(instantTime), compactionInstant, clusteringInstant, writeClient, tableConfig)
      } finally {
        // close the write client in all cases
        val asyncCompactionEnabled = isAsyncCompactionEnabled(writeClient, tableConfig, parameters, jsc.hadoopConfiguration())
        val asyncClusteringEnabled = isAsyncClusteringEnabled(writeClient, parameters)
        if (!asyncCompactionEnabled && !asyncClusteringEnabled) {
          log.info("Closing write client")
          writeClient.close()
        }
      }
    }
  }

  /**
   * Deduces writer's schema based on
   * <ul>
   *   <li>Source's schema</li>
   *   <li>Target table's schema (including Hudi's [[InternalSchema]] representation)</li>
   * </ul>
   */
  def deduceWriterSchema(sourceSchema: Schema,
                         latestTableSchemaOpt: Option[Schema],
                         internalSchemaOpt: Option[InternalSchema],
                         opts: Map[String, String]): Schema = {
    val shouldReconcileSchema = opts(DataSourceWriteOptions.RECONCILE_SCHEMA.key()).toBoolean
    val shouldValidateSchemasCompatibility = opts.getOrDefault(HoodieWriteConfig.AVRO_SCHEMA_VALIDATE_ENABLE.key,
      HoodieWriteConfig.AVRO_SCHEMA_VALIDATE_ENABLE.defaultValue).toBoolean

    latestTableSchemaOpt match {
      // In case table schema is empty we're just going to use the source schema as a
      // writer's schema. No additional handling is required
      case None => sourceSchema
      // Otherwise, we need to make sure we reconcile incoming and latest table schemas
      case Some(latestTableSchemaWithMetaFields) =>
        // NOTE: Meta-fields will be unconditionally injected by Hudi writing handles, for the sake of
        //       deducing proper writer schema we're stripping them to make sure we can perform proper
        //       analysis
        val latestTableSchema = removeMetadataFields(latestTableSchemaWithMetaFields)
        // Before validating whether schemas are compatible, we need to "canonicalize" source's schema
        // relative to the table's one, by doing a (minor) reconciliation of the nullability constraints:
        // for ex, if in incoming schema column A is designated as non-null, but it's designated as nullable
        // in the table's one we want to proceed aligning nullability constraints w/ the table's schema
        val shouldCanonicalizeNullable = opts.getOrDefault(CANONICALIZE_NULLABLE.key,
          CANONICALIZE_NULLABLE.defaultValue.toString).toBoolean
        val mergeIntoWrites = opts.getOrDefault(SQL_MERGE_INTO_WRITES.key(),
          SQL_MERGE_INTO_WRITES.defaultValue.toString).toBoolean

        val canonicalizedSourceSchema = if (shouldCanonicalizeNullable) {
          canonicalizeSchema(sourceSchema, latestTableSchema)
        } else {
          sourceSchema
        }

        val allowAutoEvolutionColumnDrop = opts.getOrDefault(HoodieWriteConfig.SCHEMA_ALLOW_AUTO_EVOLUTION_COLUMN_DROP.key,
          HoodieWriteConfig.SCHEMA_ALLOW_AUTO_EVOLUTION_COLUMN_DROP.defaultValue).toBoolean

        if (shouldReconcileSchema) {
          internalSchemaOpt match {
            case Some(internalSchema) =>
              // Apply schema evolution, by auto-merging write schema and read schema
              val mergedInternalSchema = AvroSchemaEvolutionUtils.reconcileSchema(canonicalizedSourceSchema, internalSchema)
              val evolvedSchema = AvroInternalSchemaConverter.convert(mergedInternalSchema, latestTableSchema.getFullName)
              val shouldRemoveMetaDataFromInternalSchema = sourceSchema.getFields().filter(f => f.name().equalsIgnoreCase(HoodieRecord.RECORD_KEY_METADATA_FIELD)).isEmpty
              if (shouldRemoveMetaDataFromInternalSchema) HoodieAvroUtils.removeMetadataFields(evolvedSchema) else evolvedSchema
            case None =>
              // In case schema reconciliation is enabled we will employ (legacy) reconciliation
              // strategy to produce target writer's schema (see definition below)
              val (reconciledSchema, isCompatible) =
                reconcileSchemasLegacy(latestTableSchema, canonicalizedSourceSchema)

              // NOTE: In some cases we need to relax constraint of incoming dataset's schema to be compatible
              //       w/ the table's one and allow schemas to diverge. This is required in cases where
              //       partial updates will be performed (for ex, `MERGE INTO` Spark SQL statement) and as such
              //       only incoming dataset's projection has to match the table's schema, and not the whole one
              if (!shouldValidateSchemasCompatibility || isCompatible) {
                reconciledSchema
              } else {
                log.error(
                  s"""Failed to reconcile incoming batch schema with the table's one.
                     |Incoming schema ${sourceSchema.toString(true)}
                     |Incoming schema (canonicalized) ${canonicalizedSourceSchema.toString(true)}
                     |Table's schema ${latestTableSchema.toString(true)}
                     |""".stripMargin)
                throw new SchemaCompatibilityException("Failed to reconcile incoming schema with the table's one")
              }
          }
        } else {
          // In case reconciliation is disabled, we have to validate that the source's schema
          // is compatible w/ the table's latest schema, such that we're able to read existing table's
          // records using [[sourceSchema]].
          //
          // NOTE: In some cases we need to relax constraint of incoming dataset's schema to be compatible
          //       w/ the table's one and allow schemas to diverge. This is required in cases where
          //       partial updates will be performed (for ex, `MERGE INTO` Spark SQL statement) and as such
          //       only incoming dataset's projection has to match the table's schema, and not the whole one

          if (mergeIntoWrites) {
            // if its merge into writes, do not check for projection nor schema compatibility. Writers down the line will
            // take care of it.
            canonicalizedSourceSchema
          } else {
            if (!shouldValidateSchemasCompatibility) {
              // if no validation is enabled, check for col drop
              // if col drop is allowed, go ahead. if not, check for projection, so that we do not allow dropping cols
              if (allowAutoEvolutionColumnDrop || canProject(latestTableSchema, canonicalizedSourceSchema)) {
                canonicalizedSourceSchema
              } else {
                log.error(
                  s"""Incoming batch schema is not compatible with the table's one.
                   |Incoming schema ${sourceSchema.toString(true)}
                   |Incoming schema (canonicalized) ${canonicalizedSourceSchema.toString(true)}
                   |Table's schema ${latestTableSchema.toString(true)}
                   |""".stripMargin)
                throw new SchemaCompatibilityException("Incoming batch schema is not compatible with the table's one")
              }
            } else if (isSchemaCompatible(latestTableSchema, canonicalizedSourceSchema, allowAutoEvolutionColumnDrop)) {
                canonicalizedSourceSchema
            } else {
                log.error(
                s"""Incoming batch schema is not compatible with the table's one.
                   |Incoming schema ${sourceSchema.toString(true)}
                   |Incoming schema (canonicalized) ${canonicalizedSourceSchema.toString(true)}
                   |Table's schema ${latestTableSchema.toString(true)}
                   |""".stripMargin)
                throw new SchemaCompatibilityException("Incoming batch schema is not compatible with the table's one")
              }
            }
        }
    }
  }

  /**
   * Resolve wildcards in partitions
   *
   * @param partitions   list of partitions that may contain wildcards
   * @param jsc          instance of java spark context
   * @param cfg          hoodie config
   * @param basePath     base path
   * @return Pair of(boolean, table schema), where first entry will be true only if schema conversion is required.
   */
  private def resolvePartitionWildcards(partitions: List[String], jsc: JavaSparkContext, cfg: HoodieConfig, basePath: String): List[String] = {
    //find out if any of the input partitions have wildcards
    var (wildcardPartitions, fullPartitions) = partitions.partition(partition => partition.contains("*"))

    if (wildcardPartitions.nonEmpty) {
      //get list of all partitions
      val allPartitions = FSUtils.getAllPartitionPaths(new HoodieSparkEngineContext(jsc): HoodieEngineContext,
        HoodieMetadataConfig.newBuilder().fromProperties(cfg.getProps).build(), basePath)
      //go through list of partitions with wildcards and add all partitions that match to val fullPartitions
      wildcardPartitions.foreach(partition => {
        //turn wildcard into regex
        //regex for start of line is ^ and end of line is $
        //If the partitionpath was just alphanumeric we would just replace * with .*
        //Since there could be characters that could be considered regex in the partitionpath we must
        //prevent that from happening. Any text inbetween \\Q and \\E is considered literal
        //So we start the string with \\Q and end with \\E and then whenever we find a * we add \\E before
        //and \\Q after so all other characters besides .* will be enclosed between a set of \\Q \\E
        val regexPartition = "^\\Q" + partition.replace("*", "\\E.*\\Q") + "\\E$"

        //filter all partitions with the regex and append the result to the list of full partitions
        fullPartitions = List.concat(fullPartitions,allPartitions.filter(_.matches(regexPartition)))
      })
    }
    fullPartitions.distinct
  }

  def getPartitionColumns(partitionParam: String): Seq[String] = {
    partitionParam.split(",")
      .map(partitionField => partitionField.trim)
      .filter(_.nonEmpty)
      .toSeq
  }

  def generateSchemaWithoutPartitionColumns(partitionParam: String, schema: Schema): Schema = {
    val partitionColumns = getPartitionColumns(partitionParam)
    HoodieAvroUtils.removeFields(schema, partitionColumns.toSet.asJava)
  }

  def addSchemaEvolutionParameters(parameters: Map[String, String], internalSchemaOpt: Option[InternalSchema], writeSchemaOpt: Option[Schema] = None): Map[String, String] = {
    val schemaEvolutionEnable = if (internalSchemaOpt.isDefined) "true" else "false"

    val schemaValidateEnable = if (schemaEvolutionEnable.toBoolean && parameters.getOrDefault(DataSourceWriteOptions.RECONCILE_SCHEMA.key(), "false").toBoolean) {
      // force disable schema validate, now we support schema evolution, no need to do validate
      "false"
    } else  {
      parameters.getOrDefault(HoodieWriteConfig.AVRO_SCHEMA_VALIDATE_ENABLE.key(), "true")
    }
    // correct internalSchema, internalSchema should contain hoodie metadata columns.
    val correctInternalSchema = internalSchemaOpt.map { internalSchema =>
      if (internalSchema.findField(HoodieRecord.RECORD_KEY_METADATA_FIELD) == null && writeSchemaOpt.isDefined) {
        val allowOperationMetaDataField = parameters.getOrElse(HoodieWriteConfig.ALLOW_OPERATION_METADATA_FIELD.key(), "false").toBoolean
        AvroInternalSchemaConverter.convert(HoodieAvroUtils.addMetadataFields(writeSchemaOpt.get, allowOperationMetaDataField))
      } else {
        internalSchema
      }
    }
    parameters ++ Map(HoodieWriteConfig.INTERNAL_SCHEMA_STRING.key() -> SerDeHelper.toJson(correctInternalSchema.getOrElse(null)),
      HoodieCommonConfig.SCHEMA_EVOLUTION_ENABLE.key() -> schemaEvolutionEnable,
      HoodieWriteConfig.AVRO_SCHEMA_VALIDATE_ENABLE.key()  -> schemaValidateEnable)
  }

  private def reconcileSchemasLegacy(tableSchema: Schema, newSchema: Schema): (Schema, Boolean) = {
    // Legacy reconciliation implements following semantic
    //    - In case new-schema is a "compatible" projection of the existing table's one (projection allowing
    //      permitted type promotions), table's schema would be picked as (reconciled) writer's schema;
    //    - Otherwise, we'd fall back to picking new (batch's) schema as a writer's schema;
    //
    // Philosophically, such semantic aims at always choosing a "wider" schema, ie the one containing
    // the other one (schema A contains schema B, if schema B is a projection of A). This enables us,
    // to always "extend" the schema during schema evolution and hence never lose the data (when, for ex
    // existing column is being dropped in a new batch)
    //
    // NOTE: By default Hudi doesn't allow automatic schema evolution to drop the columns from the target
    //       table. However, when schema reconciliation is turned on, we would allow columns to be dropped
    //       in the incoming batch (as these would be reconciled in anyway)
    if (isCompatibleProjectionOf(tableSchema, newSchema)) {
      // Picking table schema as a writer schema we need to validate that we'd be able to
      // rewrite incoming batch's data (written in new schema) into it
      (tableSchema, isSchemaCompatible(newSchema, tableSchema))
    } else {
      // Picking new schema as a writer schema we need to validate that we'd be able to
      // rewrite table's data into it
      (newSchema, isSchemaCompatible(tableSchema, newSchema))
    }
  }

  /**
   * Canonicalizes [[sourceSchema]] by reconciling it w/ [[latestTableSchema]] in following
   *
   * <ol>
   *  <li>Nullability: making sure that nullability of the fields in the source schema is matching
   *  that of the latest table's ones</li>
   * </ol>
   *
   * TODO support casing reconciliation
   */
  private def canonicalizeSchema(sourceSchema: Schema, latestTableSchema: Schema): Schema = {
    reconcileNullability(sourceSchema, latestTableSchema)
  }


  /**
   * get latest internalSchema from table
   *
   * @param config instance of {@link HoodieConfig}
   * @param tableMetaClient instance of HoodieTableMetaClient
   * @return Pair of(boolean, table schema), where first entry will be true only if schema conversion is required.
   */
  def getLatestTableInternalSchema(config: HoodieConfig,
                                   tableMetaClient: HoodieTableMetaClient): Option[InternalSchema] = {
    if (!config.getBooleanOrDefault(DataSourceReadOptions.SCHEMA_EVOLUTION_ENABLED)) {
      Option.empty[InternalSchema]
    } else {
      try {
        val tableSchemaResolver = new TableSchemaResolver(tableMetaClient)
        val internalSchemaOpt = tableSchemaResolver.getTableInternalSchemaFromCommitMetadata
        if (internalSchemaOpt.isPresent) Some(internalSchemaOpt.get()) else None
      } catch {
        case _: Exception => None
      }
    }
  }

  private def registerAvroSchemasWithKryo(sparkContext: SparkContext, targetAvroSchemas: Schema*): Unit = {
    sparkContext.getConf.registerAvroSchemas(targetAvroSchemas: _*)
  }

  private def getLatestTableSchema(spark: SparkSession,
                                   tableId: TableIdentifier,
                                   tableMetaClient: HoodieTableMetaClient): Option[Schema] = {
    val tableSchemaResolver = new TableSchemaResolver(tableMetaClient)
    val latestTableSchemaFromCommitMetadata =
      toScalaOption(tableSchemaResolver.getTableAvroSchemaFromLatestCommit(false))
    latestTableSchemaFromCommitMetadata.orElse {
      getCatalogTable(spark, tableId).map { catalogTable =>
        val (structName, namespace) = getAvroRecordNameAndNamespace(tableId.table)
        convertStructTypeToAvroSchema(catalogTable.schema, structName, namespace)
      }
    }
  }

  private def getCatalogTable(spark: SparkSession, tableId: TableIdentifier): Option[CatalogTable] = {
    if (spark.sessionState.catalog.tableExists(tableId)) {
      Some(spark.sessionState.catalog.getTableMetadata(tableId))
    } else {
      None
    }
  }

  def bootstrap(sqlContext: SQLContext,
                mode: SaveMode,
                optParams: Map[String, String],
                df: DataFrame,
                hoodieTableConfigOpt: Option[HoodieTableConfig] = Option.empty,
                hoodieWriteClient: Option[SparkRDDWriteClient[_]] = Option.empty): Boolean = {

    assert(optParams.get("path").exists(!StringUtils.isNullOrEmpty(_)), "'path' must be set")
    val path = optParams("path")
    val basePath = new Path(path)
    val sparkContext = sqlContext.sparkContext
    val fs = basePath.getFileSystem(sparkContext.hadoopConfiguration)
    tableExists = fs.exists(new Path(basePath, HoodieTableMetaClient.METAFOLDER_NAME))
    // fetch table config for an already existing table and SaveMode is not Overwrite.
    val tableConfig = getHoodieTableConfig(sparkContext, path, mode, hoodieTableConfigOpt)
    validateTableConfig(sqlContext.sparkSession, optParams, tableConfig, mode == SaveMode.Overwrite)

    val (parameters, hoodieConfig) = mergeParamsAndGetHoodieConfig(optParams, tableConfig, mode)
    val tableName = hoodieConfig.getStringOrThrow(HoodieWriteConfig.TBL_NAME, s"'${HoodieWriteConfig.TBL_NAME.key}' must be set.")
    val tableType = hoodieConfig.getStringOrDefault(TABLE_TYPE)
    val bootstrapBasePath = hoodieConfig.getStringOrThrow(BASE_PATH,
      s"'${BASE_PATH.key}' is required for '${BOOTSTRAP_OPERATION_OPT_VAL}'" +
        " operation'")
    assert(!path.equals(bootstrapBasePath), "Bootstrap base path and Hudi table base path must be different")
    val bootstrapIndexClass = hoodieConfig.getStringOrDefault(INDEX_CLASS_NAME)

    var schema: String = null
    if (df.schema.nonEmpty) {
      val (structName, namespace) = AvroConversionUtils.getAvroRecordNameAndNamespace(tableName)
      schema = AvroConversionUtils.convertStructTypeToAvroSchema(df.schema, structName, namespace).toString
    } else {
      schema = HoodieAvroUtils.getNullSchema.toString
    }

    if (mode == SaveMode.Ignore && tableExists) {
      log.warn(s"hoodie table at $basePath already exists. Ignoring & not performing actual writes.")
      if (!hoodieWriteClient.isEmpty) {
        hoodieWriteClient.get.close()
      }
      false
    } else {
      // Handle various save modes
      handleSaveModes(sqlContext.sparkSession, mode, basePath, tableConfig, tableName, WriteOperationType.BOOTSTRAP, fs)

      if (!tableExists) {
        val archiveLogFolder = hoodieConfig.getStringOrDefault(HoodieTableConfig.ARCHIVELOG_FOLDER)
        val partitionColumns = HoodieWriterUtils.getPartitionColumns(parameters)
        val recordKeyFields = hoodieConfig.getString(DataSourceWriteOptions.RECORDKEY_FIELD)
        val keyGenProp =
          if (StringUtils.nonEmpty(hoodieConfig.getString(DataSourceWriteOptions.KEYGENERATOR_CLASS_NAME)))
            hoodieConfig.getString(DataSourceWriteOptions.KEYGENERATOR_CLASS_NAME)
          else hoodieConfig.getString(HoodieTableConfig.KEY_GENERATOR_CLASS_NAME)
        val timestampKeyGeneratorConfigs = extractConfigsRelatedToTimestampBasedKeyGenerator(keyGenProp, parameters)
        val populateMetaFields = java.lang.Boolean.parseBoolean(parameters.getOrElse(
          HoodieTableConfig.POPULATE_META_FIELDS.key(),
          String.valueOf(HoodieTableConfig.POPULATE_META_FIELDS.defaultValue())
        ))
        val baseFileFormat = hoodieConfig.getStringOrDefault(HoodieTableConfig.BASE_FILE_FORMAT)
        val useBaseFormatMetaFile = java.lang.Boolean.parseBoolean(parameters.getOrElse(
          HoodieTableConfig.PARTITION_METAFILE_USE_BASE_FORMAT.key(),
          String.valueOf(HoodieTableConfig.PARTITION_METAFILE_USE_BASE_FORMAT.defaultValue())
        ))

        HoodieTableMetaClient.withPropertyBuilder()
          .setTableType(HoodieTableType.valueOf(tableType))
          .setTableName(tableName)
          .setRecordKeyFields(recordKeyFields)
          .setArchiveLogFolder(archiveLogFolder)
          .setPayloadClassName(hoodieConfig.getStringOrDefault(PAYLOAD_CLASS_NAME))
          .setPreCombineField(hoodieConfig.getStringOrDefault(PRECOMBINE_FIELD, null))
          .setBootstrapIndexClass(bootstrapIndexClass)
          .setBaseFileFormat(baseFileFormat)
          .setBootstrapBasePath(bootstrapBasePath)
          .setPartitionFields(partitionColumns)
          .setCDCEnabled(hoodieConfig.getBooleanOrDefault(HoodieTableConfig.CDC_ENABLED))
          .setCDCSupplementalLoggingMode(hoodieConfig.getStringOrDefault(HoodieTableConfig.CDC_SUPPLEMENTAL_LOGGING_MODE))
          .setPopulateMetaFields(populateMetaFields)
          .setKeyGeneratorClassProp(keyGenProp)
          .set(timestampKeyGeneratorConfigs)
          .setHiveStylePartitioningEnable(hoodieConfig.getBoolean(HIVE_STYLE_PARTITIONING))
          .setUrlEncodePartitioning(hoodieConfig.getBoolean(URL_ENCODE_PARTITIONING))
          .setCommitTimezone(HoodieTimelineTimeZone.valueOf(hoodieConfig.getStringOrDefault(HoodieTableConfig.TIMELINE_TIMEZONE)))
          .setPartitionMetafileUseBaseFormat(useBaseFormatMetaFile)
          .initTable(sparkContext.hadoopConfiguration, path)
      }

      val jsc = new JavaSparkContext(sqlContext.sparkContext)
      val writeClient = hoodieWriteClient.getOrElse(DataSourceUtils.createHoodieClient(jsc,
        schema, path, tableName, mapAsJavaMap(parameters)))
      try {
        writeClient.bootstrap(org.apache.hudi.common.util.Option.empty())
      } finally {
        writeClient.close()
      }
      val metaSyncSuccess = metaSync(sqlContext.sparkSession, hoodieConfig, basePath, df.schema)
      metaSyncSuccess
    }
  }

  def validateSchemaForHoodieIsDeleted(schema: Schema): Unit = {
    if (schema.getField(HoodieRecord.HOODIE_IS_DELETED_FIELD) != null &&
      resolveNullableSchema(schema.getField(HoodieRecord.HOODIE_IS_DELETED_FIELD).schema()).getType != Schema.Type.BOOLEAN) {
      throw new HoodieException(HoodieRecord.HOODIE_IS_DELETED_FIELD + " has to be BOOLEAN type. Passed in dataframe's schema has type "
        + schema.getField(HoodieRecord.HOODIE_IS_DELETED_FIELD).schema().getType)
    }
  }

  def bulkInsertAsRow(writeClient: SparkRDDWriteClient[_],
                      parameters: Map[String, String],
                      hoodieConfig: HoodieConfig,
                      df: DataFrame,
                      mode: SaveMode,
                      tblName: String,
                      basePath: Path,
                      instantTime: String,
                      writerSchema: Schema,
                      tableConfig: HoodieTableConfig):
  (Boolean, HOption[String], HOption[String], HOption[String], SparkRDDWriteClient[_], HoodieTableConfig) = {
    if (hoodieConfig.getBoolean(INSERT_DROP_DUPS)) {
      throw new HoodieException("Dropping duplicates with bulk_insert in row writer path is not supported yet")
    }
    val sqlContext = writeClient.getEngineContext.asInstanceOf[HoodieSparkEngineContext].getSqlContext
    val jsc = writeClient.getEngineContext.asInstanceOf[HoodieSparkEngineContext].getJavaSparkContext

    val writerSchemaStr = writerSchema.toString

    // Make opts mutable since it could be modified by tryOverrideParquetWriteLegacyFormatProperty
    val opts = mutable.Map() ++ hoodieConfig.getProps.toMap ++
      Map(HoodieWriteConfig.AVRO_SCHEMA_STRING.key -> writerSchemaStr)

    // Auto set the value of "hoodie.parquet.writelegacyformat.enabled"
    tryOverrideParquetWriteLegacyFormatProperty(opts, convertAvroSchemaToStructType(writerSchema))
    val writeConfig = DataSourceUtils.createHoodieConfig(writerSchemaStr, basePath.toString, tblName, opts)
    val overwriteOperationType = Option(hoodieConfig.getString(HoodieInternalConfig.BULKINSERT_OVERWRITE_OPERATION_TYPE))
      .map(WriteOperationType.fromValue)
      .orNull
    val executor = mode match {
      case _ if overwriteOperationType == null =>
        // Don't need to overwrite
        new DatasetBulkInsertCommitActionExecutor(writeConfig, writeClient, instantTime)
      case SaveMode.Append if overwriteOperationType == WriteOperationType.INSERT_OVERWRITE =>
        // INSERT OVERWRITE PARTITION uses Append mode
        new DatasetBulkInsertOverwriteCommitActionExecutor(writeConfig, writeClient, instantTime)
      case SaveMode.Overwrite if overwriteOperationType == WriteOperationType.INSERT_OVERWRITE_TABLE =>
        new DatasetBulkInsertOverwriteTableCommitActionExecutor(writeConfig, writeClient, instantTime)
      case _ =>
        throw new HoodieException(s"$mode with bulk_insert in row writer path is not supported yet");
    }

    val writeResult = executor.execute(df, tableConfig.isTablePartitioned)

    try {
      val (writeSuccessful, compactionInstant, clusteringInstant) = mode match {
        case _ if overwriteOperationType == null =>
          val syncHiveSuccess = metaSync(sqlContext.sparkSession, writeConfig, basePath, df.schema)
          (syncHiveSuccess, HOption.empty().asInstanceOf[HOption[String]], HOption.empty().asInstanceOf[HOption[String]])
        case _ =>
          try {
            commitAndPerformPostOperations(sqlContext.sparkSession, df.schema, writeResult, parameters, writeClient, tableConfig, jsc,
                TableInstantInfo(basePath, instantTime, executor.getCommitActionType, executor.getWriteOperationType), Option.empty)

          }
      }
      (writeSuccessful, HOption.ofNullable(instantTime), compactionInstant, clusteringInstant, writeClient, tableConfig)
    } finally {
      // close the write client in all cases
      val asyncCompactionEnabled = isAsyncCompactionEnabled(writeClient, tableConfig, parameters, jsc.hadoopConfiguration())
      val asyncClusteringEnabled = isAsyncClusteringEnabled(writeClient, parameters)
      if (!asyncCompactionEnabled && !asyncClusteringEnabled) {
        log.info("Closing write client")
        writeClient.close()
      }
    }
  }

  def cleanup() : Unit = {
    Metrics.shutdownAllMetrics()
  }

  private def handleSaveModes(spark: SparkSession, mode: SaveMode, tablePath: Path, tableConfig: HoodieTableConfig, tableName: String,
                              operation: WriteOperationType, fs: FileSystem): Unit = {
    if (mode == SaveMode.Append && tableExists) {
      val existingTableName = tableConfig.getTableName
      val resolver = spark.sessionState.conf.resolver
      if (!resolver(existingTableName, tableName)) {
        throw new HoodieException(s"hoodie table with name $existingTableName already exists at $tablePath," +
          s" can not append data to the table with another name $tableName.")
      }
    }

    if (operation != WriteOperationType.DELETE) {
      if (mode == SaveMode.ErrorIfExists && tableExists) {
        throw new HoodieException(s"hoodie table at $tablePath already exists.")
      } else if (mode == SaveMode.Overwrite && tableExists && operation != WriteOperationType.INSERT_OVERWRITE_TABLE) {
        // When user set operation as INSERT_OVERWRITE_TABLE,
        // overwrite will use INSERT_OVERWRITE_TABLE operator in doWriteOperation
        // TODO HUDI-6286 should not delete old data if using `Overwrite` mode
        log.warn(s"hoodie table at $tablePath already exists. Deleting existing data & overwriting with new data.")
        fs.delete(tablePath, true)
        tableExists = false
      }
    } else {
      // Delete Operation only supports Append mode
      if (mode != SaveMode.Append) {
        throw new HoodieException(s"Append is the only save mode applicable for ${operation.toString} operation")
      }
    }
  }

  private def metaSync(spark: SparkSession, hoodieConfig: HoodieConfig, basePath: Path,
                       schema: StructType): Boolean = {
    val hiveSyncEnabled = hoodieConfig.getStringOrDefault(HiveSyncConfigHolder.HIVE_SYNC_ENABLED).toBoolean
    var metaSyncEnabled = hoodieConfig.getStringOrDefault(HoodieSyncConfig.META_SYNC_ENABLED).toBoolean
    var syncClientToolClassSet = scala.collection.mutable.Set[String]()
    hoodieConfig.getString(META_SYNC_CLIENT_TOOL_CLASS_NAME).split(",").foreach(syncClass => syncClientToolClassSet += syncClass)

    // for backward compatibility
    if (hiveSyncEnabled) metaSyncEnabled = true


    if (metaSyncEnabled) {
      val fs = basePath.getFileSystem(spark.sessionState.newHadoopConf())
      val baseFileFormat = hoodieConfig.getStringOrDefault(HoodieSyncConfig.META_SYNC_BASE_FILE_FORMAT);
      val properties = TypedProperties.fromMap(hoodieConfig.getProps)
      properties.put(HiveSyncConfigHolder.HIVE_SYNC_SCHEMA_STRING_LENGTH_THRESHOLD.key, spark.sessionState.conf.getConf(StaticSQLConf.SCHEMA_STRING_LENGTH_THRESHOLD).toString)
      properties.put(HoodieSyncConfig.META_SYNC_SPARK_VERSION.key, SPARK_VERSION)
      properties.put(HoodieSyncConfig.META_SYNC_USE_FILE_LISTING_FROM_METADATA.key, hoodieConfig.getBoolean(HoodieMetadataConfig.ENABLE))

      // Collect exceptions in list because we want all sync to run. Then we can throw
      val failedMetaSyncs = new mutable.HashMap[String,HoodieException]()
      syncClientToolClassSet.foreach(impl => {
        try {
          SyncUtilHelpers.runHoodieMetaSync(impl.trim, properties, fs.getConf, fs, basePath.toString, baseFileFormat)
        } catch {
          case e: HoodieException =>
            log.info("SyncTool class " + impl.trim + " failed with exception", e)
            failedMetaSyncs.put(impl, e)
        }
      })
      if (failedMetaSyncs.nonEmpty) {
        throw getHoodieMetaSyncException(failedMetaSyncs)
      }
    }

    // Since Hive tables are now synced as Spark data source tables which are cached after Spark SQL queries
    // we must invalidate this table in the cache so writes are reflected in later queries
    if (metaSyncEnabled) {
      getHiveTableNames(hoodieConfig).foreach(name => {
        val qualifiedTableName = String.join(".", hoodieConfig.getStringOrDefault(HIVE_DATABASE), name)
        if (spark.catalog.tableExists(qualifiedTableName)) {
          spark.catalog.refreshTable(qualifiedTableName)
        }
      })
    }
    true
  }

  private def getHiveTableNames(hoodieConfig: HoodieConfig): List[String] = {
    val tableName = hoodieConfig.getStringOrDefault(HIVE_TABLE)
    val tableType = hoodieConfig.getStringOrDefault(TABLE_TYPE)

    if (tableType.equals(COW_TABLE_TYPE_OPT_VAL)) {
      List(tableName)
    } else {
      val roSuffix = if (hoodieConfig.getBooleanOrDefault(HIVE_SKIP_RO_SUFFIX_FOR_READ_OPTIMIZED_TABLE)) {
        ""
      } else {
        HiveSyncTool.SUFFIX_READ_OPTIMIZED_TABLE
      }
      List(tableName + roSuffix,
        tableName + HiveSyncTool.SUFFIX_SNAPSHOT_TABLE)
    }
  }

  /**
   * Group all table/action specific information into a case class.
   */
  case class TableInstantInfo(basePath: Path, instantTime: String, commitActionType: String, operation: WriteOperationType)

  private def commitAndPerformPostOperations(spark: SparkSession,
                                             schema: StructType,
                                             writeResult: HoodieWriteResult,
                                             parameters: Map[String, String],
                                             client: SparkRDDWriteClient[_],
                                             tableConfig: HoodieTableConfig,
                                             jsc: JavaSparkContext,
                                             tableInstantInfo: TableInstantInfo,
                                             extraPreCommitFn: Option[BiConsumer[HoodieTableMetaClient, HoodieCommitMetadata]]
                                            ): (Boolean, HOption[java.lang.String], HOption[java.lang.String]) = {
    if (writeResult.getWriteStatuses.rdd.filter(ws => ws.hasErrors).count() == 0) {
      log.info("Proceeding to commit the write.")
      val metaMap = parameters.filter(kv =>
        kv._1.startsWith(parameters(COMMIT_METADATA_KEYPREFIX.key)))
      val commitSuccess =
        client.commit(tableInstantInfo.instantTime, writeResult.getWriteStatuses,
          common.util.Option.of(new java.util.HashMap[String, String](mapAsJavaMap(metaMap))),
          tableInstantInfo.commitActionType,
          writeResult.getPartitionToReplaceFileIds,
          common.util.Option.ofNullable(extraPreCommitFn.orNull))

      if (commitSuccess) {
        log.info("Commit " + tableInstantInfo.instantTime + " successful!")
      }
      else {
        log.info("Commit " + tableInstantInfo.instantTime + " failed!")
      }

      val asyncCompactionEnabled = isAsyncCompactionEnabled(client, tableConfig, parameters, jsc.hadoopConfiguration())
      val compactionInstant: common.util.Option[java.lang.String] =
        if (asyncCompactionEnabled) {
          client.scheduleCompaction(common.util.Option.of(new java.util.HashMap[String, String](mapAsJavaMap(metaMap))))
        } else {
          common.util.Option.empty()
        }

      log.info(s"Compaction Scheduled is $compactionInstant")

      val asyncClusteringEnabled = isAsyncClusteringEnabled(client, parameters)
      val clusteringInstant: common.util.Option[java.lang.String] =
        if (asyncClusteringEnabled) {
          client.scheduleClustering(common.util.Option.of(new java.util.HashMap[String, String](mapAsJavaMap(metaMap))))
        } else {
          common.util.Option.empty()
        }

      log.info(s"Clustering Scheduled is $clusteringInstant")

      val metaSyncSuccess = metaSync(spark, HoodieWriterUtils.convertMapToHoodieConfig(parameters),
        tableInstantInfo.basePath, schema)

      log.info(s"Is Async Compaction Enabled ? $asyncCompactionEnabled")
      (commitSuccess && metaSyncSuccess, compactionInstant, clusteringInstant)
    } else {
      log.error(s"${tableInstantInfo.operation} failed with errors")
      if (log.isTraceEnabled) {
        log.trace("Printing out the top 100 errors")
        writeResult.getWriteStatuses.rdd.filter(ws => ws.hasErrors)
          .take(100)
          .foreach(ws => {
            log.trace("Global error :", ws.getGlobalError)
            if (ws.getErrors.size() > 0) {
              ws.getErrors.foreach(kt =>
                log.trace(s"Error for key: ${kt._1}", kt._2))
            }
          })
      }
      (false, common.util.Option.empty(), common.util.Option.empty())
    }
  }

  private def isAsyncCompactionEnabled(client: SparkRDDWriteClient[_],
                                       tableConfig: HoodieTableConfig,
                                       parameters: Map[String, String], configuration: Configuration): Boolean = {
    log.info(s"Config.inlineCompactionEnabled ? ${client.getConfig.inlineCompactionEnabled}")
    (asyncCompactionTriggerFnDefined && !client.getConfig.inlineCompactionEnabled
      && parameters.get(ASYNC_COMPACT_ENABLE.key).exists(r => r.toBoolean)
      && tableConfig.getTableType == HoodieTableType.MERGE_ON_READ)
  }

  private def isAsyncClusteringEnabled(client: SparkRDDWriteClient[_],
                                       parameters: Map[String, String]): Boolean = {
    log.info(s"Config.asyncClusteringEnabled ? ${client.getConfig.isAsyncClusteringEnabled}")
    (asyncClusteringTriggerFnDefined && !client.getConfig.inlineClusteringEnabled
      && client.getConfig.isAsyncClusteringEnabled)
  }

  /**
   * Fetch table config for an already existing table and if save mode is not Overwrite.
   * @param sparkContext instance of {@link SparkContext} to use.
   * @param tablePath table base path.
   * @param mode save mode in use.
   * @param hoodieTableConfigOpt return table config from this Option if present. else poll from a new metaClient.
   * @return {@link HoodieTableConfig} is conditions match. if not, returns null.
   */
  private def getHoodieTableConfig(sparkContext: SparkContext,
                                   tablePath: String,
                                   mode: SaveMode,
                                   hoodieTableConfigOpt: Option[HoodieTableConfig]): HoodieTableConfig = {
    if (tableExists && mode != SaveMode.Overwrite) {
      hoodieTableConfigOpt.getOrElse(
        HoodieTableMetaClient.builder().setConf(sparkContext.hadoopConfiguration).setBasePath(tablePath)
          .build().getTableConfig)
    } else {
      null
    }
  }

  private def mergeParamsAndGetHoodieConfig(optParams: Map[String, String],
                                            tableConfig: HoodieTableConfig, mode: SaveMode): (Map[String, String], HoodieConfig) = {
    val translatedOptions = DataSourceWriteOptions.mayBeDerivePartitionPath(optParams)
    var translatedOptsWithMappedTableConfig = mutable.Map.empty ++ translatedOptions.toMap
    if (tableConfig != null && mode != SaveMode.Overwrite) {
      // for missing write configs corresponding to table configs, fill them up.
      fetchMissingWriteConfigsFromTableConfig(tableConfig, optParams).foreach((kv) => translatedOptsWithMappedTableConfig += (kv._1 -> kv._2))
    }
    if (null != tableConfig && mode != SaveMode.Overwrite) {
      // over-ride only if not explicitly set by the user.
      tableConfig.getProps.filter(kv => !optParams.contains(kv._1))
        .foreach { case (key, value) =>
          translatedOptsWithMappedTableConfig +=  (key -> value)
        }
    }
    val mergedParams = mutable.Map.empty ++ HoodieWriterUtils.parametersWithWriteDefaults(translatedOptsWithMappedTableConfig.toMap)
    if (!mergedParams.contains(HoodieTableConfig.KEY_GENERATOR_CLASS_NAME.key)
      && mergedParams.contains(KEYGENERATOR_CLASS_NAME.key)) {
      mergedParams(HoodieTableConfig.KEY_GENERATOR_CLASS_NAME.key) = mergedParams(DataSourceWriteOptions.KEYGENERATOR_CLASS_NAME.key)
    }
    // use preCombineField to fill in PAYLOAD_ORDERING_FIELD_PROP_KEY
    if (mergedParams.contains(PRECOMBINE_FIELD.key())) {
      mergedParams.put(HoodiePayloadProps.PAYLOAD_ORDERING_FIELD_PROP_KEY, mergedParams(PRECOMBINE_FIELD.key()))
    }
    val params = mergedParams.toMap
    (params, HoodieWriterUtils.convertMapToHoodieConfig(params))
  }

  private def extractConfigsRelatedToTimestampBasedKeyGenerator(keyGenerator: String,
                                                                params: Map[String, String]): Map[String, String] = {
    if (classOf[TimestampBasedKeyGenerator].getCanonicalName.equals(keyGenerator) ||
      classOf[TimestampBasedAvroKeyGenerator].getCanonicalName.equals(keyGenerator)) {
      params.filterKeys(HoodieTableConfig.PERSISTED_CONFIG_LIST.contains)
    } else {
      Map.empty
    }
  }
}<|MERGE_RESOLUTION|>--- conflicted
+++ resolved
@@ -350,7 +350,23 @@
               // TODO(HUDI-4772) proper writer-schema has to be specified here
               DataSourceUtils.createHoodieClient(jsc, processedDataSchema.toString, path, tblName, mapAsJavaMap(finalOpts))
             }
-<<<<<<< HEAD
+
+            if (isAsyncCompactionEnabled(client, tableConfig, parameters, jsc.hadoopConfiguration())) {
+              asyncCompactionTriggerFn.get.apply(client)
+            }
+
+            if (isAsyncClusteringEnabled(client, parameters)) {
+              asyncClusteringTriggerFn.get.apply(client)
+            }
+
+            // Short-circuit if bulk_insert via row is enabled.
+            // scalastyle:off
+            if (hoodieConfig.getBoolean(ENABLE_ROW_WRITER) && operation == WriteOperationType.BULK_INSERT) {
+              return bulkInsertAsRow(client, parameters, hoodieConfig, df, mode, tblName, basePath,
+                instantTime, writerSchema, tableConfig)
+            }
+            // scalastyle:on
+
             val writeConfig = client.getConfig
             if (writeConfig.getRecordMerger.getRecordType == HoodieRecordType.SPARK && tableType == HoodieTableType.MERGE_ON_READ && writeConfig.getLogDataBlockFormat.orElse(HoodieLogBlockType.AVRO_DATA_BLOCK) != HoodieLogBlockType.PARQUET_DATA_BLOCK) {
               throw new UnsupportedOperationException(s"${writeConfig.getRecordMerger.getClass.getName} only support parquet log.")
@@ -360,33 +376,6 @@
               HoodieCreateRecordUtils.createHoodieRecordRdd(HoodieCreateRecordUtils.createHoodieRecordRddArgs(df,
                 writeConfig, parameters, avroRecordName, avroRecordNamespace, writerSchema,
                 processedDataSchema, operation, instantTime, isPrepped, mergeIntoWrites))
-=======
->>>>>>> 8def3e68
-
-            if (isAsyncCompactionEnabled(client, tableConfig, parameters, jsc.hadoopConfiguration())) {
-              asyncCompactionTriggerFn.get.apply(client)
-            }
-
-            if (isAsyncClusteringEnabled(client, parameters)) {
-              asyncClusteringTriggerFn.get.apply(client)
-            }
-
-            // Short-circuit if bulk_insert via row is enabled.
-            // scalastyle:off
-            if (hoodieConfig.getBoolean(ENABLE_ROW_WRITER) && operation == WriteOperationType.BULK_INSERT) {
-              return bulkInsertAsRow(client, parameters, hoodieConfig, df, mode, tblName, basePath,
-                instantTime, writerSchema, tableConfig)
-            }
-            // scalastyle:on
-
-            val writeConfig = client.getConfig
-            if (writeConfig.getRecordMerger.getRecordType == HoodieRecordType.SPARK && tableType == HoodieTableType.MERGE_ON_READ && writeConfig.getLogDataBlockFormat.orElse(HoodieLogBlockType.AVRO_DATA_BLOCK) != HoodieLogBlockType.PARQUET_DATA_BLOCK) {
-              throw new UnsupportedOperationException(s"${writeConfig.getRecordMerger.getClass.getName} only support parquet log.")
-            }
-            // Convert to RDD[HoodieRecord]
-            val hoodieRecords =
-              HoodieCreateRecordUtils.createHoodieRecordRdd(df, writeConfig, parameters, avroRecordName, avroRecordNamespace, writerSchema,
-                processedDataSchema, operation, instantTime, isPrepped)
 
             val dedupedHoodieRecords =
               if (hoodieConfig.getBoolean(INSERT_DROP_DUPS)) {
