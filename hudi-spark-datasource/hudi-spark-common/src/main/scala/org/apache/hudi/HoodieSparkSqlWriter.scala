--- conflicted
+++ resolved
@@ -1107,112 +1107,4 @@
       Map.empty
     }
   }
-<<<<<<< HEAD
-=======
-
-  private def createHoodieRecordRdd(df: DataFrame,
-                                    config: HoodieWriteConfig,
-                                    parameters: Map[String, String],
-                                    recordName: String,
-                                    recordNameSpace: String,
-                                    writerSchema: Schema,
-                                    dataFileSchema: Schema,
-                                    operation: WriteOperationType,
-                                    instantTime: String) = {
-    val shouldDropPartitionColumns = config.getBoolean(DataSourceWriteOptions.DROP_PARTITION_COLUMNS)
-    val recordType = config.getRecordMerger.getRecordType
-    val autoGenerateRecordKeys : Boolean = !parameters.containsKey(KeyGeneratorOptions.RECORDKEY_FIELD_NAME.key())
-
-    val shouldCombine = if (WriteOperationType.isInsert(operation)) {
-      parameters(INSERT_DROP_DUPS.key()).toBoolean ||
-        parameters.getOrElse(
-            HoodieWriteConfig.COMBINE_BEFORE_INSERT.key(),
-            HoodieWriteConfig.COMBINE_BEFORE_INSERT.defaultValue()
-          ).toBoolean
-    } else if (WriteOperationType.isUpsert(operation)) {
-      parameters.getOrElse(
-          HoodieWriteConfig.COMBINE_BEFORE_UPSERT.key(),
-          HoodieWriteConfig.COMBINE_BEFORE_UPSERT.defaultValue()
-        ).toBoolean
-    } else {true}
-
-    // NOTE: Avro's [[Schema]] can't be effectively serialized by JVM native serialization framework
-    //       (due to containing cyclic refs), therefore we have to convert it to string before
-    //       passing onto the Executor
-    val dataFileSchemaStr = dataFileSchema.toString
-
-    log.debug(s"Creating HoodieRecords (as $recordType)")
-
-    recordType match {
-      case HoodieRecord.HoodieRecordType.AVRO =>
-        val avroRecords: RDD[GenericRecord] = HoodieSparkUtils.createRdd(df, recordName, recordNameSpace,
-          Some(writerSchema))
-
-        avroRecords.mapPartitions(it => {
-          val sparkPartitionId = TaskContext.getPartitionId()
-          val keyGenProps = new TypedProperties(config.getProps)
-          if (autoGenerateRecordKeys) {
-            keyGenProps.setProperty(KeyGenUtils.RECORD_KEY_GEN_PARTITION_ID_CONFIG, String.valueOf(sparkPartitionId))
-            keyGenProps.setProperty(KeyGenUtils.RECORD_KEY_GEN_INSTANT_TIME_CONFIG, instantTime)
-          }
-          val keyGenerator = HoodieSparkKeyGeneratorFactory.createKeyGenerator(keyGenProps)
-            .asInstanceOf[BaseKeyGenerator]
-
-          val dataFileSchema = new Schema.Parser().parse(dataFileSchemaStr)
-          val consistentLogicalTimestampEnabled = parameters.getOrElse(
-            DataSourceWriteOptions.KEYGENERATOR_CONSISTENT_LOGICAL_TIMESTAMP_ENABLED.key(),
-            DataSourceWriteOptions.KEYGENERATOR_CONSISTENT_LOGICAL_TIMESTAMP_ENABLED.defaultValue()).toBoolean
-
-          // handle dropping partition columns
-          it.map { avroRec =>
-            val processedRecord = if (shouldDropPartitionColumns) {
-              HoodieAvroUtils.rewriteRecord(avroRec, dataFileSchema)
-            } else {
-              avroRec
-            }
-
-            val hoodieKey = new HoodieKey(keyGenerator.getRecordKey(avroRec), keyGenerator.getPartitionPath(avroRec))
-            val hoodieRecord = if (shouldCombine) {
-              val orderingVal = HoodieAvroUtils.getNestedFieldVal(avroRec, config.getString(PRECOMBINE_FIELD),
-                false, consistentLogicalTimestampEnabled).asInstanceOf[Comparable[_]]
-              DataSourceUtils.createHoodieRecord(processedRecord, orderingVal, hoodieKey,
-                config.getString(PAYLOAD_CLASS_NAME))
-            } else {
-              DataSourceUtils.createHoodieRecord(processedRecord, hoodieKey,
-                config.getString(PAYLOAD_CLASS_NAME))
-            }
-            hoodieRecord
-          }
-        }).toJavaRDD()
-
-      case HoodieRecord.HoodieRecordType.SPARK =>
-        val dataFileSchema = new Schema.Parser().parse(dataFileSchemaStr)
-        val dataFileStructType = HoodieInternalRowUtils.getCachedSchema(dataFileSchema)
-        val writerStructType = HoodieInternalRowUtils.getCachedSchema(writerSchema)
-        val sourceStructType = df.schema
-
-        df.queryExecution.toRdd.mapPartitions { it =>
-          val sparkPartitionId = TaskContext.getPartitionId()
-          val keyGenProps = new TypedProperties(config.getProps)
-          if (autoGenerateRecordKeys) {
-            keyGenProps.setProperty(KeyGenUtils.RECORD_KEY_GEN_PARTITION_ID_CONFIG, String.valueOf(sparkPartitionId))
-            keyGenProps.setProperty(KeyGenUtils.RECORD_KEY_GEN_INSTANT_TIME_CONFIG, instantTime)
-          }
-          val sparkKeyGenerator = HoodieSparkKeyGeneratorFactory.createKeyGenerator(keyGenProps).asInstanceOf[SparkKeyGeneratorInterface]
-          val targetStructType = if (shouldDropPartitionColumns) dataFileStructType else writerStructType
-          // NOTE: To make sure we properly transform records
-          val targetStructTypeRowWriter = getCachedUnsafeRowWriter(sourceStructType, targetStructType)
-
-          it.map { sourceRow =>
-            val recordKey = sparkKeyGenerator.getRecordKey(sourceRow, sourceStructType)
-            val partitionPath = sparkKeyGenerator.getPartitionPath(sourceRow, sourceStructType)
-            val key = new HoodieKey(recordKey.toString, partitionPath.toString)
-            val targetRow = targetStructTypeRowWriter(sourceRow)
-
-            new HoodieSparkRecord(key, targetRow, dataFileStructType, false)
-          }
-        }.toJavaRDD().asInstanceOf[JavaRDD[HoodieRecord[_]]]
-    }
-  }
->>>>>>> 5c8f552b
 }