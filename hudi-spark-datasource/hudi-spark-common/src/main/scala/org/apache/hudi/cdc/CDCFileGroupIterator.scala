/*
 * Licensed to the Apache Software Foundation (ASF) under one
 * or more contributor license agreements.  See the NOTICE file
 * distributed with this work for additional information
 * regarding copyright ownership.  The ASF licenses this file
 * to you under the Apache License, Version 2.0 (the
 * "License"); you may not use this file except in compliance
 * with the License.  You may obtain a copy of the License at
 *
 *   http://www.apache.org/licenses/LICENSE-2.0
 *
 * Unless required by applicable law or agreed to in writing,
 * software distributed under the License is distributed on an
 * "AS IS" BASIS, WITHOUT WARRANTIES OR CONDITIONS OF ANY
 * KIND, either express or implied.  See the License for the
 * specific language governing permissions and limitations
 * under the License.
 */

package org.apache.hudi.cdc

import org.apache.hudi.{HoodieSchemaConversionUtils, HoodieTableSchema, SparkAdapterSupport, SparkFileFormatInternalRowReaderContext}
import org.apache.hudi.HoodieConversionUtils.toJavaOption
import org.apache.hudi.HoodieDataSourceHelper.AvroDeserializerSupport
import org.apache.hudi.cdc.CDCFileGroupIterator.{CDC_OPERATION_DELETE, CDC_OPERATION_INSERT, CDC_OPERATION_UPDATE}
import org.apache.hudi.common.config.{HoodieCommonConfig, HoodieMemoryConfig, HoodieMetadataConfig, HoodieReaderConfig, TypedProperties}
import org.apache.hudi.common.config.HoodieCommonConfig.{DISK_MAP_BITCASK_COMPRESSION_ENABLED, SPILLABLE_DISK_MAP_TYPE}
import org.apache.hudi.common.config.HoodieMemoryConfig.SPILLABLE_MAP_BASE_PATH
import org.apache.hudi.common.fs.FSUtils
import org.apache.hudi.common.model.{FileSlice, HoodieLogFile, HoodieRecordMerger}
import org.apache.hudi.common.model.HoodieRecordMerger.PAYLOAD_BASED_MERGE_STRATEGY_UUID
import org.apache.hudi.common.schema.{HoodieSchema, HoodieSchemaUtils}
import org.apache.hudi.common.serialization.DefaultSerializer
import org.apache.hudi.common.table.{HoodieTableMetaClient, PartialUpdateMode}
import org.apache.hudi.common.table.cdc.{HoodieCDCFileSplit, HoodieCDCUtils}
import org.apache.hudi.common.table.cdc.HoodieCDCInferenceCase._
import org.apache.hudi.common.table.cdc.HoodieCDCOperation._
import org.apache.hudi.common.table.cdc.HoodieCDCSupplementalLoggingMode._
import org.apache.hudi.common.table.log.{HoodieCDCLogRecordIterator, HoodieMergedLogRecordReader}
import org.apache.hudi.common.table.read.{BufferedRecord, BufferedRecordMerger, BufferedRecordMergerFactory, BufferedRecords, FileGroupReaderSchemaHandler, HoodieFileGroupReader, HoodieReadStats, IteratorMode, UpdateProcessor}
import org.apache.hudi.common.table.read.buffer.KeyBasedFileGroupRecordBuffer
import org.apache.hudi.common.util.{DefaultSizeEstimator, HoodieRecordUtils, Option}
import org.apache.hudi.common.util.collection.ExternalSpillableMap
import org.apache.hudi.config.HoodieWriteConfig
import org.apache.hudi.data.CloseableIteratorListener
import org.apache.hudi.io.util.FileIOUtils
import org.apache.hudi.storage.{StorageConfiguration, StoragePath}

import org.apache.avro.generic.GenericRecord
import org.apache.hadoop.conf.Configuration
import org.apache.parquet.avro.HoodieAvroParquetSchemaConverter.getAvroSchemaConverter
import org.apache.spark.Partition
import org.apache.spark.sql.HoodieCatalystExpressionUtils.generateUnsafeProjection
import org.apache.spark.sql.HoodieInternalRowUtils
import org.apache.spark.sql.avro.HoodieAvroDeserializer
import org.apache.spark.sql.catalyst.InternalRow
import org.apache.spark.sql.catalyst.expressions.Projection
import org.apache.spark.sql.execution.datasources.SparkColumnarFileReader
import org.apache.spark.sql.types.StructType
import org.apache.spark.unsafe.types.UTF8String

import java.io.Closeable
import java.util
import java.util.{Collections, Locale}
import java.util.stream.Collectors

import scala.annotation.tailrec
import scala.collection.JavaConverters._
import scala.collection.mutable

/**
 * The split that will be processed by spark task.
 * The [[changes]] should be sorted first.
 */
case class HoodieCDCFileGroupSplit(changes: Array[HoodieCDCFileSplit])

class CDCFileGroupIterator(split: HoodieCDCFileGroupSplit,
                           metaClient: HoodieTableMetaClient,
                           conf: StorageConfiguration[Configuration],
                           baseFileReader: SparkColumnarFileReader,
                           originTableSchema: HoodieTableSchema,
                           cdcSchema: StructType,
                           requiredCdcSchema: StructType,
                           props: TypedProperties)
  extends Iterator[InternalRow]
  with SparkAdapterSupport with AvroDeserializerSupport with Closeable {

  private lazy val readerContext = {
    val bufferedReaderContext = new SparkFileFormatInternalRowReaderContext(baseFileReader,
      Seq.empty, Seq.empty, conf, metaClient.getTableConfig)
    bufferedReaderContext.initRecordMerger(readerProperties)
    bufferedReaderContext
  }

  private lazy val orderingFieldNames = HoodieRecordUtils.getOrderingFieldNames(readerContext.getMergeMode, metaClient)
  private lazy val payloadClass: Option[String] = if (recordMerger.getMergingStrategy == PAYLOAD_BASED_MERGE_STRATEGY_UUID) {
    Option.of(metaClient.getTableConfig.getPayloadClass)
  } else {
    Option.empty.asInstanceOf[Option[String]]
  }
  private lazy val partialUpdateModeOpt: Option[PartialUpdateMode] = metaClient.getTableConfig.getPartialUpdateMode
  private var isPartialMergeEnabled = false
  private var bufferedRecordMerger = getBufferedRecordMerger
  private def getBufferedRecordMerger: BufferedRecordMerger[InternalRow] = BufferedRecordMergerFactory.create(readerContext,
    readerContext.getMergeMode, isPartialMergeEnabled, Option.of(recordMerger),
<<<<<<< HEAD
    payloadClass, schema.getAvroSchema, props, partialUpdateModeOpt)
=======
    payloadClass, schema, props, partialUpdateModeOpt)
>>>>>>> 9f4be6d3

  private lazy val storage = metaClient.getStorage

  private lazy val basePath = metaClient.getBasePath

  private lazy val readerProperties: TypedProperties = {
    val configuration = conf.unwrapAs(classOf[Configuration])
    val readerProps = TypedProperties.copy(props)
    readerProps.setProperty(HoodieMemoryConfig.MAX_MEMORY_FOR_MERGE.key,
      configuration.getInt(HoodieMemoryConfig.MAX_DFS_STREAM_BUFFER_SIZE.key(),
        HoodieMemoryConfig.DEFAULT_MR_MAX_DFS_STREAM_BUFFER_SIZE).toString)
    readerProps.setProperty(SPILLABLE_MAP_BASE_PATH.key,
      configuration.get(HoodieMemoryConfig.SPILLABLE_MAP_BASE_PATH.key,
        FileIOUtils.getDefaultSpillableMapBasePath))
    readerProps.setProperty(SPILLABLE_DISK_MAP_TYPE.key,
      configuration.get(HoodieCommonConfig.SPILLABLE_DISK_MAP_TYPE.key,
        HoodieCommonConfig.SPILLABLE_DISK_MAP_TYPE.defaultValue.toString))
    readerProps.setProperty(DISK_MAP_BITCASK_COMPRESSION_ENABLED.key,
      configuration.getBoolean(HoodieCommonConfig.DISK_MAP_BITCASK_COMPRESSION_ENABLED.key(),
        HoodieCommonConfig.DISK_MAP_BITCASK_COMPRESSION_ENABLED.defaultValue()).toString)
    readerProps.setProperty(HoodieReaderConfig.ENABLE_OPTIMIZED_LOG_BLOCKS_SCAN.key,
      configuration.get(HoodieReaderConfig.ENABLE_OPTIMIZED_LOG_BLOCKS_SCAN.key(),
        HoodieReaderConfig.ENABLE_OPTIMIZED_LOG_BLOCKS_SCAN.defaultValue()))
    readerProps
  }

  private lazy val recordMerger: HoodieRecordMerger = readerContext.getRecordMerger().get()

  protected override val schema: HoodieSchema = HoodieSchema.parse(originTableSchema.avroSchemaStr)

  protected override val structTypeSchema: StructType = originTableSchema.structTypeSchema

  private val cdcSupplementalLoggingMode = metaClient.getTableConfig.cdcSupplementalLoggingMode

  private lazy val cdcHoodieSchema: HoodieSchema = HoodieCDCUtils.schemaBySupplementalLoggingMode(
    cdcSupplementalLoggingMode,
    HoodieSchemaUtils.removeMetadataFields(schema)
  )

  private lazy val cdcSparkSchema: StructType = HoodieSchemaConversionUtils.convertHoodieSchemaToStructType(cdcHoodieSchema)

  private lazy val sparkPartitionedFileUtils = sparkAdapter.getSparkPartitionedFileUtils

  private lazy val tableSchemaOpt = if (schema != null) {
    val hadoopConf = storage.getConf.unwrapAs(classOf[Configuration])
    val parquetSchema = getAvroSchemaConverter(hadoopConf).convert(schema.getAvroSchema)
    org.apache.hudi.common.util.Option.of(parquetSchema)
  } else {
    org.apache.hudi.common.util.Option.empty[org.apache.parquet.schema.MessageType]()
  }

  /**
   * The deserializer used to convert the CDC GenericRecord to Spark InternalRow.
   */
  private lazy val cdcRecordDeserializer: HoodieAvroDeserializer = {
    sparkAdapter.createAvroDeserializer(cdcHoodieSchema, cdcSparkSchema)
  }

  private lazy val projection: Projection = generateUnsafeProjection(cdcSchema, requiredCdcSchema)

  // Iterator on cdc file
  private val cdcFileIter = split.changes.iterator

  // The instant that is currently being processed
  private var currentInstant: String = _

  // The change file that is currently being processed
  private var currentCDCFileSplit: HoodieCDCFileSplit = _

  /**
   * Two cases will use this to iterator the records:
   * 1) extract the change data from the base file directly, including 'BASE_FILE_INSERT' and 'BASE_FILE_DELETE'.
   * 2) when the type of cdc file is 'REPLACE_COMMIT',
   * use this to trace the records that are converted from the '[[beforeImageRecords]]
   */
  private var recordIter: Iterator[BufferedRecord[InternalRow]] = Iterator.empty

  /**
   * Only one case where it will be used is that extract the change data from log files for mor table.
   * At the time, 'logRecordIter' will work with [[beforeImageRecords]] that keep all the records of the previous file slice.
   */
  private var logRecordIter: Iterator[BufferedRecord[InternalRow]] = Iterator.empty
  private var keyBasedFileGroupRecordBuffer: Option[KeyBasedFileGroupRecordBuffer[InternalRow]] = Option.empty.asInstanceOf[Option[KeyBasedFileGroupRecordBuffer[InternalRow]]]

  /**
   * Only one case where it will be used is that extract the change data from cdc log files.
   */
  private var cdcLogRecordIterator: HoodieCDCLogRecordIterator = _

  /**
   * The next record need to be returned when call next().
   */
  protected var recordToLoad: InternalRow = _

  private var nextRecordLoaded: Boolean = false

  /**
   * The list of files to which 'beforeImageRecords' belong.
   * Use it to determine if 'beforeImageRecords' contains all the required data that extract
   * the change data from the current cdc file.
   */
  private val beforeImageFiles: mutable.ArrayBuffer[String] = mutable.ArrayBuffer.empty

  /**
   * Keep the before-image data. There cases will use this:
   * 1) the cdc infer case is [[LOG_FILE]];
   * 2) the cdc infer case is [[AS_IS]] and [[cdcSupplementalLoggingMode]] is 'op_key'.
   */
  private val beforeImageRecords: mutable.Map[String, BufferedRecord[InternalRow]] = mutable.Map.empty

  /**
   * Keep the after-image data. Only one case will use this:
   * the cdc infer case is [[AS_IS]] and [[cdcSupplementalLoggingMode]] is [[OP_KEY_ONLY]] or [[DATA_BEFORE]].
   */
  private val afterImageRecords: util.Map[String, BufferedRecord[InternalRow]] = new ExternalSpillableMap[String, BufferedRecord[InternalRow]](
    props.getLong(HoodieWriteConfig.CDC_FILE_GROUP_ITERATOR_MEMORY_SPILL_BYTES.key(),
      HoodieWriteConfig.CDC_FILE_GROUP_ITERATOR_MEMORY_SPILL_BYTES.defaultValue()),
    props.getString(HoodieMemoryConfig.SPILLABLE_MAP_BASE_PATH.key, FileIOUtils.getDefaultSpillableMapBasePath),
    new DefaultSizeEstimator[String],
    new DefaultSizeEstimator[BufferedRecord[InternalRow]],
    ExternalSpillableMap.DiskMapType.valueOf(props.getString(
      SPILLABLE_DISK_MAP_TYPE.key(), SPILLABLE_DISK_MAP_TYPE.defaultValue().toString)
      .toUpperCase(Locale.ROOT)),
    new DefaultSerializer[BufferedRecord[InternalRow]],
    props.getBoolean(DISK_MAP_BITCASK_COMPRESSION_ENABLED.key(), DISK_MAP_BITCASK_COMPRESSION_ENABLED.defaultValue()),
    getClass.getSimpleName)

  private val internalRowToJsonStringConverterMap: mutable.Map[Integer, InternalRowToJsonStringConverter] = mutable.Map.empty

  private def needLoadNextFile: Boolean = {
    !recordIter.hasNext &&
      !logRecordIter.hasNext &&
      (cdcLogRecordIterator == null || !cdcLogRecordIterator.hasNext)
  }

  @tailrec final def hasNextInternal: Boolean = {
    if (needLoadNextFile) {
      loadCdcFile()
    }
    if (currentCDCFileSplit == null) {
      false
    } else {
      currentCDCFileSplit.getCdcInferCase match {
        case BASE_FILE_INSERT | BASE_FILE_DELETE | REPLACE_COMMIT =>
          if (recordIter.hasNext && loadNext()) {
            true
          } else {
            hasNextInternal
          }
        case LOG_FILE =>
          if (logRecordIter.hasNext && loadNext()) {
            true
          } else {
            hasNextInternal
          }
        case AS_IS =>
          if (cdcLogRecordIterator.hasNext && loadNext()) {
            true
          } else {
            hasNextInternal
          }
      }
    }
  }

  override def hasNext: Boolean = {
    if (nextRecordLoaded) {
      true
    } else {
      hasNextInternal
    }
  }

  override final def next(): InternalRow = {
    nextRecordLoaded = false
    projection(recordToLoad)
  }

  def loadNext(): Boolean = {
    var loaded = false
    currentCDCFileSplit.getCdcInferCase match {
      case BASE_FILE_INSERT =>
        val originRecord = recordIter.next()
        recordToLoad.update(3, convertBufferedRecordToJsonString(originRecord))
        loaded = true
      case BASE_FILE_DELETE =>
        val originRecord = recordIter.next()
        recordToLoad.update(2, convertBufferedRecordToJsonString(originRecord))
        loaded = true
      case LOG_FILE =>
        loaded = loadNextLogRecord()
      case AS_IS =>
        val record = cdcLogRecordIterator.next().asInstanceOf[GenericRecord]
        cdcSupplementalLoggingMode match {
          case `DATA_BEFORE_AFTER` =>
            recordToLoad.update(0, convertToUTF8String(String.valueOf(record.get(0))))
            val before = record.get(2).asInstanceOf[GenericRecord]
            recordToLoad.update(2, recordToJsonAsUTF8String(before))
            val after = record.get(3).asInstanceOf[GenericRecord]
            recordToLoad.update(3, recordToJsonAsUTF8String(after))
          case `DATA_BEFORE` =>
            val row = cdcRecordDeserializer.deserialize(record).get.asInstanceOf[InternalRow]
            val op = row.getString(0)
            val recordKey = row.getString(1)
            recordToLoad.update(0, convertToUTF8String(op))
            val before = record.get(2).asInstanceOf[GenericRecord]
            recordToLoad.update(2, recordToJsonAsUTF8String(before))
            parse(op) match {
              case INSERT =>
                recordToLoad.update(3, convertBufferedRecordToJsonString(afterImageRecords.get(recordKey)))
              case UPDATE =>
                recordToLoad.update(3, convertBufferedRecordToJsonString(afterImageRecords.get(recordKey)))
              case _ =>
                recordToLoad.update(3, null)
            }
          case _ =>
            val row = cdcRecordDeserializer.deserialize(record).get.asInstanceOf[InternalRow]
            val op = row.getString(0)
            val recordKey = row.getString(1)
            recordToLoad.update(0, convertToUTF8String(op))
            parse(op) match {
              case INSERT =>
                recordToLoad.update(2, null)
                recordToLoad.update(3, convertBufferedRecordToJsonString(afterImageRecords.get(recordKey)))
              case UPDATE =>
                recordToLoad.update(2, convertBufferedRecordToJsonString(beforeImageRecords(recordKey)))
                recordToLoad.update(3, convertBufferedRecordToJsonString(afterImageRecords.get(recordKey)))
              case _ =>
                recordToLoad.update(2, convertBufferedRecordToJsonString(beforeImageRecords(recordKey)))
                recordToLoad.update(3, null)
            }
        }
        loaded = true
      case REPLACE_COMMIT =>
        val originRecord = recordIter.next()
        recordToLoad.update(2, convertBufferedRecordToJsonString(originRecord))
        loaded = true
    }
    nextRecordLoaded = loaded
    loaded
  }

  /**
   * Load the next log record, and judge how to convert it to cdc format.
   */
  private def loadNextLogRecord(): Boolean = {
    var loaded = false
    val logRecord = logRecordIter.next()
    if (logRecord.isDelete) {
      // it's a deleted record.
      val existingRecordOpt = beforeImageRecords.remove(logRecord.getRecordKey)
      if (existingRecordOpt.isEmpty) {
        // no real record is deleted, just ignore.
      } else {
        // there is a real record deleted.
        recordToLoad.update(0, CDC_OPERATION_DELETE)
        recordToLoad.update(2, convertBufferedRecordToJsonString(existingRecordOpt.get))
        recordToLoad.update(3, null)
        loaded = true
      }
    } else {
      val existingRecordOpt = beforeImageRecords.get(logRecord.getRecordKey)
      if (existingRecordOpt.isEmpty) {
        // a new record is inserted.
        recordToLoad.update(0, CDC_OPERATION_INSERT)
        recordToLoad.update(2, null)
        recordToLoad.update(3, convertBufferedRecordToJsonString(logRecord))
        // insert into beforeImageRecords
        beforeImageRecords(logRecord.getRecordKey) = logRecord
        loaded = true
      } else {
        // a existed record is updated.
        val existingRecord = existingRecordOpt.get
        val mergeRecord = merge(existingRecord, logRecord)
        if (existingRecord != mergeRecord) {
          recordToLoad.update(0, CDC_OPERATION_UPDATE)
          recordToLoad.update(2, convertBufferedRecordToJsonString(existingRecord))
          recordToLoad.update(3, convertBufferedRecordToJsonString(mergeRecord))
          // update into beforeImageRecords
          beforeImageRecords(logRecord.getRecordKey) = mergeRecord
          loaded = true
        }
      }
    }
    loaded
  }

  private def loadCdcFile(): Unit = {
    // reset all the iterator first.
    recordIter = Iterator.empty
    logRecordIter = Iterator.empty
    keyBasedFileGroupRecordBuffer.ifPresent(k => k.close())
    keyBasedFileGroupRecordBuffer = Option.empty.asInstanceOf[Option[KeyBasedFileGroupRecordBuffer[InternalRow]]]
    beforeImageRecords.clear()
    afterImageRecords.clear()
    if (cdcLogRecordIterator != null) {
      cdcLogRecordIterator.close()
      cdcLogRecordIterator = null
    }

    if (cdcFileIter.hasNext) {
      val split = cdcFileIter.next()
      currentInstant = split.getInstant
      currentCDCFileSplit = split
      currentCDCFileSplit.getCdcInferCase match {
        case BASE_FILE_INSERT =>
          assert(currentCDCFileSplit.getCdcFiles != null && currentCDCFileSplit.getCdcFiles.size() == 1)
          val absCDCPath = new StoragePath(basePath, currentCDCFileSplit.getCdcFiles.get(0))
          val fileStatus = storage.getPathInfo(absCDCPath)

          val pf = sparkPartitionedFileUtils.createPartitionedFile(
            InternalRow.empty, absCDCPath, 0, fileStatus.getLength)
          recordIter = baseFileReader.read(pf, originTableSchema.structTypeSchema, new StructType(),
            toJavaOption(originTableSchema.internalSchema), Seq.empty, conf, tableSchemaOpt)
            .map(record => BufferedRecords.fromEngineRecord(record, schema, readerContext.getRecordContext, orderingFieldNames, false))
        case BASE_FILE_DELETE =>
          assert(currentCDCFileSplit.getBeforeFileSlice.isPresent)
          recordIter = loadFileSlice(currentCDCFileSplit.getBeforeFileSlice.get)
        case LOG_FILE =>
          assert(currentCDCFileSplit.getCdcFiles != null && currentCDCFileSplit.getCdcFiles.size() == 1
            && currentCDCFileSplit.getBeforeFileSlice.isPresent)
          loadBeforeFileSliceIfNeeded(currentCDCFileSplit.getBeforeFileSlice.get)
          val absLogPath = new StoragePath(basePath, currentCDCFileSplit.getCdcFiles.get(0))
          val logFile = new HoodieLogFile(storage.getPathInfo(absLogPath))
          logRecordIter = loadLogFile(logFile, split.getInstant)
        case AS_IS =>
          assert(currentCDCFileSplit.getCdcFiles != null && !currentCDCFileSplit.getCdcFiles.isEmpty)
          // load beforeFileSlice to beforeImageRecords
          if (currentCDCFileSplit.getBeforeFileSlice.isPresent) {
            loadBeforeFileSliceIfNeeded(currentCDCFileSplit.getBeforeFileSlice.get)
          }
          // load afterFileSlice to afterImageRecords
          if (currentCDCFileSplit.getAfterFileSlice.isPresent) {
            val iter = loadFileSlice(currentCDCFileSplit.getAfterFileSlice.get())
            afterImageRecords.clear()
            iter.foreach { bufferedRecord =>
              afterImageRecords.put(bufferedRecord.getRecordKey, bufferedRecord)
            }
          }

          val cdcLogFiles = currentCDCFileSplit.getCdcFiles.asScala.map { cdcFile =>
            new HoodieLogFile(storage.getPathInfo(new StoragePath(basePath, cdcFile)))
          }.toArray
<<<<<<< HEAD
          cdcLogRecordIterator = new HoodieCDCLogRecordIterator(storage, cdcLogFiles, schema.getAvroSchema)
=======
          cdcLogRecordIterator = new HoodieCDCLogRecordIterator(storage, cdcLogFiles, cdcHoodieSchema)
>>>>>>> 9f4be6d3
        case REPLACE_COMMIT =>
          if (currentCDCFileSplit.getBeforeFileSlice.isPresent) {
            loadBeforeFileSliceIfNeeded(currentCDCFileSplit.getBeforeFileSlice.get)
          }
          recordIter = beforeImageRecords.values.iterator
      }
      resetRecordFormat()
    } else {
      currentInstant = null
      currentCDCFileSplit = null
    }
  }

  /**
   * Initialize the partial fields of the data to be returned in advance to speed up.
   */
  private def resetRecordFormat(): Unit = {
    recordToLoad = currentCDCFileSplit.getCdcInferCase match {
      case BASE_FILE_INSERT =>
        InternalRow.fromSeq(Seq(
          CDC_OPERATION_INSERT, convertToUTF8String(currentInstant),
          null, null))
      case BASE_FILE_DELETE =>
        InternalRow.fromSeq(Seq(
          CDC_OPERATION_DELETE, convertToUTF8String(currentInstant),
          null, null))
      case LOG_FILE =>
        InternalRow.fromSeq(Seq(
          null, convertToUTF8String(currentInstant),
          null, null))
      case AS_IS =>
        InternalRow.fromSeq(Seq(
          null, convertToUTF8String(currentInstant),
          null, null))
      case REPLACE_COMMIT =>
        InternalRow.fromSeq(Seq(
          CDC_OPERATION_DELETE, convertToUTF8String(currentInstant),
          null, null))
    }
  }

  /**
   * If [[beforeImageFiles]] are the list of file that we want to load exactly, use this directly.
   * Otherwise we need to re-load what we need.
   */
  private def loadBeforeFileSliceIfNeeded(fileSlice: FileSlice): Unit = {
    val files = List(fileSlice.getBaseFile.get().getPath) ++
      fileSlice.getLogFiles.collect(Collectors.toList[HoodieLogFile]).asScala
        .map(f => f.getPath.toUri.toString).toList
    val same = files.sorted == beforeImageFiles.sorted.toList
    if (!same) {
      // clear up the beforeImageRecords
      beforeImageRecords.clear()
      val iter = loadFileSlice(fileSlice)
      iter.foreach { bufferedRecord =>
        beforeImageRecords.put(bufferedRecord.getRecordKey, bufferedRecord)
      }
      // reset beforeImageFiles
      beforeImageFiles.clear()
      beforeImageFiles.append(files: _*)
    }
  }

  private def loadFileSlice(fileSlice: FileSlice): Iterator[BufferedRecord[InternalRow]] = {
    loadFileSlice(fileSlice, readerContext)
  }

  private def loadFileSlice(fileSlice: FileSlice, readerContext: SparkFileFormatInternalRowReaderContext): Iterator[BufferedRecord[InternalRow]] = {
    val fileGroupReader = HoodieFileGroupReader.newBuilder()
      .withReaderContext(readerContext)
      .withHoodieTableMetaClient(metaClient)
      .withFileSlice(fileSlice)
<<<<<<< HEAD
      .withDataSchema(schema.getAvroSchema)
      .withRequestedSchema(schema.getAvroSchema)
=======
      .withDataSchema(schema)
      .withRequestedSchema(schema)
>>>>>>> 9f4be6d3
      .withInternalSchema(toJavaOption(originTableSchema.internalSchema))
      .withProps(readerProperties)
      .withLatestCommitTime(split.changes.last.getInstant)
      .build()
    CloseableIteratorListener.addListener(fileGroupReader.getClosableBufferedRecordIterator).asScala
  }

  private def loadLogFile(logFile: HoodieLogFile, instant: String): Iterator[BufferedRecord[InternalRow]] = {
    val partitionPath = FSUtils.getRelativePartitionPath(metaClient.getBasePath, logFile.getPath.getParent)
    readerContext.setLatestCommitTime(instant)
    readerContext.setHasBootstrapBaseFile(false)
    readerContext.setHasLogFiles(true)
    readerContext.setSchemaHandler(
<<<<<<< HEAD
      new FileGroupReaderSchemaHandler[InternalRow](readerContext, schema.getAvroSchema, schema.getAvroSchema, Option.empty(), readerProperties, metaClient))
=======
      new FileGroupReaderSchemaHandler[InternalRow](readerContext, schema, schema, Option.empty(), readerProperties, metaClient))
>>>>>>> 9f4be6d3
    val stats = new HoodieReadStats
    keyBasedFileGroupRecordBuffer.ifPresent(k => k.close())
    keyBasedFileGroupRecordBuffer = Option.of(new KeyBasedFileGroupRecordBuffer[InternalRow](readerContext, metaClient, readerContext.getMergeMode,
      metaClient.getTableConfig.getPartialUpdateMode, readerProperties, metaClient.getTableConfig.getOrderingFields,
      UpdateProcessor.create(stats, readerContext, true, Option.empty(), props)))

    HoodieMergedLogRecordReader.newBuilder[InternalRow]
      .withStorage(metaClient.getStorage)
      .withHoodieReaderContext(readerContext)
      .withLogFiles(Collections.singletonList(logFile))
      .withReverseReader(false)
      .withBufferSize(HoodieMetadataConfig.MAX_READER_BUFFER_SIZE_PROP.defaultValue)
      .withPartition(partitionPath)
      .withMetaClient(metaClient)
      .withRecordBuffer(keyBasedFileGroupRecordBuffer.get())
      .build

    CloseableIteratorListener.addListener(keyBasedFileGroupRecordBuffer.get().getLogRecordIterator).asScala
  }

  /**
   * Convert InternalRow to json string.
   */
  private def convertBufferedRecordToJsonString(record: BufferedRecord[InternalRow]): UTF8String = {
    internalRowToJsonStringConverterMap.getOrElseUpdate(record.getSchemaId,
      new InternalRowToJsonStringConverter(HoodieInternalRowUtils.getCachedSchema(readerContext.getRecordContext.decodeAvroSchema(record.getSchemaId).toAvroSchema)))
      .convert(record.getRecord)
  }

  /**
   * The data of string type is stored in InternalRow using UTF8String type.
   */
  private def convertToUTF8String(str: String): UTF8String = {
    UTF8String.fromString(str)
  }

  private def recordToJsonAsUTF8String(record: GenericRecord): UTF8String = {
    convertToUTF8String(HoodieCDCUtils.recordToJson(record))
  }

  private def merge(currentRecord: BufferedRecord[InternalRow], newRecord: BufferedRecord[InternalRow]): BufferedRecord[InternalRow] = {
    if (!isPartialMergeEnabled && keyBasedFileGroupRecordBuffer.isPresent && keyBasedFileGroupRecordBuffer.get().isPartialMergingEnabled) {
      isPartialMergeEnabled = true
      bufferedRecordMerger = getBufferedRecordMerger
    }
    val deltaMergeResult = bufferedRecordMerger.deltaMerge(newRecord, currentRecord)
    if (deltaMergeResult.isEmpty) {
      currentRecord
    } else {
      deltaMergeResult.get()
    }
  }

  override def close(): Unit = {
    recordIter = Iterator.empty
    logRecordIter = Iterator.empty
    keyBasedFileGroupRecordBuffer.ifPresent(k => k.close())
    keyBasedFileGroupRecordBuffer = Option.empty.asInstanceOf[Option[KeyBasedFileGroupRecordBuffer[InternalRow]]]
    beforeImageRecords.clear()
    afterImageRecords.clear()
    if (cdcLogRecordIterator != null) {
      cdcLogRecordIterator.close()
      cdcLogRecordIterator = null
    }
  }
}

object CDCFileGroupIterator {
  val CDC_OPERATION_DELETE: UTF8String = UTF8String.fromString(DELETE.getValue)
  val CDC_OPERATION_INSERT: UTF8String = UTF8String.fromString(INSERT.getValue)
  val CDC_OPERATION_UPDATE: UTF8String = UTF8String.fromString(UPDATE.getValue)
}<|MERGE_RESOLUTION|>--- conflicted
+++ resolved
@@ -103,11 +103,7 @@
   private var bufferedRecordMerger = getBufferedRecordMerger
   private def getBufferedRecordMerger: BufferedRecordMerger[InternalRow] = BufferedRecordMergerFactory.create(readerContext,
     readerContext.getMergeMode, isPartialMergeEnabled, Option.of(recordMerger),
-<<<<<<< HEAD
-    payloadClass, schema.getAvroSchema, props, partialUpdateModeOpt)
-=======
     payloadClass, schema, props, partialUpdateModeOpt)
->>>>>>> 9f4be6d3
 
   private lazy val storage = metaClient.getStorage
 
@@ -451,11 +447,7 @@
           val cdcLogFiles = currentCDCFileSplit.getCdcFiles.asScala.map { cdcFile =>
             new HoodieLogFile(storage.getPathInfo(new StoragePath(basePath, cdcFile)))
           }.toArray
-<<<<<<< HEAD
           cdcLogRecordIterator = new HoodieCDCLogRecordIterator(storage, cdcLogFiles, schema.getAvroSchema)
-=======
-          cdcLogRecordIterator = new HoodieCDCLogRecordIterator(storage, cdcLogFiles, cdcHoodieSchema)
->>>>>>> 9f4be6d3
         case REPLACE_COMMIT =>
           if (currentCDCFileSplit.getBeforeFileSlice.isPresent) {
             loadBeforeFileSliceIfNeeded(currentCDCFileSplit.getBeforeFileSlice.get)
@@ -528,13 +520,8 @@
       .withReaderContext(readerContext)
       .withHoodieTableMetaClient(metaClient)
       .withFileSlice(fileSlice)
-<<<<<<< HEAD
-      .withDataSchema(schema.getAvroSchema)
-      .withRequestedSchema(schema.getAvroSchema)
-=======
       .withDataSchema(schema)
       .withRequestedSchema(schema)
->>>>>>> 9f4be6d3
       .withInternalSchema(toJavaOption(originTableSchema.internalSchema))
       .withProps(readerProperties)
       .withLatestCommitTime(split.changes.last.getInstant)
@@ -548,11 +535,7 @@
     readerContext.setHasBootstrapBaseFile(false)
     readerContext.setHasLogFiles(true)
     readerContext.setSchemaHandler(
-<<<<<<< HEAD
-      new FileGroupReaderSchemaHandler[InternalRow](readerContext, schema.getAvroSchema, schema.getAvroSchema, Option.empty(), readerProperties, metaClient))
-=======
       new FileGroupReaderSchemaHandler[InternalRow](readerContext, schema, schema, Option.empty(), readerProperties, metaClient))
->>>>>>> 9f4be6d3
     val stats = new HoodieReadStats
     keyBasedFileGroupRecordBuffer.ifPresent(k => k.close())
     keyBasedFileGroupRecordBuffer = Option.of(new KeyBasedFileGroupRecordBuffer[InternalRow](readerContext, metaClient, readerContext.getMergeMode,
