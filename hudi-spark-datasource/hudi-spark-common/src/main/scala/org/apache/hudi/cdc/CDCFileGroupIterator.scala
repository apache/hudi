/*
 * Licensed to the Apache Software Foundation (ASF) under one
 * or more contributor license agreements.  See the NOTICE file
 * distributed with this work for additional information
 * regarding copyright ownership.  The ASF licenses this file
 * to you under the Apache License, Version 2.0 (the
 * "License"); you may not use this file except in compliance
 * with the License.  You may obtain a copy of the License at
 *
 *   http://www.apache.org/licenses/LICENSE-2.0
 *
 * Unless required by applicable law or agreed to in writing,
 * software distributed under the License is distributed on an
 * "AS IS" BASIS, WITHOUT WARRANTIES OR CONDITIONS OF ANY
 * KIND, either express or implied.  See the License for the
 * specific language governing permissions and limitations
 * under the License.
 */

package org.apache.hudi.cdc

import org.apache.hudi.{HoodieSchemaConversionUtils, HoodieTableSchema, SparkAdapterSupport, SparkFileFormatInternalRowReaderContext}
import org.apache.hudi.HoodieConversionUtils.toJavaOption
import org.apache.hudi.HoodieDataSourceHelper.AvroDeserializerSupport
import org.apache.hudi.cdc.CDCFileGroupIterator.{CDC_OPERATION_DELETE, CDC_OPERATION_INSERT, CDC_OPERATION_UPDATE}
import org.apache.hudi.common.config.{HoodieCommonConfig, HoodieMemoryConfig, HoodieMetadataConfig, HoodieReaderConfig, TypedProperties}
import org.apache.hudi.common.config.HoodieCommonConfig.{DISK_MAP_BITCASK_COMPRESSION_ENABLED, SPILLABLE_DISK_MAP_TYPE}
import org.apache.hudi.common.config.HoodieMemoryConfig.SPILLABLE_MAP_BASE_PATH
import org.apache.hudi.common.fs.FSUtils
import org.apache.hudi.common.model.{FileSlice, HoodieLogFile, HoodieRecordMerger}
import org.apache.hudi.common.model.HoodieRecordMerger.PAYLOAD_BASED_MERGE_STRATEGY_UUID
import org.apache.hudi.common.schema.{HoodieSchema, HoodieSchemaUtils}
import org.apache.hudi.common.serialization.DefaultSerializer
import org.apache.hudi.common.table.{HoodieTableMetaClient, PartialUpdateMode}
import org.apache.hudi.common.table.cdc.{HoodieCDCFileSplit, HoodieCDCUtils}
import org.apache.hudi.common.table.cdc.HoodieCDCInferenceCase._
import org.apache.hudi.common.table.cdc.HoodieCDCOperation._
import org.apache.hudi.common.table.cdc.HoodieCDCSupplementalLoggingMode._
import org.apache.hudi.common.table.log.{HoodieCDCLogRecordIterator, HoodieMergedLogRecordReader}
import org.apache.hudi.common.table.read.{BufferedRecord, BufferedRecordMerger, BufferedRecordMergerFactory, BufferedRecords, FileGroupReaderSchemaHandler, HoodieFileGroupReader, HoodieReadStats, IteratorMode, UpdateProcessor}
import org.apache.hudi.common.table.read.buffer.KeyBasedFileGroupRecordBuffer
import org.apache.hudi.common.util.{DefaultSizeEstimator, FileIOUtils, HoodieRecordUtils, Option}
import org.apache.hudi.common.util.collection.ExternalSpillableMap
import org.apache.hudi.config.HoodieWriteConfig
import org.apache.hudi.data.CloseableIteratorListener
import org.apache.hudi.storage.{StorageConfiguration, StoragePath}

import org.apache.avro.generic.GenericRecord
import org.apache.hadoop.conf.Configuration
import org.apache.parquet.avro.HoodieAvroParquetSchemaConverter.getAvroSchemaConverter
import org.apache.spark.Partition
import org.apache.spark.sql.HoodieCatalystExpressionUtils.generateUnsafeProjection
import org.apache.spark.sql.HoodieInternalRowUtils
import org.apache.spark.sql.avro.HoodieAvroDeserializer
import org.apache.spark.sql.catalyst.InternalRow
import org.apache.spark.sql.catalyst.expressions.Projection
import org.apache.spark.sql.execution.datasources.SparkColumnarFileReader
import org.apache.spark.sql.types.StructType
import org.apache.spark.unsafe.types.UTF8String

import java.io.Closeable
import java.util
import java.util.{Collections, Locale}
import java.util.stream.Collectors

import scala.annotation.tailrec
import scala.collection.JavaConverters._
import scala.collection.mutable

/**
 * The split that will be processed by spark task.
 * The [[changes]] should be sorted first.
 */
case class HoodieCDCFileGroupSplit(changes: Array[HoodieCDCFileSplit])

class CDCFileGroupIterator(split: HoodieCDCFileGroupSplit,
                           metaClient: HoodieTableMetaClient,
                           conf: StorageConfiguration[Configuration],
                           baseFileReader: SparkColumnarFileReader,
                           originTableSchema: HoodieTableSchema,
                           cdcSchema: StructType,
                           requiredCdcSchema: StructType,
                           props: TypedProperties)
  extends Iterator[InternalRow]
  with SparkAdapterSupport with AvroDeserializerSupport with Closeable {

  private lazy val readerContext = {
    val bufferedReaderContext = new SparkFileFormatInternalRowReaderContext(baseFileReader,
      Seq.empty, Seq.empty, conf, metaClient.getTableConfig)
    bufferedReaderContext.initRecordMerger(readerProperties)
    bufferedReaderContext
  }

  private lazy val orderingFieldNames = HoodieRecordUtils.getOrderingFieldNames(readerContext.getMergeMode, metaClient)
  private lazy val payloadClass: Option[String] = if (recordMerger.getMergingStrategy == PAYLOAD_BASED_MERGE_STRATEGY_UUID) {
    Option.of(metaClient.getTableConfig.getPayloadClass)
  } else {
    Option.empty.asInstanceOf[Option[String]]
  }
  private lazy val partialUpdateModeOpt: Option[PartialUpdateMode] = metaClient.getTableConfig.getPartialUpdateMode
  private var isPartialMergeEnabled = false
  private var bufferedRecordMerger = getBufferedRecordMerger
  private def getBufferedRecordMerger: BufferedRecordMerger[InternalRow] = BufferedRecordMergerFactory.create(readerContext,
    readerContext.getMergeMode, isPartialMergeEnabled, Option.of(recordMerger),
    payloadClass, schema.getAvroSchema, props, partialUpdateModeOpt)

  private lazy val storage = metaClient.getStorage

  private lazy val basePath = metaClient.getBasePath

  private lazy val readerProperties: TypedProperties = {
    val configuration = conf.unwrapAs(classOf[Configuration])
    val readerProps = TypedProperties.copy(props)
    readerProps.setProperty(HoodieMemoryConfig.MAX_MEMORY_FOR_MERGE.key,
      configuration.getInt(HoodieMemoryConfig.MAX_DFS_STREAM_BUFFER_SIZE.key(),
        HoodieMemoryConfig.DEFAULT_MR_MAX_DFS_STREAM_BUFFER_SIZE).toString)
    readerProps.setProperty(SPILLABLE_MAP_BASE_PATH.key,
      configuration.get(HoodieMemoryConfig.SPILLABLE_MAP_BASE_PATH.key,
        FileIOUtils.getDefaultSpillableMapBasePath))
    readerProps.setProperty(SPILLABLE_DISK_MAP_TYPE.key,
      configuration.get(HoodieCommonConfig.SPILLABLE_DISK_MAP_TYPE.key,
        HoodieCommonConfig.SPILLABLE_DISK_MAP_TYPE.defaultValue.toString))
    readerProps.setProperty(DISK_MAP_BITCASK_COMPRESSION_ENABLED.key,
      configuration.getBoolean(HoodieCommonConfig.DISK_MAP_BITCASK_COMPRESSION_ENABLED.key(),
        HoodieCommonConfig.DISK_MAP_BITCASK_COMPRESSION_ENABLED.defaultValue()).toString)
    readerProps.setProperty(HoodieReaderConfig.ENABLE_OPTIMIZED_LOG_BLOCKS_SCAN.key,
      configuration.get(HoodieReaderConfig.ENABLE_OPTIMIZED_LOG_BLOCKS_SCAN.key(),
        HoodieReaderConfig.ENABLE_OPTIMIZED_LOG_BLOCKS_SCAN.defaultValue()))
    readerProps
  }

  private lazy val recordMerger: HoodieRecordMerger = readerContext.getRecordMerger().get()

<<<<<<< HEAD
  protected override val schema: HoodieSchema = HoodieSchema.parse(originTableSchema.avroSchemaStr)
=======
  private val schema: HoodieSchema = HoodieSchema.parse(originTableSchema.avroSchemaStr)

  // TODO: This can be removed, it involves interfaces changes
  protected override val avroSchema: Schema = schema.toAvroSchema
>>>>>>> a6fab2cd

  protected override val structTypeSchema: StructType = originTableSchema.structTypeSchema

  private val cdcSupplementalLoggingMode = metaClient.getTableConfig.cdcSupplementalLoggingMode

<<<<<<< HEAD
  private lazy val cdcHoodieSchema: HoodieSchema = HoodieSchema.fromAvroSchema(HoodieCDCUtils.schemaBySupplementalLoggingMode(
    cdcSupplementalLoggingMode,
    HoodieSchemaUtils.removeMetadataFields(schema).getAvroSchema
  ))

  private lazy val cdcSparkSchema: StructType = HoodieSchemaConversionUtils.convertHoodieSchemaToStructType(cdcHoodieSchema)
=======
  private lazy val cdcHoodieSchema: HoodieSchema = HoodieCDCUtils.schemaBySupplementalLoggingMode(
    cdcSupplementalLoggingMode,
    HoodieSchemaUtils.removeMetadataFields(schema)
  )

  private lazy val cdcSparkSchema: StructType = AvroConversionUtils.convertAvroSchemaToStructType(cdcHoodieSchema.toAvroSchema)
>>>>>>> a6fab2cd

  private lazy val sparkPartitionedFileUtils = sparkAdapter.getSparkPartitionedFileUtils

  private lazy val tableSchemaOpt = if (schema != null) {
    val hadoopConf = storage.getConf.unwrapAs(classOf[Configuration])
    val parquetSchema = getAvroSchemaConverter(hadoopConf).convert(schema.getAvroSchema)
    org.apache.hudi.common.util.Option.of(parquetSchema)
  } else {
    org.apache.hudi.common.util.Option.empty[org.apache.parquet.schema.MessageType]()
  }

  /**
   * The deserializer used to convert the CDC GenericRecord to Spark InternalRow.
   */
  private lazy val cdcRecordDeserializer: HoodieAvroDeserializer = {
<<<<<<< HEAD
    sparkAdapter.createAvroDeserializer(cdcHoodieSchema.getAvroSchema, cdcSparkSchema)
=======
    sparkAdapter.createAvroDeserializer(cdcHoodieSchema.toAvroSchema, cdcSparkSchema)
>>>>>>> a6fab2cd
  }

  private lazy val projection: Projection = generateUnsafeProjection(cdcSchema, requiredCdcSchema)

  // Iterator on cdc file
  private val cdcFileIter = split.changes.iterator

  // The instant that is currently being processed
  private var currentInstant: String = _

  // The change file that is currently being processed
  private var currentCDCFileSplit: HoodieCDCFileSplit = _

  /**
   * Two cases will use this to iterator the records:
   * 1) extract the change data from the base file directly, including 'BASE_FILE_INSERT' and 'BASE_FILE_DELETE'.
   * 2) when the type of cdc file is 'REPLACE_COMMIT',
   * use this to trace the records that are converted from the '[[beforeImageRecords]]
   */
  private var recordIter: Iterator[BufferedRecord[InternalRow]] = Iterator.empty

  /**
   * Only one case where it will be used is that extract the change data from log files for mor table.
   * At the time, 'logRecordIter' will work with [[beforeImageRecords]] that keep all the records of the previous file slice.
   */
  private var logRecordIter: Iterator[BufferedRecord[InternalRow]] = Iterator.empty
  private var keyBasedFileGroupRecordBuffer: Option[KeyBasedFileGroupRecordBuffer[InternalRow]] = Option.empty.asInstanceOf[Option[KeyBasedFileGroupRecordBuffer[InternalRow]]]

  /**
   * Only one case where it will be used is that extract the change data from cdc log files.
   */
  private var cdcLogRecordIterator: HoodieCDCLogRecordIterator = _

  /**
   * The next record need to be returned when call next().
   */
  protected var recordToLoad: InternalRow = _

  private var nextRecordLoaded: Boolean = false

  /**
   * The list of files to which 'beforeImageRecords' belong.
   * Use it to determine if 'beforeImageRecords' contains all the required data that extract
   * the change data from the current cdc file.
   */
  private val beforeImageFiles: mutable.ArrayBuffer[String] = mutable.ArrayBuffer.empty

  /**
   * Keep the before-image data. There cases will use this:
   * 1) the cdc infer case is [[LOG_FILE]];
   * 2) the cdc infer case is [[AS_IS]] and [[cdcSupplementalLoggingMode]] is 'op_key'.
   */
  private val beforeImageRecords: mutable.Map[String, BufferedRecord[InternalRow]] = mutable.Map.empty

  /**
   * Keep the after-image data. Only one case will use this:
   * the cdc infer case is [[AS_IS]] and [[cdcSupplementalLoggingMode]] is [[OP_KEY_ONLY]] or [[DATA_BEFORE]].
   */
  private val afterImageRecords: util.Map[String, BufferedRecord[InternalRow]] = new ExternalSpillableMap[String, BufferedRecord[InternalRow]](
    props.getLong(HoodieWriteConfig.CDC_FILE_GROUP_ITERATOR_MEMORY_SPILL_BYTES.key(),
      HoodieWriteConfig.CDC_FILE_GROUP_ITERATOR_MEMORY_SPILL_BYTES.defaultValue()),
    props.getString(HoodieMemoryConfig.SPILLABLE_MAP_BASE_PATH.key, FileIOUtils.getDefaultSpillableMapBasePath),
    new DefaultSizeEstimator[String],
    new DefaultSizeEstimator[BufferedRecord[InternalRow]],
    ExternalSpillableMap.DiskMapType.valueOf(props.getString(
      SPILLABLE_DISK_MAP_TYPE.key(), SPILLABLE_DISK_MAP_TYPE.defaultValue().toString)
      .toUpperCase(Locale.ROOT)),
    new DefaultSerializer[BufferedRecord[InternalRow]],
    props.getBoolean(DISK_MAP_BITCASK_COMPRESSION_ENABLED.key(), DISK_MAP_BITCASK_COMPRESSION_ENABLED.defaultValue()),
    getClass.getSimpleName)

  private val internalRowToJsonStringConverterMap: mutable.Map[Integer, InternalRowToJsonStringConverter] = mutable.Map.empty

  private def needLoadNextFile: Boolean = {
    !recordIter.hasNext &&
      !logRecordIter.hasNext &&
      (cdcLogRecordIterator == null || !cdcLogRecordIterator.hasNext)
  }

  @tailrec final def hasNextInternal: Boolean = {
    if (needLoadNextFile) {
      loadCdcFile()
    }
    if (currentCDCFileSplit == null) {
      false
    } else {
      currentCDCFileSplit.getCdcInferCase match {
        case BASE_FILE_INSERT | BASE_FILE_DELETE | REPLACE_COMMIT =>
          if (recordIter.hasNext && loadNext()) {
            true
          } else {
            hasNextInternal
          }
        case LOG_FILE =>
          if (logRecordIter.hasNext && loadNext()) {
            true
          } else {
            hasNextInternal
          }
        case AS_IS =>
          if (cdcLogRecordIterator.hasNext && loadNext()) {
            true
          } else {
            hasNextInternal
          }
      }
    }
  }

  override def hasNext: Boolean = {
    if (nextRecordLoaded) {
      true
    } else {
      hasNextInternal
    }
  }

  override final def next(): InternalRow = {
    nextRecordLoaded = false
    projection(recordToLoad)
  }

  def loadNext(): Boolean = {
    var loaded = false
    currentCDCFileSplit.getCdcInferCase match {
      case BASE_FILE_INSERT =>
        val originRecord = recordIter.next()
        recordToLoad.update(3, convertBufferedRecordToJsonString(originRecord))
        loaded = true
      case BASE_FILE_DELETE =>
        val originRecord = recordIter.next()
        recordToLoad.update(2, convertBufferedRecordToJsonString(originRecord))
        loaded = true
      case LOG_FILE =>
        loaded = loadNextLogRecord()
      case AS_IS =>
        val record = cdcLogRecordIterator.next().asInstanceOf[GenericRecord]
        cdcSupplementalLoggingMode match {
          case `DATA_BEFORE_AFTER` =>
            recordToLoad.update(0, convertToUTF8String(String.valueOf(record.get(0))))
            val before = record.get(2).asInstanceOf[GenericRecord]
            recordToLoad.update(2, recordToJsonAsUTF8String(before))
            val after = record.get(3).asInstanceOf[GenericRecord]
            recordToLoad.update(3, recordToJsonAsUTF8String(after))
          case `DATA_BEFORE` =>
            val row = cdcRecordDeserializer.deserialize(record).get.asInstanceOf[InternalRow]
            val op = row.getString(0)
            val recordKey = row.getString(1)
            recordToLoad.update(0, convertToUTF8String(op))
            val before = record.get(2).asInstanceOf[GenericRecord]
            recordToLoad.update(2, recordToJsonAsUTF8String(before))
            parse(op) match {
              case INSERT =>
                recordToLoad.update(3, convertBufferedRecordToJsonString(afterImageRecords.get(recordKey)))
              case UPDATE =>
                recordToLoad.update(3, convertBufferedRecordToJsonString(afterImageRecords.get(recordKey)))
              case _ =>
                recordToLoad.update(3, null)
            }
          case _ =>
            val row = cdcRecordDeserializer.deserialize(record).get.asInstanceOf[InternalRow]
            val op = row.getString(0)
            val recordKey = row.getString(1)
            recordToLoad.update(0, convertToUTF8String(op))
            parse(op) match {
              case INSERT =>
                recordToLoad.update(2, null)
                recordToLoad.update(3, convertBufferedRecordToJsonString(afterImageRecords.get(recordKey)))
              case UPDATE =>
                recordToLoad.update(2, convertBufferedRecordToJsonString(beforeImageRecords(recordKey)))
                recordToLoad.update(3, convertBufferedRecordToJsonString(afterImageRecords.get(recordKey)))
              case _ =>
                recordToLoad.update(2, convertBufferedRecordToJsonString(beforeImageRecords(recordKey)))
                recordToLoad.update(3, null)
            }
        }
        loaded = true
      case REPLACE_COMMIT =>
        val originRecord = recordIter.next()
        recordToLoad.update(2, convertBufferedRecordToJsonString(originRecord))
        loaded = true
    }
    nextRecordLoaded = loaded
    loaded
  }

  /**
   * Load the next log record, and judge how to convert it to cdc format.
   */
  private def loadNextLogRecord(): Boolean = {
    var loaded = false
    val logRecord = logRecordIter.next()
    if (logRecord.isDelete) {
      // it's a deleted record.
      val existingRecordOpt = beforeImageRecords.remove(logRecord.getRecordKey)
      if (existingRecordOpt.isEmpty) {
        // no real record is deleted, just ignore.
      } else {
        // there is a real record deleted.
        recordToLoad.update(0, CDC_OPERATION_DELETE)
        recordToLoad.update(2, convertBufferedRecordToJsonString(existingRecordOpt.get))
        recordToLoad.update(3, null)
        loaded = true
      }
    } else {
      val existingRecordOpt = beforeImageRecords.get(logRecord.getRecordKey)
      if (existingRecordOpt.isEmpty) {
        // a new record is inserted.
        recordToLoad.update(0, CDC_OPERATION_INSERT)
        recordToLoad.update(2, null)
        recordToLoad.update(3, convertBufferedRecordToJsonString(logRecord))
        // insert into beforeImageRecords
        beforeImageRecords(logRecord.getRecordKey) = logRecord
        loaded = true
      } else {
        // a existed record is updated.
        val existingRecord = existingRecordOpt.get
        val mergeRecord = merge(existingRecord, logRecord)
        if (existingRecord != mergeRecord) {
          recordToLoad.update(0, CDC_OPERATION_UPDATE)
          recordToLoad.update(2, convertBufferedRecordToJsonString(existingRecord))
          recordToLoad.update(3, convertBufferedRecordToJsonString(mergeRecord))
          // update into beforeImageRecords
          beforeImageRecords(logRecord.getRecordKey) = mergeRecord
          loaded = true
        }
      }
    }
    loaded
  }

  private def loadCdcFile(): Unit = {
    // reset all the iterator first.
    recordIter = Iterator.empty
    logRecordIter = Iterator.empty
    keyBasedFileGroupRecordBuffer.ifPresent(k => k.close())
    keyBasedFileGroupRecordBuffer = Option.empty.asInstanceOf[Option[KeyBasedFileGroupRecordBuffer[InternalRow]]]
    beforeImageRecords.clear()
    afterImageRecords.clear()
    if (cdcLogRecordIterator != null) {
      cdcLogRecordIterator.close()
      cdcLogRecordIterator = null
    }

    if (cdcFileIter.hasNext) {
      val split = cdcFileIter.next()
      currentInstant = split.getInstant
      currentCDCFileSplit = split
      currentCDCFileSplit.getCdcInferCase match {
        case BASE_FILE_INSERT =>
          assert(currentCDCFileSplit.getCdcFiles != null && currentCDCFileSplit.getCdcFiles.size() == 1)
          val absCDCPath = new StoragePath(basePath, currentCDCFileSplit.getCdcFiles.get(0))
          val fileStatus = storage.getPathInfo(absCDCPath)

          val pf = sparkPartitionedFileUtils.createPartitionedFile(
            InternalRow.empty, absCDCPath, 0, fileStatus.getLength)
          recordIter = baseFileReader.read(pf, originTableSchema.structTypeSchema, new StructType(),
            toJavaOption(originTableSchema.internalSchema), Seq.empty, conf, tableSchemaOpt)
<<<<<<< HEAD
            .map(record => BufferedRecords.fromEngineRecord(record, schema.getAvroSchema, readerContext.getRecordContext, orderingFieldNames, false))
=======
            .map(record => BufferedRecords.fromEngineRecord(record, HoodieSchema.fromAvroSchema(avroSchema), readerContext.getRecordContext, orderingFieldNames, false))
>>>>>>> a6fab2cd
        case BASE_FILE_DELETE =>
          assert(currentCDCFileSplit.getBeforeFileSlice.isPresent)
          recordIter = loadFileSlice(currentCDCFileSplit.getBeforeFileSlice.get)
        case LOG_FILE =>
          assert(currentCDCFileSplit.getCdcFiles != null && currentCDCFileSplit.getCdcFiles.size() == 1
            && currentCDCFileSplit.getBeforeFileSlice.isPresent)
          loadBeforeFileSliceIfNeeded(currentCDCFileSplit.getBeforeFileSlice.get)
          val absLogPath = new StoragePath(basePath, currentCDCFileSplit.getCdcFiles.get(0))
          val logFile = new HoodieLogFile(storage.getPathInfo(absLogPath))
          logRecordIter = loadLogFile(logFile, split.getInstant)
        case AS_IS =>
          assert(currentCDCFileSplit.getCdcFiles != null && !currentCDCFileSplit.getCdcFiles.isEmpty)
          // load beforeFileSlice to beforeImageRecords
          if (currentCDCFileSplit.getBeforeFileSlice.isPresent) {
            loadBeforeFileSliceIfNeeded(currentCDCFileSplit.getBeforeFileSlice.get)
          }
          // load afterFileSlice to afterImageRecords
          if (currentCDCFileSplit.getAfterFileSlice.isPresent) {
            val iter = loadFileSlice(currentCDCFileSplit.getAfterFileSlice.get())
            afterImageRecords.clear()
            iter.foreach { bufferedRecord =>
              afterImageRecords.put(bufferedRecord.getRecordKey, bufferedRecord)
            }
          }

          val cdcLogFiles = currentCDCFileSplit.getCdcFiles.asScala.map { cdcFile =>
            new HoodieLogFile(storage.getPathInfo(new StoragePath(basePath, cdcFile)))
          }.toArray
<<<<<<< HEAD
          cdcLogRecordIterator = new HoodieCDCLogRecordIterator(storage, cdcLogFiles, schema.getAvroSchema)
=======
          cdcLogRecordIterator = new HoodieCDCLogRecordIterator(storage, cdcLogFiles, cdcHoodieSchema.toAvroSchema)
>>>>>>> a6fab2cd
        case REPLACE_COMMIT =>
          if (currentCDCFileSplit.getBeforeFileSlice.isPresent) {
            loadBeforeFileSliceIfNeeded(currentCDCFileSplit.getBeforeFileSlice.get)
          }
          recordIter = beforeImageRecords.values.iterator
      }
      resetRecordFormat()
    } else {
      currentInstant = null
      currentCDCFileSplit = null
    }
  }

  /**
   * Initialize the partial fields of the data to be returned in advance to speed up.
   */
  private def resetRecordFormat(): Unit = {
    recordToLoad = currentCDCFileSplit.getCdcInferCase match {
      case BASE_FILE_INSERT =>
        InternalRow.fromSeq(Seq(
          CDC_OPERATION_INSERT, convertToUTF8String(currentInstant),
          null, null))
      case BASE_FILE_DELETE =>
        InternalRow.fromSeq(Seq(
          CDC_OPERATION_DELETE, convertToUTF8String(currentInstant),
          null, null))
      case LOG_FILE =>
        InternalRow.fromSeq(Seq(
          null, convertToUTF8String(currentInstant),
          null, null))
      case AS_IS =>
        InternalRow.fromSeq(Seq(
          null, convertToUTF8String(currentInstant),
          null, null))
      case REPLACE_COMMIT =>
        InternalRow.fromSeq(Seq(
          CDC_OPERATION_DELETE, convertToUTF8String(currentInstant),
          null, null))
    }
  }

  /**
   * If [[beforeImageFiles]] are the list of file that we want to load exactly, use this directly.
   * Otherwise we need to re-load what we need.
   */
  private def loadBeforeFileSliceIfNeeded(fileSlice: FileSlice): Unit = {
    val files = List(fileSlice.getBaseFile.get().getPath) ++
      fileSlice.getLogFiles.collect(Collectors.toList[HoodieLogFile]).asScala
        .map(f => f.getPath.toUri.toString).toList
    val same = files.sorted == beforeImageFiles.sorted.toList
    if (!same) {
      // clear up the beforeImageRecords
      beforeImageRecords.clear()
      val iter = loadFileSlice(fileSlice)
      iter.foreach { bufferedRecord =>
        beforeImageRecords.put(bufferedRecord.getRecordKey, bufferedRecord)
      }
      // reset beforeImageFiles
      beforeImageFiles.clear()
      beforeImageFiles.append(files: _*)
    }
  }

  private def loadFileSlice(fileSlice: FileSlice): Iterator[BufferedRecord[InternalRow]] = {
    loadFileSlice(fileSlice, readerContext)
  }

  private def loadFileSlice(fileSlice: FileSlice, readerContext: SparkFileFormatInternalRowReaderContext): Iterator[BufferedRecord[InternalRow]] = {
    val fileGroupReader = HoodieFileGroupReader.newBuilder()
      .withReaderContext(readerContext)
      .withHoodieTableMetaClient(metaClient)
      .withFileSlice(fileSlice)
      .withDataSchema(schema.getAvroSchema)
      .withRequestedSchema(schema.getAvroSchema)
      .withInternalSchema(toJavaOption(originTableSchema.internalSchema))
      .withProps(readerProperties)
      .withLatestCommitTime(split.changes.last.getInstant)
      .build()
    CloseableIteratorListener.addListener(fileGroupReader.getClosableBufferedRecordIterator).asScala
  }

  private def loadLogFile(logFile: HoodieLogFile, instant: String): Iterator[BufferedRecord[InternalRow]] = {
    val partitionPath = FSUtils.getRelativePartitionPath(metaClient.getBasePath, logFile.getPath.getParent)
    readerContext.setLatestCommitTime(instant)
    readerContext.setHasBootstrapBaseFile(false)
    readerContext.setHasLogFiles(true)
    readerContext.setSchemaHandler(
      new FileGroupReaderSchemaHandler[InternalRow](readerContext, schema.getAvroSchema, schema.getAvroSchema, Option.empty(), readerProperties, metaClient))
    val stats = new HoodieReadStats
    keyBasedFileGroupRecordBuffer.ifPresent(k => k.close())
    keyBasedFileGroupRecordBuffer = Option.of(new KeyBasedFileGroupRecordBuffer[InternalRow](readerContext, metaClient, readerContext.getMergeMode,
      metaClient.getTableConfig.getPartialUpdateMode, readerProperties, metaClient.getTableConfig.getOrderingFields,
      UpdateProcessor.create(stats, readerContext, true, Option.empty(), props)))

    HoodieMergedLogRecordReader.newBuilder[InternalRow]
      .withStorage(metaClient.getStorage)
      .withHoodieReaderContext(readerContext)
      .withLogFiles(Collections.singletonList(logFile))
      .withReverseReader(false)
      .withBufferSize(HoodieMetadataConfig.MAX_READER_BUFFER_SIZE_PROP.defaultValue)
      .withPartition(partitionPath)
      .withMetaClient(metaClient)
      .withRecordBuffer(keyBasedFileGroupRecordBuffer.get())
      .build

    CloseableIteratorListener.addListener(keyBasedFileGroupRecordBuffer.get().getLogRecordIterator).asScala
  }

  /**
   * Convert InternalRow to json string.
   */
  private def convertBufferedRecordToJsonString(record: BufferedRecord[InternalRow]): UTF8String = {
    internalRowToJsonStringConverterMap.getOrElseUpdate(record.getSchemaId,
      new InternalRowToJsonStringConverter(HoodieInternalRowUtils.getCachedSchema(readerContext.getRecordContext.decodeAvroSchema(record.getSchemaId).toAvroSchema)))
      .convert(record.getRecord)
  }

  /**
   * The data of string type is stored in InternalRow using UTF8String type.
   */
  private def convertToUTF8String(str: String): UTF8String = {
    UTF8String.fromString(str)
  }

  private def recordToJsonAsUTF8String(record: GenericRecord): UTF8String = {
    convertToUTF8String(HoodieCDCUtils.recordToJson(record))
  }

  private def merge(currentRecord: BufferedRecord[InternalRow], newRecord: BufferedRecord[InternalRow]): BufferedRecord[InternalRow] = {
    if (!isPartialMergeEnabled && keyBasedFileGroupRecordBuffer.isPresent && keyBasedFileGroupRecordBuffer.get().isPartialMergingEnabled) {
      isPartialMergeEnabled = true
      bufferedRecordMerger = getBufferedRecordMerger
    }
    val deltaMergeResult = bufferedRecordMerger.deltaMerge(newRecord, currentRecord)
    if (deltaMergeResult.isEmpty) {
      currentRecord
    } else {
      deltaMergeResult.get()
    }
  }

  override def close(): Unit = {
    recordIter = Iterator.empty
    logRecordIter = Iterator.empty
    keyBasedFileGroupRecordBuffer.ifPresent(k => k.close())
    keyBasedFileGroupRecordBuffer = Option.empty.asInstanceOf[Option[KeyBasedFileGroupRecordBuffer[InternalRow]]]
    beforeImageRecords.clear()
    afterImageRecords.clear()
    if (cdcLogRecordIterator != null) {
      cdcLogRecordIterator.close()
      cdcLogRecordIterator = null
    }
  }
}

object CDCFileGroupIterator {
  val CDC_OPERATION_DELETE: UTF8String = UTF8String.fromString(DELETE.getValue)
  val CDC_OPERATION_INSERT: UTF8String = UTF8String.fromString(INSERT.getValue)
  val CDC_OPERATION_UPDATE: UTF8String = UTF8String.fromString(UPDATE.getValue)
}<|MERGE_RESOLUTION|>--- conflicted
+++ resolved
@@ -131,34 +131,21 @@
 
   private lazy val recordMerger: HoodieRecordMerger = readerContext.getRecordMerger().get()
 
-<<<<<<< HEAD
-  protected override val schema: HoodieSchema = HoodieSchema.parse(originTableSchema.avroSchemaStr)
-=======
   private val schema: HoodieSchema = HoodieSchema.parse(originTableSchema.avroSchemaStr)
 
   // TODO: This can be removed, it involves interfaces changes
   protected override val avroSchema: Schema = schema.toAvroSchema
->>>>>>> a6fab2cd
 
   protected override val structTypeSchema: StructType = originTableSchema.structTypeSchema
 
   private val cdcSupplementalLoggingMode = metaClient.getTableConfig.cdcSupplementalLoggingMode
 
-<<<<<<< HEAD
-  private lazy val cdcHoodieSchema: HoodieSchema = HoodieSchema.fromAvroSchema(HoodieCDCUtils.schemaBySupplementalLoggingMode(
-    cdcSupplementalLoggingMode,
-    HoodieSchemaUtils.removeMetadataFields(schema).getAvroSchema
-  ))
-
-  private lazy val cdcSparkSchema: StructType = HoodieSchemaConversionUtils.convertHoodieSchemaToStructType(cdcHoodieSchema)
-=======
   private lazy val cdcHoodieSchema: HoodieSchema = HoodieCDCUtils.schemaBySupplementalLoggingMode(
     cdcSupplementalLoggingMode,
     HoodieSchemaUtils.removeMetadataFields(schema)
   )
 
-  private lazy val cdcSparkSchema: StructType = AvroConversionUtils.convertAvroSchemaToStructType(cdcHoodieSchema.toAvroSchema)
->>>>>>> a6fab2cd
+  private lazy val cdcSparkSchema: StructType = HoodieSchemaConversionUtils.convertHoodieSchemaToStructType(cdcHoodieSchema)
 
   private lazy val sparkPartitionedFileUtils = sparkAdapter.getSparkPartitionedFileUtils
 
@@ -174,11 +161,7 @@
    * The deserializer used to convert the CDC GenericRecord to Spark InternalRow.
    */
   private lazy val cdcRecordDeserializer: HoodieAvroDeserializer = {
-<<<<<<< HEAD
     sparkAdapter.createAvroDeserializer(cdcHoodieSchema.getAvroSchema, cdcSparkSchema)
-=======
-    sparkAdapter.createAvroDeserializer(cdcHoodieSchema.toAvroSchema, cdcSparkSchema)
->>>>>>> a6fab2cd
   }
 
   private lazy val projection: Projection = generateUnsafeProjection(cdcSchema, requiredCdcSchema)
@@ -437,11 +420,7 @@
             InternalRow.empty, absCDCPath, 0, fileStatus.getLength)
           recordIter = baseFileReader.read(pf, originTableSchema.structTypeSchema, new StructType(),
             toJavaOption(originTableSchema.internalSchema), Seq.empty, conf, tableSchemaOpt)
-<<<<<<< HEAD
             .map(record => BufferedRecords.fromEngineRecord(record, schema.getAvroSchema, readerContext.getRecordContext, orderingFieldNames, false))
-=======
-            .map(record => BufferedRecords.fromEngineRecord(record, HoodieSchema.fromAvroSchema(avroSchema), readerContext.getRecordContext, orderingFieldNames, false))
->>>>>>> a6fab2cd
         case BASE_FILE_DELETE =>
           assert(currentCDCFileSplit.getBeforeFileSlice.isPresent)
           recordIter = loadFileSlice(currentCDCFileSplit.getBeforeFileSlice.get)
@@ -470,11 +449,7 @@
           val cdcLogFiles = currentCDCFileSplit.getCdcFiles.asScala.map { cdcFile =>
             new HoodieLogFile(storage.getPathInfo(new StoragePath(basePath, cdcFile)))
           }.toArray
-<<<<<<< HEAD
           cdcLogRecordIterator = new HoodieCDCLogRecordIterator(storage, cdcLogFiles, schema.getAvroSchema)
-=======
-          cdcLogRecordIterator = new HoodieCDCLogRecordIterator(storage, cdcLogFiles, cdcHoodieSchema.toAvroSchema)
->>>>>>> a6fab2cd
         case REPLACE_COMMIT =>
           if (currentCDCFileSplit.getBeforeFileSlice.isPresent) {
             loadBeforeFileSliceIfNeeded(currentCDCFileSplit.getBeforeFileSlice.get)
