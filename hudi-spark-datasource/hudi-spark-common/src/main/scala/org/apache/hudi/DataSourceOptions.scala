/*
 * Licensed to the Apache Software Foundation (ASF) under one or more
 * contributor license agreements.  See the NOTICE file distributed with
 * this work for additional information regarding copyright ownership.
 * The ASF licenses this file to You under the Apache License, Version 2.0
 * (the "License"); you may not use this file except in compliance with
 * the License.  You may obtain a copy of the License at
 *
 *    http://www.apache.org/licenses/LICENSE-2.0
 *
 * Unless required by applicable law or agreed to in writing, software
 * distributed under the License is distributed on an "AS IS" BASIS,
 * WITHOUT WARRANTIES OR CONDITIONS OF ANY KIND, either express or implied.
 * See the License for the specific language governing permissions and
 * limitations under the License.
 */

package org.apache.hudi

import org.apache.hudi.common.config.ConfigProperty
import org.apache.hudi.common.fs.ConsistencyGuardConfig
import org.apache.hudi.common.model.{HoodieTableType, WriteOperationType}
import org.apache.hudi.common.table.HoodieTableConfig
import org.apache.hudi.config.HoodieWriteConfig
import org.apache.hudi.hive.{HiveSyncTool, SlashEncodedDayPartitionValueExtractor}
import org.apache.hudi.keygen.constant.KeyGeneratorOptions
import org.apache.hudi.keygen.{CustomKeyGenerator, SimpleKeyGenerator}
import org.apache.log4j.LogManager
import org.apache.spark.sql.execution.datasources.{DataSourceUtils => SparkDataSourceUtils}

/**
 * List of options that can be passed to the Hoodie datasource,
 * in addition to the hoodie client configs
 */

/**
  * Options supported for reading hoodie tables.
  */
object DataSourceReadOptions {

  private val log = LogManager.getLogger(DataSourceReadOptions.getClass)

  /**
   * Whether data needs to be read, in
   *
   * 1) Snapshot mode (obtain latest view, based on row & columnar data)
   * 2) incremental mode (new data since an instantTime)
   * 3) Read Optimized mode (obtain latest view, based on columnar data)
   *
   * Default: snapshot
   */
  val QUERY_TYPE_SNAPSHOT_OPT_VAL = "snapshot"
  val QUERY_TYPE_READ_OPTIMIZED_OPT_VAL = "read_optimized"
  val QUERY_TYPE_INCREMENTAL_OPT_VAL = "incremental"
  val QUERY_TYPE_OPT_KEY: ConfigProperty[String] = ConfigProperty
    .key("hoodie.datasource.query.type")
    .defaultValue(QUERY_TYPE_SNAPSHOT_OPT_VAL)
    .withAlternatives("hoodie.datasource.view.type")
    .withDocumentation("Whether data needs to be read, in incremental mode (new data since an instantTime) " +
      "(or) Read Optimized mode (obtain latest view, based on columnar data) (or) Snapshot mode " +
      "(obtain latest view, based on row & columnar data)")

  /**
   * For Snapshot query on merge on read table. Use this key to define the payload class.
   */
  val REALTIME_SKIP_MERGE_OPT_VAL = "skip_merge"
  val REALTIME_PAYLOAD_COMBINE_OPT_VAL = "payload_combine"
  val REALTIME_MERGE_OPT_KEY: ConfigProperty[String] = ConfigProperty
    .key("hoodie.datasource.merge.type")
    .defaultValue(REALTIME_PAYLOAD_COMBINE_OPT_VAL)
    .withDocumentation("")

  val READ_PATHS_OPT_KEY: ConfigProperty[String] = ConfigProperty
    .key("hoodie.datasource.read.paths")
    .noDefaultValue()
    .withDocumentation("")

  val READ_PRE_COMBINE_FIELD = HoodieWriteConfig.PRECOMBINE_FIELD_PROP

  val ENABLE_HOODIE_FILE_INDEX: ConfigProperty[Boolean] = ConfigProperty
    .key("hoodie.file.index.enable")
    .defaultValue(true)
    .withDocumentation("")

  @Deprecated
  val VIEW_TYPE_OPT_KEY = "hoodie.datasource.view.type"
  @Deprecated
  val VIEW_TYPE_READ_OPTIMIZED_OPT_VAL = "read_optimized"
  @Deprecated
  val VIEW_TYPE_INCREMENTAL_OPT_VAL = "incremental"
  @Deprecated
  val VIEW_TYPE_REALTIME_OPT_VAL = "realtime"
  @Deprecated
  val DEFAULT_VIEW_TYPE_OPT_VAL = VIEW_TYPE_READ_OPTIMIZED_OPT_VAL

  val HOODIE_BASE_FILE_FORMAT_PROP_NAME = "hoodie.table.base.file.format"

  /**
   * Instant time to start incrementally pulling data from. The instanttime here need not
   * necessarily correspond to an instant on the timeline. New data written with an
   * `instant_time > BEGIN_INSTANTTIME` are fetched out. For e.g: '20170901080000' will get
   * all new data written after Sep 1, 2017 08:00AM.
   *
   * Default: None (Mandatory in incremental mode)
   */
  val BEGIN_INSTANTTIME_OPT_KEY: ConfigProperty[String] = ConfigProperty
    .key("hoodie.datasource.read.begin.instanttime")
    .noDefaultValue()
    .withDocumentation("Instant time to start incrementally pulling data from. The instanttime here need not necessarily " +
      "correspond to an instant on the timeline. New data written with an instant_time > BEGIN_INSTANTTIME are fetched out. " +
      "For e.g: ‘20170901080000’ will get all new data written after Sep 1, 2017 08:00AM.")

  /**
   * Instant time to limit incrementally fetched data to. New data written with an
   * `instant_time <= END_INSTANTTIME` are fetched out.
   *
   * Default: latest instant (i.e fetches all new data since begin instant time)
   *
   */
  val END_INSTANTTIME_OPT_KEY: ConfigProperty[String] = ConfigProperty
    .key("hoodie.datasource.read.end.instanttime")
    .noDefaultValue()
    .withDocumentation("Instant time to limit incrementally fetched data to. " +
      "New data written with an instant_time <= END_INSTANTTIME are fetched out.")

  /**
   * If use the end instant schema when incrementally fetched data to.
   *
   * Default: false (use latest instant schema)
   *
   */
  val INCREMENTAL_READ_SCHEMA_USE_END_INSTANTTIME_OPT_KEY: ConfigProperty[String] = ConfigProperty
    .key("hoodie.datasource.read.schema.use.end.instanttime")
    .defaultValue("false")
    .withDocumentation("Uses end instant schema when incrementally fetched data to. Default: users latest instant schema.")

  /**
   * For use-cases like DeltaStreamer which reads from Hoodie Incremental table and applies opaque map functions,
   * filters appearing late in the sequence of transformations cannot be automatically pushed down.
   * This option allows setting filters directly on Hoodie Source
   */
  val PUSH_DOWN_INCR_FILTERS_OPT_KEY: ConfigProperty[String] = ConfigProperty
    .key("hoodie.datasource.read.incr.filters")
    .defaultValue("")
    .withDocumentation("")

  /**
   * For the use-cases like users only want to incremental pull from certain partitions instead of the full table.
   * This option allows using glob pattern to directly filter on path.
   */
  val INCR_PATH_GLOB_OPT_KEY: ConfigProperty[String] = ConfigProperty
    .key("hoodie.datasource.read.incr.path.glob")
    .defaultValue("")
    .withDocumentation("")
}

/**
  * Options supported for writing hoodie tables.
  */
object DataSourceWriteOptions {

  private val log = LogManager.getLogger(DataSourceWriteOptions.getClass)

  /**
   * The write operation, that this write should do
   *
   * Default: upsert()
   */
  val BULK_INSERT_OPERATION_OPT_VAL = WriteOperationType.BULK_INSERT.value
  val INSERT_OPERATION_OPT_VAL = WriteOperationType.INSERT.value
  val UPSERT_OPERATION_OPT_VAL = WriteOperationType.UPSERT.value
  val DELETE_OPERATION_OPT_VAL = WriteOperationType.DELETE.value
  val BOOTSTRAP_OPERATION_OPT_VAL = WriteOperationType.BOOTSTRAP.value
  val INSERT_OVERWRITE_OPERATION_OPT_VAL = WriteOperationType.INSERT_OVERWRITE.value
  val INSERT_OVERWRITE_TABLE_OPERATION_OPT_VAL = WriteOperationType.INSERT_OVERWRITE_TABLE.value
  val OPERATION_OPT_KEY: ConfigProperty[String] = ConfigProperty
    .key("hoodie.datasource.write.operation")
    .defaultValue(UPSERT_OPERATION_OPT_VAL)
    .withDocumentation("Whether to do upsert, insert or bulkinsert for the write operation. " +
      "Use bulkinsert to load new data into a table, and there on use upsert/insert. " +
      "bulk insert uses a disk based write path to scale to load large inputs without need to cache it.")

  /**
   * The table type for the underlying data, for this write.
   * Note that this can't change across writes.
   *
   * Default: COPY_ON_WRITE
   */
  val COW_TABLE_TYPE_OPT_VAL = HoodieTableType.COPY_ON_WRITE.name
  val MOR_TABLE_TYPE_OPT_VAL = HoodieTableType.MERGE_ON_READ.name
  val TABLE_TYPE_OPT_KEY: ConfigProperty[String] = ConfigProperty
    .key("hoodie.datasource.write.table.type")
    .defaultValue(COW_TABLE_TYPE_OPT_VAL)
    .withAlternatives("hoodie.datasource.write.storage.type")
    .withDocumentation("The table type for the underlying data, for this write. This can’t change between writes.")

  @Deprecated
  val STORAGE_TYPE_OPT_KEY = "hoodie.datasource.write.storage.type"
  @Deprecated
  val COW_STORAGE_TYPE_OPT_VAL = HoodieTableType.COPY_ON_WRITE.name
  @Deprecated
  val MOR_STORAGE_TYPE_OPT_VAL = HoodieTableType.MERGE_ON_READ.name
  @Deprecated
  val DEFAULT_STORAGE_TYPE_OPT_VAL = COW_STORAGE_TYPE_OPT_VAL

<<<<<<< HEAD
  val HOODIE_BASE_FILE_FORMAT_PROP_NAME = "hoodie.table.base.file.format"


  def translateStorageTypeToTableType(optParams: Map[String, String]) : Map[String, String] = {
    if (optParams.contains(STORAGE_TYPE_OPT_KEY) && !optParams.contains(TABLE_TYPE_OPT_KEY)) {
      log.warn(STORAGE_TYPE_OPT_KEY + " is deprecated and will be removed in a later release; Please use " + TABLE_TYPE_OPT_KEY)
      optParams ++ Map(TABLE_TYPE_OPT_KEY -> optParams(STORAGE_TYPE_OPT_KEY))
    } else {
      optParams
    }
  }

=======
>>>>>>> 221ddd9b
  /**
    * Translate spark parameters to hudi parameters
    *
    * @param optParams Parameters to be translated
    * @return Parameters after translation
    */
  def translateSqlOptions(optParams: Map[String, String]): Map[String, String] = {
    var translatedOptParams = optParams
    // translate the api partitionBy of spark DataFrameWriter to PARTITIONPATH_FIELD_OPT_KEY
    if (optParams.contains(SparkDataSourceUtils.PARTITIONING_COLUMNS_KEY)) {
      val partitionColumns = optParams.get(SparkDataSourceUtils.PARTITIONING_COLUMNS_KEY)
        .map(SparkDataSourceUtils.decodePartitioningColumns)
        .getOrElse(Nil)
      val keyGeneratorClass = optParams.getOrElse(DataSourceWriteOptions.KEYGENERATOR_CLASS_OPT_KEY.key(),
        DataSourceWriteOptions.DEFAULT_KEYGENERATOR_CLASS_OPT_VAL)

      val partitionPathField =
        keyGeneratorClass match {
          // Only CustomKeyGenerator needs special treatment, because it needs to be specified in a way
          // such as "field1:PartitionKeyType1,field2:PartitionKeyType2".
          // partitionBy can specify the partition like this: partitionBy("p1", "p2:SIMPLE", "p3:TIMESTAMP")
          case c if c == classOf[CustomKeyGenerator].getName =>
            partitionColumns.map(e => {
              if (e.contains(":")) {
                e
              } else {
                s"$e:SIMPLE"
              }
            }).mkString(",")
          case _ =>
            partitionColumns.mkString(",")
        }
      translatedOptParams = optParams ++ Map(PARTITIONPATH_FIELD_OPT_KEY.key -> partitionPathField)
    }
    translatedOptParams
  }

  /**
   * Hive table name, to register the table into.
   *
   * Default:  None (mandatory)
   */
  val TABLE_NAME_OPT_KEY: ConfigProperty[String] = ConfigProperty
    .key("hoodie.datasource.write.table.name")
    .noDefaultValue()
    .withDocumentation("Hive table name, to register the table into.")

  /**
    * Field used in preCombining before actual write. When two records have the same
    * key value, we will pick the one with the largest value for the precombine field,
    * determined by Object.compareTo(..)
    */
  val PRECOMBINE_FIELD_OPT_KEY = HoodieWriteConfig.PRECOMBINE_FIELD_PROP

  /**
    * Payload class used. Override this, if you like to roll your own merge logic, when upserting/inserting.
    * This will render any value set for `PRECOMBINE_FIELD_OPT_VAL` in-effective
    */
  val PAYLOAD_CLASS_OPT_KEY = HoodieWriteConfig.WRITE_PAYLOAD_CLASS

  /**
    * Record key field. Value to be used as the `recordKey` component of `HoodieKey`. Actual value
    * will be obtained by invoking .toString() on the field value. Nested fields can be specified using
    * the dot notation eg: `a.b.c`
    *
    */
  val RECORDKEY_FIELD_OPT_KEY = KeyGeneratorOptions.RECORDKEY_FIELD_OPT_KEY

  /**
    * Partition path field. Value to be used at the `partitionPath` component of `HoodieKey`. Actual
    * value obtained by invoking .toString()
    */
  val PARTITIONPATH_FIELD_OPT_KEY = KeyGeneratorOptions.PARTITIONPATH_FIELD_OPT_KEY

  /**
    * Flag to indicate whether to use Hive style partitioning.
    * If set true, the names of partition folders follow <partition_column_name>=<partition_value> format.
    * By default false (the names of partition folders are only partition values)
    */
  val HIVE_STYLE_PARTITIONING_OPT_KEY = KeyGeneratorOptions.HIVE_STYLE_PARTITIONING_OPT_KEY
  val URL_ENCODE_PARTITIONING_OPT_KEY = KeyGeneratorOptions.URL_ENCODE_PARTITIONING_OPT_KEY

  /**
    * Key generator class, that implements will extract the key out of incoming record
    *
    */
  val KEYGENERATOR_CLASS_OPT_KEY = HoodieWriteConfig.KEYGENERATOR_CLASS_PROP
  val DEFAULT_KEYGENERATOR_CLASS_OPT_VAL = classOf[SimpleKeyGenerator].getName

  /**
   * When set to true, will perform write operations directly using the spark native `Row` representation.
   * By default, false (will be enabled as default in a future release)
   */
  val ENABLE_ROW_WRITER_OPT_KEY: ConfigProperty[String] = ConfigProperty
    .key("hoodie.datasource.write.row.writer.enable")
    .defaultValue("false")
    .withDocumentation("")

  /**
   * Option keys beginning with this prefix, are automatically added to the commit/deltacommit metadata.
   * This is useful to store checkpointing information, in a consistent way with the hoodie timeline
   */
  val COMMIT_METADATA_KEYPREFIX_OPT_KEY: ConfigProperty[String] = ConfigProperty
    .key("hoodie.datasource.write.commitmeta.key.prefix")
    .defaultValue("_")
    .withDocumentation("Option keys beginning with this prefix, are automatically added to the commit/deltacommit metadata. " +
      "This is useful to store checkpointing information, in a consistent way with the hudi timeline")

  /**
   * Flag to indicate whether to drop duplicates upon insert.
   * By default insert will accept duplicates, to gain extra performance.
   */
  val INSERT_DROP_DUPS_OPT_KEY: ConfigProperty[String] = ConfigProperty
    .key("hoodie.datasource.write.insert.drop.duplicates")
    .defaultValue("false")
    .withDocumentation("If set to true, filters out all duplicate records from incoming dataframe, during insert operations.")

  /**
   * Flag to indicate how many times streaming job should retry for a failed microbatch
   * By default 3
   */
  val STREAMING_RETRY_CNT_OPT_KEY: ConfigProperty[String] = ConfigProperty
    .key("hoodie.datasource.write.streaming.retry.count")
    .defaultValue("3")
    .withDocumentation("")

  /**
   * Flag to indicate how long (by millisecond) before a retry should issued for failed microbatch
   * By default 2000 and it will be doubled by every retry
   */
  val STREAMING_RETRY_INTERVAL_MS_OPT_KEY: ConfigProperty[String] = ConfigProperty
    .key("hoodie.datasource.write.streaming.retry.interval.ms")
    .defaultValue("2000")
    .withDocumentation("")

  /**
   * Flag to indicate whether to ignore any non exception error (e.g. writestatus error)
   * within a streaming microbatch
   * By default true (in favor of streaming progressing over data integrity)
   */
  val STREAMING_IGNORE_FAILED_BATCH_OPT_KEY: ConfigProperty[String] = ConfigProperty
    .key("hoodie.datasource.write.streaming.ignore.failed.batch")
    .defaultValue("true")
    .withDocumentation("")

  val META_SYNC_CLIENT_TOOL_CLASS: ConfigProperty[String] = ConfigProperty
    .key("hoodie.meta.sync.client.tool.class")
    .defaultValue(classOf[HiveSyncTool].getName)
    .withDocumentation("")

  // HIVE SYNC SPECIFIC CONFIGS
  // NOTE: DO NOT USE uppercase for the keys as they are internally lower-cased. Using upper-cases causes
  // unexpected issues with config getting reset

  val HIVE_SYNC_ENABLED_OPT_KEY: ConfigProperty[String] = ConfigProperty
    .key("hoodie.datasource.hive_sync.enable")
    .defaultValue("false")
    .withDocumentation("When set to true, register/sync the table to Apache Hive metastore")

  val META_SYNC_ENABLED_OPT_KEY: ConfigProperty[String] = ConfigProperty
    .key("hoodie.datasource.meta.sync.enable")
    .defaultValue("false")
    .withDocumentation("")

  val HIVE_DATABASE_OPT_KEY: ConfigProperty[String] = ConfigProperty
    .key("hoodie.datasource.hive_sync.database")
    .defaultValue("default")
    .withDocumentation("database to sync to")

  val HIVE_TABLE_OPT_KEY: ConfigProperty[String] = ConfigProperty
    .key("hoodie.datasource.hive_sync.table")
    .defaultValue("unknown")
    .withDocumentation("table to sync to")

  val HIVE_BASE_FILE_FORMAT_OPT_KEY: ConfigProperty[String] = ConfigProperty
    .key("hoodie.datasource.hive_sync.base_file_format")
    .defaultValue("PARQUET")
    .withDocumentation("")

  val HIVE_USER_OPT_KEY: ConfigProperty[String] = ConfigProperty
    .key("hoodie.datasource.hive_sync.username")
    .defaultValue("hive")
    .withDocumentation("hive user name to use")

  val HIVE_PASS_OPT_KEY: ConfigProperty[String] = ConfigProperty
    .key("hoodie.datasource.hive_sync.password")
    .defaultValue("hive")
    .withDocumentation("hive password to use")

  val HIVE_URL_OPT_KEY: ConfigProperty[String] = ConfigProperty
    .key("hoodie.datasource.hive_sync.jdbcurl")
    .defaultValue("jdbc:hive2://localhost:10000")
    .withDocumentation("Hive metastore url")

  val HIVE_PARTITION_FIELDS_OPT_KEY: ConfigProperty[String] = ConfigProperty
    .key("hoodie.datasource.hive_sync.partition_fields")
    .defaultValue("")
    .withDocumentation("field in the table to use for determining hive partition columns.")

  val HIVE_PARTITION_EXTRACTOR_CLASS_OPT_KEY: ConfigProperty[String] = ConfigProperty
    .key("hoodie.datasource.hive_sync.partition_extractor_class")
    .defaultValue(classOf[SlashEncodedDayPartitionValueExtractor].getCanonicalName)
    .withDocumentation("")

  val HIVE_ASSUME_DATE_PARTITION_OPT_KEY: ConfigProperty[String] = ConfigProperty
    .key("hoodie.datasource.hive_sync.assume_date_partitioning")
    .defaultValue("false")
    .withDocumentation("Assume partitioning is yyyy/mm/dd")

  val HIVE_USE_PRE_APACHE_INPUT_FORMAT_OPT_KEY: ConfigProperty[String] = ConfigProperty
    .key("hoodie.datasource.hive_sync.use_pre_apache_input_format")
    .defaultValue("false")
    .withDocumentation("")

  val HIVE_USE_JDBC_OPT_KEY: ConfigProperty[String] = ConfigProperty
    .key("hoodie.datasource.hive_sync.use_jdbc")
    .defaultValue("true")
    .withDocumentation("Use JDBC when hive synchronization is enabled")

  val HIVE_AUTO_CREATE_DATABASE_OPT_KEY: ConfigProperty[String] = ConfigProperty
    .key("hoodie.datasource.hive_sync.auto_create_database")
    .defaultValue("true")
    .withDocumentation("Auto create hive database if does not exists")

  val HIVE_IGNORE_EXCEPTIONS_OPT_KEY: ConfigProperty[String] = ConfigProperty
    .key("hoodie.datasource.hive_sync.ignore_exceptions")
    .defaultValue("false")
    .withDocumentation("")

  val HIVE_SKIP_RO_SUFFIX: ConfigProperty[String] = ConfigProperty
    .key("hoodie.datasource.hive_sync.skip_ro_suffix")
    .defaultValue("false")
    .withDocumentation("Skip the _ro suffix for Read optimized table, when registering")

  val HIVE_SUPPORT_TIMESTAMP: ConfigProperty[String] = ConfigProperty
    .key("hoodie.datasource.hive_sync.support_timestamp")
    .defaultValue("false")
    .withDocumentation("‘INT64’ with original type TIMESTAMP_MICROS is converted to hive ‘timestamp’ type. " +
      "Disabled by default for backward compatibility.")

  val HIVE_TABLE_PROPERTIES: ConfigProperty[String] = ConfigProperty
    .key("hoodie.datasource.hive_sync.table_properties")
    .noDefaultValue()
    .withDocumentation("")

  val HIVE_TABLE_SERDE_PROPERTIES: ConfigProperty[String] = ConfigProperty
    .key("hoodie.datasource.hive_sync.serde_properties")
    .noDefaultValue()
    .withDocumentation("")

  val HIVE_SYNC_AS_DATA_SOURCE_TABLE: ConfigProperty[String] = ConfigProperty
    .key("hoodie.datasource.hive_sync.sync_as_datasource")
    .defaultValue("true")
    .withDocumentation("")

  // Create table as managed table
  val HIVE_CREATE_MANAGED_TABLE: ConfigProperty[Boolean] = ConfigProperty
    .key("hoodie.datasource.hive_sync.create_managed_table")
    .defaultValue(false)
    .withDocumentation("Whether to sync the table as managed table.")

  val HIVE_BATCH_SYNC_PARTITION_NUM: ConfigProperty[Int] = ConfigProperty
    .key("hoodie.datasource.hive_sync.batch_num")
    .defaultValue(1000)
    .withDocumentation("The number of partitions one batch when synchronous partitions to hive.")

  // Async Compaction - Enabled by default for MOR
  val ASYNC_COMPACT_ENABLE_OPT_KEY: ConfigProperty[String] = ConfigProperty
    .key("hoodie.datasource.compaction.async.enable")
    .defaultValue("true")
    .withDocumentation("")

  val KAFKA_AVRO_VALUE_DESERIALIZER: ConfigProperty[String] = ConfigProperty
    .key("hoodie.deltastreamer.source.kafka.value.deserializer.class")
    .noDefaultValue()
    .withDocumentation("")

  val KAFKA_AVRO_VALUE_DESERIALIZER_SCHEMA: ConfigProperty[String] = ConfigProperty
    .key("hoodie.deltastreamer.source.kafka.value.deserializer.schema")
    .noDefaultValue()
    .withDocumentation("")
}

object DataSourceOptionsHelper {

  private val log = LogManager.getLogger(DataSourceOptionsHelper.getClass)

  // put all the configs with alternatives here
  val allConfigsWithAlternatives = List(
    DataSourceReadOptions.QUERY_TYPE_OPT_KEY,
    DataSourceWriteOptions.TABLE_TYPE_OPT_KEY,
    HoodieTableConfig.HOODIE_BASE_FILE_FORMAT_PROP,
    HoodieTableConfig.HOODIE_LOG_FILE_FORMAT_PROP
  )

  // put all the deprecated configs here
  val allDeprecatedConfigs: Set[String] = Set(
    ConsistencyGuardConfig.CONSISTENCY_CHECK_ENABLED_PROP.key
  )

  // maps the deprecated config name to its latest name
  val allAlternatives: Map[String, String] = {
    val alterMap = scala.collection.mutable.Map[String, String]()
    allConfigsWithAlternatives.foreach(cfg => cfg.getAlternatives.foreach(alternative => alterMap(alternative) = cfg.key))
    alterMap.toMap
  }

  val viewTypeValueMap: Map[String, String] = Map(
    DataSourceReadOptions.VIEW_TYPE_READ_OPTIMIZED_OPT_VAL -> DataSourceReadOptions.QUERY_TYPE_SNAPSHOT_OPT_VAL,
    DataSourceReadOptions.VIEW_TYPE_INCREMENTAL_OPT_VAL -> DataSourceReadOptions.QUERY_TYPE_INCREMENTAL_OPT_VAL,
    DataSourceReadOptions.VIEW_TYPE_REALTIME_OPT_VAL -> DataSourceReadOptions.QUERY_TYPE_SNAPSHOT_OPT_VAL)

  def translateConfigurations(optParams: Map[String, String]): Map[String, String] = {
    val translatedOpt = scala.collection.mutable.Map[String, String]() ++= optParams
    optParams.keySet.foreach(opt => {
      if (allAlternatives.contains(opt) && !optParams.contains(allAlternatives(opt))) {
        log.warn(opt + " is deprecated and will be removed in a later release; Please use " + allAlternatives(opt))
        if (opt == DataSourceReadOptions.VIEW_TYPE_OPT_KEY) {
          // special handle for VIEW_TYPE_OPT_KEY, also need to translate its values
          translatedOpt ++= Map(allAlternatives(opt) -> viewTypeValueMap(optParams(opt)))
        } else {
          translatedOpt ++= Map(allAlternatives(opt) -> optParams(opt))
        }
      }
      if (allDeprecatedConfigs.contains(opt)) {
        log.warn(opt + " is deprecated and should never be used anymore")
      }
    })
    translatedOpt.toMap
  }
}<|MERGE_RESOLUTION|>--- conflicted
+++ resolved
@@ -93,8 +93,6 @@
   @Deprecated
   val DEFAULT_VIEW_TYPE_OPT_VAL = VIEW_TYPE_READ_OPTIMIZED_OPT_VAL
 
-  val HOODIE_BASE_FILE_FORMAT_PROP_NAME = "hoodie.table.base.file.format"
-
   /**
    * Instant time to start incrementally pulling data from. The instanttime here need not
    * necessarily correspond to an instant on the timeline. New data written with an
@@ -203,21 +201,6 @@
   @Deprecated
   val DEFAULT_STORAGE_TYPE_OPT_VAL = COW_STORAGE_TYPE_OPT_VAL
 
-<<<<<<< HEAD
-  val HOODIE_BASE_FILE_FORMAT_PROP_NAME = "hoodie.table.base.file.format"
-
-
-  def translateStorageTypeToTableType(optParams: Map[String, String]) : Map[String, String] = {
-    if (optParams.contains(STORAGE_TYPE_OPT_KEY) && !optParams.contains(TABLE_TYPE_OPT_KEY)) {
-      log.warn(STORAGE_TYPE_OPT_KEY + " is deprecated and will be removed in a later release; Please use " + TABLE_TYPE_OPT_KEY)
-      optParams ++ Map(TABLE_TYPE_OPT_KEY -> optParams(STORAGE_TYPE_OPT_KEY))
-    } else {
-      optParams
-    }
-  }
-
-=======
->>>>>>> 221ddd9b
   /**
     * Translate spark parameters to hudi parameters
     *
