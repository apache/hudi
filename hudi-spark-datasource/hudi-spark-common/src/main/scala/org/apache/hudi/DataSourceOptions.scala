--- conflicted
+++ resolved
@@ -25,6 +25,7 @@
 import org.apache.hudi.hive.{HiveSyncTool, SlashEncodedDayPartitionValueExtractor}
 import org.apache.hudi.keygen.constant.KeyGeneratorOptions
 import org.apache.hudi.keygen.{CustomKeyGenerator, SimpleKeyGenerator}
+
 import org.apache.log4j.LogManager
 import org.apache.spark.sql.execution.datasources.{DataSourceUtils => SparkDataSourceUtils}
 
@@ -462,26 +463,16 @@
     .defaultValue("true")
     .withDocumentation("")
 
-  val KAFKA_AVRO_VALUE_DESERIALIZER: ConfigProperty[String] = ConfigProperty
+  val KAFKA_AVRO_VALUE_DESERIALIZER_CLASS: ConfigProperty[String] = ConfigProperty
     .key("hoodie.deltastreamer.source.kafka.value.deserializer.class")
-    .noDefaultValue()
-    .withDocumentation("")
-
-  val KAFKA_AVRO_VALUE_DESERIALIZER_SCHEMA: ConfigProperty[String] = ConfigProperty
-    .key("hoodie.deltastreamer.source.kafka.value.deserializer.schema")
-    .noDefaultValue()
-    .withDocumentation("")
+    .defaultValue("")
+    .withDocumentation("This class is used by kafka client to deserialize the records. Leave empty for default confluent deserializer")
 }
 
 object DataSourceOptionsHelper {
 
   private val log = LogManager.getLogger(DataSourceOptionsHelper.getClass)
 
-<<<<<<< HEAD
-  // Avro Kafka Source configs
-  val KAFKA_AVRO_VALUE_DESERIALIZER_OPT_KEY = "hoodie.deltastreamer.source.kafka.value.deserializer.class"
-  val DEFAULT_KAFKA_AVRO_VALUE_DESERIALIZER_OPT_VAL = ""
-=======
   // put all the configs with alternatives here
   val allConfigsWithAlternatives = List(
     DataSourceReadOptions.QUERY_TYPE_OPT_KEY,
@@ -525,5 +516,4 @@
     })
     translatedOpt.toMap
   }
->>>>>>> 7173d133
 }