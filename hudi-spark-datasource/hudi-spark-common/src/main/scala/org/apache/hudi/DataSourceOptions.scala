--- conflicted
+++ resolved
@@ -786,29 +786,6 @@
     ) ++ translateConfigurations(paramsWithGlobalProps)
   }
 
-<<<<<<< HEAD
-=======
-  def inferKeyGenClazz(props: TypedProperties): String = {
-    val partitionFields = props.getString(DataSourceWriteOptions.PARTITIONPATH_FIELD.key(), null)
-    val recordsKeyFields = props.getString(DataSourceWriteOptions.RECORDKEY_FIELD.key(), DataSourceWriteOptions.RECORDKEY_FIELD.defaultValue())
-    inferKeyGenClazz(recordsKeyFields, partitionFields)
-  }
-
-  def inferKeyGenClazz(recordsKeyFields: String, partitionFields: String): String = {
-    if (!StringUtils.isNullOrEmpty(partitionFields)) {
-      val numPartFields = partitionFields.split(",").length
-      val numRecordKeyFields = recordsKeyFields.split(",").length
-      if (numPartFields == 1 && numRecordKeyFields == 1) {
-        classOf[SimpleKeyGenerator].getName
-      } else {
-        classOf[ComplexKeyGenerator].getName
-      }
-    } else {
-      classOf[NonpartitionedKeyGenerator].getName
-    }
-  }
-
->>>>>>> 3faddb7d
   implicit def scalaFunctionToJavaFunction[From, To](function: (From) => To): JavaFunction[From, To] = {
     new JavaFunction[From, To] {
       override def apply (input: From): To = function (input)
