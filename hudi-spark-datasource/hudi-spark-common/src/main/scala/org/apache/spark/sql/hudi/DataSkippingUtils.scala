--- conflicted
+++ resolved
@@ -17,15 +17,9 @@
 
 package org.apache.spark.sql.hudi
 
-<<<<<<< HEAD
-import org.apache.hudi.SparkAdapterSupport
-import org.apache.hudi.common.util.ValidationUtils.checkState
-import org.apache.hudi.index.columnstats.ColumnStatsIndexHelper.{getMaxColumnNameFor, getMinColumnNameFor, getNumNullsColumnNameFor}
-=======
 import org.apache.hudi.ColumnStatsIndexSupport.{getMaxColumnNameFor, getMinColumnNameFor, getNullCountColumnNameFor, getValueCountColumnNameFor}
 import org.apache.hudi.SparkAdapterSupport
 import org.apache.hudi.common.util.ValidationUtils.checkState
->>>>>>> 3d8fc78c
 import org.apache.spark.internal.Logging
 import org.apache.spark.sql.catalyst.analysis.UnresolvedAttribute
 import org.apache.spark.sql.catalyst.expressions.Literal.TrueLiteral
@@ -141,11 +135,7 @@
           }
 
       // Filter "colA = null"
-<<<<<<< HEAD
-      // Translates to "colA_num_nulls = null" for index lookup
-=======
       // Translates to "colA_nullCount = null" for index lookup
->>>>>>> 3d8fc78c
       case EqualNullSafe(attrRef: AttributeReference, litNull @ Literal(null, _)) =>
         getTargetIndexedColumnName(attrRef, indexSchema)
           .map(colName => EqualTo(genColNumNullsExpr(colName), litNull))
@@ -224,11 +214,7 @@
       // Translates to "colA_nullCount < colA_valueCount" for index lookup
       case IsNotNull(attribute: AttributeReference) =>
         getTargetIndexedColumnName(attribute, indexSchema)
-<<<<<<< HEAD
-          .map(colName => EqualTo(genColNumNullsExpr(colName), Literal(0)))
-=======
           .map(colName => LessThan(genColNumNullsExpr(colName), genColValueCountExpr))
->>>>>>> 3d8fc78c
 
       // Filter "expr(colA) in (B1, B2, ...)"
       // Translates to "(colA_minValue <= B1 AND colA_maxValue >= B1) OR (colA_minValue <= B2 AND colA_maxValue >= B2) ... "
@@ -339,21 +325,6 @@
 
 private object ColumnStatsExpressionUtils {
 
-<<<<<<< HEAD
-  def genColMinValueExpr(colName: String): Expression =
-    col(getMinColumnNameFor(colName)).expr
-  def genColMaxValueExpr(colName: String): Expression =
-    col(getMaxColumnNameFor(colName)).expr
-  def genColNumNullsExpr(colName: String): Expression =
-    col(getNumNullsColumnNameFor(colName)).expr
-
-  def genColumnValuesEqualToExpression(colName: String,
-                                       value: Expression,
-                                       targetExprBuilder: Function[Expression, Expression] = Predef.identity): Expression = {
-    // TODO clean up
-    checkState(isValueExpression(value))
-
-=======
   @inline def genColMinValueExpr(colName: String): Expression = col(getMinColumnNameFor(colName)).expr
   @inline def genColMaxValueExpr(colName: String): Expression = col(getMaxColumnNameFor(colName)).expr
   @inline def genColNumNullsExpr(colName: String): Expression = col(getNullCountColumnNameFor(colName)).expr
@@ -362,7 +333,6 @@
   @inline def genColumnValuesEqualToExpression(colName: String,
                                        value: Expression,
                                        targetExprBuilder: Function[Expression, Expression] = Predef.identity): Expression = {
->>>>>>> 3d8fc78c
     val minValueExpr = targetExprBuilder.apply(genColMinValueExpr(colName))
     val maxValueExpr = targetExprBuilder.apply(genColMaxValueExpr(colName))
     // Only case when column C contains value V is when min(C) <= V <= max(c)
@@ -372,12 +342,6 @@
   def genColumnOnlyValuesEqualToExpression(colName: String,
                                            value: Expression,
                                            targetExprBuilder: Function[Expression, Expression] = Predef.identity): Expression = {
-<<<<<<< HEAD
-    // TODO clean up
-    checkState(isValueExpression(value))
-
-=======
->>>>>>> 3d8fc78c
     val minValueExpr = targetExprBuilder.apply(genColMinValueExpr(colName))
     val maxValueExpr = targetExprBuilder.apply(genColMaxValueExpr(colName))
     // Only case when column C contains _only_ value V is when min(C) = V AND max(c) = V
