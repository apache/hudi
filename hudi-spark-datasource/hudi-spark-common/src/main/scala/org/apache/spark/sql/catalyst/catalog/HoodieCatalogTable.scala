/*
 * Licensed to the Apache Software Foundation (ASF) under one or more
 * contributor license agreements.  See the NOTICE file distributed with
 * this work for additional information regarding copyright ownership.
 * The ASF licenses this file to You under the Apache License, Version 2.0
 * (the "License"); you may not use this file except in compliance with
 * the License.  You may obtain a copy of the License at
 *
 *    http://www.apache.org/licenses/LICENSE-2.0
 *
 * Unless required by applicable law or agreed to in writing, software
 * distributed under the License is distributed on an "AS IS" BASIS,
 * WITHOUT WARRANTIES OR CONDITIONS OF ANY KIND, either express or implied.
 * See the License for the specific language governing permissions and
 * limitations under the License.
 */

package org.apache.spark.sql.catalyst.catalog

import org.apache.hudi.DataSourceWriteOptions._
import org.apache.hudi.HoodieWriterUtils._
import org.apache.hudi.common.config.DFSPropertiesConfiguration
import org.apache.hudi.common.model.HoodieTableType
import org.apache.hudi.common.table.HoodieTableConfig.URL_ENCODE_PARTITIONING
import org.apache.hudi.common.table.{HoodieTableConfig, HoodieTableMetaClient}
import org.apache.hudi.common.util.{StringUtils, ValidationUtils}
import org.apache.hudi.keygen.factory.HoodieSparkKeyGeneratorFactory
import org.apache.hudi.{AvroConversionUtils, DataSourceOptionsHelper}
import org.apache.spark.internal.Logging
import org.apache.spark.sql.avro.SchemaConverters
import org.apache.spark.sql.catalyst.TableIdentifier
import org.apache.spark.sql.hudi.HoodieOptionConfig
import org.apache.spark.sql.hudi.HoodieOptionConfig.SQL_KEY_TABLE_PRIMARY_KEY
import org.apache.spark.sql.hudi.HoodieSqlCommonUtils._
import org.apache.spark.sql.types.{StructField, StructType}
import org.apache.spark.sql.{AnalysisException, SparkSession}

import java.util.{Locale, Properties}
import scala.collection.JavaConverters._
import scala.collection.mutable

/**
 * Table definition for SQL functionalities. Depending on the way of data generation,
 * meta of Hudi table can be from Spark catalog or meta directory on filesystem.
 * [[HoodieCatalogTable]] takes both meta sources into consideration when handling
 * EXTERNAL and MANAGED tables.
 *
 * NOTE: all the meta should be retrieved from meta directory on filesystem first.
 */
class HoodieCatalogTable(val spark: SparkSession, var table: CatalogTable) extends Logging {

  assert(table.provider.map(_.toLowerCase(Locale.ROOT)).orNull == "hudi", "It's not a Hudi table")

  private val hadoopConf = spark.sessionState.newHadoopConf

  /**
   * database.table in catalog
   */
  val catalogTableName: String = table.qualifiedName

  /**
   * properties defined in catalog.
   */
  val catalogProperties: Map[String, String] = table.storage.properties ++ table.properties

  /**
   * hoodie table's location.
   * if create managed hoodie table, use `catalog.defaultTablePath`.
   */
  val tableLocation: String = getTableLocation(table, spark)

  /**
   * A flag to whether the hoodie table exists.
   */
  val hoodieTableExists: Boolean = tableExistsInPath(tableLocation, hadoopConf)

  /**
   * Meta Client.
   */
  lazy val metaClient: HoodieTableMetaClient = HoodieTableMetaClient.builder()
    .setBasePath(tableLocation)
    .setConf(hadoopConf)
    .build()

  /**
   * Hoodie Table Config
   */
  lazy val tableConfig: HoodieTableConfig = metaClient.getTableConfig

  /**
   * the name of table
   */
  lazy val tableName: String = tableConfig.getTableName

  /**
   * the name of dabase
   */
  lazy val databaseName: String = tableConfig.getDatabaseName

  /**
   * The name of type of table
   */
  lazy val tableType: HoodieTableType = tableConfig.getTableType

  /**
   * The type of table
   */
  lazy val tableTypeName: String = tableType.name()

  /**
   * Record Field List(Primary Key List)
   */
  lazy val primaryKeys: Array[String] = tableConfig.getRecordKeyFields.orElse(Array.empty)

  /**
   * PreCombine Field
   */
  lazy val preCombineKey: Option[String] = Option(tableConfig.getPreCombineField)

  /**
   * Partition Fields
   */
  lazy val partitionFields: Array[String] = tableConfig.getPartitionFields.orElse(Array.empty)

  /**
   * BaseFileFormat
   */
  lazy val baseFileFormat: String = metaClient.getTableConfig.getBaseFileFormat.name()

  /**
   * Table schema
   */
  lazy val tableSchema: StructType = table.schema

  /**
   * The schema without hoodie meta fields
   */
  lazy val tableSchemaWithoutMetaFields: StructType = removeMetaFields(tableSchema)

  /**
   * The schema of data fields
   */
  lazy val dataSchema: StructType = {
    StructType(tableSchema.filterNot(f => partitionFields.contains(f.name)))
  }

  /**
   * The schema of data fields not including hoodie meta fields
   */
  lazy val dataSchemaWithoutMetaFields: StructType = removeMetaFields(dataSchema)

  /**
   * The schema of partition fields
   */
  lazy val partitionSchema: StructType = StructType(tableSchema.filter(f => partitionFields.contains(f.name)))

  /**
   * All the partition paths
   */
  def getPartitionPaths: Seq[String] = getAllPartitionPaths(spark, table)

  /**
   * Check if table is a partitioned table
   */
  def isPartitionedTable: Boolean = table.partitionColumnNames.nonEmpty

  /**
   * Initializes table meta on filesystem when applying CREATE TABLE clause.
   */
  def initHoodieTable(): Unit = {
    logInfo(s"Init hoodie.properties for ${table.identifier.unquotedString}")
    val (finalSchema, tableConfigs) = parseSchemaAndConfigs()

    table = table.copy(schema = finalSchema)

    // Save all the table config to the hoodie.properties.
    val properties = new Properties()
    properties.putAll(tableConfigs.asJava)

    val catalogDatabaseName = formatName(spark,
      table.identifier.database.getOrElse(spark.sessionState.catalog.getCurrentDatabase))
    if (hoodieTableExists) {
      assert(StringUtils.isNullOrEmpty(databaseName) || databaseName == catalogDatabaseName,
        "The database names from this hoodie path and this catalog table is not same.")
      // just persist hoodie.table.create.schema
      HoodieTableMetaClient.withPropertyBuilder()
        .fromProperties(properties)
        .setDatabaseName(catalogDatabaseName)
        .setTableCreateSchema(SchemaConverters.toAvroType(finalSchema).toString())
        .initTable(hadoopConf, tableLocation)
    } else {
      val (recordName, namespace) = AvroConversionUtils.getAvroRecordNameAndNamespace(table.identifier.table)
      val schema = SchemaConverters.toAvroType(finalSchema, false, recordName, namespace)
      val partitionColumns = if (table.partitionColumnNames.isEmpty) {
        null
      } else {
        table.partitionColumnNames.mkString(",")
      }

      HoodieTableMetaClient.withPropertyBuilder()
        .setTableType(tableConfigs.getOrElse(TABLE_TYPE.key, TABLE_TYPE.defaultValue()))
        .fromProperties(properties)
        .setDatabaseName(catalogDatabaseName)
        .setTableName(table.identifier.table)
        .setTableCreateSchema(schema.toString())
        .setPartitionFields(partitionColumns)
        .initTable(hadoopConf, tableLocation)
    }
  }

  /**
   * Derives the SQL schema and configurations for a Hudi table:
   * 1. Columns in the schema fall under two categories -- the data columns described in
   * CREATE TABLE clause and meta columns enumerated in [[HoodieRecord#HOODIE_META_COLUMNS]];
   * 2. Configurations derived come from config file, PROPERTIES and OPTIONS in CREATE TABLE clause.
   */
  private def parseSchemaAndConfigs(): (StructType, Map[String, String]) = {
    val globalProps = DFSPropertiesConfiguration.getGlobalProps.asScala.toMap
    val globalTableConfigs = mappingSparkDatasourceConfigsToTableConfigs(globalProps)
    val globalSqlOptions = HoodieOptionConfig.mappingTableConfigToSqlOption(globalTableConfigs)

    val sqlOptions = HoodieOptionConfig.withDefaultSqlOptions(globalSqlOptions ++ catalogProperties)

    // get final schema and parameters
    val (finalSchema, tableConfigs) = (table.tableType, hoodieTableExists) match {
      case (CatalogTableType.EXTERNAL, true) =>
        val existingTableConfig = tableConfig.getProps.asScala.toMap
        val currentTableConfig = globalTableConfigs ++ existingTableConfig
        val catalogTableProps = HoodieOptionConfig.mappingSqlOptionToTableConfig(catalogProperties)
        validateTableConfig(spark, catalogTableProps, convertMapToHoodieConfig(existingTableConfig))

        val options = extraTableConfig(hoodieTableExists, currentTableConfig) ++
          HoodieOptionConfig.mappingSqlOptionToTableConfig(sqlOptions) ++ currentTableConfig

        val schemaFromMetaOpt = loadTableSchemaByMetaClient()
        val schema = if (schemaFromMetaOpt.nonEmpty) {
          schemaFromMetaOpt.get
        } else if (table.schema.nonEmpty) {
          addMetaFields(table.schema)
        } else {
          throw new AnalysisException(
            s"Missing schema fields when applying CREATE TABLE clause for ${catalogTableName}")
        }
        (schema, options)

      case (_, false) =>
        ValidationUtils.checkArgument(table.schema.nonEmpty,
          s"Missing schema for Create Table: $catalogTableName")
        val schema = table.schema
        val options = extraTableConfig(tableExists = false, globalTableConfigs) ++
          HoodieOptionConfig.mappingSqlOptionToTableConfig(sqlOptions)
        (addMetaFields(schema), options)

      case (CatalogTableType.MANAGED, true) =>
        throw new AnalysisException(s"Can not create the managed table('$catalogTableName')" +
          s". The associated location('$tableLocation') already exists.")
    }
    HoodieOptionConfig.validateTable(spark, finalSchema,
      HoodieOptionConfig.mappingTableConfigToSqlOption(tableConfigs))

    val resolver = spark.sessionState.conf.resolver
    val dataSchema = finalSchema.filterNot { f =>
      table.partitionColumnNames.exists(resolver(_, f.name))
    }
    verifyDataSchema(table.identifier, table.tableType, dataSchema)

    (finalSchema, tableConfigs)
  }

  private def extraTableConfig(tableExists: Boolean,
      originTableConfig: Map[String, String] = Map.empty): Map[String, String] = {
    val extraConfig = mutable.Map.empty[String, String]
    if (tableExists) {
      val allPartitionPaths = getPartitionPaths
      if (originTableConfig.contains(HoodieTableConfig.HIVE_STYLE_PARTITIONING_ENABLE.key)) {
        extraConfig(HoodieTableConfig.HIVE_STYLE_PARTITIONING_ENABLE.key) =
          originTableConfig(HoodieTableConfig.HIVE_STYLE_PARTITIONING_ENABLE.key)
      } else {
        extraConfig(HoodieTableConfig.HIVE_STYLE_PARTITIONING_ENABLE.key) =
          String.valueOf(isHiveStyledPartitioning(allPartitionPaths, table))
      }
      if (originTableConfig.contains(URL_ENCODE_PARTITIONING.key)) {
        extraConfig(URL_ENCODE_PARTITIONING.key) =
          originTableConfig(URL_ENCODE_PARTITIONING.key)
      } else {
        extraConfig(URL_ENCODE_PARTITIONING.key) =
          String.valueOf(isUrlEncodeEnabled(allPartitionPaths, table))
      }
    } else {
      extraConfig(HoodieTableConfig.HIVE_STYLE_PARTITIONING_ENABLE.key) = "true"
      extraConfig(URL_ENCODE_PARTITIONING.key) = URL_ENCODE_PARTITIONING.defaultValue()
    }

    if (catalogProperties.contains(KEYGENERATOR_CLASS_NAME.key)) {
      extraConfig(HoodieTableConfig.KEY_GENERATOR_CLASS_NAME.key) =
        catalogProperties.get(KEYGENERATOR_CLASS_NAME.key).get
    } else if (originTableConfig.contains(HoodieTableConfig.KEY_GENERATOR_CLASS_NAME.key)) {
      extraConfig(HoodieTableConfig.KEY_GENERATOR_CLASS_NAME.key) =
        HoodieSparkKeyGeneratorFactory.convertToSparkKeyGenerator(
          originTableConfig(HoodieTableConfig.KEY_GENERATOR_CLASS_NAME.key))
    } else {
<<<<<<< HEAD
      val primaryKeys = table.properties.get(SQL_KEY_TABLE_PRIMARY_KEY.sqlKeyName).getOrElse(RECORDKEY_FIELD.defaultValue)
=======
      val primaryKeys = table.properties.getOrElse(SQL_KEY_TABLE_PRIMARY_KEY.sqlKeyName, table.storage.properties.get(SQL_KEY_TABLE_PRIMARY_KEY.sqlKeyName)).toString
>>>>>>> e088faac
      val partitions = table.partitionColumnNames.mkString(",")
      extraConfig(HoodieTableConfig.KEY_GENERATOR_CLASS_NAME.key) =
        DataSourceOptionsHelper.inferKeyGenClazz(primaryKeys, partitions)
    }
    extraConfig.toMap
  }

  private def loadTableSchemaByMetaClient(): Option[StructType] = {
    val resolver = spark.sessionState.conf.resolver
    getTableSqlSchema(metaClient, includeMetadataFields = true).map(originSchema => {
      // Load table schema from meta on filesystem, and fill in 'comment'
      // information from Spark catalog.
      val fields = originSchema.fields.map { f =>
        val nullableField: StructField = f.copy(nullable = true)
        val catalogField = findColumnByName(table.schema, nullableField.name, resolver)
        if (catalogField.isDefined) {
          catalogField.get.getComment().map(nullableField.withComment).getOrElse(nullableField)
        } else {
          nullableField
        }
      }
      StructType(fields)
    })
  }

  // This code is forked from org.apache.spark.sql.hive.HiveExternalCatalog#verifyDataSchema
  private def verifyDataSchema(tableIdentifier: TableIdentifier, tableType: CatalogTableType,
      dataSchema: Seq[StructField]): Unit = {
    if (tableType != CatalogTableType.VIEW) {
      val invalidChars = Seq(",", ":", ";")
      def verifyNestedColumnNames(schema: StructType): Unit = schema.foreach { f =>
        f.dataType match {
          case st: StructType => verifyNestedColumnNames(st)
          case _ if invalidChars.exists(f.name.contains) =>
            val invalidCharsString = invalidChars.map(c => s"'$c'").mkString(", ")
            val errMsg = "Cannot create a table having a nested column whose name contains " +
            s"invalid characters ($invalidCharsString) in Hive metastore. Table: $tableIdentifier; " +
            s"Column: ${f.name}"
            throw new AnalysisException(errMsg)
          case _ =>
        }
      }

      dataSchema.foreach { f =>
        f.dataType match {
          // Checks top-level column names
          case _ if f.name.contains(",") =>
            throw new AnalysisException("Cannot create a table having a column whose name " +
            s"contains commas in Hive metastore. Table: $tableIdentifier; Column: ${f.name}")
          // Checks nested column names
          case st: StructType =>
            verifyNestedColumnNames(st)
          case _ =>
        }
      }
    }
  }
}

object HoodieCatalogTable {
  // The properties should not be used when create table
  val needFilterProps: List[String] = List(HoodieTableConfig.DATABASE_NAME.key, HoodieTableConfig.NAME.key, OPERATION.key)

  def apply(sparkSession: SparkSession, tableIdentifier: TableIdentifier): HoodieCatalogTable = {
    val catalogTable = sparkSession.sessionState.catalog.getTableMetadata(tableIdentifier)
    HoodieCatalogTable(sparkSession, catalogTable)
  }

  def apply(sparkSession: SparkSession, catalogTable: CatalogTable): HoodieCatalogTable = {
    new HoodieCatalogTable(sparkSession, catalogTable)
  }
}<|MERGE_RESOLUTION|>--- conflicted
+++ resolved
@@ -299,11 +299,7 @@
         HoodieSparkKeyGeneratorFactory.convertToSparkKeyGenerator(
           originTableConfig(HoodieTableConfig.KEY_GENERATOR_CLASS_NAME.key))
     } else {
-<<<<<<< HEAD
-      val primaryKeys = table.properties.get(SQL_KEY_TABLE_PRIMARY_KEY.sqlKeyName).getOrElse(RECORDKEY_FIELD.defaultValue)
-=======
       val primaryKeys = table.properties.getOrElse(SQL_KEY_TABLE_PRIMARY_KEY.sqlKeyName, table.storage.properties.get(SQL_KEY_TABLE_PRIMARY_KEY.sqlKeyName)).toString
->>>>>>> e088faac
       val partitions = table.partitionColumnNames.mkString(",")
       extraConfig(HoodieTableConfig.KEY_GENERATOR_CLASS_NAME.key) =
         DataSourceOptionsHelper.inferKeyGenClazz(primaryKeys, partitions)
