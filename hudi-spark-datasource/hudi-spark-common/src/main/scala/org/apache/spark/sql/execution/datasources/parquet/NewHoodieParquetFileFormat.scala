--- conflicted
+++ resolved
@@ -55,11 +55,8 @@
                                  isIncremental: Boolean,
                                  requiredFilters: Seq[Filter]
                                 ) extends ParquetFileFormat with SparkAdapterSupport with HoodieFormatTrait {
-<<<<<<< HEAD
 
   override def getRequiredFilters: Seq[Filter] = requiredFilters
-=======
->>>>>>> 78a84ea7
 
   override def isSplitable(sparkSession: SparkSession,
                            options: Map[String, String],
@@ -88,7 +85,7 @@
                                               filters: Seq[Filter],
                                               options: Map[String, String],
                                               hadoopConf: Configuration): PartitionedFile => Iterator[InternalRow] = {
-    assert(dataSchema.fields.isEmpty)
+
     val outputSchema = StructType(requiredSchema.fields ++ partitionSchema.fields)
 
     val requiredSchemaWithMandatory = if (!isMOR || MergeOnReadSnapshotRelation.isProjectionCompatible(tableState.value)) {
