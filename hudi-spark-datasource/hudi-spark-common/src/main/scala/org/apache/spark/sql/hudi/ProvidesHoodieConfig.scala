/*
 * Licensed to the Apache Software Foundation (ASF) under one or more
 * contributor license agreements.  See the NOTICE file distributed with
 * this work for additional information regarding copyright ownership.
 * The ASF licenses this file to You under the Apache License, Version 2.0
 * (the "License"); you may not use this file except in compliance with
 * the License.  You may obtain a copy of the License at
 *
 *    http://www.apache.org/licenses/LICENSE-2.0
 *
 * Unless required by applicable law or agreed to in writing, software
 * distributed under the License is distributed on an "AS IS" BASIS,
 * WITHOUT WARRANTIES OR CONDITIONS OF ANY KIND, either express or implied.
 * See the License for the specific language governing permissions and
 * limitations under the License.
 */

package org.apache.spark.sql.hudi

import org.apache.hudi.DataSourceWriteOptions._
import org.apache.hudi.common.config.TypedProperties
import org.apache.hudi.common.model.{OverwriteWithLatestAvroPayload, WriteOperationType}
import org.apache.hudi.common.table.HoodieTableConfig
import org.apache.hudi.config.HoodieWriteConfig.TBL_NAME
import org.apache.hudi.config.{HoodieIndexConfig, HoodieWriteConfig}
import org.apache.hudi.hive.ddl.HiveSyncMode
import org.apache.hudi.hive.{HiveSyncConfig, MultiPartKeysValueExtractor}
import org.apache.hudi.keygen.ComplexKeyGenerator
import org.apache.hudi.sql.InsertMode
import org.apache.hudi.sync.common.HoodieSyncConfig
import org.apache.hudi.{DataSourceWriteOptions, HoodieWriterUtils}
import org.apache.spark.internal.Logging
import org.apache.spark.sql.SparkSession
import org.apache.spark.sql.catalyst.catalog.HoodieCatalogTable
import org.apache.spark.sql.hive.HiveExternalCatalog
import org.apache.spark.sql.hudi.HoodieSqlCommonUtils.{isEnableHive, withSparkConf}
import org.apache.spark.sql.hudi.command.{SqlKeyGenerator, ValidateDuplicateKeyPayload}
import org.apache.spark.sql.internal.SQLConf
import org.apache.spark.sql.types.StructType

import java.util
import java.util.Locale

import scala.collection.JavaConverters._

trait ProvidesHoodieConfig extends Logging {

  def buildHoodieConfig(hoodieCatalogTable: HoodieCatalogTable): Map[String, String] = {
    val sparkSession: SparkSession = hoodieCatalogTable.spark
    val catalogProperties = hoodieCatalogTable.catalogProperties
    val tableConfig = hoodieCatalogTable.tableConfig

    // NOTE: Here we fallback to "" to make sure that null value is not overridden with
    // default value ("ts")
    // TODO(HUDI-3456) clean up
    val preCombineField = Option(tableConfig.getPreCombineField).getOrElse("")

    require(hoodieCatalogTable.primaryKeys.nonEmpty,
      s"There are no primary key in table ${hoodieCatalogTable.table.identifier}, cannot execute update operator")
    val enableHive = isEnableHive(sparkSession)

    val hoodieProps = getHoodieProps(catalogProperties, tableConfig, sparkSession.sqlContext.conf)

    val hiveSyncConfig = buildHiveSyncConfig(hoodieProps, hoodieCatalogTable)

    withSparkConf(sparkSession, catalogProperties) {
      Map.apply(
        "path" -> hoodieCatalogTable.tableLocation,
        RECORDKEY_FIELD.key -> hoodieCatalogTable.primaryKeys.mkString(","),
        TBL_NAME.key -> hoodieCatalogTable.tableName,
        PRECOMBINE_FIELD.key -> preCombineField,
        HIVE_STYLE_PARTITIONING.key -> tableConfig.getHiveStylePartitioningEnable,
        URL_ENCODE_PARTITIONING.key -> tableConfig.getUrlEncodePartitioning,
        KEYGENERATOR_CLASS_NAME.key -> classOf[SqlKeyGenerator].getCanonicalName,
        SqlKeyGenerator.ORIGIN_KEYGEN_CLASS_NAME -> tableConfig.getKeyGeneratorClassName,
        OPERATION.key -> UPSERT_OPERATION_OPT_VAL,
        PARTITIONPATH_FIELD.key -> tableConfig.getPartitionFieldProp,
        HoodieSyncConfig.META_SYNC_ENABLED.key -> enableHive.toString,
<<<<<<< HEAD
        HiveSyncConfig.HIVE_SYNC_MODE.key -> hiveSyncConfig.hiveSyncConfigParams.syncMode,
        HoodieSyncConfig.META_SYNC_DATABASE_NAME.key -> hiveSyncConfig.hoodieSyncConfigParams.databaseName,
        HoodieSyncConfig.META_SYNC_TABLE_NAME.key -> hiveSyncConfig.hoodieSyncConfigParams.tableName,
=======
        HiveSyncConfig.HIVE_SYNC_ENABLED.key -> enableHive.toString,
        HiveSyncConfig.HIVE_SYNC_MODE.key -> hiveSyncConfig.syncMode,
        HoodieSyncConfig.META_SYNC_DATABASE_NAME.key -> hiveSyncConfig.databaseName,
        HoodieSyncConfig.META_SYNC_TABLE_NAME.key -> hiveSyncConfig.tableName,
>>>>>>> bd26d633
        HoodieSyncConfig.META_SYNC_PARTITION_FIELDS.key -> tableConfig.getPartitionFieldProp,
        HoodieSyncConfig.META_SYNC_PARTITION_EXTRACTOR_CLASS.key -> hiveSyncConfig.hoodieSyncConfigParams.partitionValueExtractorClass,
        HiveSyncConfig.HIVE_SUPPORT_TIMESTAMP_TYPE.key -> hiveSyncConfig.hiveSyncConfigParams.supportTimestamp.toString,
        HoodieWriteConfig.UPSERT_PARALLELISM_VALUE.key -> hoodieProps.getString(HoodieWriteConfig.UPSERT_PARALLELISM_VALUE.key, "200"),
        SqlKeyGenerator.PARTITION_SCHEMA -> hoodieCatalogTable.partitionSchema.toDDL
      )
        .filter { case(_, v) => v != null }
    }
  }

  /**
   * Build the default config for insert.
   *
   * @return
   */
  def buildHoodieInsertConfig(hoodieCatalogTable: HoodieCatalogTable,
                              sparkSession: SparkSession,
                              isOverwrite: Boolean,
                              insertPartitions: Map[String, Option[String]] = Map.empty,
                              extraOptions: Map[String, String]): Map[String, String] = {

    if (insertPartitions.nonEmpty &&
      (insertPartitions.keys.toSet != hoodieCatalogTable.partitionFields.toSet)) {
      throw new IllegalArgumentException(s"Insert partition fields" +
        s"[${insertPartitions.keys.mkString(" ")}]" +
        s" not equal to the defined partition in table[${hoodieCatalogTable.partitionFields.mkString(",")}]")
    }
    val path = hoodieCatalogTable.tableLocation
    val tableType = hoodieCatalogTable.tableTypeName
    val tableConfig = hoodieCatalogTable.tableConfig
    val catalogProperties = hoodieCatalogTable.catalogProperties

    val hoodieProps = getHoodieProps(catalogProperties, tableConfig, sparkSession.sqlContext.conf, extraOptions)
    val hiveSyncConfig = buildHiveSyncConfig(hoodieProps, hoodieCatalogTable)

    val parameters = withSparkConf(sparkSession, catalogProperties)()

    val partitionFieldsStr = hoodieCatalogTable.partitionFields.mkString(",")

    // NOTE: Here we fallback to "" to make sure that null value is not overridden with
    // default value ("ts")
    // TODO(HUDI-3456) clean up
    val preCombineField = hoodieCatalogTable.preCombineKey.getOrElse("")

    val hiveStylePartitioningEnable = Option(tableConfig.getHiveStylePartitioningEnable).getOrElse("true")
    val urlEncodePartitioning = Option(tableConfig.getUrlEncodePartitioning).getOrElse("false")
    val keyGeneratorClassName = Option(tableConfig.getKeyGeneratorClassName)
      .getOrElse(classOf[ComplexKeyGenerator].getCanonicalName)

    val enableBulkInsert = parameters.getOrElse(DataSourceWriteOptions.SQL_ENABLE_BULK_INSERT.key,
      DataSourceWriteOptions.SQL_ENABLE_BULK_INSERT.defaultValue()).toBoolean ||
      parameters.get(DataSourceWriteOptions.OPERATION.key).exists(_.equalsIgnoreCase(WriteOperationType.BULK_INSERT.value))
    val dropDuplicate = sparkSession.conf
      .getOption(INSERT_DROP_DUPS.key).getOrElse(INSERT_DROP_DUPS.defaultValue).toBoolean

    val insertMode = InsertMode.of(parameters.getOrElse(DataSourceWriteOptions.SQL_INSERT_MODE.key,
      DataSourceWriteOptions.SQL_INSERT_MODE.defaultValue()))
    val isNonStrictMode = insertMode == InsertMode.NON_STRICT
    val isPartitionedTable = hoodieCatalogTable.partitionFields.nonEmpty
    val hasPrecombineColumn = hoodieCatalogTable.preCombineKey.nonEmpty
    val operation =
      (enableBulkInsert, isOverwrite, dropDuplicate, isNonStrictMode, isPartitionedTable) match {
        case (true, _, _, false, _) =>
          throw new IllegalArgumentException(s"Table with primaryKey can not use bulk insert in ${insertMode.value()} mode.")
        case (true, true, _, _, true) =>
          throw new IllegalArgumentException(s"Insert Overwrite Partition can not use bulk insert.")
        case (true, _, true, _, _) =>
          throw new IllegalArgumentException(s"Bulk insert cannot support drop duplication." +
            s" Please disable $INSERT_DROP_DUPS and try again.")
        // if enableBulkInsert is true, use bulk insert for the insert overwrite non-partitioned table.
        case (true, true, _, _, false) => BULK_INSERT_OPERATION_OPT_VAL
        // insert overwrite table
        case (false, true, _, _, false) => INSERT_OVERWRITE_TABLE_OPERATION_OPT_VAL
        // insert overwrite partition
        case (_, true, _, _, true) => INSERT_OVERWRITE_OPERATION_OPT_VAL
        // disable dropDuplicate, and provide preCombineKey, use the upsert operation for strict and upsert mode.
        case (false, false, false, false, _) if hasPrecombineColumn => UPSERT_OPERATION_OPT_VAL
        // if table is pk table and has enableBulkInsert use bulk insert for non-strict mode.
        case (true, _, _, true, _) => BULK_INSERT_OPERATION_OPT_VAL
        // for the rest case, use the insert operation
        case _ => INSERT_OPERATION_OPT_VAL
      }

    val payloadClassName = if (operation == UPSERT_OPERATION_OPT_VAL &&
      tableType == COW_TABLE_TYPE_OPT_VAL && insertMode == InsertMode.STRICT) {
      // Only validate duplicate key for COW, for MOR it will do the merge with the DefaultHoodieRecordPayload
      // on reading.
      classOf[ValidateDuplicateKeyPayload].getCanonicalName
    } else {
      classOf[OverwriteWithLatestAvroPayload].getCanonicalName
    }

    logInfo(s"Insert statement use write operation type: $operation, payloadClass: $payloadClassName")

    val enableHive = isEnableHive(sparkSession)

    withSparkConf(sparkSession, catalogProperties) {
      Map(
        "path" -> path,
        TABLE_TYPE.key -> tableType,
        TBL_NAME.key -> hoodieCatalogTable.tableName,
        OPERATION.key -> operation,
        HIVE_STYLE_PARTITIONING.key -> hiveStylePartitioningEnable,
        URL_ENCODE_PARTITIONING.key -> urlEncodePartitioning,
        KEYGENERATOR_CLASS_NAME.key -> classOf[SqlKeyGenerator].getCanonicalName,
        SqlKeyGenerator.ORIGIN_KEYGEN_CLASS_NAME -> keyGeneratorClassName,
        RECORDKEY_FIELD.key -> hoodieCatalogTable.primaryKeys.mkString(","),
        PRECOMBINE_FIELD.key -> preCombineField,
        PARTITIONPATH_FIELD.key -> partitionFieldsStr,
        PAYLOAD_CLASS_NAME.key -> payloadClassName,
        ENABLE_ROW_WRITER.key -> enableBulkInsert.toString,
        HoodieWriteConfig.COMBINE_BEFORE_INSERT.key -> String.valueOf(hasPrecombineColumn),
        HoodieSyncConfig.META_SYNC_PARTITION_FIELDS.key -> partitionFieldsStr,
        HoodieSyncConfig.META_SYNC_ENABLED.key -> enableHive.toString,
<<<<<<< HEAD
        HiveSyncConfig.HIVE_SYNC_MODE.key -> hiveSyncConfig.hiveSyncConfigParams.syncMode,
        HoodieSyncConfig.META_SYNC_DATABASE_NAME.key -> hiveSyncConfig.hoodieSyncConfigParams.databaseName,
        HoodieSyncConfig.META_SYNC_TABLE_NAME.key -> hiveSyncConfig.hoodieSyncConfigParams.tableName,
        HiveSyncConfig.HIVE_SUPPORT_TIMESTAMP_TYPE.key -> hiveSyncConfig.hiveSyncConfigParams.supportTimestamp.toString,
        HoodieSyncConfig.META_SYNC_PARTITION_EXTRACTOR_CLASS.key -> hiveSyncConfig.hoodieSyncConfigParams.partitionValueExtractorClass,
=======
        HiveSyncConfig.HIVE_SYNC_ENABLED.key -> enableHive.toString,
        HiveSyncConfig.HIVE_SYNC_MODE.key -> hiveSyncConfig.syncMode,
        HoodieSyncConfig.META_SYNC_DATABASE_NAME.key -> hiveSyncConfig.databaseName,
        HoodieSyncConfig.META_SYNC_TABLE_NAME.key -> hiveSyncConfig.tableName,
        HiveSyncConfig.HIVE_SUPPORT_TIMESTAMP_TYPE.key -> hiveSyncConfig.supportTimestamp.toString,
        HoodieSyncConfig.META_SYNC_PARTITION_EXTRACTOR_CLASS.key -> hiveSyncConfig.partitionValueExtractorClass,
>>>>>>> bd26d633
        HoodieWriteConfig.INSERT_PARALLELISM_VALUE.key -> hoodieProps.getString(HoodieWriteConfig.INSERT_PARALLELISM_VALUE.key, "200"),
        HoodieWriteConfig.UPSERT_PARALLELISM_VALUE.key -> hoodieProps.getString(HoodieWriteConfig.UPSERT_PARALLELISM_VALUE.key, "200"),
        SqlKeyGenerator.PARTITION_SCHEMA -> hoodieCatalogTable.partitionSchema.toDDL
      )
        .filter { case (_, v) => v != null }
    }
  }

  def buildHoodieDropPartitionsConfig(
                                 sparkSession: SparkSession,
                                 hoodieCatalogTable: HoodieCatalogTable,
                                 partitionsToDrop: String): Map[String, String] = {
    val partitionFields = hoodieCatalogTable.partitionFields.mkString(",")
    val enableHive = isEnableHive(sparkSession)
    val catalogProperties = hoodieCatalogTable.catalogProperties
    val tableConfig = hoodieCatalogTable.tableConfig

    val hoodieProps = getHoodieProps(catalogProperties, tableConfig, sparkSession.sqlContext.conf)
    val hiveSyncConfig = buildHiveSyncConfig(hoodieProps, hoodieCatalogTable)

    withSparkConf(sparkSession, catalogProperties) {
      Map(
        "path" -> hoodieCatalogTable.tableLocation,
        TBL_NAME.key -> hoodieCatalogTable.tableName,
        TABLE_TYPE.key -> hoodieCatalogTable.tableTypeName,
        OPERATION.key -> DataSourceWriteOptions.DELETE_PARTITION_OPERATION_OPT_VAL,
        PARTITIONS_TO_DELETE.key -> partitionsToDrop,
        RECORDKEY_FIELD.key -> hoodieCatalogTable.primaryKeys.mkString(","),
        PRECOMBINE_FIELD.key -> hoodieCatalogTable.preCombineKey.getOrElse(""),
        PARTITIONPATH_FIELD.key -> partitionFields,
        HoodieSyncConfig.META_SYNC_ENABLED.key -> enableHive.toString,
        HiveSyncConfig.HIVE_SYNC_ENABLED.key -> enableHive.toString,
        HiveSyncConfig.HIVE_SYNC_MODE.key -> hiveSyncConfig.hiveSyncConfigParams.syncMode,
        HoodieSyncConfig.META_SYNC_DATABASE_NAME.key -> hiveSyncConfig.hoodieSyncConfigParams.databaseName,
        HoodieSyncConfig.META_SYNC_TABLE_NAME.key -> hiveSyncConfig.hoodieSyncConfigParams.tableName,
        HiveSyncConfig.HIVE_SUPPORT_TIMESTAMP_TYPE.key -> hiveSyncConfig.hiveSyncConfigParams.supportTimestamp.toString,
        HoodieSyncConfig.META_SYNC_PARTITION_FIELDS.key -> partitionFields,
        HoodieSyncConfig.META_SYNC_PARTITION_EXTRACTOR_CLASS.key -> hiveSyncConfig.hoodieSyncConfigParams.partitionValueExtractorClass
      )
        .filter { case (_, v) => v != null }
    }
  }

  def buildHoodieDeleteTableConfig(hoodieCatalogTable: HoodieCatalogTable,
                                   sparkSession: SparkSession): Map[String, String] = {
    val path = hoodieCatalogTable.tableLocation
    val catalogProperties = hoodieCatalogTable.catalogProperties
    val tableConfig = hoodieCatalogTable.tableConfig
    val tableSchema = hoodieCatalogTable.tableSchema
    val partitionColumns = tableConfig.getPartitionFieldProp.split(",").map(_.toLowerCase(Locale.ROOT))
    val partitionSchema = StructType(tableSchema.filter(f => partitionColumns.contains(f.name)))

    assert(hoodieCatalogTable.primaryKeys.nonEmpty,
      s"There are no primary key defined in table ${hoodieCatalogTable.table.identifier}, cannot execute delete operation")

    val hoodieProps = getHoodieProps(catalogProperties, tableConfig, sparkSession.sqlContext.conf)
    val hiveSyncConfig = buildHiveSyncConfig(hoodieProps, hoodieCatalogTable)

    val options = hoodieCatalogTable.catalogProperties
    val enableHive = isEnableHive(sparkSession)

    withSparkConf(sparkSession, options) {
      Map(
        "path" -> path,
        RECORDKEY_FIELD.key -> hoodieCatalogTable.primaryKeys.mkString(","),
        TBL_NAME.key -> tableConfig.getTableName,
        HIVE_STYLE_PARTITIONING.key -> tableConfig.getHiveStylePartitioningEnable,
        URL_ENCODE_PARTITIONING.key -> tableConfig.getUrlEncodePartitioning,
        KEYGENERATOR_CLASS_NAME.key -> classOf[SqlKeyGenerator].getCanonicalName,
        SqlKeyGenerator.ORIGIN_KEYGEN_CLASS_NAME -> tableConfig.getKeyGeneratorClassName,
        OPERATION.key -> DataSourceWriteOptions.DELETE_OPERATION_OPT_VAL,
        PARTITIONPATH_FIELD.key -> tableConfig.getPartitionFieldProp,
<<<<<<< HEAD
        HiveSyncConfig.HIVE_SYNC_MODE.key -> hiveSyncConfig.hiveSyncConfigParams.syncMode,
        HiveSyncConfig.HIVE_SUPPORT_TIMESTAMP_TYPE.key -> hiveSyncConfig.hiveSyncConfigParams.supportTimestamp.toString,
=======
        HoodieSyncConfig.META_SYNC_ENABLED.key -> enableHive.toString,
        HiveSyncConfig.HIVE_SYNC_ENABLED.key -> enableHive.toString,
        HiveSyncConfig.HIVE_SYNC_MODE.key -> hiveSyncConfig.syncMode,
        HiveSyncConfig.HIVE_SUPPORT_TIMESTAMP_TYPE.key -> hiveSyncConfig.supportTimestamp.toString,
>>>>>>> bd26d633
        HoodieWriteConfig.DELETE_PARALLELISM_VALUE.key -> hoodieProps.getString(HoodieWriteConfig.DELETE_PARALLELISM_VALUE.key, "200"),
        SqlKeyGenerator.PARTITION_SCHEMA -> partitionSchema.toDDL
      )
    }
  }

  def getHoodieProps(catalogProperties: Map[String, String], tableConfig: HoodieTableConfig, conf: SQLConf, extraOptions: Map[String, String] = Map.empty): TypedProperties = {
    val options: Map[String, String] = catalogProperties ++ tableConfig.getProps.asScala.toMap ++ conf.getAllConfs ++ extraOptions
    val hoodieConfig = HoodieWriterUtils.convertMapToHoodieConfig(options)
    hoodieConfig.getProps
  }

  def buildHiveSyncConfig(props: TypedProperties, hoodieCatalogTable: HoodieCatalogTable): HiveSyncConfig = {
    val hiveSyncConfig: HiveSyncConfig = new HiveSyncConfig
    hiveSyncConfig.hoodieSyncConfigParams.basePath = hoodieCatalogTable.tableLocation
    hiveSyncConfig.hoodieSyncConfigParams.baseFileFormat = hoodieCatalogTable.baseFileFormat
    hiveSyncConfig.hiveSyncConfigParams.usePreApacheInputFormat = props.getBoolean(HiveSyncConfig.HIVE_USE_PRE_APACHE_INPUT_FORMAT.key, HiveSyncConfig.HIVE_USE_PRE_APACHE_INPUT_FORMAT.defaultValue.toBoolean)
    hiveSyncConfig.hoodieSyncConfigParams.databaseName = hoodieCatalogTable.table.identifier.database.getOrElse("default")
    if (props.containsKey(HoodieSyncConfig.META_SYNC_TABLE_NAME.key)) {
      hiveSyncConfig.hoodieSyncConfigParams.tableName = props.getString(HoodieSyncConfig.META_SYNC_TABLE_NAME.key)
    } else {
      hiveSyncConfig.hoodieSyncConfigParams.tableName = hoodieCatalogTable.table.identifier.table
    }
    hiveSyncConfig.hiveSyncConfigParams.syncMode = props.getString(HiveSyncConfig.HIVE_SYNC_MODE.key, HiveSyncMode.HMS.name())
    hiveSyncConfig.hiveSyncConfigParams.dbUser = props.getString(HiveSyncConfig.HIVE_USER.key, HiveSyncConfig.HIVE_USER.defaultValue)
    hiveSyncConfig.hiveSyncConfigParams.dbPass = props.getString(HiveSyncConfig.HIVE_PASS.key, HiveSyncConfig.HIVE_PASS.defaultValue)
    hiveSyncConfig.hiveSyncConfigParams.jdbcUrl = props.getString(HiveSyncConfig.HIVE_URL.key, HiveSyncConfig.HIVE_URL.defaultValue)
    hiveSyncConfig.hiveSyncConfigParams.metastoreUris = props.getString(HiveSyncConfig.METASTORE_URIS.key, HiveSyncConfig.METASTORE_URIS.defaultValue)
    hiveSyncConfig.hoodieSyncConfigParams.partitionFields = props.getStringList(HoodieSyncConfig.META_SYNC_PARTITION_FIELDS.key, ",", new util.ArrayList[String])
    hiveSyncConfig.hoodieSyncConfigParams.partitionValueExtractorClass = props.getString(HoodieSyncConfig.META_SYNC_PARTITION_EXTRACTOR_CLASS.key, classOf[MultiPartKeysValueExtractor].getName)
    if (props.containsKey(HiveSyncConfig.HIVE_SYNC_MODE.key)) hiveSyncConfig.hiveSyncConfigParams.syncMode = props.getString(HiveSyncConfig.HIVE_SYNC_MODE.key)
    hiveSyncConfig.hiveSyncConfigParams.autoCreateDatabase = props.getString(HiveSyncConfig.HIVE_AUTO_CREATE_DATABASE.key, HiveSyncConfig.HIVE_AUTO_CREATE_DATABASE.defaultValue).toBoolean
    hiveSyncConfig.hiveSyncConfigParams.ignoreExceptions = props.getString(HiveSyncConfig.HIVE_IGNORE_EXCEPTIONS.key, HiveSyncConfig.HIVE_IGNORE_EXCEPTIONS.defaultValue).toBoolean
    hiveSyncConfig.hiveSyncConfigParams.skipROSuffix = props.getString(HiveSyncConfig.HIVE_SKIP_RO_SUFFIX_FOR_READ_OPTIMIZED_TABLE.key, HiveSyncConfig.HIVE_SKIP_RO_SUFFIX_FOR_READ_OPTIMIZED_TABLE.defaultValue).toBoolean
    hiveSyncConfig.hiveSyncConfigParams.supportTimestamp = props.getString(HiveSyncConfig.HIVE_SUPPORT_TIMESTAMP_TYPE.key, "true").toBoolean
    hiveSyncConfig.hoodieSyncConfigParams.isConditionalSync = props.getString(HoodieSyncConfig.META_SYNC_CONDITIONAL_SYNC.key, HoodieSyncConfig.META_SYNC_CONDITIONAL_SYNC.defaultValue).toBoolean
    hiveSyncConfig.hiveSyncConfigParams.bucketSpec = if (props.getBoolean(HiveSyncConfig.HIVE_SYNC_BUCKET_SYNC.key, HiveSyncConfig.HIVE_SYNC_BUCKET_SYNC.defaultValue)) HiveSyncConfig.getBucketSpec(props.getString(HoodieIndexConfig.BUCKET_INDEX_HASH_FIELD.key), props.getInteger(HoodieIndexConfig.BUCKET_INDEX_NUM_BUCKETS.key))
    else null
    if (props.containsKey(HiveExternalCatalog.CREATED_SPARK_VERSION)) hiveSyncConfig.hoodieSyncConfigParams.sparkVersion = props.getString(HiveExternalCatalog.CREATED_SPARK_VERSION)
    hiveSyncConfig.hiveSyncConfigParams.syncComment = props.getString(DataSourceWriteOptions.HIVE_SYNC_COMMENT.key, DataSourceWriteOptions.HIVE_SYNC_COMMENT.defaultValue).toBoolean
    hiveSyncConfig
  }
}<|MERGE_RESOLUTION|>--- conflicted
+++ resolved
@@ -76,16 +76,10 @@
         OPERATION.key -> UPSERT_OPERATION_OPT_VAL,
         PARTITIONPATH_FIELD.key -> tableConfig.getPartitionFieldProp,
         HoodieSyncConfig.META_SYNC_ENABLED.key -> enableHive.toString,
-<<<<<<< HEAD
+        HiveSyncConfig.HIVE_SYNC_ENABLED.key -> enableHive.toString,
         HiveSyncConfig.HIVE_SYNC_MODE.key -> hiveSyncConfig.hiveSyncConfigParams.syncMode,
         HoodieSyncConfig.META_SYNC_DATABASE_NAME.key -> hiveSyncConfig.hoodieSyncConfigParams.databaseName,
         HoodieSyncConfig.META_SYNC_TABLE_NAME.key -> hiveSyncConfig.hoodieSyncConfigParams.tableName,
-=======
-        HiveSyncConfig.HIVE_SYNC_ENABLED.key -> enableHive.toString,
-        HiveSyncConfig.HIVE_SYNC_MODE.key -> hiveSyncConfig.syncMode,
-        HoodieSyncConfig.META_SYNC_DATABASE_NAME.key -> hiveSyncConfig.databaseName,
-        HoodieSyncConfig.META_SYNC_TABLE_NAME.key -> hiveSyncConfig.tableName,
->>>>>>> bd26d633
         HoodieSyncConfig.META_SYNC_PARTITION_FIELDS.key -> tableConfig.getPartitionFieldProp,
         HoodieSyncConfig.META_SYNC_PARTITION_EXTRACTOR_CLASS.key -> hiveSyncConfig.hoodieSyncConfigParams.partitionValueExtractorClass,
         HiveSyncConfig.HIVE_SUPPORT_TIMESTAMP_TYPE.key -> hiveSyncConfig.hiveSyncConfigParams.supportTimestamp.toString,
@@ -200,20 +194,12 @@
         HoodieWriteConfig.COMBINE_BEFORE_INSERT.key -> String.valueOf(hasPrecombineColumn),
         HoodieSyncConfig.META_SYNC_PARTITION_FIELDS.key -> partitionFieldsStr,
         HoodieSyncConfig.META_SYNC_ENABLED.key -> enableHive.toString,
-<<<<<<< HEAD
+        HiveSyncConfig.HIVE_SYNC_ENABLED.key -> enableHive.toString,
         HiveSyncConfig.HIVE_SYNC_MODE.key -> hiveSyncConfig.hiveSyncConfigParams.syncMode,
         HoodieSyncConfig.META_SYNC_DATABASE_NAME.key -> hiveSyncConfig.hoodieSyncConfigParams.databaseName,
         HoodieSyncConfig.META_SYNC_TABLE_NAME.key -> hiveSyncConfig.hoodieSyncConfigParams.tableName,
         HiveSyncConfig.HIVE_SUPPORT_TIMESTAMP_TYPE.key -> hiveSyncConfig.hiveSyncConfigParams.supportTimestamp.toString,
         HoodieSyncConfig.META_SYNC_PARTITION_EXTRACTOR_CLASS.key -> hiveSyncConfig.hoodieSyncConfigParams.partitionValueExtractorClass,
-=======
-        HiveSyncConfig.HIVE_SYNC_ENABLED.key -> enableHive.toString,
-        HiveSyncConfig.HIVE_SYNC_MODE.key -> hiveSyncConfig.syncMode,
-        HoodieSyncConfig.META_SYNC_DATABASE_NAME.key -> hiveSyncConfig.databaseName,
-        HoodieSyncConfig.META_SYNC_TABLE_NAME.key -> hiveSyncConfig.tableName,
-        HiveSyncConfig.HIVE_SUPPORT_TIMESTAMP_TYPE.key -> hiveSyncConfig.supportTimestamp.toString,
-        HoodieSyncConfig.META_SYNC_PARTITION_EXTRACTOR_CLASS.key -> hiveSyncConfig.partitionValueExtractorClass,
->>>>>>> bd26d633
         HoodieWriteConfig.INSERT_PARALLELISM_VALUE.key -> hoodieProps.getString(HoodieWriteConfig.INSERT_PARALLELISM_VALUE.key, "200"),
         HoodieWriteConfig.UPSERT_PARALLELISM_VALUE.key -> hoodieProps.getString(HoodieWriteConfig.UPSERT_PARALLELISM_VALUE.key, "200"),
         SqlKeyGenerator.PARTITION_SCHEMA -> hoodieCatalogTable.partitionSchema.toDDL
@@ -286,15 +272,10 @@
         SqlKeyGenerator.ORIGIN_KEYGEN_CLASS_NAME -> tableConfig.getKeyGeneratorClassName,
         OPERATION.key -> DataSourceWriteOptions.DELETE_OPERATION_OPT_VAL,
         PARTITIONPATH_FIELD.key -> tableConfig.getPartitionFieldProp,
-<<<<<<< HEAD
+        HoodieSyncConfig.META_SYNC_ENABLED.key -> enableHive.toString,
+        HiveSyncConfig.HIVE_SYNC_ENABLED.key -> enableHive.toString,
         HiveSyncConfig.HIVE_SYNC_MODE.key -> hiveSyncConfig.hiveSyncConfigParams.syncMode,
         HiveSyncConfig.HIVE_SUPPORT_TIMESTAMP_TYPE.key -> hiveSyncConfig.hiveSyncConfigParams.supportTimestamp.toString,
-=======
-        HoodieSyncConfig.META_SYNC_ENABLED.key -> enableHive.toString,
-        HiveSyncConfig.HIVE_SYNC_ENABLED.key -> enableHive.toString,
-        HiveSyncConfig.HIVE_SYNC_MODE.key -> hiveSyncConfig.syncMode,
-        HiveSyncConfig.HIVE_SUPPORT_TIMESTAMP_TYPE.key -> hiveSyncConfig.supportTimestamp.toString,
->>>>>>> bd26d633
         HoodieWriteConfig.DELETE_PARALLELISM_VALUE.key -> hoodieProps.getString(HoodieWriteConfig.DELETE_PARALLELISM_VALUE.key, "200"),
         SqlKeyGenerator.PARTITION_SCHEMA -> partitionSchema.toDDL
       )
