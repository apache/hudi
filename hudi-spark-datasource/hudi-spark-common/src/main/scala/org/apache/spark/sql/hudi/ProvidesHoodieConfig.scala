--- conflicted
+++ resolved
@@ -188,15 +188,7 @@
     val insertMode = InsertMode.of(insertModeOpt.getOrElse(SQL_INSERT_MODE.defaultValue()))
     val isNonStrictMode = insertMode == InsertMode.NON_STRICT
     val isPartitionedTable = hoodieCatalogTable.partitionFields.nonEmpty
-<<<<<<< HEAD
-    val hasPrecombineColumn = hoodieCatalogTable.preCombineKey.nonEmpty
-    val hasPrimaryKey = hoodieCatalogTable.primaryKeys.nonEmpty
-    if (hoodieCatalogTable.primaryKeys.length == 0) { // auto generation or record keys
-      combinedOpts += DataSourceWriteOptions.OPERATION.key -> "insert"
-    }
-=======
     val combineBeforeInsert = hoodieCatalogTable.preCombineKey.nonEmpty && hoodieCatalogTable.primaryKeys.nonEmpty
->>>>>>> 5c8f552b
 
     // NOTE: Target operation could be overridden by the user, therefore if it has been provided as an input
     //       we'd prefer that value over auto-deduced operation. Otherwise, we deduce target operation type
@@ -221,13 +213,8 @@
     val defaultOpts = Map(
       PAYLOAD_CLASS_NAME.key -> payloadClassName,
       // NOTE: By default insert would try to do deduplication in case that pre-combine column is specified
-<<<<<<< HEAD
-      //       for the table and table has a primary key.
-      HoodieWriteConfig.COMBINE_BEFORE_INSERT.key -> String.valueOf(hasPrimaryKey && hasPrecombineColumn),
-=======
       //       for the table
       HoodieWriteConfig.COMBINE_BEFORE_INSERT.key -> String.valueOf(combineBeforeInsert),
->>>>>>> 5c8f552b
       KEYGENERATOR_CLASS_NAME.key -> classOf[SqlKeyGenerator].getCanonicalName,
       SqlKeyGenerator.ORIGINAL_KEYGEN_CLASS_NAME -> keyGeneratorClassName,
       SqlKeyGenerator.PARTITION_SCHEMA -> hoodieCatalogTable.partitionSchema.toDDL,
