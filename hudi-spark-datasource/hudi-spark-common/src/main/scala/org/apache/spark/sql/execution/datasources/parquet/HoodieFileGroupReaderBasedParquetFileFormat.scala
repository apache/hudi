--- conflicted
+++ resolved
@@ -155,12 +155,7 @@
                   .builder().setConf(storageConf).setBasePath(tableState.tablePath).build
                 val reader = new HoodieFileGroupReader[InternalRow](
                   readerContext,
-<<<<<<< HEAD
-                  new HoodieHadoopStorage(metaClient.getBasePathV2, storageConf),
-=======
                   new HoodieHadoopStorage(metaClient.getBasePath, storageConf),
-                  tableState.tablePath,
->>>>>>> 9b77eb1f
                   tableState.latestCommitTimestamp.get,
                   fileSlice,
                   broadcastedDataSchema.value,
