/*
 * Licensed to the Apache Software Foundation (ASF) under one or more
 * contributor license agreements.  See the NOTICE file distributed with
 * this work for additional information regarding copyright ownership.
 * The ASF licenses this file to You under the Apache License, Version 2.0
 * (the "License"); you may not use this file except in compliance with
 * the License.  You may obtain a copy of the License at
 *
 *    http://www.apache.org/licenses/LICENSE-2.0
 *
 * Unless required by applicable law or agreed to in writing, software
 * distributed under the License is distributed on an "AS IS" BASIS,
 * WITHOUT WARRANTIES OR CONDITIONS OF ANY KIND, either express or implied.
 * See the License for the specific language governing permissions and
 * limitations under the License.
 */

package org.apache.spark.sql.execution.datasources.parquet

import org.apache.hadoop.conf.Configuration
import org.apache.hadoop.fs.Path
import org.apache.hudi.MergeOnReadSnapshotRelation.createPartitionedFile
import org.apache.hudi.avro.AvroSchemaUtils
import org.apache.hudi.cdc.{CDCFileGroupIterator, CDCRelation, HoodieCDCFileGroupSplit}
import org.apache.hudi.client.utils.SparkInternalSchemaConverter
import org.apache.hudi.common.config.TypedProperties
import org.apache.hudi.common.fs.FSUtils
import org.apache.hudi.common.table.read.HoodieFileGroupReader
import org.apache.hudi.common.table.{HoodieTableConfig, HoodieTableMetaClient}
import org.apache.hudi.internal.schema.InternalSchema
import org.apache.hudi.internal.schema.utils.SerDeHelper
import org.apache.hudi.storage.StorageConfiguration
import org.apache.hudi.storage.hadoop.{HadoopStorageConfiguration, HoodieHadoopStorage}
import org.apache.hudi.{AvroConversionUtils, HoodieFileIndex, HoodiePartitionCDCFileGroupMapping, HoodiePartitionFileSliceMapping, HoodieTableSchema, HoodieTableState, SparkAdapterSupport, SparkFileFormatInternalRowReaderContext}
import org.apache.spark.sql.HoodieCatalystExpressionUtils.generateUnsafeProjection
import org.apache.spark.sql.SparkSession
import org.apache.spark.sql.catalyst.InternalRow
import org.apache.spark.sql.catalyst.expressions.JoinedRow
import org.apache.spark.sql.execution.datasources.PartitionedFile
import org.apache.spark.sql.internal.SQLConf.PARQUET_VECTORIZED_READER_ENABLED
import org.apache.spark.sql.sources.Filter
import org.apache.spark.sql.types.StructType

import java.io.Closeable

trait HoodieFormatTrait {

  // Used so that the planner only projects once and does not stack overflow
  var isProjected: Boolean = false
  def getRequiredFilters: Seq[Filter]
}

/**
 * This class utilizes {@link HoodieFileGroupReader} and its related classes to support reading
 * from Parquet formatted base files and their log files.
 */
class HoodieFileGroupReaderBasedParquetFileFormat(tableState: HoodieTableState,
                                                  tableSchema: HoodieTableSchema,
                                                  tableName: String,
                                                  mergeType: String,
                                                  mandatoryFields: Seq[String],
                                                  isMOR: Boolean,
                                                  isBootstrap: Boolean,
                                                  isIncremental: Boolean,
                                                  isCDC: Boolean,
                                                  validCommits: String,
                                                  shouldUseRecordPosition: Boolean,
                                                  requiredFilters: Seq[Filter]
                                                 ) extends ParquetFileFormat with SparkAdapterSupport with HoodieFormatTrait {

  def getRequiredFilters: Seq[Filter] = requiredFilters

  private val sanitizedTableName = AvroSchemaUtils.getAvroRecordQualifiedName(tableName)

  /**
   * Support batch needs to remain consistent, even if one side of a bootstrap merge can support
   * while the other side can't
   */
  private var supportBatchCalled = false
  private var supportBatchResult = false

  override def supportBatch(sparkSession: SparkSession, schema: StructType): Boolean = {
    if (!supportBatchCalled || supportBatchResult) {
      supportBatchCalled = true
      supportBatchResult = !isMOR && !isIncremental && !isBootstrap && super.supportBatch(sparkSession, schema)
    }
    sparkSession.conf.set(PARQUET_VECTORIZED_READER_ENABLED.key, supportBatchResult)
    supportBatchResult
  }

  private lazy val internalSchemaOpt: org.apache.hudi.common.util.Option[InternalSchema] = if (tableSchema.internalSchema.isEmpty) {
    org.apache.hudi.common.util.Option.empty()
  } else {
    org.apache.hudi.common.util.Option.of(tableSchema.internalSchema.get)
  }

  override def isSplitable(sparkSession: SparkSession,
                           options: Map[String, String],
                           path: Path): Boolean = false

  override def buildReaderWithPartitionValues(spark: SparkSession,
                                              dataSchema: StructType,
                                              partitionSchema: StructType,
                                              requiredSchema: StructType,
                                              filters: Seq[Filter],
                                              options: Map[String, String],
                                              hadoopConf: Configuration): PartitionedFile => Iterator[InternalRow] = {
    //dataSchema is not always right due to spark bugs
    val partitionColumns = partitionSchema.fieldNames
    val dataSchema = StructType(tableSchema.structTypeSchema.fields.filterNot(f => partitionColumns.contains(f.name)))
    val outputSchema = StructType(requiredSchema.fields ++ partitionSchema.fields)
    val isCount = requiredSchema.isEmpty && !isMOR && !isIncremental
    val augmentedStorageConf = new HadoopStorageConfiguration(hadoopConf).getInline
    setSchemaEvolutionConfigs(augmentedStorageConf)
    val baseFileReader = super.buildReaderWithPartitionValues(spark, dataSchema, partitionSchema, requiredSchema,
      filters ++ requiredFilters, options, augmentedStorageConf.unwrapCopy())
    val cdcFileReader = if (isCDC) {
      super.buildReaderWithPartitionValues(
        spark,
        tableSchema.structTypeSchema,
        StructType(Nil),
        tableSchema.structTypeSchema,
        Nil,
        options,
        new Configuration(hadoopConf))
    }

    val requestedAvroSchema = AvroConversionUtils.convertStructTypeToAvroSchema(requiredSchema, sanitizedTableName)
    val dataAvroSchema = AvroConversionUtils.convertStructTypeToAvroSchema(dataSchema, sanitizedTableName)
    val parquetFileReader = spark.sparkContext.broadcast(sparkAdapter.createParquetFileReader(supportBatchResult,
      spark.sessionState.conf, options, augmentedStorageConf.unwrap()))
    val broadcastedStorageConf = spark.sparkContext.broadcast(augmentedStorageConf)
    val broadcastedDataSchema =  spark.sparkContext.broadcast(dataAvroSchema)
    val broadcastedRequestedSchema =  spark.sparkContext.broadcast(requestedAvroSchema)
    val fileIndexProps: TypedProperties = HoodieFileIndex.getConfigProperties(spark, options)

    (file: PartitionedFile) => {
      file.partitionValues match {
        // Snapshot or incremental queries.
        case fileSliceMapping: HoodiePartitionFileSliceMapping =>
          val filegroupName = FSUtils.getFileIdFromFilePath(sparkAdapter
            .getSparkPartitionedFileUtils.getPathFromPartitionedFile(file))
          fileSliceMapping.getSlice(filegroupName) match {
            case Some(fileSlice) if !isCount =>
              if (requiredSchema.isEmpty && !fileSlice.getLogFiles.findAny().isPresent) {
                val hoodieBaseFile = fileSlice.getBaseFile.get()
                baseFileReader(createPartitionedFile(fileSliceMapping.getPartitionValues, hoodieBaseFile.getStoragePath, 0, hoodieBaseFile.getFileLen))
              } else {
                val readerContext = new SparkFileFormatInternalRowReaderContext(parquetFileReader.value, tableState.recordKeyField, filters, requiredFilters)
                val storageConf = broadcastedStorageConf.value
                val metaClient: HoodieTableMetaClient = HoodieTableMetaClient
                  .builder().setConf(storageConf).setBasePath(tableState.tablePath).build
                val props = metaClient.getTableConfig.getProps
                options.foreach(kv => props.setProperty(kv._1, kv._2))
                val reader = new HoodieFileGroupReader[InternalRow](
                  readerContext,
                  new HoodieHadoopStorage(metaClient.getBasePathV2, storageConf),
                  tableState.tablePath,
                  tableState.latestCommitTimestamp.get,
                  fileSlice,
                  broadcastedDataSchema.value,
                  broadcastedRequestedSchema.value,
                  internalSchemaOpt,
                  metaClient,
<<<<<<< HEAD
                  props,
                  metaClient.getTableConfig,
=======
                  metaClient.getTableConfig.getProps,
>>>>>>> 8f0467b7
                  file.start,
                  file.length,
                  shouldUseRecordPosition)
                reader.initRecordIterators()
                // Append partition values to rows and project to output schema
                appendPartitionAndProject(
                  reader.getClosableIterator,
                  requiredSchema,
                  partitionSchema,
                  outputSchema,
                  fileSliceMapping.getPartitionValues)
              }

            case _ => parquetFileReader.value.read(file, requiredSchema, partitionSchema, filters,
              broadcastedStorageConf.value)
          }
        // CDC queries.
        case hoodiePartitionCDCFileGroupSliceMapping: HoodiePartitionCDCFileGroupMapping =>
          val fileSplits = hoodiePartitionCDCFileGroupSliceMapping.getFileSplits().toArray
          val fileGroupSplit: HoodieCDCFileGroupSplit = HoodieCDCFileGroupSplit(fileSplits)
          buildCDCRecordIterator(
            fileGroupSplit, cdcFileReader.asInstanceOf[PartitionedFile => Iterator[InternalRow]],
            broadcastedStorageConf.value, fileIndexProps, requiredSchema)

        case _ => parquetFileReader.value.read(file, requiredSchema, partitionSchema, filters,
          broadcastedStorageConf.value)
      }
    }
  }

  private def setSchemaEvolutionConfigs(conf: StorageConfiguration[_]): Unit = {
    if (internalSchemaOpt.isPresent) {
      conf.set(SparkInternalSchemaConverter.HOODIE_QUERY_SCHEMA, SerDeHelper.toJson(internalSchemaOpt.get()))
      conf.set(SparkInternalSchemaConverter.HOODIE_TABLE_PATH, tableState.tablePath)
      conf.set(SparkInternalSchemaConverter.HOODIE_VALID_COMMITS_LIST, validCommits)
    }
  }

  protected def buildCDCRecordIterator(cdcFileGroupSplit: HoodieCDCFileGroupSplit,
                                       cdcFileReader: PartitionedFile => Iterator[InternalRow],
                                       storageConf: StorageConfiguration[_],
                                       props: TypedProperties,
                                       requiredSchema: StructType): Iterator[InternalRow] = {
    props.setProperty(HoodieTableConfig.HOODIE_TABLE_NAME_KEY, tableName)
    val cdcSchema = CDCRelation.FULL_CDC_SPARK_SCHEMA
    val metaClient = HoodieTableMetaClient.builder
      .setBasePath(tableState.tablePath).setConf(storageConf.newInstance()).build()
    new CDCFileGroupIterator(
      cdcFileGroupSplit,
      metaClient,
      storageConf,
      cdcFileReader,
      tableSchema,
      cdcSchema,
      requiredSchema,
      props)
  }

  private def appendPartitionAndProject(iter: HoodieFileGroupReader.HoodieFileGroupReaderIterator[InternalRow],
                                        inputSchema: StructType,
                                        partitionSchema: StructType,
                                        to: StructType,
                                        partitionValues: InternalRow): Iterator[InternalRow] = {
    if (partitionSchema.isEmpty) {
      projectSchema(iter, inputSchema, to)
    } else {
      val unsafeProjection = generateUnsafeProjection(StructType(inputSchema.fields ++ partitionSchema.fields), to)
      val joinedRow = new JoinedRow()
      makeCloseableFileGroupMappingRecordIterator(iter, d => unsafeProjection(joinedRow(d, partitionValues)))
    }
  }

  private def projectSchema(iter: HoodieFileGroupReader.HoodieFileGroupReaderIterator[InternalRow],
                            from: StructType,
                            to: StructType): Iterator[InternalRow] = {
    val unsafeProjection = generateUnsafeProjection(from, to)
    makeCloseableFileGroupMappingRecordIterator(iter, d => unsafeProjection(d))
  }

  def makeCloseableFileGroupMappingRecordIterator(closeableFileGroupRecordIterator: HoodieFileGroupReader.HoodieFileGroupReaderIterator[InternalRow],
                                                  mappingFunction: Function[InternalRow, InternalRow]): Iterator[InternalRow] = {
    new Iterator[InternalRow] with Closeable {
      override def hasNext: Boolean = closeableFileGroupRecordIterator.hasNext

      override def next(): InternalRow = mappingFunction(closeableFileGroupRecordIterator.next())

      override def close(): Unit = closeableFileGroupRecordIterator.close()
    }
  }
}<|MERGE_RESOLUTION|>--- conflicted
+++ resolved
@@ -162,12 +162,7 @@
                   broadcastedRequestedSchema.value,
                   internalSchemaOpt,
                   metaClient,
-<<<<<<< HEAD
                   props,
-                  metaClient.getTableConfig,
-=======
-                  metaClient.getTableConfig.getProps,
->>>>>>> 8f0467b7
                   file.start,
                   file.length,
                   shouldUseRecordPosition)
