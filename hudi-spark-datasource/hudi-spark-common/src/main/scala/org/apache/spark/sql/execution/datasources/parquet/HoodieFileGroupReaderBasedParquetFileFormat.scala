/*
 * Licensed to the Apache Software Foundation (ASF) under one or more
 * contributor license agreements.  See the NOTICE file distributed with
 * this work for additional information regarding copyright ownership.
 * The ASF licenses this file to You under the Apache License, Version 2.0
 * (the "License"); you may not use this file except in compliance with
 * the License.  You may obtain a copy of the License at
 *
 *    http://www.apache.org/licenses/LICENSE-2.0
 *
 * Unless required by applicable law or agreed to in writing, software
 * distributed under the License is distributed on an "AS IS" BASIS,
 * WITHOUT WARRANTIES OR CONDITIONS OF ANY KIND, either express or implied.
 * See the License for the specific language governing permissions and
 * limitations under the License.
 */

package org.apache.spark.sql.execution.datasources.parquet

import org.apache.hadoop.conf.Configuration
import org.apache.hadoop.fs.Path
import org.apache.hudi.MergeOnReadSnapshotRelation.createPartitionedFile
import org.apache.hudi.avro.AvroSchemaUtils
import org.apache.hudi.cdc.{CDCFileGroupIterator, CDCRelation, HoodieCDCFileGroupSplit}
import org.apache.hudi.common.config.TypedProperties
import org.apache.hudi.common.engine.HoodieReaderContext
import org.apache.hudi.common.fs.FSUtils
import org.apache.hudi.common.model._
import org.apache.hudi.common.table.{HoodieTableConfig, HoodieTableMetaClient}
import org.apache.hudi.common.table.read.HoodieFileGroupReader
import org.apache.hudi.{AvroConversionUtils, HoodieFileIndex, HoodiePartitionCDCFileGroupMapping, HoodiePartitionFileSliceMapping, HoodieSparkUtils, HoodieTableSchema, HoodieTableState, MergeOnReadSnapshotRelation, SparkAdapterSupport, SparkFileFormatInternalRowReaderContext}
import org.apache.spark.sql.HoodieCatalystExpressionUtils.generateUnsafeProjection
import org.apache.spark.sql.SparkSession
import org.apache.spark.sql.catalyst.InternalRow
import org.apache.spark.sql.catalyst.expressions.JoinedRow
import org.apache.spark.sql.execution.datasources.PartitionedFile
import org.apache.spark.sql.hudi.HoodieSqlCommonUtils.isMetaField
import org.apache.spark.sql.sources.Filter
import org.apache.spark.sql.types.{StringType, StructField, StructType}
import org.apache.spark.util.SerializableConfiguration

import scala.annotation.tailrec
import scala.collection.mutable
import scala.jdk.CollectionConverters.asScalaIteratorConverter

trait HoodieFormatTrait {

  // Used so that the planner only projects once and does not stack overflow
  var isProjected: Boolean = false
  def getRequiredFilters: Seq[Filter]
}

/**
 * This class utilizes {@link HoodieFileGroupReader} and its related classes to support reading
 * from Parquet formatted base files and their log files.
 */
class HoodieFileGroupReaderBasedParquetFileFormat(tableState: HoodieTableState,
                                                  tableSchema: HoodieTableSchema,
                                                  tableName: String,
                                                  mergeType: String,
                                                  mandatoryFields: Seq[String],
                                                  isMOR: Boolean,
                                                  isBootstrap: Boolean,
                                                  isIncremental: Boolean,
                                                  shouldUseRecordPosition: Boolean,
                                                  requiredFilters: Seq[Filter]
                                           ) extends ParquetFileFormat with SparkAdapterSupport with HoodieFormatTrait {

  override def getRequiredFilters: Seq[Filter] = requiredFilters

  /**
   * Support batch needs to remain consistent, even if one side of a bootstrap merge can support
   * while the other side can't
   */
  private var supportBatchCalled = false
  private var supportBatchResult = false

  private val sanitizedTableName = AvroSchemaUtils.getAvroRecordQualifiedName(tableName)
  override def supportBatch(sparkSession: SparkSession, schema: StructType): Boolean = {
    if (!supportBatchCalled || supportBatchResult) {
      supportBatchCalled = true
      supportBatchResult = !isMOR && !isIncremental && !isBootstrap && super.supportBatch(sparkSession, schema)
    }
    supportBatchResult
  }

  override def isSplitable(sparkSession: SparkSession,
                           options: Map[String, String],
                           path: Path): Boolean = false

  override def buildReaderWithPartitionValues(spark: SparkSession,
                                              dataSchema: StructType,
                                              partitionSchema: StructType,
                                              requiredSchema: StructType,
                                              filters: Seq[Filter],
                                              options: Map[String, String],
                                              hadoopConf: Configuration): PartitionedFile => Iterator[InternalRow] = {
    //dataSchema is not always right due to spark bugs
    val partitionColumns = partitionSchema.fieldNames
    val dataSchema = StructType(tableSchema.structTypeSchema.fields.filterNot(f => partitionColumns.contains(f.name)))
    val outputSchema = StructType(requiredSchema.fields ++ partitionSchema.fields)
    spark.conf.set("spark.sql.parquet.enableVectorizedReader", supportBatchResult)
    val requiredSchemaWithMandatory = generateRequiredSchemaWithMandatory(requiredSchema, dataSchema, partitionSchema)
    val isCount = requiredSchemaWithMandatory.isEmpty
    val requiredSchemaSplits = requiredSchemaWithMandatory.fields.partition(f => HoodieRecord.HOODIE_META_COLUMNS_WITH_OPERATION.contains(f.name))
    val requiredMeta = StructType(requiredSchemaSplits._1)
    val requiredWithoutMeta = StructType(requiredSchemaSplits._2)
    val augmentedHadoopConf = FSUtils.buildInlineConf(hadoopConf)
<<<<<<< HEAD
    val (baseFileReader, preMergeBaseFileReader, readerMaps) = buildFileReaders(
      spark, dataSchema, partitionSchema, requiredSchema,
=======
    val (baseFileReader, preMergeBaseFileReader, readerMaps, cdcFileReader) = buildFileReaders(
      spark, dataSchema, partitionSchema, if (isIncremental) requiredSchemaWithMandatory else requiredSchema,
>>>>>>> 150a4b70
      filters, options, augmentedHadoopConf, requiredSchemaWithMandatory, requiredWithoutMeta, requiredMeta)

    val requestedAvroSchema = AvroConversionUtils.convertStructTypeToAvroSchema(requiredSchema, sanitizedTableName)
    val dataAvroSchema = AvroConversionUtils.convertStructTypeToAvroSchema(dataSchema, sanitizedTableName)

    val broadcastedHadoopConf = spark.sparkContext.broadcast(new SerializableConfiguration(augmentedHadoopConf))
    val broadcastedDataSchema =  spark.sparkContext.broadcast(dataAvroSchema)
    val broadcastedRequestedSchema =  spark.sparkContext.broadcast(requestedAvroSchema)
    val props: TypedProperties = HoodieFileIndex.getConfigProperties(spark, options)

    (file: PartitionedFile) => {
      file.partitionValues match {
        // Snapshot or incremental queries.
        case fileSliceMapping: HoodiePartitionFileSliceMapping =>
          val filePath = sparkAdapter.getSparkPartitionedFileUtils.getPathFromPartitionedFile(file)
          val filegroupName = if (FSUtils.isLogFile(filePath)) {
            FSUtils.getFileId(filePath.getName).substring(1)
          } else {
            FSUtils.getFileId(filePath.getName)
          }
          fileSliceMapping.getSlice(filegroupName) match {
            case Some(fileSlice) if !isCount =>
              if (requiredSchema.isEmpty && !fileSlice.getLogFiles.findAny().isPresent) {
                val hoodieBaseFile = fileSlice.getBaseFile.get()
                baseFileReader(createPartitionedFile(fileSliceMapping.getPartitionValues, hoodieBaseFile.getHadoopPath, 0, hoodieBaseFile.getFileLen))
              } else {
                val readerContext: HoodieReaderContext[InternalRow] = new SparkFileFormatInternalRowReaderContext(
                  readerMaps)
                val serializedHadoopConf = broadcastedHadoopConf.value.value
                val metaClient: HoodieTableMetaClient = HoodieTableMetaClient
                  .builder().setConf(serializedHadoopConf).setBasePath(tableState.tablePath).build
                val reader = new HoodieFileGroupReader[InternalRow](
                  readerContext,
                  serializedHadoopConf,
                  tableState.tablePath,
                  tableState.latestCommitTimestamp.get,
                  fileSlice,
                  broadcastedDataSchema.value,
                  broadcastedRequestedSchema.value,
                  metaClient.getTableConfig.getProps,
                  metaClient.getTableConfig,
                  file.start,
                  file.length,
                  shouldUseRecordPosition)
                reader.initRecordIterators()
                // Append partition values to rows and project to output schema
                appendPartitionAndProject(
                  reader.getClosableIterator.asInstanceOf[java.util.Iterator[InternalRow]].asScala,
                  requiredSchema,
                  partitionSchema,
                  outputSchema,
                  fileSliceMapping.getPartitionValues)
              }

            // TODO: Use FileGroupReader here: HUDI-6942.
            case _ => baseFileReader(file)
          }
        // CDC queries.
        case hoodiePartitionCDCFileGroupSliceMapping: HoodiePartitionCDCFileGroupMapping =>
          val fileSplits = hoodiePartitionCDCFileGroupSliceMapping.getFileSplits().toArray
          val fileGroupSplit: HoodieCDCFileGroupSplit = HoodieCDCFileGroupSplit(fileSplits)
          buildCDCRecordIterator(
            fileGroupSplit, cdcFileReader, broadcastedHadoopConf.value.value, props, requiredSchema)
        // TODO: Use FileGroupReader here: HUDI-6942.
        case _ => baseFileReader(file)
      }
    }
  }

  protected def buildCDCRecordIterator(cdcFileGroupSplit: HoodieCDCFileGroupSplit,
                                       cdcFileReader: PartitionedFile => Iterator[InternalRow],
                                       hadoopConf: Configuration,
                                       props: TypedProperties,
                                       requiredSchema: StructType): Iterator[InternalRow] = {
    props.setProperty(HoodieTableConfig.HOODIE_TABLE_NAME_KEY, tableName)
    val cdcSchema = CDCRelation.FULL_CDC_SPARK_SCHEMA
    val metaClient = HoodieTableMetaClient.builder.setBasePath(tableState.tablePath).setConf(hadoopConf).build()
    new CDCFileGroupIterator(
      cdcFileGroupSplit,
      metaClient,
      hadoopConf,
      cdcFileReader,
      tableSchema,
      cdcSchema,
      requiredSchema,
      props)
  }

  private def appendPartitionAndProject(iter: Iterator[InternalRow],
                                        inputSchema: StructType,
                                        partitionSchema: StructType,
                                        to: StructType,
                                        partitionValues: InternalRow): Iterator[InternalRow] = {
    if (partitionSchema.isEmpty) {
      projectSchema(iter, inputSchema, to)
    } else {
      val unsafeProjection = generateUnsafeProjection(StructType(inputSchema.fields ++ partitionSchema.fields), to)
      val joinedRow = new JoinedRow()
      iter.map(d => unsafeProjection(joinedRow(d, partitionValues)))
    }
  }

  private def projectSchema(iter: Iterator[InternalRow],
                            from: StructType,
                            to: StructType): Iterator[InternalRow] = {
    val unsafeProjection = generateUnsafeProjection(from, to)
    iter.map(d => unsafeProjection(d))
  }

  private def generateRequiredSchemaWithMandatory(requiredSchema: StructType,
                                                  dataSchema: StructType,
                                                  partitionSchema: StructType): StructType = {
    val metaFields = Seq(
      StructField(HoodieRecord.COMMIT_TIME_METADATA_FIELD, StringType),
      StructField(HoodieRecord.COMMIT_SEQNO_METADATA_FIELD, StringType),
      StructField(HoodieRecord.RECORD_KEY_METADATA_FIELD, StringType),
      StructField(HoodieRecord.PARTITION_PATH_METADATA_FIELD, StringType),
      StructField(HoodieRecord.FILENAME_METADATA_FIELD, StringType))

    // Helper method to get the StructField for nested fields
    @tailrec
    def findNestedField(schema: StructType, fieldParts: Array[String]): Option[StructField] = {
      fieldParts.toList match {
        case head :: Nil => schema.fields.find(_.name == head) // If it's the last part, find and return the field
        case head :: tail => // If there are more parts, find the field and its nested fields
          schema.fields.find(_.name == head) match {
            case Some(StructField(_, nested: StructType, _, _)) => findNestedField(nested, tail.toArray)
            case _ => None // The path is not valid
          }
        case _ => None // Empty path, should not happen if the input is correct
      }
    }

    def findMetaField(name: String): Option[StructField] = {
      metaFields.find(f => f.name == name)
    }

    // If not MergeOnRead or if projection is compatible
<<<<<<< HEAD
    if (!isMOR || MergeOnReadSnapshotRelation.isProjectionCompatible(tableState)) {
=======
    if (isIncremental) {
      StructType(dataSchema.toArray ++ partitionSchema.fields)
    } else {
>>>>>>> 150a4b70
      val added: mutable.Buffer[StructField] = mutable.Buffer[StructField]()
      for (field <- mandatoryFields) {
        if (requiredSchema.getFieldIndex(field).isEmpty) {
          // Support for nested fields
          val fieldParts = field.split("\\.")
          val fieldToAdd = findNestedField(dataSchema, fieldParts)
            .orElse(findNestedField(partitionSchema, fieldParts))
            .orElse(findMetaField(field))
            .getOrElse(throw new IllegalArgumentException(s"Field $field does not exist in the table schema"))
          added.append(fieldToAdd)
        }
      }
      val addedFields = StructType(added.toArray)
      StructType(requiredSchema.toArray ++ addedFields.fields)
    }
  }

  protected def buildFileReaders(sparkSession: SparkSession, dataSchema: StructType, partitionSchema: StructType,
                                 requiredSchema: StructType, filters: Seq[Filter], options: Map[String, String],
                                 hadoopConf: Configuration, requiredSchemaWithMandatory: StructType,
                                 requiredWithoutMeta: StructType, requiredMeta: StructType):
  (PartitionedFile => Iterator[InternalRow],
    PartitionedFile => Iterator[InternalRow],
    mutable.Map[Long, PartitionedFile => Iterator[InternalRow]],
    PartitionedFile => Iterator[InternalRow]) = {

    val m = scala.collection.mutable.Map[Long, PartitionedFile => Iterator[InternalRow]]()

    val recordKeyRelatedFilters = getRecordKeyRelatedFilters(filters, tableState.recordKeyField)
    val baseFileReader = super.buildReaderWithPartitionValues(sparkSession, dataSchema, partitionSchema, requiredSchema,
      filters ++ requiredFilters, options, new Configuration(hadoopConf))
    m.put(generateKey(dataSchema, requiredSchema), baseFileReader)
    m.put(0, super.buildReaderWithPartitionValues(sparkSession, dataSchema, partitionSchema, requiredSchema,
      filters ++ requiredFilters, options, new Configuration(hadoopConf)))

    //file reader for reading a hudi base file that needs to be merged with log files
    val preMergeBaseFileReader = if (isMOR) {
      // Add support for reading files using inline file system.
      super.buildReaderWithPartitionValues(sparkSession, dataSchema, StructType(Seq.empty), requiredSchemaWithMandatory,
        if (shouldUseRecordPosition) requiredFilters else recordKeyRelatedFilters ++ requiredFilters,
        options, new Configuration(hadoopConf))
    } else {
      _: PartitionedFile => Iterator.empty
    }
    m.put(generateKey(dataSchema, requiredSchemaWithMandatory), preMergeBaseFileReader)

    val cdcFileReader = super.buildReaderWithPartitionValues(
      sparkSession,
      tableSchema.structTypeSchema,
      StructType(Nil),
      tableSchema.structTypeSchema,
      Nil,
      options,
      new Configuration(hadoopConf))

    //Rules for appending partitions and filtering in the bootstrap readers:
    // 1. if it is mor, we don't want to filter data or append partitions
    // 2. if we need to merge the bootstrap base and skeleton files then we cannot filter
    // 3. if we need to merge the bootstrap base and skeleton files then we should never append partitions to the
    //    skeleton reader
    val needMetaCols = requiredMeta.nonEmpty
    val needDataCols = requiredWithoutMeta.nonEmpty

    //file reader for bootstrap skeleton files
    if (needMetaCols && isBootstrap) {
      val key = generateKey(HoodieSparkUtils.getMetaSchema, requiredMeta)
      if (needDataCols || isMOR) {
        // no filter and no append
        m.put(key, super.buildReaderWithPartitionValues(sparkSession, HoodieSparkUtils.getMetaSchema, StructType(Seq.empty),
          requiredMeta, Seq.empty, options, new Configuration(hadoopConf)))
      } else {
        // filter
        m.put(key, super.buildReaderWithPartitionValues(sparkSession, HoodieSparkUtils.getMetaSchema, StructType(Seq.empty),
          requiredMeta, filters ++ requiredFilters, options, new Configuration(hadoopConf)))
      }

      val requestedMeta = StructType(requiredSchema.fields.filter(sf => isMetaField(sf.name)))
      m.put(generateKey(HoodieSparkUtils.getMetaSchema, requestedMeta),
        super.buildReaderWithPartitionValues(sparkSession, HoodieSparkUtils.getMetaSchema, StructType(Seq.empty), requestedMeta,
          Seq.empty, options, new Configuration(hadoopConf)))
    }

    //file reader for bootstrap base files
    if (needDataCols && isBootstrap) {
      val dataSchemaWithoutMeta = StructType(dataSchema.fields.filterNot(sf => isMetaField(sf.name)))
      val key = generateKey(dataSchemaWithoutMeta, requiredWithoutMeta)
      if (isMOR || needMetaCols) {
        m.put(key, super.buildReaderWithPartitionValues(sparkSession, dataSchemaWithoutMeta, StructType(Seq.empty), requiredWithoutMeta,
          Seq.empty, options, new Configuration(hadoopConf)))
        // no filter and no append

      } else {
        // filter
        m.put(key, super.buildReaderWithPartitionValues(sparkSession, dataSchemaWithoutMeta, StructType(Seq.empty), requiredWithoutMeta,
          filters ++ requiredFilters, options, new Configuration(hadoopConf)))
      }

      val requestedWithoutMeta = StructType(requiredSchema.fields.filterNot(sf => isMetaField(sf.name)))
      m.put(generateKey(dataSchemaWithoutMeta, requestedWithoutMeta),
        super.buildReaderWithPartitionValues(sparkSession, dataSchemaWithoutMeta, StructType(Seq.empty), requestedWithoutMeta,
          Seq.empty, options, new Configuration(hadoopConf)))
    }

    (baseFileReader, preMergeBaseFileReader, m, cdcFileReader)
  }

  protected def generateKey(dataSchema: StructType, requestedSchema: StructType): Long = {
    AvroConversionUtils.convertStructTypeToAvroSchema(dataSchema, sanitizedTableName).hashCode() + AvroConversionUtils.convertStructTypeToAvroSchema(requestedSchema, sanitizedTableName).hashCode()
  }

  protected def getRecordKeyRelatedFilters(filters: Seq[Filter], recordKeyColumn: String): Seq[Filter] = {
    filters.filter(f => f.references.exists(c => c.equalsIgnoreCase(recordKeyColumn)))
  }

  protected def getLogFilesFromSlice(fileSlice: FileSlice): List[HoodieLogFile] = {
    fileSlice.getLogFiles.sorted(HoodieLogFile.getLogFileComparator).iterator().asScala.toList
  }
}<|MERGE_RESOLUTION|>--- conflicted
+++ resolved
@@ -106,14 +106,9 @@
     val requiredMeta = StructType(requiredSchemaSplits._1)
     val requiredWithoutMeta = StructType(requiredSchemaSplits._2)
     val augmentedHadoopConf = FSUtils.buildInlineConf(hadoopConf)
-<<<<<<< HEAD
-    val (baseFileReader, preMergeBaseFileReader, readerMaps) = buildFileReaders(
-      spark, dataSchema, partitionSchema, requiredSchema,
-=======
     val (baseFileReader, preMergeBaseFileReader, readerMaps, cdcFileReader) = buildFileReaders(
-      spark, dataSchema, partitionSchema, if (isIncremental) requiredSchemaWithMandatory else requiredSchema,
->>>>>>> 150a4b70
-      filters, options, augmentedHadoopConf, requiredSchemaWithMandatory, requiredWithoutMeta, requiredMeta)
+      spark, dataSchema, partitionSchema, requiredSchema, filters, options, augmentedHadoopConf,
+      requiredSchemaWithMandatory, requiredWithoutMeta, requiredMeta)
 
     val requestedAvroSchema = AvroConversionUtils.convertStructTypeToAvroSchema(requiredSchema, sanitizedTableName)
     val dataAvroSchema = AvroConversionUtils.convertStructTypeToAvroSchema(dataSchema, sanitizedTableName)
@@ -250,29 +245,20 @@
       metaFields.find(f => f.name == name)
     }
 
-    // If not MergeOnRead or if projection is compatible
-<<<<<<< HEAD
-    if (!isMOR || MergeOnReadSnapshotRelation.isProjectionCompatible(tableState)) {
-=======
-    if (isIncremental) {
-      StructType(dataSchema.toArray ++ partitionSchema.fields)
-    } else {
->>>>>>> 150a4b70
-      val added: mutable.Buffer[StructField] = mutable.Buffer[StructField]()
-      for (field <- mandatoryFields) {
-        if (requiredSchema.getFieldIndex(field).isEmpty) {
-          // Support for nested fields
-          val fieldParts = field.split("\\.")
-          val fieldToAdd = findNestedField(dataSchema, fieldParts)
-            .orElse(findNestedField(partitionSchema, fieldParts))
-            .orElse(findMetaField(field))
-            .getOrElse(throw new IllegalArgumentException(s"Field $field does not exist in the table schema"))
-          added.append(fieldToAdd)
-        }
-      }
-      val addedFields = StructType(added.toArray)
-      StructType(requiredSchema.toArray ++ addedFields.fields)
-    }
+    val added: mutable.Buffer[StructField] = mutable.Buffer[StructField]()
+    for (field <- mandatoryFields) {
+      if (requiredSchema.getFieldIndex(field).isEmpty) {
+        // Support for nested fields
+        val fieldParts = field.split("\\.")
+        val fieldToAdd = findNestedField(dataSchema, fieldParts)
+          .orElse(findNestedField(partitionSchema, fieldParts))
+          .orElse(findMetaField(field))
+          .getOrElse(throw new IllegalArgumentException(s"Field $field does not exist in the table schema"))
+        added.append(fieldToAdd)
+      }
+    }
+    val addedFields = StructType(added.toArray)
+    StructType(requiredSchema.toArray ++ addedFields.fields)
   }
 
   protected def buildFileReaders(sparkSession: SparkSession, dataSchema: StructType, partitionSchema: StructType,
