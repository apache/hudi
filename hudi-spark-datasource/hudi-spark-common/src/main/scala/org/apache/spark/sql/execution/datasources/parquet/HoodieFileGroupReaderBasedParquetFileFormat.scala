/*
 * Licensed to the Apache Software Foundation (ASF) under one or more
 * contributor license agreements.  See the NOTICE file distributed with
 * this work for additional information regarding copyright ownership.
 * The ASF licenses this file to You under the Apache License, Version 2.0
 * (the "License"); you may not use this file except in compliance with
 * the License.  You may obtain a copy of the License at
 *
 *    http://www.apache.org/licenses/LICENSE-2.0
 *
 * Unless required by applicable law or agreed to in writing, software
 * distributed under the License is distributed on an "AS IS" BASIS,
 * WITHOUT WARRANTIES OR CONDITIONS OF ANY KIND, either express or implied.
 * See the License for the specific language governing permissions and
 * limitations under the License.
 */

package org.apache.spark.sql.execution.datasources.parquet

import org.apache.hadoop.conf.Configuration
import org.apache.hadoop.fs.Path
import org.apache.hudi.MergeOnReadSnapshotRelation.createPartitionedFile
import org.apache.hudi.avro.AvroSchemaUtils
import org.apache.hudi.cdc.{CDCFileGroupIterator, CDCRelation, HoodieCDCFileGroupSplit}
import org.apache.hudi.client.utils.SparkInternalSchemaConverter
import org.apache.hudi.common.config.{HoodieCommonConfig, HoodieMemoryConfig, TypedProperties}
import org.apache.hudi.common.fs.FSUtils
import org.apache.hudi.common.table.read.HoodieFileGroupReader
import org.apache.hudi.common.table.{HoodieTableConfig, HoodieTableMetaClient}
import org.apache.hudi.common.util.FileIOUtils
import org.apache.hudi.common.util.collection.ExternalSpillableMap.DiskMapType
import org.apache.hudi.internal.schema.InternalSchema
import org.apache.hudi.internal.schema.utils.SerDeHelper
import org.apache.hudi.storage.StorageConfiguration
import org.apache.hudi.storage.hadoop.{HadoopStorageConfiguration, HoodieHadoopStorage}
import org.apache.hudi.{AvroConversionUtils, HoodieFileIndex, HoodiePartitionCDCFileGroupMapping, HoodiePartitionFileSliceMapping, HoodieTableSchema, HoodieTableState, SparkAdapterSupport, SparkFileFormatInternalRowReaderContext}
import org.apache.spark.sql.HoodieCatalystExpressionUtils.generateUnsafeProjection
import org.apache.spark.sql.SparkSession
import org.apache.spark.sql.catalyst.InternalRow
import org.apache.spark.sql.catalyst.expressions.JoinedRow
import org.apache.spark.sql.execution.datasources.PartitionedFile
import org.apache.spark.sql.internal.SQLConf.PARQUET_VECTORIZED_READER_ENABLED
import org.apache.spark.sql.sources.Filter
import org.apache.spark.sql.types.StructType

import java.io.Closeable
import java.util.Locale

trait HoodieFormatTrait {

  // Used so that the planner only projects once and does not stack overflow
  var isProjected: Boolean = false
  def getRequiredFilters: Seq[Filter]
}

/**
 * This class utilizes {@link HoodieFileGroupReader} and its related classes to support reading
 * from Parquet formatted base files and their log files.
 */
class HoodieFileGroupReaderBasedParquetFileFormat(tableState: HoodieTableState,
                                                  tableSchema: HoodieTableSchema,
                                                  tableName: String,
                                                  mergeType: String,
                                                  mandatoryFields: Seq[String],
                                                  isMOR: Boolean,
                                                  isBootstrap: Boolean,
                                                  isIncremental: Boolean,
                                                  isCDC: Boolean,
                                                  validCommits: String,
                                                  shouldUseRecordPosition: Boolean,
                                                  requiredFilters: Seq[Filter]
                                                 ) extends ParquetFileFormat with SparkAdapterSupport with HoodieFormatTrait {

  def getRequiredFilters: Seq[Filter] = requiredFilters

  private val sanitizedTableName = AvroSchemaUtils.getAvroRecordQualifiedName(tableName)

  /**
   * Support batch needs to remain consistent, even if one side of a bootstrap merge can support
   * while the other side can't
   */
  private var supportBatchCalled = false
  private var supportBatchResult = false

  override def supportBatch(sparkSession: SparkSession, schema: StructType): Boolean = {
    if (!supportBatchCalled || supportBatchResult) {
      supportBatchCalled = true
      supportBatchResult = !isMOR && !isIncremental && !isBootstrap && super.supportBatch(sparkSession, schema)
    }
    sparkSession.conf.set(PARQUET_VECTORIZED_READER_ENABLED.key, supportBatchResult)
    supportBatchResult
  }

  private lazy val internalSchemaOpt: org.apache.hudi.common.util.Option[InternalSchema] = if (tableSchema.internalSchema.isEmpty) {
    org.apache.hudi.common.util.Option.empty()
  } else {
    org.apache.hudi.common.util.Option.of(tableSchema.internalSchema.get)
  }

  override def isSplitable(sparkSession: SparkSession,
                           options: Map[String, String],
                           path: Path): Boolean = false

  override def buildReaderWithPartitionValues(spark: SparkSession,
                                              dataSchema: StructType,
                                              partitionSchema: StructType,
                                              requiredSchema: StructType,
                                              filters: Seq[Filter],
                                              options: Map[String, String],
                                              hadoopConf: Configuration): PartitionedFile => Iterator[InternalRow] = {
    //dataSchema is not always right due to spark bugs
    val partitionColumns = partitionSchema.fieldNames
    val dataSchema = StructType(tableSchema.structTypeSchema.fields.filterNot(f => partitionColumns.contains(f.name)))
    val outputSchema = StructType(requiredSchema.fields ++ partitionSchema.fields)
    val isCount = requiredSchema.isEmpty && !isMOR && !isIncremental
    val augmentedStorageConf = new HadoopStorageConfiguration(hadoopConf).getInline
    setSchemaEvolutionConfigs(augmentedStorageConf)
    val baseFileReader = super.buildReaderWithPartitionValues(spark, dataSchema, partitionSchema, requiredSchema,
      filters ++ requiredFilters, options, augmentedStorageConf.unwrapCopy())
    val cdcFileReader = if (isCDC) {
      super.buildReaderWithPartitionValues(
        spark,
        tableSchema.structTypeSchema,
        StructType(Nil),
        tableSchema.structTypeSchema,
        Nil,
        options,
        new Configuration(hadoopConf))
    }

    val requestedAvroSchema = AvroConversionUtils.convertStructTypeToAvroSchema(requiredSchema, sanitizedTableName)
    val dataAvroSchema = AvroConversionUtils.convertStructTypeToAvroSchema(dataSchema, sanitizedTableName)
    val parquetFileReader = spark.sparkContext.broadcast(sparkAdapter.createParquetFileReader(supportBatchResult,
      spark.sessionState.conf, options, augmentedStorageConf.unwrap()))
    val broadcastedStorageConf = spark.sparkContext.broadcast(augmentedStorageConf)
    val broadcastedDataSchema =  spark.sparkContext.broadcast(dataAvroSchema)
    val broadcastedRequestedSchema =  spark.sparkContext.broadcast(requestedAvroSchema)
    val fileIndexProps: TypedProperties = HoodieFileIndex.getConfigProperties(spark, options)

    (file: PartitionedFile) => {
      file.partitionValues match {
        // Snapshot or incremental queries.
        case fileSliceMapping: HoodiePartitionFileSliceMapping =>
          val filegroupName = FSUtils.getFileIdFromFilePath(sparkAdapter
            .getSparkPartitionedFileUtils.getPathFromPartitionedFile(file))
          fileSliceMapping.getSlice(filegroupName) match {
            case Some(fileSlice) if !isCount =>
              if (requiredSchema.isEmpty && !fileSlice.getLogFiles.findAny().isPresent) {
                val hoodieBaseFile = fileSlice.getBaseFile.get()
                baseFileReader(createPartitionedFile(fileSliceMapping.getPartitionValues, hoodieBaseFile.getStoragePath, 0, hoodieBaseFile.getFileLen))
              } else {
<<<<<<< HEAD
                val readerContext = new SparkFileFormatInternalRowReaderContext(parquetFileReader.value,
                  tableState.recordKeyField, filters, requiredFilters)
=======
                val readerContext = new SparkFileFormatInternalRowReaderContext(parquetFileReader.value, tableState.recordKeyField, filters, requiredFilters)
>>>>>>> d00f2862
                val storageConf = broadcastedStorageConf.value
                val metaClient: HoodieTableMetaClient = HoodieTableMetaClient
                  .builder().setConf(storageConf).setBasePath(tableState.tablePath).build
                val reader = new HoodieFileGroupReader[InternalRow](
                  readerContext,
                  new HoodieHadoopStorage(metaClient.getBasePathV2, storageConf),
                  tableState.tablePath,
                  tableState.latestCommitTimestamp.get,
                  fileSlice,
                  broadcastedDataSchema.value,
                  broadcastedRequestedSchema.value,
                  internalSchemaOpt,
                  metaClient,
                  metaClient.getTableConfig.getProps,
                  metaClient.getTableConfig,
                  file.start,
                  file.length,
                  shouldUseRecordPosition,
                  options.getOrElse(HoodieMemoryConfig.MAX_MEMORY_FOR_MERGE.key(), HoodieMemoryConfig.MAX_MEMORY_FOR_MERGE.defaultValue() + "").toLong,
                  options.getOrElse(HoodieMemoryConfig.SPILLABLE_MAP_BASE_PATH.key(), FileIOUtils.getDefaultSpillableMapBasePath),
                  DiskMapType.valueOf(options.getOrElse(HoodieCommonConfig.SPILLABLE_DISK_MAP_TYPE.key(), HoodieCommonConfig.SPILLABLE_DISK_MAP_TYPE.defaultValue().name()).toUpperCase(Locale.ROOT)),
                  options.getOrElse(HoodieCommonConfig.DISK_MAP_BITCASK_COMPRESSION_ENABLED.key(), HoodieCommonConfig.DISK_MAP_BITCASK_COMPRESSION_ENABLED.defaultValue().toString).toBoolean)
                reader.initRecordIterators()
                // Append partition values to rows and project to output schema
                appendPartitionAndProject(
                  reader.getClosableIterator,
                  requiredSchema,
                  partitionSchema,
                  outputSchema,
                  fileSliceMapping.getPartitionValues)
              }

            case _ => parquetFileReader.value.read(file, requiredSchema, partitionSchema, filters,
              broadcastedStorageConf.value)
          }
        // CDC queries.
        case hoodiePartitionCDCFileGroupSliceMapping: HoodiePartitionCDCFileGroupMapping =>
          val fileSplits = hoodiePartitionCDCFileGroupSliceMapping.getFileSplits().toArray
          val fileGroupSplit: HoodieCDCFileGroupSplit = HoodieCDCFileGroupSplit(fileSplits)
          buildCDCRecordIterator(
            fileGroupSplit, cdcFileReader.asInstanceOf[PartitionedFile => Iterator[InternalRow]],
            broadcastedStorageConf.value, fileIndexProps, requiredSchema)

        case _ => parquetFileReader.value.read(file, requiredSchema, partitionSchema, filters,
          broadcastedStorageConf.value)
      }
    }
  }

  private def setSchemaEvolutionConfigs(conf: StorageConfiguration[_]): Unit = {
    if (internalSchemaOpt.isPresent) {
      conf.set(SparkInternalSchemaConverter.HOODIE_QUERY_SCHEMA, SerDeHelper.toJson(internalSchemaOpt.get()))
      conf.set(SparkInternalSchemaConverter.HOODIE_TABLE_PATH, tableState.tablePath)
      conf.set(SparkInternalSchemaConverter.HOODIE_VALID_COMMITS_LIST, validCommits)
    }
  }

  protected def buildCDCRecordIterator(cdcFileGroupSplit: HoodieCDCFileGroupSplit,
                                       cdcFileReader: PartitionedFile => Iterator[InternalRow],
                                       storageConf: StorageConfiguration[_],
                                       props: TypedProperties,
                                       requiredSchema: StructType): Iterator[InternalRow] = {
    props.setProperty(HoodieTableConfig.HOODIE_TABLE_NAME_KEY, tableName)
    val cdcSchema = CDCRelation.FULL_CDC_SPARK_SCHEMA
    val metaClient = HoodieTableMetaClient.builder
      .setBasePath(tableState.tablePath).setConf(storageConf.newInstance()).build()
    new CDCFileGroupIterator(
      cdcFileGroupSplit,
      metaClient,
      storageConf,
      cdcFileReader,
      tableSchema,
      cdcSchema,
      requiredSchema,
      props)
  }

  private def appendPartitionAndProject(iter: HoodieFileGroupReader.HoodieFileGroupReaderIterator[InternalRow],
                                        inputSchema: StructType,
                                        partitionSchema: StructType,
                                        to: StructType,
                                        partitionValues: InternalRow): Iterator[InternalRow] = {
    if (partitionSchema.isEmpty) {
      projectSchema(iter, inputSchema, to)
    } else {
      val unsafeProjection = generateUnsafeProjection(StructType(inputSchema.fields ++ partitionSchema.fields), to)
      val joinedRow = new JoinedRow()
      makeCloseableFileGroupMappingRecordIterator(iter, d => unsafeProjection(joinedRow(d, partitionValues)))
    }
  }

  private def projectSchema(iter: HoodieFileGroupReader.HoodieFileGroupReaderIterator[InternalRow],
                            from: StructType,
                            to: StructType): Iterator[InternalRow] = {
    val unsafeProjection = generateUnsafeProjection(from, to)
    makeCloseableFileGroupMappingRecordIterator(iter, d => unsafeProjection(d))
  }

  def makeCloseableFileGroupMappingRecordIterator(closeableFileGroupRecordIterator: HoodieFileGroupReader.HoodieFileGroupReaderIterator[InternalRow],
                                                  mappingFunction: Function[InternalRow, InternalRow]): Iterator[InternalRow] = {
    new Iterator[InternalRow] with Closeable {
      override def hasNext: Boolean = closeableFileGroupRecordIterator.hasNext

      override def next(): InternalRow = mappingFunction(closeableFileGroupRecordIterator.next())

      override def close(): Unit = closeableFileGroupRecordIterator.close()
    }
  }
}<|MERGE_RESOLUTION|>--- conflicted
+++ resolved
@@ -149,12 +149,7 @@
                 val hoodieBaseFile = fileSlice.getBaseFile.get()
                 baseFileReader(createPartitionedFile(fileSliceMapping.getPartitionValues, hoodieBaseFile.getStoragePath, 0, hoodieBaseFile.getFileLen))
               } else {
-<<<<<<< HEAD
-                val readerContext = new SparkFileFormatInternalRowReaderContext(parquetFileReader.value,
-                  tableState.recordKeyField, filters, requiredFilters)
-=======
                 val readerContext = new SparkFileFormatInternalRowReaderContext(parquetFileReader.value, tableState.recordKeyField, filters, requiredFilters)
->>>>>>> d00f2862
                 val storageConf = broadcastedStorageConf.value
                 val metaClient: HoodieTableMetaClient = HoodieTableMetaClient
                   .builder().setConf(storageConf).setBasePath(tableState.tablePath).build
