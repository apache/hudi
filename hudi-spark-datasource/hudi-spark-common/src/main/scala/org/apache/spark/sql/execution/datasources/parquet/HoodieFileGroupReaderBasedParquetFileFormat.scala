--- conflicted
+++ resolved
@@ -29,18 +29,11 @@
 import org.apache.hudi.common.table.{HoodieTableConfig, HoodieTableMetaClient}
 import org.apache.hudi.common.util.FileIOUtils
 import org.apache.hudi.common.util.collection.ExternalSpillableMap.DiskMapType
-<<<<<<< HEAD
+import org.apache.hudi.hadoop.fs.HadoopFSUtils
 import org.apache.hudi.internal.schema.InternalSchema
 import org.apache.hudi.internal.schema.utils.SerDeHelper
+import org.apache.hudi.storage.StorageConfiguration
 import org.apache.hudi.{AvroConversionUtils, HoodieCDCFileIndex, HoodieFileIndex, HoodiePartitionCDCFileGroupMapping, HoodiePartitionFileSliceMapping, HoodieTableSchema, HoodieTableState, SparkAdapterSupport, SparkFileFormatInternalRowReaderContext}
-=======
-import org.apache.hudi.hadoop.fs.HadoopFSUtils
-import org.apache.hudi.storage.StorageConfiguration
-import org.apache.hudi.{AvroConversionUtils, HoodieFileIndex, HoodiePartitionCDCFileGroupMapping, HoodiePartitionFileSliceMapping, HoodieSparkUtils, HoodieTableSchema, HoodieTableState, SparkAdapterSupport, SparkFileFormatInternalRowReaderContext}
-
-import org.apache.hadoop.conf.Configuration
-import org.apache.hadoop.fs.Path
->>>>>>> f99b181a
 import org.apache.spark.sql.HoodieCatalystExpressionUtils.generateUnsafeProjection
 import org.apache.spark.sql.SparkSession
 import org.apache.spark.sql.catalyst.InternalRow
@@ -49,7 +42,6 @@
 import org.apache.spark.sql.internal.SQLConf.PARQUET_VECTORIZED_READER_ENABLED
 import org.apache.spark.sql.sources.Filter
 import org.apache.spark.sql.types._
-import org.apache.spark.util.SerializableConfiguration
 
 import java.io.Closeable
 import java.util.Locale
@@ -141,13 +133,8 @@
 
     val requestedAvroSchema = AvroConversionUtils.convertStructTypeToAvroSchema(requiredSchema, sanitizedTableName)
     val dataAvroSchema = AvroConversionUtils.convertStructTypeToAvroSchema(dataSchema, sanitizedTableName)
-<<<<<<< HEAD
     val parquetFileReader = spark.sparkContext.broadcast(sparkAdapter.createParquetFileReader(supportBatchResult, spark.sessionState.conf, options, augmentedHadoopConf))
-    val broadcastedHadoopConf = spark.sparkContext.broadcast(new SerializableConfiguration(augmentedHadoopConf))
-=======
-
     val broadcastedStorageConf = spark.sparkContext.broadcast(HadoopFSUtils.getStorageConf(augmentedHadoopConf))
->>>>>>> f99b181a
     val broadcastedDataSchema =  spark.sparkContext.broadcast(dataAvroSchema)
     val broadcastedRequestedSchema =  spark.sparkContext.broadcast(requestedAvroSchema)
     val fileIndexProps: TypedProperties = HoodieFileIndex.getConfigProperties(spark, options)
@@ -164,14 +151,8 @@
                 val hoodieBaseFile = fileSlice.getBaseFile.get()
                 baseFileReader(createPartitionedFile(fileSliceMapping.getPartitionValues, hoodieBaseFile.getStoragePath, 0, hoodieBaseFile.getFileLen))
               } else {
-<<<<<<< HEAD
                 val readerContext = new SparkFileFormatInternalRowReaderContext(parquetFileReader.value, tableState.recordKeyField, filters)
-                val serializedHadoopConf = broadcastedHadoopConf.value.value
-=======
-                val readerContext: HoodieReaderContext[InternalRow] = new SparkFileFormatInternalRowReaderContext(
-                  readerMaps)
                 val storageConf = broadcastedStorageConf.value
->>>>>>> f99b181a
                 val metaClient: HoodieTableMetaClient = HoodieTableMetaClient
                   .builder().setConf(storageConf).setBasePath(tableState.tablePath).build
                 val reader = new HoodieFileGroupReader[InternalRow](
@@ -204,24 +185,18 @@
               }
 
             case _ => parquetFileReader.value.read(file, requiredSchema, partitionSchema, filters,
-              broadcastedHadoopConf.value.value)
+              broadcastedStorageConf.value)
           }
         // CDC queries.
         case hoodiePartitionCDCFileGroupSliceMapping: HoodiePartitionCDCFileGroupMapping =>
           val fileSplits = hoodiePartitionCDCFileGroupSliceMapping.getFileSplits().toArray
           val fileGroupSplit: HoodieCDCFileGroupSplit = HoodieCDCFileGroupSplit(fileSplits)
           buildCDCRecordIterator(
-<<<<<<< HEAD
             fileGroupSplit, cdcFileReader.asInstanceOf[PartitionedFile => Iterator[InternalRow]],
-            broadcastedHadoopConf.value.value, fileIndexProps, requiredSchema)
+            broadcastedStorageConf.value, fileIndexProps, requiredSchema)
 
         case _ => parquetFileReader.value.read(file, requiredSchema, partitionSchema, filters,
-          broadcastedHadoopConf.value.value)
-=======
-            fileGroupSplit, cdcFileReader, broadcastedStorageConf.value, fileIndexProps, requiredSchema)
-        // TODO: Use FileGroupReader here: HUDI-6942.
-        case _ => baseFileReader(file)
->>>>>>> f99b181a
+          broadcastedStorageConf.value)
       }
     }
   }
