/*
 * Licensed to the Apache Software Foundation (ASF) under one or more
 * contributor license agreements.  See the NOTICE file distributed with
 * this work for additional information regarding copyright ownership.
 * The ASF licenses this file to You under the Apache License, Version 2.0
 * (the "License"); you may not use this file except in compliance with
 * the License.  You may obtain a copy of the License at
 *
 *    http://www.apache.org/licenses/LICENSE-2.0
 *
 * Unless required by applicable law or agreed to in writing, software
 * distributed under the License is distributed on an "AS IS" BASIS,
 * WITHOUT WARRANTIES OR CONDITIONS OF ANY KIND, either express or implied.
 * See the License for the specific language governing permissions and
 * limitations under the License.
 */

package org.apache.spark.sql.execution.datasources.parquet

import org.apache.hadoop.conf.Configuration
import org.apache.hadoop.fs.Path
import org.apache.hudi.{AvroConversionUtils, HoodieFileIndex, HoodiePartitionCDCFileGroupMapping, HoodiePartitionFileSliceMapping, HoodieTableSchema, HoodieTableState, SparkAdapterSupport, SparkFileFormatInternalRowReaderContext}
import org.apache.hudi.avro.AvroSchemaUtils
import org.apache.hudi.cdc.{CDCFileGroupIterator, CDCRelation, HoodieCDCFileGroupSplit}
import org.apache.hudi.client.utils.SparkInternalSchemaConverter
import org.apache.hudi.common.config.TypedProperties
import org.apache.hudi.common.fs.FSUtils
import org.apache.hudi.common.table.{HoodieTableConfig, HoodieTableMetaClient}
import org.apache.hudi.common.table.read.HoodieFileGroupReader
import org.apache.hudi.internal.schema.InternalSchema
import org.apache.hudi.storage.StorageConfiguration
import org.apache.hudi.storage.hadoop.{HadoopStorageConfiguration, HoodieHadoopStorage}
import org.apache.spark.sql.HoodieCatalystExpressionUtils.generateUnsafeProjection
import org.apache.spark.sql.SparkSession
import org.apache.spark.sql.catalyst.InternalRow
import org.apache.spark.sql.catalyst.expressions.JoinedRow
import org.apache.spark.sql.execution.datasources.PartitionedFile
import org.apache.spark.sql.internal.SQLConf.PARQUET_VECTORIZED_READER_ENABLED
import org.apache.spark.sql.sources.Filter
import org.apache.spark.sql.types.StructType
import org.apache.spark.util.SerializableConfiguration

import java.io.Closeable

trait HoodieFormatTrait {

  // Used so that the planner only projects once and does not stack overflow
  var isProjected: Boolean = false
  def getRequiredFilters: Seq[Filter]
}

/**
 * This class utilizes {@link HoodieFileGroupReader} and its related classes to support reading
 * from Parquet formatted base files and their log files.
 */
class HoodieFileGroupReaderBasedParquetFileFormat(tableState: HoodieTableState,
                                                  tableSchema: HoodieTableSchema,
                                                  tableName: String,
                                                  mergeType: String,
                                                  mandatoryFields: Seq[String],
                                                  isMOR: Boolean,
                                                  isBootstrap: Boolean,
                                                  isIncremental: Boolean,
                                                  isCDC: Boolean,
                                                  validCommits: String,
                                                  shouldUseRecordPosition: Boolean,
                                                  requiredFilters: Seq[Filter]
                                                 ) extends ParquetFileFormat with SparkAdapterSupport with HoodieFormatTrait {

  def getRequiredFilters: Seq[Filter] = requiredFilters

  private val sanitizedTableName = AvroSchemaUtils.getAvroRecordQualifiedName(tableName)

  /**
   * Support batch needs to remain consistent, even if one side of a bootstrap merge can support
   * while the other side can't
   */
  private var supportBatchCalled = false
  private var supportBatchResult = false

  override def supportBatch(sparkSession: SparkSession, schema: StructType): Boolean = {
    if (!supportBatchCalled || supportBatchResult) {
      supportBatchCalled = true
      supportBatchResult = !isMOR && !isIncremental && !isBootstrap && super.supportBatch(sparkSession, schema)
    }
    sparkSession.conf.set(PARQUET_VECTORIZED_READER_ENABLED.key, supportBatchResult)
    supportBatchResult
  }

  private lazy val internalSchemaOpt: org.apache.hudi.common.util.Option[InternalSchema] = if (tableSchema.internalSchema.isEmpty) {
    org.apache.hudi.common.util.Option.empty()
  } else {
    org.apache.hudi.common.util.Option.of(tableSchema.internalSchema.get)
  }

  override def isSplitable(sparkSession: SparkSession,
                           options: Map[String, String],
                           path: Path): Boolean = false

  override def buildReaderWithPartitionValues(spark: SparkSession,
                                              dataSchema: StructType,
                                              partitionSchema: StructType,
                                              requiredSchema: StructType,
                                              filters: Seq[Filter],
                                              options: Map[String, String],
                                              hadoopConf: Configuration): PartitionedFile => Iterator[InternalRow] = {
    //dataSchema is not always right due to spark bugs
    val partitionColumns = partitionSchema.fieldNames
    val preCombineField = options.getOrElse(HoodieTableConfig.PRECOMBINE_FIELD.key, "")
    val dataSchema = StructType(tableSchema.structTypeSchema.fields.filter(f => !partitionColumns.contains(f.name)
      || preCombineField.equals(f.name)))
    val outputSchema = StructType(requiredSchema.fields ++ partitionSchema.fields)
    val isCount = requiredSchema.isEmpty && !isMOR && !isIncremental
    val augmentedStorageConf = new HadoopStorageConfiguration(hadoopConf).getInline
    setSchemaEvolutionConfigs(augmentedStorageConf)
<<<<<<< HEAD
    val baseFileReader = super.buildReaderWithPartitionValues(spark, dataSchema, partitionSchema, requiredSchema,
      filters ++ requiredFilters, options, augmentedStorageConf.unwrapCopy())
=======
    val cdcFileReader = if (isCDC) {
      super.buildReaderWithPartitionValues(
        spark,
        tableSchema.structTypeSchema,
        StructType(Nil),
        tableSchema.structTypeSchema,
        Nil,
        options,
        new Configuration(hadoopConf))
    }
>>>>>>> 31eea3b9

    val requestedAvroSchema = AvroConversionUtils.convertStructTypeToAvroSchema(requiredSchema, sanitizedTableName)
    val dataAvroSchema = AvroConversionUtils.convertStructTypeToAvroSchema(dataSchema, sanitizedTableName)
    val parquetFileReader = spark.sparkContext.broadcast(sparkAdapter.createParquetFileReader(supportBatchResult,
      spark.sessionState.conf, options, augmentedStorageConf.unwrap()))
    val broadcastedStorageConf = spark.sparkContext.broadcast(new SerializableConfiguration(augmentedStorageConf.unwrap()))
    val broadcastedDataSchema =  spark.sparkContext.broadcast(dataAvroSchema)
    val broadcastedRequestedSchema =  spark.sparkContext.broadcast(requestedAvroSchema)
    val fileIndexProps: TypedProperties = HoodieFileIndex.getConfigProperties(spark, options, null)

    (file: PartitionedFile) => {
      val storageConf = new HadoopStorageConfiguration(broadcastedStorageConf.value.value)
      file.partitionValues match {
        // Snapshot or incremental queries.
        case fileSliceMapping: HoodiePartitionFileSliceMapping =>
          val filegroupName = FSUtils.getFileIdFromFilePath(sparkAdapter
            .getSparkPartitionedFileUtils.getPathFromPartitionedFile(file))
          fileSliceMapping.getSlice(filegroupName) match {
            case Some(fileSlice) if !isCount && (requiredSchema.nonEmpty || fileSlice.getLogFiles.findAny().isPresent) =>
              val readerContext = new SparkFileFormatInternalRowReaderContext(parquetFileReader.value, tableState.recordKeyField, filters, requiredFilters)
              val metaClient: HoodieTableMetaClient = HoodieTableMetaClient
                .builder().setConf(storageConf).setBasePath(tableState.tablePath).build
              val props = metaClient.getTableConfig.getProps
              options.foreach(kv => props.setProperty(kv._1, kv._2))
              val reader = new HoodieFileGroupReader[InternalRow](
                readerContext,
                new HoodieHadoopStorage(metaClient.getBasePath, storageConf),
                tableState.tablePath,
                tableState.latestCommitTimestamp.get,
                fileSlice,
                broadcastedDataSchema.value,
                broadcastedRequestedSchema.value,
                internalSchemaOpt,
                metaClient,
                props,
                file.start,
                file.length,
                shouldUseRecordPosition)
              reader.initRecordIterators()
              // Append partition values to rows and project to output schema
              appendPartitionAndProject(
                reader.getClosableIterator,
                requiredSchema,
                partitionSchema,
                outputSchema,
                fileSliceMapping.getPartitionValues)

            case _ => parquetFileReader.value.read(file, requiredSchema, partitionSchema, internalSchemaOpt, filters, storageConf)
          }
        // CDC queries.
        case hoodiePartitionCDCFileGroupSliceMapping: HoodiePartitionCDCFileGroupMapping =>
          buildCDCRecordIterator(hoodiePartitionCDCFileGroupSliceMapping, parquetFileReader.value, storageConf, fileIndexProps, requiredSchema)

        case _ => parquetFileReader.value.read(file, requiredSchema, partitionSchema, internalSchemaOpt, filters, storageConf)
      }
    }
  }

  private def setSchemaEvolutionConfigs(conf: StorageConfiguration[Configuration]): Unit = {
    if (internalSchemaOpt.isPresent) {
      conf.set(SparkInternalSchemaConverter.HOODIE_TABLE_PATH, tableState.tablePath)
      conf.set(SparkInternalSchemaConverter.HOODIE_VALID_COMMITS_LIST, validCommits)
    }
  }

  protected def buildCDCRecordIterator(hoodiePartitionCDCFileGroupSliceMapping: HoodiePartitionCDCFileGroupMapping,
                                       parquetFileReader: SparkParquetReader,
                                       storageConf: StorageConfiguration[Configuration],
                                       props: TypedProperties,
                                       requiredSchema: StructType): Iterator[InternalRow] = {
    val fileSplits = hoodiePartitionCDCFileGroupSliceMapping.getFileSplits().toArray
    val cdcFileGroupSplit: HoodieCDCFileGroupSplit = HoodieCDCFileGroupSplit(fileSplits)
    props.setProperty(HoodieTableConfig.HOODIE_TABLE_NAME_KEY, tableName)
    val cdcSchema = CDCRelation.FULL_CDC_SPARK_SCHEMA
    val metaClient = HoodieTableMetaClient.builder
      .setBasePath(tableState.tablePath).setConf(storageConf.newInstance()).build()
    new CDCFileGroupIterator(
      cdcFileGroupSplit,
      metaClient,
      storageConf,
      (file: PartitionedFile) =>
        parquetFileReader.read(file, tableSchema.structTypeSchema, new StructType(), internalSchemaOpt, Seq.empty, storageConf),
      tableSchema,
      cdcSchema,
      requiredSchema,
      props)
  }

  private def appendPartitionAndProject(iter: HoodieFileGroupReader.HoodieFileGroupReaderIterator[InternalRow],
                                        inputSchema: StructType,
                                        partitionSchema: StructType,
                                        to: StructType,
                                        partitionValues: InternalRow): Iterator[InternalRow] = {
    if (partitionSchema.isEmpty) {
      projectSchema(iter, inputSchema, to)
    } else {
      val unsafeProjection = generateUnsafeProjection(StructType(inputSchema.fields ++ partitionSchema.fields), to)
      val joinedRow = new JoinedRow()
      makeCloseableFileGroupMappingRecordIterator(iter, d => unsafeProjection(joinedRow(d, partitionValues)))
    }
  }

  private def projectSchema(iter: HoodieFileGroupReader.HoodieFileGroupReaderIterator[InternalRow],
                            from: StructType,
                            to: StructType): Iterator[InternalRow] = {
    val unsafeProjection = generateUnsafeProjection(from, to)
    makeCloseableFileGroupMappingRecordIterator(iter, d => unsafeProjection(d))
  }

  def makeCloseableFileGroupMappingRecordIterator(closeableFileGroupRecordIterator: HoodieFileGroupReader.HoodieFileGroupReaderIterator[InternalRow],
                                                  mappingFunction: Function[InternalRow, InternalRow]): Iterator[InternalRow] = {
    new Iterator[InternalRow] with Closeable {
      override def hasNext: Boolean = closeableFileGroupRecordIterator.hasNext

      override def next(): InternalRow = mappingFunction(closeableFileGroupRecordIterator.next())

      override def close(): Unit = closeableFileGroupRecordIterator.close()
    }
  }
}<|MERGE_RESOLUTION|>--- conflicted
+++ resolved
@@ -113,22 +113,6 @@
     val isCount = requiredSchema.isEmpty && !isMOR && !isIncremental
     val augmentedStorageConf = new HadoopStorageConfiguration(hadoopConf).getInline
     setSchemaEvolutionConfigs(augmentedStorageConf)
-<<<<<<< HEAD
-    val baseFileReader = super.buildReaderWithPartitionValues(spark, dataSchema, partitionSchema, requiredSchema,
-      filters ++ requiredFilters, options, augmentedStorageConf.unwrapCopy())
-=======
-    val cdcFileReader = if (isCDC) {
-      super.buildReaderWithPartitionValues(
-        spark,
-        tableSchema.structTypeSchema,
-        StructType(Nil),
-        tableSchema.structTypeSchema,
-        Nil,
-        options,
-        new Configuration(hadoopConf))
-    }
->>>>>>> 31eea3b9
-
     val requestedAvroSchema = AvroConversionUtils.convertStructTypeToAvroSchema(requiredSchema, sanitizedTableName)
     val dataAvroSchema = AvroConversionUtils.convertStructTypeToAvroSchema(dataSchema, sanitizedTableName)
     val parquetFileReader = spark.sparkContext.broadcast(sparkAdapter.createParquetFileReader(supportBatchResult,
