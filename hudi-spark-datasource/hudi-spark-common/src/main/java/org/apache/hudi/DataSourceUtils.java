--- conflicted
+++ resolved
@@ -316,17 +316,14 @@
     if (props.containsKey(HiveExternalCatalog.CREATED_SPARK_VERSION())) {
       hiveSyncConfig.sparkVersion = props.getString(HiveExternalCatalog.CREATED_SPARK_VERSION());
     }
-<<<<<<< HEAD
     hiveSyncConfig.customMorTableName =
             Boolean.valueOf(props.getString(DataSourceWriteOptions.ENABLE_CUSTOM_MOR_TABLENAME().key(), DataSourceWriteOptions.ENABLE_CUSTOM_MOR_TABLENAME().defaultValue()));
     hiveSyncConfig.customROTableName =
             props.getString(DataSourceWriteOptions.CUSTOM_RO_TABLENAME().key(), DataSourceWriteOptions.CUSTOM_RO_TABLENAME().defaultValue());
     hiveSyncConfig.customRTTableName =
             props.getString(DataSourceWriteOptions.CUSTOM_RT_TABLENAME().key(), DataSourceWriteOptions.CUSTOM_RT_TABLENAME().defaultValue());
-=======
     hiveSyncConfig.syncComment = Boolean.valueOf(props.getString(DataSourceWriteOptions.HIVE_SYNC_COMMENT().key(),
             DataSourceWriteOptions.HIVE_SYNC_COMMENT().defaultValue()));
->>>>>>> b0018034
     return hiveSyncConfig;
   }
 
