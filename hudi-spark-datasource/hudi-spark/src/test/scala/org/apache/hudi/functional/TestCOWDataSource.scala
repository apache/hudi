--- conflicted
+++ resolved
@@ -500,13 +500,8 @@
   def testArchivalWithBulkInsert(recordType: HoodieRecordType): Unit = {
     val (writeOpts, readOpts) = getWriterReaderOpts(recordType)
 
-<<<<<<< HEAD
-    var structType: StructType = null
-    for (i <- 1 to 4) {
-=======
     var structType : StructType = null
     for (i <- 1 to 7) {
->>>>>>> 77039ae7
       val records = recordsToStrings(dataGen.generateInserts("%05d".format(i), 100)).toList
       val inputDF = spark.read.json(spark.sparkContext.parallelize(records, 2))
       structType = inputDF.schema
