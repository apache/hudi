--- conflicted
+++ resolved
@@ -61,111 +61,7 @@
     HoodieTableConfig.POPULATE_META_FIELDS.key -> "true"
   ) ++ metadataOpts
 
-<<<<<<< HEAD
-  val commonOptsWithSecondaryIndexSITest = commonOptsNewTableSITest ++ secondaryIndexOpts
-  var mergedDfList: List[DataFrame] = List.empty
-  var metaClientReloaded = false
-
-  @BeforeEach
-  override def setUp() {
-    initPath()
-    initQueryIndexConf()
-    initSparkContexts()
-    initHoodieStorage()
-    initTestDataGenerator()
-
-    setTableName("hoodie_test")
-    initMetaClient()
-    metaClientReloaded = false
-
-    instantTime = new AtomicInteger(1)
-
-    spark = sqlContext.sparkSession
-  }
-
-  @AfterEach
-  override def tearDown() = {
-    cleanupFileSystem()
-    cleanupSparkContexts()
-  }
-
-  protected def getLatestMetaClient(enforce: Boolean): HoodieTableMetaClient = {
-    val lastInsant = HoodieInstantTimeGenerator.getLastInstantTime
-    if (enforce || metaClient.getActiveTimeline.lastInstant().get().getTimestamp.compareTo(lastInsant) < 0) {
-      metaClient.reloadActiveTimeline()
-      metaClient
-    }
-    metaClient
-  }
-
-  protected def rollbackLastInstant(hudiOpts: Map[String, String]): HoodieInstant = {
-    val lastInstant = getLatestMetaClient(false).getActiveTimeline
-      .filter(JavaConversions.getPredicate(instant => instant.getAction != ActionType.rollback.name()))
-      .lastInstant().get()
-    if (getLatestCompactionInstant() != getLatestMetaClient(false).getActiveTimeline.lastInstant()
-      && lastInstant.getAction != ActionType.replacecommit.name()
-      && lastInstant.getAction != ActionType.clean.name()) {
-      mergedDfList = mergedDfList.take(mergedDfList.size - 1)
-    }
-    val writeConfig = getWriteConfig(hudiOpts)
-    new SparkRDDWriteClient(new HoodieSparkEngineContext(jsc), writeConfig)
-      .rollback(lastInstant.getTimestamp)
-
-    if (lastInstant.getAction != ActionType.clean.name()) {
-      assertEquals(ActionType.rollback.name(), getLatestMetaClient(true).getActiveTimeline.lastInstant().get().getAction)
-    }
-    lastInstant
-  }
-
-  protected def executeFunctionNTimes[T](function0: Function0[T], n: Int): Unit = {
-    for (i <- 1 to n) {
-      function0.apply()
-    }
-  }
-
-  protected def deleteLastCompletedCommitFromDataAndMetadataTimeline(hudiOpts: Map[String, String]): Unit = {
-    val writeConfig = getWriteConfig(hudiOpts)
-    val lastInstant = getHoodieTable(getLatestMetaClient(false), writeConfig).getCompletedCommitsTimeline.lastInstant().get()
-    val metadataTableMetaClient = getHoodieTable(metaClient, writeConfig).getMetadataTable.asInstanceOf[HoodieBackedTableMetadata].getMetadataMetaClient
-    val metadataTableLastInstant = metadataTableMetaClient.getCommitsTimeline.lastInstant().get()
-    assertTrue(storage.deleteFile(new StoragePath(metaClient.getMetaPath, lastInstant.getFileName)))
-    assertTrue(storage.deleteFile(new StoragePath(
-      metadataTableMetaClient.getMetaPath, metadataTableLastInstant.getFileName)))
-    mergedDfList = mergedDfList.take(mergedDfList.size - 1)
-  }
-
-  protected def deleteLastCompletedCommitFromTimeline(hudiOpts: Map[String, String]): Unit = {
-    val writeConfig = getWriteConfig(hudiOpts)
-    val lastInstant = getHoodieTable(getLatestMetaClient(false), writeConfig).getCompletedCommitsTimeline.lastInstant().get()
-    assertTrue(storage.deleteFile(new StoragePath(metaClient.getMetaPath, lastInstant.getFileName)))
-    mergedDfList = mergedDfList.take(mergedDfList.size - 1)
-  }
-
-  protected def getMetadataMetaClient(hudiOpts: Map[String, String]): HoodieTableMetaClient = {
-    getHoodieTable(metaClient, getWriteConfig(hudiOpts)).getMetadataTable.asInstanceOf[HoodieBackedTableMetadata].getMetadataMetaClient
-  }
-
-  protected def getLatestCompactionInstant(): org.apache.hudi.common.util.Option[HoodieInstant] = {
-    getLatestMetaClient(false).getActiveTimeline
-      .filter(JavaConversions.getPredicate(s => Option(
-        try {
-          val commitMetadata = MetadataConversionUtils.getHoodieCommitMetadata(metaClient, s)
-            .orElse(new HoodieCommitMetadata())
-          commitMetadata
-        } catch {
-          case _: Exception => new HoodieCommitMetadata()
-        })
-        .map(c => c.getOperationType == WriteOperationType.COMPACT)
-        .get))
-      .lastInstant()
-  }
-
-  protected def getLatestClusteringInstant(): org.apache.hudi.common.util.Option[HoodieInstant] = {
-    getLatestMetaClient(false).getActiveTimeline.getCompletedReplaceTimeline.lastInstant()
-  }
-=======
   val commonOptsWithSecondaryIndexSITest: Map[String, String] = commonOptsNewTableSITest ++ secondaryIndexOpts
->>>>>>> 14c292c6
 
   protected def doWriteAndValidateDataAndRecordIndex(hudiOpts: Map[String, String],
                                                    operation: String,
