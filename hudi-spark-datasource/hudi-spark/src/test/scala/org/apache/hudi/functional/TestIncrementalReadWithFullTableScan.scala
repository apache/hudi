--- conflicted
+++ resolved
@@ -102,22 +102,17 @@
      * |          Data cleaned           |  Data exists in table |
      * +---------------------------------+-----------------------+
      */
-<<<<<<< HEAD
+
     val actionType = if (tableType == HoodieTableType.COPY_ON_WRITE) HoodieTimeline.COMMIT_ACTION else HoodieTimeline.DELTA_COMMIT_ACTION
     val completedCommits = hoodieMetaClient.getActiveTimeline
       .getTimelineOfActions(CollectionUtils.createSet(actionType)).filterCompletedInstants() // C4 to C9
     val archivedInstants = hoodieMetaClient.getArchivedTimeline
       .getTimelineOfActions(CollectionUtils.createSet(actionType)).filterCompletedInstants().getInstantsAsStream.distinct().toArray // C0 to C3
-=======
 
-    val completedCommits = hoodieMetaClient.getCommitsTimeline.filterCompletedInstants() // C4 to C9
-    val archivedInstants = hoodieMetaClient.getArchivedTimeline.filterCompletedInstants()
-      .getInstantsAsStream.distinct().toArray // C0 to C3
     val nCompletedCommits = completedCommits.getInstants.size
     val nArchivedInstants = archivedInstants.size
     assertTrue(nCompletedCommits >= 3)
     assertTrue(nArchivedInstants >= 3)
->>>>>>> 3b3ca961
 
     //Anything less than 2 is a valid commit in the sense no cleanup has been done for those commit files
     val startUnarchivedCommitTs = completedCommits.nthInstant(0).get().getTimestamp //C4
