--- conflicted
+++ resolved
@@ -110,13 +110,8 @@
     val avroIndexedRecord = new HoodieAvroIndexedRecord(key, avroRecord)
 
     Seq(
-<<<<<<< HEAD
-      (legacyRecord, 574),
-      (avroIndexedRecord, 442)
-=======
-      (legacyRecord, 527),
+      (legacyRecord, 528),
       (avroIndexedRecord, 389)
->>>>>>> 4282d890
     ) foreach { case (record, expectedSize) => routine(record, expectedSize) }
   }
 
