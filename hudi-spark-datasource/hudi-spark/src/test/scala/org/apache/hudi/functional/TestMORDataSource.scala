/*
 * Licensed to the Apache Software Foundation (ASF) under one or more
 * contributor license agreements.  See the NOTICE file distributed with
 * this work for additional information regarding copyright ownership.
 * The ASF licenses this file to You under the Apache License, Version 2.0
 * (the "License"); you may not use this file except in compliance with
 * the License.  You may obtain a copy of the License at
 *
 *    http://www.apache.org/licenses/LICENSE-2.0
 *
 * Unless required by applicable law or agreed to in writing, software
 * distributed under the License is distributed on an "AS IS" BASIS,
 * WITHOUT WARRANTIES OR CONDITIONS OF ANY KIND, either express or implied.
 * See the License for the specific language governing permissions and
 * limitations under the License.
 */

package org.apache.hudi.functional

import org.apache.hadoop.fs.Path
import org.apache.hudi.DataSourceWriteOptions._
import org.apache.hudi.HoodieConversionUtils.toJavaOption
import org.apache.hudi.client.SparkRDDWriteClient
import org.apache.hudi.common.config.TimestampKeyGeneratorConfig.{TIMESTAMP_INPUT_DATE_FORMAT, TIMESTAMP_OUTPUT_DATE_FORMAT, TIMESTAMP_TIMEZONE_FORMAT, TIMESTAMP_TYPE_FIELD}
import org.apache.hudi.common.config.{HoodieMemoryConfig, HoodieMetadataConfig, HoodieStorageConfig}
import org.apache.hudi.common.model.HoodieRecord.HoodieRecordType
import org.apache.hudi.common.model._
import org.apache.hudi.common.table.HoodieTableMetaClient
import org.apache.hudi.common.table.timeline.HoodieTimeline
import org.apache.hudi.common.testutils.HoodieTestDataGenerator
import org.apache.hudi.common.testutils.RawTripTestPayload.{recordToString, recordsToStrings}
import org.apache.hudi.common.util
import org.apache.hudi.common.util.CollectionUtils
import org.apache.hudi.config.{HoodieCompactionConfig, HoodieIndexConfig, HoodieWriteConfig}
import org.apache.hudi.functional.TestCOWDataSource.convertColumnsToNullable
import org.apache.hudi.index.HoodieIndex.IndexType
import org.apache.hudi.table.action.compact.CompactionTriggerStrategy
import org.apache.hudi.testutils.{DataSourceTestUtils, HoodieSparkClientTestBase}
import org.apache.hudi.util.JFunction
import org.apache.hudi.{DataSourceReadOptions, DataSourceUtils, DataSourceWriteOptions, HoodieDataSourceHelpers, HoodieSparkRecordMerger, SparkDatasetMixin}
import org.apache.spark.sql._
import org.apache.spark.sql.functions._
import org.apache.spark.sql.hudi.HoodieSparkSessionExtension
import org.apache.spark.sql.types.BooleanType
import org.junit.jupiter.api.Assertions.{assertEquals, assertTrue}
import org.junit.jupiter.api.{AfterEach, BeforeEach, Test}
import org.junit.jupiter.params.ParameterizedTest
import org.junit.jupiter.params.provider.{CsvSource, EnumSource}
import org.slf4j.LoggerFactory

import java.util.function.Consumer
import scala.collection.JavaConversions.mapAsJavaMap
import scala.collection.JavaConverters._

/**
 * Tests on Spark DataSource for MOR table.
 */
class TestMORDataSource extends HoodieSparkClientTestBase with SparkDatasetMixin {

  var spark: SparkSession = null
  private val log = LoggerFactory.getLogger(classOf[TestMORDataSource])
  val commonOpts = Map(
    "hoodie.insert.shuffle.parallelism" -> "4",
    "hoodie.upsert.shuffle.parallelism" -> "4",
    DataSourceWriteOptions.RECORDKEY_FIELD.key -> "_row_key",
    DataSourceWriteOptions.PARTITIONPATH_FIELD.key -> "partition",
    DataSourceWriteOptions.PRECOMBINE_FIELD.key -> "timestamp",
    HoodieWriteConfig.TBL_NAME.key -> "hoodie_test"
  )
  val sparkOpts = Map(
    HoodieWriteConfig.RECORD_MERGER_IMPLS.key -> classOf[HoodieSparkRecordMerger].getName,
    HoodieStorageConfig.LOGFILE_DATA_BLOCK_FORMAT.key -> "parquet"
  )

  val verificationCol: String = "driver"
  val updatedVerificationVal: String = "driver_update"

  @BeforeEach override def setUp() {
    setTableName("hoodie_test")
    initPath()
    initSparkContexts()
    spark = sqlContext.sparkSession
    initTestDataGenerator()
    initFileSystem()
  }

  @AfterEach override def tearDown() = {
    cleanupSparkContexts()
    cleanupTestDataGenerator()
    cleanupFileSystem()
  }

  override def getSparkSessionExtensionsInjector: util.Option[Consumer[SparkSessionExtensions]] =
    toJavaOption(
      Some(
        JFunction.toJavaConsumer((receiver: SparkSessionExtensions) => new HoodieSparkSessionExtension().apply(receiver)))
    )

  @ParameterizedTest
  @CsvSource(Array("AVRO, AVRO, avro", "AVRO, SPARK, parquet", "SPARK, AVRO, parquet", "SPARK, SPARK, parquet"))
  def testCount(readType: HoodieRecordType, writeType: HoodieRecordType, logType: String) {
    var (_, readOpts) = getWriterReaderOpts(readType)
    var (writeOpts, _) = getWriterReaderOpts(writeType)
    readOpts = readOpts ++ Map(HoodieStorageConfig.LOGFILE_DATA_BLOCK_FORMAT.key -> logType)
    writeOpts = writeOpts ++ Map(HoodieStorageConfig.LOGFILE_DATA_BLOCK_FORMAT.key -> logType)

    // First Operation:
    // Producing parquet files to three default partitions.
    // SNAPSHOT view on MOR table with parquet files only.
    val records1 = recordsToStrings(dataGen.generateInserts("001", 100)).asScala
    val inputDF1 = spark.read.json(spark.sparkContext.parallelize(records1, 2))
    inputDF1.write.format("org.apache.hudi")
      .options(writeOpts)
      .option("hoodie.compact.inline", "false") // else fails due to compaction & deltacommit instant times being same
      .option(DataSourceWriteOptions.OPERATION.key, DataSourceWriteOptions.INSERT_OPERATION_OPT_VAL)
      .option(DataSourceWriteOptions.TABLE_TYPE.key, DataSourceWriteOptions.MOR_TABLE_TYPE_OPT_VAL)
      .mode(SaveMode.Overwrite)
      .save(basePath)
    assertTrue(HoodieDataSourceHelpers.hasNewCommits(fs, basePath, "000"))
    val hudiSnapshotDF1 = spark.read.format("org.apache.hudi")
      .options(readOpts)
      .option(DataSourceReadOptions.QUERY_TYPE.key, DataSourceReadOptions.QUERY_TYPE_SNAPSHOT_OPT_VAL)
      .load(basePath + "/*/*/*/*")
    assertEquals(100, hudiSnapshotDF1.count()) // still 100, since we only updated

    // Second Operation:
    // Upsert the update to the default partitions with duplicate records. Produced a log file for each parquet.
    // SNAPSHOT view should read the log files only with the latest commit time.
    val records2 = recordsToStrings(dataGen.generateUniqueUpdates("002", 100)).asScala
    val inputDF2: Dataset[Row] = spark.read.json(spark.sparkContext.parallelize(records2, 2))
    inputDF2.write.format("org.apache.hudi")
      .options(writeOpts)
      .mode(SaveMode.Append)
      .save(basePath)
    val hudiSnapshotDF2 = spark.read.format("org.apache.hudi")
      .options(readOpts)
      .option(DataSourceReadOptions.QUERY_TYPE.key, DataSourceReadOptions.QUERY_TYPE_SNAPSHOT_OPT_VAL)
      .load(basePath + "/*/*/*/*")
    assertEquals(100, hudiSnapshotDF2.count()) // still 100, since we only updated
    val commit1Time = hudiSnapshotDF1.select("_hoodie_commit_time").head().get(0).toString
    val commit2Time = hudiSnapshotDF2.select("_hoodie_commit_time").head().get(0).toString
    assertEquals(hudiSnapshotDF2.select("_hoodie_commit_time").distinct().count(), 1)
    assertTrue(commit2Time > commit1Time)
    assertEquals(100, hudiSnapshotDF2.join(hudiSnapshotDF1, Seq("_hoodie_record_key"), "left").count())

    // incremental view
    // base file only
    val hudiIncDF1 = spark.read.format("org.apache.hudi")
      .options(readOpts)
      .option(DataSourceReadOptions.QUERY_TYPE.key, DataSourceReadOptions.QUERY_TYPE_INCREMENTAL_OPT_VAL)
      .option(DataSourceReadOptions.BEGIN_INSTANTTIME.key, "000")
      .option(DataSourceReadOptions.END_INSTANTTIME.key, commit1Time)
      .load(basePath)
    assertEquals(100, hudiIncDF1.count())
    assertEquals(1, hudiIncDF1.select("_hoodie_commit_time").distinct().count())
    assertEquals(commit1Time, hudiIncDF1.select("_hoodie_commit_time").head().get(0).toString)
    hudiIncDF1.show(1)
    // log file only
    val hudiIncDF2 = spark.read.format("org.apache.hudi")
      .options(readOpts)
      .option(DataSourceReadOptions.QUERY_TYPE.key, DataSourceReadOptions.QUERY_TYPE_INCREMENTAL_OPT_VAL)
      .option(DataSourceReadOptions.BEGIN_INSTANTTIME.key, commit1Time)
      .option(DataSourceReadOptions.END_INSTANTTIME.key, commit2Time)
      .load(basePath)
    assertEquals(100, hudiIncDF2.count())
    assertEquals(1, hudiIncDF2.select("_hoodie_commit_time").distinct().count())
    assertEquals(commit2Time, hudiIncDF2.select("_hoodie_commit_time").head().get(0).toString)
    hudiIncDF2.show(1)

    // base file + log file
    val hudiIncDF3 = spark.read.format("org.apache.hudi")
      .options(readOpts)
      .option(DataSourceReadOptions.QUERY_TYPE.key, DataSourceReadOptions.QUERY_TYPE_INCREMENTAL_OPT_VAL)
      .option(DataSourceReadOptions.BEGIN_INSTANTTIME.key, "000")
      .option(DataSourceReadOptions.END_INSTANTTIME.key, commit2Time)
      .load(basePath)
    assertEquals(100, hudiIncDF3.count())
    // log file being load
    assertEquals(1, hudiIncDF3.select("_hoodie_commit_time").distinct().count())
    assertEquals(commit2Time, hudiIncDF3.select("_hoodie_commit_time").head().get(0).toString)

    // Test incremental query has no instant in range
    val emptyIncDF = spark.read.format("org.apache.hudi")
      .options(readOpts)
      .option(DataSourceReadOptions.QUERY_TYPE.key, DataSourceReadOptions.QUERY_TYPE_INCREMENTAL_OPT_VAL)
      .option(DataSourceReadOptions.BEGIN_INSTANTTIME.key, "000")
      .option(DataSourceReadOptions.END_INSTANTTIME.key, "001")
      .load(basePath)
    assertEquals(0, emptyIncDF.count())

    // Unmerge
    val hudiSnapshotSkipMergeDF2 = spark.read.format("org.apache.hudi")
      .options(readOpts)
      .option(DataSourceReadOptions.QUERY_TYPE.key, DataSourceReadOptions.QUERY_TYPE_SNAPSHOT_OPT_VAL)
      .option(DataSourceReadOptions.REALTIME_MERGE.key, DataSourceReadOptions.REALTIME_SKIP_MERGE_OPT_VAL)
      .load(basePath + "/*/*/*/*")
    assertEquals(200, hudiSnapshotSkipMergeDF2.count())
    assertEquals(100, hudiSnapshotSkipMergeDF2.select("_hoodie_record_key").distinct().count())
    assertEquals(200, hudiSnapshotSkipMergeDF2.join(hudiSnapshotDF2, Seq("_hoodie_record_key"), "left").count())

    // Test Read Optimized Query on MOR table
    val hudiRODF2 = spark.read.format("org.apache.hudi")
      .options(readOpts)
      .option(DataSourceReadOptions.QUERY_TYPE.key, DataSourceReadOptions.QUERY_TYPE_READ_OPTIMIZED_OPT_VAL)
      .load(basePath + "/*/*/*/*")
    assertEquals(100, hudiRODF2.count())

    // Third Operation:
    // Upsert another update to the default partitions with 50 duplicate records. Produced the second log file for each parquet.
    // SNAPSHOT view should read the latest log files.
    val records3 = recordsToStrings(dataGen.generateUniqueUpdates("003", 50)).asScala
    val inputDF3: Dataset[Row] = spark.read.json(spark.sparkContext.parallelize(records3, 2))
    inputDF3.write.format("org.apache.hudi")
      .options(writeOpts)
      .mode(SaveMode.Append)
      .save(basePath)
    val hudiSnapshotDF3 = spark.read.format("org.apache.hudi")
      .options(readOpts)
      .option(DataSourceReadOptions.QUERY_TYPE.key, DataSourceReadOptions.QUERY_TYPE_SNAPSHOT_OPT_VAL)
      .load(basePath + "/*/*/*/*")
    // still 100, because we only updated the existing records
    assertEquals(100, hudiSnapshotDF3.count())

    // 50 from commit2, 50 from commit3
    assertEquals(hudiSnapshotDF3.select("_hoodie_commit_time").distinct().count(), 2)
    assertEquals(50, hudiSnapshotDF3.filter(col("_hoodie_commit_time") > commit2Time).count())
    assertEquals(50,
      hudiSnapshotDF3.join(hudiSnapshotDF2, Seq("_hoodie_record_key", "_hoodie_commit_time"), "inner").count())

    // incremental query from commit2Time
    val hudiIncDF4 = spark.read.format("org.apache.hudi")
      .options(readOpts)
      .option(DataSourceReadOptions.QUERY_TYPE.key, DataSourceReadOptions.QUERY_TYPE_INCREMENTAL_OPT_VAL)
      .option(DataSourceReadOptions.BEGIN_INSTANTTIME.key, commit2Time)
      .load(basePath)
    assertEquals(50, hudiIncDF4.count())

    // skip merge incremental view
    // including commit 2 and commit 3
    val hudiIncDF4SkipMerge = spark.read.format("org.apache.hudi")
      .options(readOpts)
      .option(DataSourceReadOptions.QUERY_TYPE.key, DataSourceReadOptions.QUERY_TYPE_INCREMENTAL_OPT_VAL)
      .option(DataSourceReadOptions.BEGIN_INSTANTTIME.key, "000")
      .option(DataSourceReadOptions.REALTIME_MERGE.key, DataSourceReadOptions.REALTIME_SKIP_MERGE_OPT_VAL)
      .load(basePath)
    assertEquals(200, hudiIncDF4SkipMerge.count())

    // Fourth Operation:
    // Insert records to a new partition. Produced a new parquet file.
    // SNAPSHOT view should read the latest log files from the default partition and parquet from the new partition.
    val partitionPaths = new Array[String](1)
    partitionPaths.update(0, "2020/01/10")
    val newDataGen = new HoodieTestDataGenerator(partitionPaths)
    val records4 = recordsToStrings(newDataGen.generateInserts("004", 100)).asScala
    val inputDF4: Dataset[Row] = spark.read.json(spark.sparkContext.parallelize(records4, 2))
    inputDF4.write.format("org.apache.hudi")
      .options(writeOpts)
      .mode(SaveMode.Append)
      .save(basePath)
    val hudiSnapshotDF4 = spark.read.format("org.apache.hudi")
      .options(readOpts)
      .option(DataSourceReadOptions.QUERY_TYPE.key, DataSourceReadOptions.QUERY_TYPE_SNAPSHOT_OPT_VAL)
      .load(basePath + "/*/*/*/*")
    // 200, because we insert 100 records to a new partition
    assertEquals(200, hudiSnapshotDF4.count())
    assertEquals(100,
      hudiSnapshotDF1.join(hudiSnapshotDF4, Seq("_hoodie_record_key"), "inner").count())

    // Incremental query, 50 from log file, 100 from base file of the new partition.
    val hudiIncDF5 = spark.read.format("org.apache.hudi")
      .options(readOpts)
      .option(DataSourceReadOptions.QUERY_TYPE.key, DataSourceReadOptions.QUERY_TYPE_INCREMENTAL_OPT_VAL)
      .option(DataSourceReadOptions.BEGIN_INSTANTTIME.key, commit2Time)
      .load(basePath)
    assertEquals(150, hudiIncDF5.count())

    // Fifth Operation:
    // Upsert records to the new partition. Produced a newer version of parquet file.
    // SNAPSHOT view should read the latest log files from the default partition
    // and the latest parquet from the new partition.
    val records5 = recordsToStrings(newDataGen.generateUniqueUpdates("005", 50)).asScala
    val inputDF5: Dataset[Row] = spark.read.json(spark.sparkContext.parallelize(records5, 2))
    inputDF5.write.format("org.apache.hudi")
      .options(writeOpts)
      .mode(SaveMode.Append)
      .save(basePath)
    val commit5Time = HoodieDataSourceHelpers.latestCommit(fs, basePath)
    val hudiSnapshotDF5 = spark.read.format("org.apache.hudi")
      .options(readOpts)
      .option(DataSourceReadOptions.QUERY_TYPE.key, DataSourceReadOptions.QUERY_TYPE_SNAPSHOT_OPT_VAL)
      .load(basePath + "/*/*/*/*")
    assertEquals(200, hudiSnapshotDF5.count())

    // Sixth Operation:
    // Insert 2 records and trigger compaction.
    val records6 = recordsToStrings(newDataGen.generateInserts("006", 2)).asScala
    val inputDF6: Dataset[Row] = spark.read.json(spark.sparkContext.parallelize(records6, 2))
    inputDF6.write.format("org.apache.hudi")
      .options(writeOpts)
      .option("hoodie.compact.inline", "true")
      .mode(SaveMode.Append)
      .save(basePath)
    val commit6Time = HoodieDataSourceHelpers.latestCommit(fs, basePath)
    val hudiSnapshotDF6 = spark.read.format("org.apache.hudi")
      .options(readOpts)
      .option(DataSourceReadOptions.QUERY_TYPE.key, DataSourceReadOptions.QUERY_TYPE_SNAPSHOT_OPT_VAL)
      .load(basePath + "/2020/01/10/*")
    assertEquals(102, hudiSnapshotDF6.count())
    val hudiIncDF6 = spark.read.format("org.apache.hudi")
      .options(readOpts)
      .option(DataSourceReadOptions.QUERY_TYPE.key, DataSourceReadOptions.QUERY_TYPE_INCREMENTAL_OPT_VAL)
      .option(DataSourceReadOptions.BEGIN_INSTANTTIME.key, commit5Time)
      .option(DataSourceReadOptions.END_INSTANTTIME.key, commit6Time)
      .load(basePath)
    // even though compaction updated 150 rows, since preserve commit metadata is true, they won't be part of incremental query.
    // inserted 2 new row
    assertEquals(2, hudiIncDF6.count())
  }

  @Test
  def testSpill() {
    val (writeOpts, readOpts) = getWriterReaderOpts(HoodieRecordType.SPARK)

    val records1 = recordsToStrings(dataGen.generateInserts("001", 100)).asScala
    val inputDF1 = spark.read.json(spark.sparkContext.parallelize(records1, 2))
    inputDF1.write.format("org.apache.hudi")
      .options(writeOpts)
      .option("hoodie.compact.inline", "false") // else fails due to compaction & deltacommit instant times being same
      .option(DataSourceWriteOptions.OPERATION.key, DataSourceWriteOptions.UPSERT_OPERATION_OPT_VAL)
      .option(DataSourceWriteOptions.TABLE_TYPE.key, DataSourceWriteOptions.MOR_TABLE_TYPE_OPT_VAL)
      .mode(SaveMode.Overwrite)
      .save(basePath)

    val records2 = recordsToStrings(dataGen.generateUniqueUpdates("002", 100)).asScala
    val inputDF2: Dataset[Row] = spark.read.json(spark.sparkContext.parallelize(records2, 2))
    inputDF2.write.format("org.apache.hudi")
      .options(writeOpts)
      .mode(SaveMode.Append)
      .save(basePath)

    // Make force spill
    spark.sparkContext.hadoopConfiguration.set(
      HoodieMemoryConfig.MAX_MEMORY_FRACTION_FOR_COMPACTION.key, "0.00001")
    val hudiSnapshotDF1 = spark.read.format("org.apache.hudi")
      .options(readOpts)
      .option(DataSourceReadOptions.QUERY_TYPE.key, DataSourceReadOptions.QUERY_TYPE_SNAPSHOT_OPT_VAL)
      .load(basePath + "/*/*/*/*")
    assertEquals(100, hudiSnapshotDF1.count()) // still 100, since we only updated
    spark.sparkContext.hadoopConfiguration.set(
      HoodieMemoryConfig.MAX_MEMORY_FRACTION_FOR_COMPACTION.key,
      HoodieMemoryConfig.DEFAULT_MR_COMPACTION_MEMORY_FRACTION)
  }

  @ParameterizedTest
  @EnumSource(value = classOf[HoodieRecordType], names = Array("AVRO", "SPARK"))
  def testPayloadDelete(recordType: HoodieRecordType) {
    val (writeOpts, readOpts) = getWriterReaderOpts(recordType)

    // First Operation:
    // Producing parquet files to three default partitions.
    // SNAPSHOT view on MOR table with parquet files only.
    val records1 = recordsToStrings(dataGen.generateInserts("001", 100)).asScala
    val inputDF1 = spark.read.json(spark.sparkContext.parallelize(records1, 2))
    inputDF1.write.format("org.apache.hudi")
      .options(writeOpts)
      .option("hoodie.compact.inline", "false") // else fails due to compaction & deltacommit instant times being same
      .option(DataSourceWriteOptions.OPERATION.key, DataSourceWriteOptions.INSERT_OPERATION_OPT_VAL)
      .option(DataSourceWriteOptions.TABLE_TYPE.key, DataSourceWriteOptions.MOR_TABLE_TYPE_OPT_VAL)
      .mode(SaveMode.Overwrite)
      .save(basePath)
    assertTrue(HoodieDataSourceHelpers.hasNewCommits(fs, basePath, "000"))
    val hudiSnapshotDF1 = spark.read.format("org.apache.hudi")
      .options(readOpts)
      .option(DataSourceReadOptions.QUERY_TYPE.key, DataSourceReadOptions.QUERY_TYPE_SNAPSHOT_OPT_VAL)
      .load(basePath + "/*/*/*/*")
    assertEquals(100, hudiSnapshotDF1.count()) // still 100, since we only updated

    // Second Operation:
    // Upsert 50 delete records
    // Snopshot view should only read 50 records
    val records2 = recordsToStrings(dataGen.generateUniqueDeleteRecords("002", 50)).asScala
    val inputDF2: Dataset[Row] = spark.read.json(spark.sparkContext.parallelize(records2, 2))
    inputDF2.write.format("org.apache.hudi")
      .options(writeOpts)
      .mode(SaveMode.Append)
      .save(basePath)
    val hudiSnapshotDF2 = spark.read.format("org.apache.hudi")
      .options(readOpts)
      .option(DataSourceReadOptions.QUERY_TYPE.key, DataSourceReadOptions.QUERY_TYPE_SNAPSHOT_OPT_VAL)
      .load(basePath + "/*/*/*/*")
    assertEquals(50, hudiSnapshotDF2.count()) // 50 records were deleted
    assertEquals(hudiSnapshotDF2.select("_hoodie_commit_time").distinct().count(), 1)
    val commit1Time = hudiSnapshotDF1.select("_hoodie_commit_time").head().get(0).toString
    val commit2Time = hudiSnapshotDF2.select("_hoodie_commit_time").head().get(0).toString
    assertTrue(commit1Time.equals(commit2Time))
    assertEquals(50, hudiSnapshotDF2.join(hudiSnapshotDF1, Seq("_hoodie_record_key"), "left").count())

    // unmerge query, skip the delete records
    val hudiSnapshotDF2Unmerge = spark.read.format("org.apache.hudi")
      .options(readOpts)
      .option(DataSourceReadOptions.QUERY_TYPE.key, DataSourceReadOptions.QUERY_TYPE_SNAPSHOT_OPT_VAL)
      .option(DataSourceReadOptions.REALTIME_MERGE.key, DataSourceReadOptions.REALTIME_SKIP_MERGE_OPT_VAL)
      .load(basePath + "/*/*/*/*")
    assertEquals(100, hudiSnapshotDF2Unmerge.count())

    // incremental query, read 50 delete records from log file and get 0 count.
    val hudiIncDF1 = spark.read.format("org.apache.hudi")
      .options(readOpts)
      .option(DataSourceReadOptions.QUERY_TYPE.key, DataSourceReadOptions.QUERY_TYPE_INCREMENTAL_OPT_VAL)
      .option(DataSourceReadOptions.BEGIN_INSTANTTIME.key, commit2Time)
      .load(basePath)
    assertEquals(0, hudiIncDF1.count())

    // Third Operation:
    // Upsert 50 delete records to delete the reset
    // Snopshot view should read 0 record
    val records3 = recordsToStrings(dataGen.generateUniqueDeleteRecords("003", 50)).asScala
    val inputDF3: Dataset[Row] = spark.read.json(spark.sparkContext.parallelize(records3, 2))
    inputDF3.write.format("org.apache.hudi")
      .options(writeOpts)
      .mode(SaveMode.Append)
      .save(basePath)
    val hudiSnapshotDF3 = spark.read.format("org.apache.hudi")
      .options(readOpts)
      .option(DataSourceReadOptions.QUERY_TYPE.key, DataSourceReadOptions.QUERY_TYPE_SNAPSHOT_OPT_VAL)
      .load(basePath + "/*/*/*/*")
    assertEquals(0, hudiSnapshotDF3.count()) // 100 records were deleted, 0 record to load
  }

  @ParameterizedTest
  @EnumSource(value = classOf[HoodieRecordType], names = Array("AVRO", "SPARK"))
  def testPrunedFiltered(recordType: HoodieRecordType) {

    val (writeOpts, readOpts) = getWriterReaderOpts(recordType)

    // First Operation:
    // Producing parquet files to three default partitions.
    // SNAPSHOT view on MOR table with parquet files only.

    // Overriding the partition-path field
    val opts = writeOpts + (DataSourceWriteOptions.PARTITIONPATH_FIELD.key -> "partition_path")

    val hoodieRecords1 = dataGen.generateInserts("001", 100)

    val inputDF1 = toDataset(spark, hoodieRecords1)
    inputDF1.write.format("org.apache.hudi")
      .options(opts)
      .option("hoodie.compact.inline", "false") // else fails due to compaction & deltacommit instant times being same
      .option(DataSourceWriteOptions.OPERATION.key, DataSourceWriteOptions.INSERT_OPERATION_OPT_VAL)
      .option(DataSourceWriteOptions.TABLE_TYPE.key, DataSourceWriteOptions.MOR_TABLE_TYPE_OPT_VAL)
      .option(DataSourceWriteOptions.PAYLOAD_CLASS_NAME.key, classOf[DefaultHoodieRecordPayload].getName)
      .mode(SaveMode.Overwrite)
      .save(basePath)
    val hudiSnapshotDF1 = spark.read.format("org.apache.hudi")
      .options(readOpts)
      .option(DataSourceReadOptions.QUERY_TYPE.key, DataSourceReadOptions.QUERY_TYPE_SNAPSHOT_OPT_VAL)
      .load(basePath + "/*/*/*/*")
    val commit1Time = hudiSnapshotDF1.select("_hoodie_commit_time").head().get(0).toString

    assertEquals(100, hudiSnapshotDF1.count())
    // select nested columns with order different from the actual schema
    assertEquals("amount,currency,tip_history,_hoodie_commit_seqno",
      hudiSnapshotDF1
        .select("fare.amount", "fare.currency", "tip_history", "_hoodie_commit_seqno")
        .orderBy(desc("_hoodie_commit_seqno"))
        .columns.mkString(","))

    // Second Operation:
    // Upsert 50 update records
    // Snopshot view should read 100 records
    val records2 = dataGen.generateUniqueUpdates("002", 50)
    val inputDF2 = toDataset(spark, records2)
    inputDF2.write.format("org.apache.hudi")
      .options(opts)
      .mode(SaveMode.Append)
      .save(basePath)
    val hudiSnapshotDF2 = spark.read.format("org.apache.hudi")
      .options(readOpts)
      .option(DataSourceReadOptions.QUERY_TYPE.key, DataSourceReadOptions.QUERY_TYPE_SNAPSHOT_OPT_VAL)
      .load(basePath + "/*/*/*/*")
    val hudiIncDF1 = spark.read.format("org.apache.hudi")
      .options(readOpts)
      .option(DataSourceReadOptions.QUERY_TYPE.key, DataSourceReadOptions.QUERY_TYPE_INCREMENTAL_OPT_VAL)
      .option(DataSourceReadOptions.BEGIN_INSTANTTIME.key, "000")
      .load(basePath)
    val hudiIncDF1Skipmerge = spark.read.format("org.apache.hudi")
      .options(readOpts)
      .option(DataSourceReadOptions.QUERY_TYPE.key, DataSourceReadOptions.QUERY_TYPE_INCREMENTAL_OPT_VAL)
      .option(DataSourceReadOptions.REALTIME_MERGE.key, DataSourceReadOptions.REALTIME_SKIP_MERGE_OPT_VAL)
      .option(DataSourceReadOptions.BEGIN_INSTANTTIME.key, "000")
      .load(basePath)
    val hudiIncDF2 = spark.read.format("org.apache.hudi")
      .options(readOpts)
      .option(DataSourceReadOptions.QUERY_TYPE.key, DataSourceReadOptions.QUERY_TYPE_INCREMENTAL_OPT_VAL)
      .option(DataSourceReadOptions.BEGIN_INSTANTTIME.key, commit1Time)
      .load(basePath)

    // filter first commit and only read log records
    assertEquals(50,  hudiSnapshotDF2.select("_hoodie_commit_seqno", "fare.amount", "fare.currency", "tip_history")
      .filter(col("_hoodie_commit_time") > commit1Time).count())
    assertEquals(50,  hudiIncDF1.select("_hoodie_commit_seqno", "fare.amount", "fare.currency", "tip_history")
      .filter(col("_hoodie_commit_time") > commit1Time).count())
    assertEquals(50,  hudiIncDF2
      .select("_hoodie_commit_seqno", "fare.amount", "fare.currency", "tip_history").count())
    assertEquals(150,  hudiIncDF1Skipmerge
      .select("_hoodie_commit_seqno", "fare.amount", "fare.currency", "tip_history").count())

    // select nested columns with order different from the actual schema
    verifySchemaAndTypes(hudiSnapshotDF1)
    verifySchemaAndTypes(hudiSnapshotDF2)
    verifySchemaAndTypes(hudiIncDF1)
    verifySchemaAndTypes(hudiIncDF2)
    verifySchemaAndTypes(hudiIncDF1Skipmerge)

    // make sure show() work
    verifyShow(hudiSnapshotDF1)
    verifyShow(hudiSnapshotDF2)
    verifyShow(hudiIncDF1)
    verifyShow(hudiIncDF2)
    verifyShow(hudiIncDF1Skipmerge)

    val record3 = dataGen.generateUpdatesWithTimestamp("003", hoodieRecords1, -1)
    val inputDF3 = toDataset(spark, record3)
    inputDF3.write.format("org.apache.hudi").options(opts)
      .mode(SaveMode.Append).save(basePath)

    val hudiSnapshotDF3 = spark.read.format("org.apache.hudi")
      .options(readOpts)
      .option(DataSourceReadOptions.QUERY_TYPE.key, DataSourceReadOptions.QUERY_TYPE_SNAPSHOT_OPT_VAL)
      .load(basePath + "/*/*/*/*")

    verifyShow(hudiSnapshotDF3);

    assertEquals(100, hudiSnapshotDF3.count())
    assertEquals(0, hudiSnapshotDF3.filter("rider = 'rider-003'").count())
  }

  @ParameterizedTest
  @EnumSource(value = classOf[HoodieRecordType], names = Array("AVRO", "SPARK"))
  def testVectorizedReader(recordType: HoodieRecordType) {
    val (writeOpts, readOpts) = getWriterReaderOpts(recordType)

    spark.conf.set("spark.sql.parquet.enableVectorizedReader", true)
    assertTrue(spark.conf.get("spark.sql.parquet.enableVectorizedReader").toBoolean)
    // Vectorized Reader will only be triggered with AtomicType schema,
    // which is not null, UDTs, arrays, structs, and maps.
    val schema = HoodieTestDataGenerator.SHORT_TRIP_SCHEMA
    val records1 = recordsToStrings(dataGen.generateInsertsAsPerSchema("001", 100, schema)).asScala
    val inputDF1 = spark.read.json(spark.sparkContext.parallelize(records1, 2))
    inputDF1.write.format("org.apache.hudi")
      .options(writeOpts)
      .option("hoodie.compact.inline", "false") // else fails due to compaction & deltacommit instant times being same
      .option(DataSourceWriteOptions.OPERATION.key, DataSourceWriteOptions.INSERT_OPERATION_OPT_VAL)
      .option(DataSourceWriteOptions.TABLE_TYPE.key, DataSourceWriteOptions.MOR_TABLE_TYPE_OPT_VAL)
      .mode(SaveMode.Overwrite)
      .save(basePath)
    val hudiSnapshotDF1 = spark.read.format("org.apache.hudi")
      .options(readOpts)
      .option(DataSourceReadOptions.QUERY_TYPE.key, DataSourceReadOptions.QUERY_TYPE_SNAPSHOT_OPT_VAL)
      .load(basePath + "/*/*/*/*")
    assertEquals(100, hudiSnapshotDF1.count())

    val records2 = recordsToStrings(dataGen.generateUniqueUpdatesAsPerSchema("002", 50, schema))
      .asScala
    val inputDF2: Dataset[Row] = spark.read.json(spark.sparkContext.parallelize(records2, 2))
    inputDF2.write.format("org.apache.hudi")
      .options(writeOpts)
      .mode(SaveMode.Append)
      .save(basePath)
    val hudiSnapshotDF2 = spark.read.format("org.apache.hudi")
      .options(readOpts)
      .option(DataSourceReadOptions.QUERY_TYPE.key, DataSourceReadOptions.QUERY_TYPE_SNAPSHOT_OPT_VAL)
      .load(basePath + "/*/*/*/*")
    assertEquals(100, hudiSnapshotDF2.count())

    // loading correct type
    val sampleRow = hudiSnapshotDF2
      .select("fare", "driver", "_hoodie_is_deleted")
      .head()
    assertEquals(sampleRow.getDouble(0), sampleRow.get(0))
    assertEquals(sampleRow.getString(1), sampleRow.get(1))
    assertEquals(sampleRow.getBoolean(2), sampleRow.get(2))

    // test show()
    hudiSnapshotDF1.show(1)
    hudiSnapshotDF2.show(1)
  }

  @ParameterizedTest
  @EnumSource(value = classOf[HoodieRecordType], names = Array("AVRO", "SPARK"))
  def testNoPrecombine(recordType: HoodieRecordType) {
    val (writeOpts, readOpts) = getWriterReaderOpts(recordType)

    // Insert Operation
    val records = recordsToStrings(dataGen.generateInserts("000", 100)).asScala
    val inputDF = spark.read.json(spark.sparkContext.parallelize(records, 2))

    val commonOptsNoPreCombine = Map(
      "hoodie.insert.shuffle.parallelism" -> "4",
      "hoodie.upsert.shuffle.parallelism" -> "4",
      DataSourceWriteOptions.RECORDKEY_FIELD.key -> "_row_key",
      DataSourceWriteOptions.PARTITIONPATH_FIELD.key -> "partition",
      HoodieWriteConfig.TBL_NAME.key -> "hoodie_test"
    ) ++ writeOpts
    inputDF.write.format("hudi")
      .options(commonOptsNoPreCombine)
      .option(DataSourceWriteOptions.OPERATION.key, DataSourceWriteOptions.INSERT_OPERATION_OPT_VAL)
      .option(DataSourceWriteOptions.TABLE_TYPE.key(), "MERGE_ON_READ")
      .mode(SaveMode.Overwrite)
      .save(basePath)

    spark.read.format("org.apache.hudi").options(readOpts).load(basePath).count()
  }

  @ParameterizedTest
  @EnumSource(value = classOf[HoodieRecordType], names = Array("AVRO", "SPARK"))
  def testPreCombineFiledForReadMOR(recordType: HoodieRecordType): Unit = {
    val (writeOpts, readOpts) = getWriterReaderOpts(recordType)

    writeData((1, "a0", 10, 100, false), writeOpts)
    checkAnswer((1, "a0", 10, 100, false), readOpts)

    writeData((1, "a0", 12, 99, false), writeOpts)
    // The value has not update, because the version 99 < 100
    checkAnswer((1, "a0", 10, 100, false), readOpts)

    writeData((1, "a0", 12, 101, false), writeOpts)
    // The value has update
    checkAnswer((1, "a0", 12, 101, false), readOpts)

    writeData((1, "a0", 14, 98, false), writeOpts)
    // Latest value should be ignored if preCombine honors ordering
    checkAnswer((1, "a0", 12, 101, false), readOpts)

    writeData((1, "a0", 16, 97, true), writeOpts)
    // Ordering value will be honored, the delete record is considered as obsolete
    // because it has smaller version number (97 < 101)
    checkAnswer((1, "a0", 12, 101, false), readOpts)

    writeData((1, "a0", 18, 96, false), writeOpts)
    // Ordering value will be honored, the data record is considered as obsolete
    // because it has smaller version number (96 < 101)
    checkAnswer((1, "a0", 12, 101, false), readOpts)
  }

  private def writeData(data: (Int, String, Int, Int, Boolean), opts: Map[String, String]): Unit = {
    val _spark = spark
    import _spark.implicits._
    val df = Seq(data).toDF("id", "name", "value", "version", "_hoodie_is_deleted")
    df.write.format("org.apache.hudi")
      .options(opts)
      // use DefaultHoodieRecordPayload here
      .option(PAYLOAD_CLASS_NAME.key, classOf[DefaultHoodieRecordPayload].getCanonicalName)
      .option(DataSourceWriteOptions.TABLE_TYPE.key, DataSourceWriteOptions.MOR_TABLE_TYPE_OPT_VAL)
      .option(RECORDKEY_FIELD.key, "id")
      .option(PRECOMBINE_FIELD.key, "version")
      .option(PARTITIONPATH_FIELD.key, "")
      .mode(SaveMode.Append)
      .save(basePath)
  }

  private def checkAnswer(expect: (Int, String, Int, Int, Boolean), opts: Map[String, String]): Unit = {
    val readDf = spark.read.format("org.apache.hudi")
      .options(opts)
      .load(basePath + "/*")
    if (expect._5) {
      if (!readDf.isEmpty) {
        println("Found df " + readDf.collectAsList().get(0).mkString(","))
      }
      assertTrue(readDf.isEmpty)
    } else {
      val row1 = readDf.select("id", "name", "value", "version", "_hoodie_is_deleted").take(1)(0)
      assertEquals(Row(expect.productIterator.toSeq: _*), row1)
    }
  }

  def verifySchemaAndTypes(df: DataFrame): Unit = {
    assertEquals("amount,currency,tip_history,_hoodie_commit_seqno",
      df.select("fare.amount", "fare.currency", "tip_history", "_hoodie_commit_seqno")
        .orderBy(desc("_hoodie_commit_seqno"))
        .columns.mkString(","))
    val sampleRow = df
      .select("begin_lat", "current_date", "fare.currency", "tip_history", "nation")
      .orderBy(desc("_hoodie_commit_time"))
      .head()
    assertEquals(sampleRow.getDouble(0), sampleRow.get(0))
    assertEquals(sampleRow.getDate(1), sampleRow.get(1))
    assertEquals(sampleRow.getString(2), sampleRow.get(2))
    assertEquals(sampleRow.getSeq(3), sampleRow.get(3))
    assertEquals(sampleRow.getAs[Array[Byte]](4), sampleRow.get(4))
  }

  def verifyShow(df: DataFrame): Unit = {
    df.show(1)
    df.select("_hoodie_commit_seqno", "fare.amount", "fare.currency", "tip_history").show(1)
  }

  @ParameterizedTest
  @CsvSource(Array(
    "true,false,AVRO", "true,true,AVRO", "false,true,AVRO", "false,false,AVRO",
    "true,false,SPARK", "true,true,SPARK", "false,true,SPARK", "false,false,SPARK"
  ))
  def testQueryMORWithBasePathAndFileIndex(partitionEncode: Boolean, isMetadataEnabled: Boolean, recordType: HoodieRecordType): Unit = {
    val (writeOpts, readOpts) = getWriterReaderOpts(recordType)

    val N = 20
    // Test query with partition prune if URL_ENCODE_PARTITIONING has enable
    val records1 = dataGen.generateInsertsContainsAllPartitions("000", N)
    val inputDF1 = spark.read.json(spark.sparkContext.parallelize(recordsToStrings(records1).asScala, 2))
    inputDF1.write.format("hudi")
      .options(writeOpts)
      .option(DataSourceWriteOptions.OPERATION.key, DataSourceWriteOptions.INSERT_OPERATION_OPT_VAL)
      .option(DataSourceWriteOptions.TABLE_TYPE.key, DataSourceWriteOptions.MOR_TABLE_TYPE_OPT_VAL)
      .option(DataSourceWriteOptions.URL_ENCODE_PARTITIONING.key, partitionEncode)
      .option(HoodieMetadataConfig.ENABLE.key, isMetadataEnabled)
      .mode(SaveMode.Overwrite)
      .save(basePath)
    val commitInstantTime1 = HoodieDataSourceHelpers.latestCommit(fs, basePath)

    val countIn20160315 = records1.asScala.count(record => record.getPartitionPath == "2016/03/15")
    // query the partition by filter
    val count1 = spark.read.format("hudi")
      .options(readOpts)
      .option(HoodieMetadataConfig.ENABLE.key, isMetadataEnabled)
      .load(basePath)
      .filter("partition = '2016/03/15'")
      .count()
    assertEquals(countIn20160315, count1)

    // query the partition by path
    val partitionPath = if (partitionEncode) "2016%2F03%2F15" else "2016/03/15"
    val count2 = spark.read.format("hudi")
      .options(readOpts)
      .option(HoodieMetadataConfig.ENABLE.key, isMetadataEnabled)
      .load(basePath + s"/$partitionPath")
      .count()
    assertEquals(countIn20160315, count2)

    // Second write with Append mode
    val records2 = dataGen.generateInsertsContainsAllPartitions("000", N + 1)
    val inputDF2 = spark.read.json(spark.sparkContext.parallelize(recordsToStrings(records2).asScala, 2))
    inputDF2.write.format("hudi")
      .options(writeOpts)
      .option(DataSourceWriteOptions.OPERATION.key, DataSourceWriteOptions.INSERT_OPERATION_OPT_VAL)
      .option(DataSourceWriteOptions.TABLE_TYPE.key, DataSourceWriteOptions.MOR_TABLE_TYPE_OPT_VAL)
      .option(DataSourceWriteOptions.URL_ENCODE_PARTITIONING.key, partitionEncode)
      .option(HoodieMetadataConfig.ENABLE.key, isMetadataEnabled)
      .mode(SaveMode.Append)
      .save(basePath)
    // Incremental query without "*" in path
    val hoodieIncViewDF1 = spark.read.format("org.apache.hudi")
      .options(readOpts)
      .option(DataSourceReadOptions.QUERY_TYPE.key, DataSourceReadOptions.QUERY_TYPE_INCREMENTAL_OPT_VAL)
      .option(DataSourceReadOptions.BEGIN_INSTANTTIME.key, commitInstantTime1)
      .load(basePath)
    assertEquals(N + 1, hoodieIncViewDF1.count())
  }

  @ParameterizedTest
  @CsvSource(Array(
    "true, false, AVRO", "false, true, AVRO", "false, false, AVRO", "true, true, AVRO",
    "true, false, SPARK", "false, true, SPARK", "false, false, SPARK", "true, true, SPARK"
  ))
  def testMORPartitionPrune(partitionEncode: Boolean, hiveStylePartition: Boolean, recordType: HoodieRecordType): Unit = {
    val (writeOpts, readOpts) = getWriterReaderOpts(recordType)

    val partitions = Array("2021/03/01", "2021/03/02", "2021/03/03", "2021/03/04", "2021/03/05")
    val newDataGen =  new HoodieTestDataGenerator(partitions)
    val records1 = newDataGen.generateInsertsContainsAllPartitions("000", 100).asScala
    val inputDF1 = spark.read.json(spark.sparkContext.parallelize(recordsToStrings(records1.asJava).asScala, 2))

    val partitionCounts = partitions.map(p => p -> records1.count(r => r.getPartitionPath == p)).toMap

    inputDF1.write.format("hudi")
      .options(writeOpts)
      .option(DataSourceWriteOptions.OPERATION.key, DataSourceWriteOptions.INSERT_OPERATION_OPT_VAL)
      .option(DataSourceWriteOptions.TABLE_TYPE.key, DataSourceWriteOptions.MOR_TABLE_TYPE_OPT_VAL)
      .option(DataSourceWriteOptions.URL_ENCODE_PARTITIONING.key, partitionEncode)
      .option(DataSourceWriteOptions.HIVE_STYLE_PARTITIONING.key, hiveStylePartition)
      .mode(SaveMode.Overwrite)
      .save(basePath)

    val count1 = spark.read.format("hudi")
      .options(readOpts)
      .load(basePath)
      .filter("partition = '2021/03/01'")
      .count()
    assertEquals(partitionCounts("2021/03/01"), count1)

    val count2 = spark.read.format("hudi")
      .options(readOpts)
      .load(basePath)
      .filter("partition > '2021/03/01' and partition < '2021/03/03'")
      .count()
    assertEquals(partitionCounts("2021/03/02"), count2)

    val count3 = spark.read.format("hudi")
      .options(readOpts)
      .load(basePath)
      .filter("partition != '2021/03/01'")
      .count()
    assertEquals(records1.size - partitionCounts("2021/03/01"), count3)

    val count4 = spark.read.format("hudi")
      .options(readOpts)
      .load(basePath)
      .filter("partition like '2021/03/03%'")
      .count()
    assertEquals(partitionCounts("2021/03/03"), count4)

    val count5 = spark.read.format("hudi")
      .options(readOpts)
      .load(basePath)
      .filter("partition like '%2021/03/%'")
      .count()
    assertEquals(records1.size, count5)

    val count6 = spark.read.format("hudi")
      .options(readOpts)
      .load(basePath)
      .filter("partition = '2021/03/01' or partition = '2021/03/05'")
      .count()
    assertEquals(partitionCounts("2021/03/01") + partitionCounts("2021/03/05"), count6)

    val count7 = spark.read.format("hudi")
      .options(readOpts)
      .load(basePath)
      .filter("substr(partition, 9, 10) = '03'")
      .count()

    assertEquals(partitionCounts("2021/03/03"), count7)
  }

  @ParameterizedTest
  @EnumSource(value = classOf[HoodieRecordType], names = Array("AVRO", "SPARK"))
  def testReadPathsForMergeOnReadTable(recordType: HoodieRecordType): Unit = {
    val (writeOpts, readOpts) = getWriterReaderOpts(recordType)

    // Paths only baseFiles
    val records1 = dataGen.generateInserts("001", 100)
    val inputDF1 = spark.read.json(spark.sparkContext.parallelize(recordsToStrings(records1).asScala, 2))
    inputDF1.write.format("org.apache.hudi")
      .options(writeOpts)
      .option("hoodie.compact.inline", "false") // else fails due to compaction & deltacommit instant times being same
      .option(DataSourceWriteOptions.OPERATION.key, DataSourceWriteOptions.INSERT_OPERATION_OPT_VAL)
      .option(DataSourceWriteOptions.TABLE_TYPE.key, DataSourceWriteOptions.MOR_TABLE_TYPE_OPT_VAL)
      .mode(SaveMode.Overwrite)
      .save(basePath)
    assertTrue(HoodieDataSourceHelpers.hasNewCommits(fs, basePath, "000"))
    val baseFilePath = fs.listStatus(new Path(basePath, dataGen.getPartitionPaths.head))
      .filter(_.getPath.getName.endsWith("parquet"))
      .map(_.getPath.toString)
      .mkString(",")
    val records2 = dataGen.generateUniqueDeleteRecords("002", 100)
    val inputDF2: Dataset[Row] = spark.read.json(spark.sparkContext.parallelize(recordsToStrings(records2).asScala, 2))
    inputDF2.write.format("org.apache.hudi")
      .options(writeOpts)
      .mode(SaveMode.Append)
      .save(basePath)
    val hudiReadPathDF1 = spark.read.options(readOpts).format("org.apache.hudi")
      .option(DataSourceReadOptions.QUERY_TYPE.key, DataSourceReadOptions.QUERY_TYPE_SNAPSHOT_OPT_VAL)
      .option(DataSourceReadOptions.READ_PATHS.key, baseFilePath)
      .load()

    val expectedCount1 = records1.asScala.count(record => record.getPartitionPath == dataGen.getPartitionPaths.head)
    assertEquals(expectedCount1, hudiReadPathDF1.count())

    // Paths Contains both baseFile and log files
    val logFilePath = fs.listStatus(new Path(basePath, dataGen.getPartitionPaths.head))
      .filter(_.getPath.getName.contains("log"))
      .map(_.getPath.toString)
      .mkString(",")

    val readPaths = baseFilePath + "," + logFilePath
    val hudiReadPathDF2 = spark.read.format("org.apache.hudi")
      .options(readOpts)
      .option(DataSourceReadOptions.QUERY_TYPE.key, DataSourceReadOptions.QUERY_TYPE_SNAPSHOT_OPT_VAL)
      .option(DataSourceReadOptions.READ_PATHS.key, readPaths)
      .load()

    assertEquals(0, hudiReadPathDF2.count())
  }

  @ParameterizedTest
  @EnumSource(value = classOf[HoodieRecordType], names = Array("AVRO", "SPARK"))
  def testReadPathsForOnlyLogFiles(recordType: HoodieRecordType): Unit = {
    val (writeOpts, readOpts) = getWriterReaderOpts(recordType)

    initMetaClient(HoodieTableType.MERGE_ON_READ)
    val records1 = dataGen.generateInsertsContainsAllPartitions("000", 20)
    val inputDF1 = spark.read.json(spark.sparkContext.parallelize(recordsToStrings(records1).asScala, 2))
    inputDF1.write.format("hudi")
      .options(writeOpts)
      .option(DataSourceWriteOptions.OPERATION.key, DataSourceWriteOptions.INSERT_OPERATION_OPT_VAL)
      .option(DataSourceWriteOptions.TABLE_TYPE.key, DataSourceWriteOptions.MOR_TABLE_TYPE_OPT_VAL)
      // Use InMemoryIndex to generate log only mor table.
      .option(HoodieIndexConfig.INDEX_TYPE.key, IndexType.INMEMORY.toString)
      .mode(SaveMode.Overwrite)
      .save(basePath)
    // There should no base file in the file list.
    assertTrue(DataSourceTestUtils.isLogFileOnly(basePath))

    val logFilePath = fs.listStatus(new Path(basePath, dataGen.getPartitionPaths.head))
      .filter(_.getPath.getName.contains("log"))
      .map(_.getPath.toString)
      .mkString(",")

    val records2 = dataGen.generateInsertsContainsAllPartitions("000", 20)
    val inputDF2 = spark.read.json(spark.sparkContext.parallelize(recordsToStrings(records2).asScala, 2))
    inputDF2.write.format("hudi")
      .options(writeOpts)
      .option(DataSourceWriteOptions.OPERATION.key, DataSourceWriteOptions.INSERT_OPERATION_OPT_VAL)
      .option(DataSourceWriteOptions.TABLE_TYPE.key, DataSourceWriteOptions.MOR_TABLE_TYPE_OPT_VAL)
      // Use InMemoryIndex to generate log only mor table.
      .option(HoodieIndexConfig.INDEX_TYPE.key, IndexType.INMEMORY.toString)
      .mode(SaveMode.Append)
      .save(basePath)
    // There should no base file in the file list.
    assertTrue(DataSourceTestUtils.isLogFileOnly(basePath))

    val expectedCount1 = records1.asScala.count(record => record.getPartitionPath == dataGen.getPartitionPaths.head)

    val hudiReadPathDF = spark.read.options(readOpts).format("org.apache.hudi")
      .option(DataSourceReadOptions.QUERY_TYPE.key, DataSourceReadOptions.QUERY_TYPE_SNAPSHOT_OPT_VAL)
      .option(DataSourceReadOptions.READ_PATHS.key, logFilePath)
      .load()

    assertEquals(expectedCount1, hudiReadPathDF.count())
  }

  @ParameterizedTest
  @EnumSource(value = classOf[HoodieRecordType], names = Array("AVRO", "SPARK"))
  def testReadLogOnlyMergeOnReadTable(recordType: HoodieRecordType): Unit = {
    val (writeOpts, readOpts) = getWriterReaderOpts(recordType)

    initMetaClient(HoodieTableType.MERGE_ON_READ)
    val records1 = dataGen.generateInsertsContainsAllPartitions("000", 20)
    val inputDF = spark.read.json(spark.sparkContext.parallelize(recordsToStrings(records1).asScala, 2))
    inputDF.write.format("hudi")
      .options(writeOpts)
      .option(DataSourceWriteOptions.OPERATION.key, DataSourceWriteOptions.INSERT_OPERATION_OPT_VAL)
      .option(DataSourceWriteOptions.TABLE_TYPE.key, DataSourceWriteOptions.MOR_TABLE_TYPE_OPT_VAL)
      // Use InMemoryIndex to generate log only mor table.
      .option(HoodieIndexConfig.INDEX_TYPE.key, IndexType.INMEMORY.toString)
      .mode(SaveMode.Overwrite)
      .save(basePath)
    // There should no base file in the file list.
    assertTrue(DataSourceTestUtils.isLogFileOnly(basePath))
    // Test read logs only mor table with glob paths.
    assertEquals(20, spark.read.format("hudi").load(basePath + "/*/*/*/*").count())
    // Test read log only mor table.
    assertEquals(20, spark.read.format("hudi").options(readOpts).load(basePath).count())
  }

  @ParameterizedTest
  @EnumSource(value = classOf[HoodieRecordType], names = Array("AVRO", "SPARK"))
  def testTempFilesCleanForClustering(recordType: HoodieRecordType): Unit = {
    val (writeOpts, readOpts) = getWriterReaderOpts(recordType)

    val records1 = recordsToStrings(dataGen.generateInserts("001", 1000)).asScala
    val inputDF1: Dataset[Row] = spark.read.json(spark.sparkContext.parallelize(records1, 2))
    inputDF1.write.format("org.apache.hudi")
      .options(writeOpts)
      .option(DataSourceWriteOptions.OPERATION.key(), DataSourceWriteOptions.BULK_INSERT_OPERATION_OPT_VAL)
      .option(DataSourceWriteOptions.TABLE_TYPE.key(), DataSourceWriteOptions.MOR_TABLE_TYPE_OPT_VAL)
      // option for clustering
      .option("hoodie.clustering.inline", "true")
      .option("hoodie.clustering.plan.strategy.sort.columns", "begin_lat, begin_lon")
      .mode(SaveMode.Overwrite)
      .save(basePath)
    val tempPath = new Path(basePath, HoodieTableMetaClient.TEMPFOLDER_NAME)
    val fs = tempPath.getFileSystem(spark.sparkContext.hadoopConfiguration)
    assertEquals(true, fs.listStatus(tempPath).isEmpty)
  }

  @ParameterizedTest
  @EnumSource(value = classOf[HoodieRecordType], names = Array("AVRO", "SPARK"))
  def testClusteringOnNullableColumn(recordType: HoodieRecordType): Unit = {
    val (writeOpts, readOpts) = getWriterReaderOpts(recordType)

    val records1 = recordsToStrings(dataGen.generateInserts("001", 1000)).asScala
    val inputDF1: Dataset[Row] = spark.read.json(spark.sparkContext.parallelize(records1, 2))
      .withColumn("cluster_id", when(expr("end_lon < 0.2 "), lit(null).cast("string"))
          .otherwise(col("_row_key")))
      .withColumn("struct_cluster_col", when(expr("end_lon < 0.1"), lit(null))
          .otherwise(struct(col("cluster_id"), col("_row_key"))))
    inputDF1.write.format("org.apache.hudi")
      .options(writeOpts)
      .option(DataSourceWriteOptions.OPERATION.key(), DataSourceWriteOptions.BULK_INSERT_OPERATION_OPT_VAL)
      .option(DataSourceWriteOptions.TABLE_TYPE.key(), DataSourceWriteOptions.MOR_TABLE_TYPE_OPT_VAL)
      // option for clustering
      .option("hoodie.clustering.inline", "true")
      .option("hoodie.clustering.inline.max.commits", "1")
      .option("hoodie.clustering.plan.strategy.target.file.max.bytes", "1073741824")
      .option("hoodie.clustering.plan.strategy.small.file.limit", "629145600")
      .option("hoodie.clustering.plan.strategy.sort.columns", "struct_cluster_col")
      .mode(SaveMode.Overwrite)
      .save(basePath)
  }

  @ParameterizedTest
  @EnumSource(value = classOf[HoodieRecordType], names = Array("AVRO", "SPARK"))
  def testClusteringSamePrecombine(recordType: HoodieRecordType): Unit = {
    var writeOpts = Map(
      "hoodie.insert.shuffle.parallelism" -> "4",
      "hoodie.upsert.shuffle.parallelism" -> "4",
      DataSourceWriteOptions.RECORDKEY_FIELD.key -> "_row_key",
      DataSourceWriteOptions.PARTITIONPATH_FIELD.key -> "partition",
      DataSourceWriteOptions.PRECOMBINE_FIELD.key -> "timestamp",
      HoodieWriteConfig.TBL_NAME.key -> "hoodie_test",
      DataSourceWriteOptions.OPERATION.key() -> DataSourceWriteOptions.UPSERT_OPERATION_OPT_VAL,
      DataSourceWriteOptions.TABLE_TYPE.key()-> DataSourceWriteOptions.MOR_TABLE_TYPE_OPT_VAL,
      "hoodie.clustering.inline"-> "true",
      "hoodie.clustering.inline.max.commits" -> "2",
      "hoodie.clustering.plan.strategy.sort.columns" -> "_row_key",
      "hoodie.metadata.enable" -> "false",
      "hoodie.datasource.write.row.writer.enable" -> "false"
    )
    if (recordType.equals(HoodieRecordType.SPARK)) {
      writeOpts = Map(HoodieWriteConfig.RECORD_MERGER_IMPLS.key -> classOf[HoodieSparkRecordMerger].getName,
        HoodieStorageConfig.LOGFILE_DATA_BLOCK_FORMAT.key -> "parquet") ++ writeOpts
    }
    val records1 = recordsToStrings(dataGen.generateInserts("001", 10)).asScala
    val inputDF1: Dataset[Row] = spark.read.json(spark.sparkContext.parallelize(records1, 2))
    inputDF1.write.format("org.apache.hudi")
      .options(writeOpts)
      .mode(SaveMode.Overwrite)
      .save(basePath)

    val records2 = recordsToStrings(dataGen.generateUniqueUpdates("002", 5)).asScala
    val inputDF2: Dataset[Row] = spark.read.json(spark.sparkContext.parallelize(records2, 2))
    inputDF2.write.format("org.apache.hudi")
      .options(writeOpts)
      .mode(SaveMode.Append)
      .save(basePath)

    assertEquals(5,
      spark.read.format("hudi").load(basePath)
        .select("_row_key", "partition", "rider")
        .except(inputDF2.select("_row_key", "partition", "rider")).count())
  }

  @ParameterizedTest
  @EnumSource(value = classOf[HoodieRecordType], names = Array("AVRO", "SPARK"))
  def testClusteringSamePrecombineWithDelete(recordType: HoodieRecordType): Unit = {
    var writeOpts = Map(
      "hoodie.insert.shuffle.parallelism" -> "4",
      "hoodie.upsert.shuffle.parallelism" -> "4",
      DataSourceWriteOptions.RECORDKEY_FIELD.key -> "_row_key",
      DataSourceWriteOptions.PARTITIONPATH_FIELD.key -> "partition",
      DataSourceWriteOptions.PRECOMBINE_FIELD.key -> "timestamp",
      HoodieWriteConfig.TBL_NAME.key -> "hoodie_test",
      DataSourceWriteOptions.OPERATION.key() -> DataSourceWriteOptions.UPSERT_OPERATION_OPT_VAL,
      DataSourceWriteOptions.TABLE_TYPE.key() -> DataSourceWriteOptions.MOR_TABLE_TYPE_OPT_VAL,
      "hoodie.clustering.inline" -> "true",
      "hoodie.clustering.inline.max.commits" -> "2",
      "hoodie.clustering.plan.strategy.sort.columns" -> "_row_key",
      "hoodie.metadata.enable" -> "false",
      "hoodie.datasource.write.row.writer.enable" -> "false"
    )
    if (recordType.equals(HoodieRecordType.SPARK)) {
      writeOpts = Map(HoodieWriteConfig.RECORD_MERGER_IMPLS.key -> classOf[HoodieSparkRecordMerger].getName,
        HoodieStorageConfig.LOGFILE_DATA_BLOCK_FORMAT.key -> "parquet") ++ writeOpts
    }
    val records1 = recordsToStrings(dataGen.generateInserts("001", 10)).asScala
    val inputDF1: Dataset[Row] = spark.read.json(spark.sparkContext.parallelize(records1, 2))
    inputDF1.write.format("org.apache.hudi")
      .options(writeOpts)
      .mode(SaveMode.Overwrite)
      .save(basePath)

    writeOpts = writeOpts + (DataSourceWriteOptions.OPERATION.key() -> DataSourceWriteOptions.DELETE_OPERATION_OPT_VAL)
    val records2 = recordsToStrings(dataGen.generateUniqueUpdates("002", 5)).asScala
    val inputDF2: Dataset[Row] = spark.read.json(spark.sparkContext.parallelize(records2, 2))
    inputDF2.write.format("org.apache.hudi")
      .options(writeOpts)
      .mode(SaveMode.Append)
      .save(basePath)

    assertEquals(5,
      spark.read.format("hudi").load(basePath).count())
  }

  @ParameterizedTest
  @EnumSource(value = classOf[HoodieRecordType], names = Array("AVRO", "SPARK"))
  def testHoodieIsDeletedMOR(recordType: HoodieRecordType): Unit =  {
    val (writeOpts, readOpts) = getWriterReaderOpts(recordType)

    val numRecords = 100
    val numRecordsToDelete = 2
    val schema = HoodieTestDataGenerator.SHORT_TRIP_SCHEMA
    val records0 = recordsToStrings(dataGen.generateInsertsAsPerSchema("000", numRecords, schema)).asScala
    val inputDF0 = spark.read.json(spark.sparkContext.parallelize(records0, 2))
    inputDF0.write.format("org.apache.hudi")
      .options(writeOpts)
      .option("hoodie.compact.inline", "false")
      .option(DataSourceWriteOptions.OPERATION.key, DataSourceWriteOptions.BULK_INSERT_OPERATION_OPT_VAL)
      .option(DataSourceWriteOptions.TABLE_TYPE.key, DataSourceWriteOptions.MOR_TABLE_TYPE_OPT_VAL)
      .mode(SaveMode.Overwrite)
      .save(basePath)

    val snapshotDF0 = spark.read.format("org.apache.hudi")
      .options(readOpts)
      .option(DataSourceReadOptions.QUERY_TYPE.key, DataSourceReadOptions.QUERY_TYPE_SNAPSHOT_OPT_VAL)
      .load(basePath + "/*/*/*/*")
    assertEquals(numRecords, snapshotDF0.count())

    val df1 = snapshotDF0.limit(numRecordsToDelete)
    val dropDf = df1.drop(df1.columns.filter(_.startsWith("_hoodie_")): _*)

    val df2 = convertColumnsToNullable(
      dropDf.withColumn("_hoodie_is_deleted", lit(true).cast(BooleanType)),
      "_hoodie_is_deleted"
    )
    df2.write.format("org.apache.hudi")
      .options(writeOpts)
      .option(DataSourceWriteOptions.TABLE_TYPE.key, DataSourceWriteOptions.MOR_TABLE_TYPE_OPT_VAL)
      .mode(SaveMode.Append)
      .save(basePath)

    val snapshotDF2 = spark.read.format("org.apache.hudi")
      .options(readOpts)
      .option(DataSourceReadOptions.QUERY_TYPE.key, DataSourceReadOptions.QUERY_TYPE_SNAPSHOT_OPT_VAL)
      .load(basePath + "/*/*/*/*")
    assertEquals(numRecords - numRecordsToDelete, snapshotDF2.count())
  }

  /**
   * This tests the case that query by with a specified partition condition on hudi table which is
   * different between the value of the partition field and the actual partition path,
   * like hudi table written by TimestampBasedKeyGenerator.
   *
   * For MOR table, test all the three query modes.
   */
  @ParameterizedTest
  @CsvSource(Array("true,AVRO", "true,SPARK", "false,AVRO", "false,SPARK"))
  def testPrunePartitionForTimestampBasedKeyGenerator(enableFileIndex: Boolean,
                                                      recordType: HoodieRecordType): Unit = {
    val (writeOpts, readOpts) = getWriterReaderOpts(recordType, enableFileIndex = enableFileIndex)

    val options = commonOpts ++ Map(
      "hoodie.compact.inline" -> "false",
      DataSourceWriteOptions.TABLE_TYPE.key -> DataSourceWriteOptions.MOR_TABLE_TYPE_OPT_VAL,
      DataSourceWriteOptions.KEYGENERATOR_CLASS_NAME.key -> "org.apache.hudi.keygen.TimestampBasedKeyGenerator",
      TIMESTAMP_TYPE_FIELD.key -> "DATE_STRING",
      TIMESTAMP_OUTPUT_DATE_FORMAT.key -> "yyyy/MM/dd",
      TIMESTAMP_TIMEZONE_FORMAT.key -> "GMT+8:00",
      TIMESTAMP_INPUT_DATE_FORMAT.key -> "yyyy-MM-dd"
    ) ++ writeOpts

    val dataGen1 = new HoodieTestDataGenerator(Array("2022-01-01"))
    val records1 = recordsToStrings(dataGen1.generateInserts("001", 50)).asScala
    val inputDF1 = spark.read.json(spark.sparkContext.parallelize(records1, 2))
    inputDF1.write.format("org.apache.hudi")
      .options(options)
      .mode(SaveMode.Overwrite)
      .save(basePath)
    metaClient = HoodieTableMetaClient.builder()
      .setBasePath(basePath)
      .setConf(spark.sessionState.newHadoopConf)
      .build()
    val commit1Time = metaClient.getActiveTimeline
      .getTimelineOfActions(CollectionUtils.createSet(HoodieTimeline.DELTA_COMMIT_ACTION)).lastInstant().get().getTimestamp

    val dataGen2 = new HoodieTestDataGenerator(Array("2022-01-02"))
    val records2 = recordsToStrings(dataGen2.generateInserts("002", 60)).asScala
    val inputDF2 = spark.read.json(spark.sparkContext.parallelize(records2, 2))
    inputDF2.write.format("org.apache.hudi")
      .options(options)
      .mode(SaveMode.Append)
      .save(basePath)
    val commit2Time = metaClient.reloadActiveTimeline()
      .getTimelineOfActions(CollectionUtils.createSet(HoodieTimeline.DELTA_COMMIT_ACTION)).lastInstant().get().getTimestamp

    val records3 = recordsToStrings(dataGen2.generateUniqueUpdates("003", 20)).asScala
    val inputDF3 = spark.read.json(spark.sparkContext.parallelize(records3, 2))
    inputDF3.write.format("org.apache.hudi")
      .options(options)
      .mode(SaveMode.Append)
      .save(basePath)
    val commit3Time = metaClient.reloadActiveTimeline
      .getTimelineOfActions(CollectionUtils.createSet(HoodieTimeline.DELTA_COMMIT_ACTION)).lastInstant().get().getTimestamp

    val pathForROQuery = getPathForROQuery(basePath, !enableFileIndex, 3)
    // snapshot query
<<<<<<< HEAD
    val snapshotQueryRes = spark.read.format("hudi").load(basePath)
=======
    val snapshotQueryRes = spark.read.format("hudi").options(readOpts).load(basePath)
>>>>>>> 3b3ca961
    assertEquals(snapshotQueryRes.where(s"_hoodie_commit_time = '$commit1Time'").count, 50)
    assertEquals(snapshotQueryRes.where(s"_hoodie_commit_time = '$commit2Time'").count, 40)
    assertEquals(snapshotQueryRes.where(s"_hoodie_commit_time = '$commit3Time'").count, 20)

    assertEquals(snapshotQueryRes.where("partition = '2022-01-01'").count, 50)
    assertEquals(snapshotQueryRes.where("partition = '2022-01-02'").count, 60)

    // read_optimized query
    val readOptimizedQueryRes = spark.read.format("hudi")
      .options(readOpts)
      .option(DataSourceReadOptions.QUERY_TYPE.key, DataSourceReadOptions.QUERY_TYPE_READ_OPTIMIZED_OPT_VAL)
      .load(pathForROQuery)
    // TODO(HUDI-3204) we have to revert this to pre-existing behavior from 0.10
    if (enableFileIndex) {
      assertEquals(readOptimizedQueryRes.where("partition = '2022/01/01'").count, 50)
      assertEquals(readOptimizedQueryRes.where("partition = '2022/01/02'").count, 60)
    } else {
      assertEquals(readOptimizedQueryRes.where("partition = '2022-01-01'").count, 50)
      assertEquals(readOptimizedQueryRes.where("partition = '2022-01-02'").count, 60)
    }

    // incremental query
    val incrementalQueryRes = spark.read.format("hudi")
      .options(readOpts)
      .option(DataSourceReadOptions.QUERY_TYPE.key, DataSourceReadOptions.QUERY_TYPE_INCREMENTAL_OPT_VAL)
      .option(DataSourceReadOptions.BEGIN_INSTANTTIME.key, commit2Time)
      .option(DataSourceReadOptions.END_INSTANTTIME.key, commit3Time)
      .load(basePath)
    assertEquals(0, incrementalQueryRes.where("partition = '2022-01-01'").count)
    assertEquals(20, incrementalQueryRes.where("partition = '2022-01-02'").count)
  }

  /**
   * Test read-optimized query on MOR during inflight compaction.
   *
   * The following scenario is tested:
   * Hudi timeline:
   * > Deltacommit1 (DC1, completed), writing file group 1 (fg1)
   * > Deltacommit2 (DC2, completed), updating fg1
   * > Compaction3 (C3, inflight), compacting fg1
   * > Deltacommit4 (DC4, completed), updating fg1
   *
   * On storage, these are the data files for fg1:
   * file slice v1:
   * - fg1_dc1.parquet (from DC1)
   * - .fg1_dc1.log (from DC2)
   * file slice v2:
   * - fg1_c3.parquet (from C3, inflight)
   * - .fg1_c3.log (from DC4)
   *
   * The read-optimized query should read `fg1_dc1.parquet` only in this case.
   */
  @ParameterizedTest
  @CsvSource(Array("true,AVRO", "true,SPARK", "false,AVRO", "false,SPARK"))
  def testReadOptimizedQueryAfterInflightCompactionAndCompletedDeltaCommit(enableFileIndex: Boolean,
                                                                           recordType: HoodieRecordType): Unit = {
    val (tableName, tablePath) = ("hoodie_mor_ro_read_test_table", s"${basePath}_mor_test_table")
    val precombineField = "col3"
    val recordKeyField = "key"
    val dataField = "age"

    val options = Map[String, String](
      DataSourceWriteOptions.TABLE_TYPE.key -> HoodieTableType.MERGE_ON_READ.name,
      DataSourceWriteOptions.OPERATION.key -> UPSERT_OPERATION_OPT_VAL,
      DataSourceWriteOptions.PRECOMBINE_FIELD.key -> precombineField,
      DataSourceWriteOptions.RECORDKEY_FIELD.key -> recordKeyField,
      DataSourceWriteOptions.PARTITIONPATH_FIELD.key -> "",
      DataSourceWriteOptions.KEYGENERATOR_CLASS_NAME.key -> "org.apache.hudi.keygen.NonpartitionedKeyGenerator",
      HoodieWriteConfig.TBL_NAME.key -> tableName,
      "hoodie.insert.shuffle.parallelism" -> "1",
      "hoodie.upsert.shuffle.parallelism" -> "1")
    val pathForROQuery = getPathForROQuery(tablePath, !enableFileIndex, 0)

    val (writeOpts, readOpts) = getWriterReaderOpts(recordType, options, enableFileIndex)

    // First batch with all inserts
    // Deltacommit1 (DC1, completed), writing file group 1 (fg1)
    // fg1_dc1.parquet written to storage
    // For record key "0", the row is (0, 0, 1000)
    val firstDf = spark.range(0, 10).toDF(recordKeyField)
      .withColumn(precombineField, expr(recordKeyField))
      .withColumn(dataField, expr(recordKeyField + " + 1000"))

    firstDf.write.format("hudi")
      .options(writeOpts)
      .mode(SaveMode.Overwrite)
      .save(tablePath)

    // Second batch with all updates
    // Deltacommit2 (DC2, completed), updating fg1
    // .fg1_dc1.log (from DC2) written to storage
    // For record key "0", the row is (0, 0, 2000)
    val secondDf = spark.range(0, 10).toDF(recordKeyField)
      .withColumn(precombineField, expr(recordKeyField))
      .withColumn(dataField, expr(recordKeyField + " + 2000"))

    secondDf.write.format("hudi")
      .options(writeOpts)
      .mode(SaveMode.Append).save(tablePath)

    val compactionOptions = writeOpts ++ Map(
      HoodieCompactionConfig.INLINE_COMPACT_TRIGGER_STRATEGY.key -> CompactionTriggerStrategy.NUM_COMMITS.name,
      HoodieCompactionConfig.INLINE_COMPACT_NUM_DELTA_COMMITS.key -> "1",
      DataSourceWriteOptions.ASYNC_COMPACT_ENABLE.key -> "false",
      HoodieWriteConfig.WRITE_PAYLOAD_CLASS_NAME.key -> classOf[OverwriteWithLatestAvroPayload].getName
    )

    // Schedule and execute compaction, leaving the compaction inflight
    // Compaction3 (C3, inflight), compacting fg1
    // fg1_c3.parquet is written to storage
    val client = DataSourceUtils.createHoodieClient(
      spark.sparkContext, "", tablePath, tableName,
      mapAsJavaMap(compactionOptions)).asInstanceOf[SparkRDDWriteClient[HoodieRecordPayload[Nothing]]]

    val compactionInstant = client.scheduleCompaction(org.apache.hudi.common.util.Option.empty()).get()

    // NOTE: this executes the compaction to write the compacted base files, and leaves the
    // compaction instant still inflight, emulating a compaction action that is in progress
    client.compact(compactionInstant)
    client.close()

    // Third batch with all updates
    // Deltacommit4 (DC4, completed), updating fg1
    // .fg1_c3.log (from DC4) is written to storage
    // For record key "0", the row is (0, 0, 3000)
    val thirdDf = spark.range(0, 10).toDF(recordKeyField)
      .withColumn(precombineField, expr(recordKeyField))
      .withColumn(dataField, expr(recordKeyField + " + 3000"))

    thirdDf.write.format("hudi")
      .options(writeOpts)
      // need to disable inline compaction for this test to avoid the compaction instant being completed
      .option(HoodieCompactionConfig.INLINE_COMPACT.key, "false")
      .mode(SaveMode.Append).save(tablePath)

    // Read-optimized query on MOR
    val roDf = spark.read.format("org.apache.hudi")
      .options(readOpts)
      .option(
        DataSourceReadOptions.QUERY_TYPE.key,
        DataSourceReadOptions.QUERY_TYPE_READ_OPTIMIZED_OPT_VAL)
      .load(pathForROQuery)

    // The base file in the first file slice, i.e., fg1_dc1.parquet, should be read only
    assertEquals(10, roDf.count())
    assertEquals(
      1000L,
      roDf.where(col(recordKeyField) === 0).select(dataField).collect()(0).getLong(0))
  }

  @ParameterizedTest
  @CsvSource(Array(
    "AVRO, AVRO, END_MAP",
    "AVRO, SPARK, END_MAP",
    "SPARK, AVRO, END_MAP",
    "AVRO, AVRO, END_ARRAY",
    "AVRO, SPARK, END_ARRAY",
    "SPARK, AVRO, END_ARRAY"))
  def testRecordTypeCompatibilityWithParquetLog(readType: HoodieRecordType,
                                                writeType: HoodieRecordType,
                                                transformMode: String): Unit = {
    def transform(sourceDF: DataFrame, transformed: String): DataFrame = {
      transformed match {
        case "END_MAP" => sourceDF
          .withColumn("obj_ids", array(lit("wk_tenant_id")))
          .withColumn("obj_maps", map(lit("wk_tenant_id"), col("obj_ids")))
        case "END_ARRAY" => sourceDF
          .withColumn("obj_maps", map(lit("wk_tenant_id"), lit("wk_tenant_id")))
          .withColumn("obj_ids", array(col("obj_maps")))
      }
    }

    var (_, readOpts) = getWriterReaderOpts(readType)
    var (writeOpts, _) = getWriterReaderOpts(writeType)
    readOpts = readOpts ++ Map(HoodieStorageConfig.LOGFILE_DATA_BLOCK_FORMAT.key -> "parquet")
    writeOpts = writeOpts ++ Map(HoodieStorageConfig.LOGFILE_DATA_BLOCK_FORMAT.key -> "parquet")
    val records = dataGen.generateInserts("001", 10)

    // End with array
    val inputDF1 = transform(spark.read.json(
      spark.sparkContext.parallelize(recordsToStrings(records).asScala, 2))
      .withColumn("wk_tenant_id", lit("wk_tenant_id"))
      .withColumn("ref_id", lit("wk_tenant_id")), transformMode)
    inputDF1.write.format("org.apache.hudi")
      .options(writeOpts)
      .option(DataSourceWriteOptions.OPERATION_OPT_KEY, DataSourceWriteOptions.INSERT_OPERATION_OPT_VAL)
      .option(DataSourceWriteOptions.TABLE_TYPE_OPT_KEY, DataSourceWriteOptions.MOR_TABLE_TYPE_OPT_VAL)
      // CanIndexLogFile=true
      .option(HoodieIndexConfig.INDEX_TYPE_PROP, IndexType.INMEMORY.name())
      .mode(SaveMode.Overwrite)
      .save(basePath)
    assertTrue(HoodieDataSourceHelpers.hasNewCommits(fs, basePath, "000"))

    val snapshotDF1 = spark.read.format("org.apache.hudi")
      .options(readOpts)
      .option(DataSourceReadOptions.QUERY_TYPE_OPT_KEY, DataSourceReadOptions.QUERY_TYPE_SNAPSHOT_OPT_VAL)
      .load(basePath + "/*/*/*/*")

    def sort(df: DataFrame): DataFrame = df.sort("_row_key")

    val inputRows = sort(inputDF1).collectAsList()
    val readRows = sort(snapshotDF1.drop(HoodieRecord.HOODIE_META_COLUMNS.asScala: _*)).collectAsList()

    assertEquals(inputRows, readRows)
  }

  def getWriterReaderOpts(recordType: HoodieRecordType,
                          opt: Map[String, String] = commonOpts,
                          enableFileIndex: Boolean = DataSourceReadOptions.ENABLE_HOODIE_FILE_INDEX.defaultValue()):
  (Map[String, String], Map[String, String]) = {
    val fileIndexOpt: Map[String, String] =
      Map(DataSourceReadOptions.ENABLE_HOODIE_FILE_INDEX.key -> enableFileIndex.toString)

    recordType match {
      case HoodieRecordType.SPARK => (opt ++ sparkOpts, sparkOpts ++ fileIndexOpt)
      case _ => (opt, fileIndexOpt)
    }
  }

  def getPathForROQuery(basePath: String, useGlobbing: Boolean, partitionPathLevel: Int): String = {
    if (useGlobbing) {
      // When explicitly using globbing or not using HoodieFileIndex, we fall back to the old way
      // of reading Hudi table with globbed path
      basePath + "/*" * (partitionPathLevel + 1)
    } else {
      basePath
    }
  }
}<|MERGE_RESOLUTION|>--- conflicted
+++ resolved
@@ -1183,11 +1183,7 @@
 
     val pathForROQuery = getPathForROQuery(basePath, !enableFileIndex, 3)
     // snapshot query
-<<<<<<< HEAD
-    val snapshotQueryRes = spark.read.format("hudi").load(basePath)
-=======
     val snapshotQueryRes = spark.read.format("hudi").options(readOpts).load(basePath)
->>>>>>> 3b3ca961
     assertEquals(snapshotQueryRes.where(s"_hoodie_commit_time = '$commit1Time'").count, 50)
     assertEquals(snapshotQueryRes.where(s"_hoodie_commit_time = '$commit2Time'").count, 40)
     assertEquals(snapshotQueryRes.where(s"_hoodie_commit_time = '$commit3Time'").count, 20)
