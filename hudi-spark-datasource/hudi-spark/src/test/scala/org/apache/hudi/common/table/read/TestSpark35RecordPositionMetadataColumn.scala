/*
 * Licensed to the Apache Software Foundation (ASF) under one
 * or more contributor license agreements.  See the NOTICE file
 * distributed with this work for additional information
 * regarding copyright ownership.  The ASF licenses this file
 * to you under the Apache License, Version 2.0 (the
 * "License"); you may not use this file except in compliance
 * with the License.  You may obtain a copy of the License at
 *
 *   http://www.apache.org/licenses/LICENSE-2.0
 *
 * Unless required by applicable law or agreed to in writing,
 * software distributed under the License is distributed on an
 * "AS IS" BASIS, WITHOUT WARRANTIES OR CONDITIONS OF ANY
 * KIND, either express or implied.  See the License for the
 * specific language governing permissions and limitations
 * under the License.
 */

package org.apache.hudi.common.table.read

import org.apache.hudi.{DataSourceWriteOptions, HoodieSparkUtils}
import org.apache.hudi.SparkAdapterSupport.sparkAdapter
import org.apache.hudi.common.config.HoodieStorageConfig
import org.apache.hudi.common.model.{HoodieRecord, HoodieTableType}
import org.apache.hudi.common.testutils.HoodieTestTable
import org.apache.hudi.config.HoodieWriteConfig
import org.apache.hudi.testutils.SparkClientFunctionalTestHarness
<<<<<<< HEAD
import org.apache.hudi.{DataSourceWriteOptions, HoodieSparkUtils, SparkFileFormatInternalRowReaderContext}
import org.apache.spark.sql.types.{IntegerType, StringType, StructField, StructType}
import org.junit.jupiter.api.Assertions.{assertEquals, assertTrue}
=======
import org.apache.hudi.util.CloseableInternalRowIterator

import org.apache.hadoop.conf.Configuration
import org.apache.spark.sql.catalyst.InternalRow
import org.apache.spark.sql.execution.datasources.parquet.{HoodieFileGroupReaderBasedParquetFileFormat, ParquetFileFormat}
import org.apache.spark.sql.types.{IntegerType, StringType, StructField, StructType}
>>>>>>> 8a0ce61b
import org.junit.jupiter.api.{BeforeEach, Test}
import org.junit.jupiter.api.Assertions.{assertArrayEquals, assertEquals, assertFalse}

class TestSpark35RecordPositionMetadataColumn extends SparkClientFunctionalTestHarness {
  private val PARQUET_FORMAT = "parquet"
  private val SPARK_MERGER = "org.apache.hudi.HoodieSparkRecordMerger"

  @BeforeEach
  def setUp(): Unit = {
    val _spark = spark
    import _spark.implicits._

    val userToCountryDF = Seq(
      (1, "US", "1001"),
      (2, "China", "1003"),
      (3, "US", "1002"),
      (4, "Singapore", "1004"))
      .toDF("userid", "country", "ts")

    // Create the file with record positions.
    userToCountryDF.write.format("hudi")
      .option(DataSourceWriteOptions.RECORDKEY_FIELD.key, "userid")
      .option(DataSourceWriteOptions.PRECOMBINE_FIELD.key, "ts")
      .option(HoodieWriteConfig.TBL_NAME.key, "user_to_country")
      .option(HoodieWriteConfig.RECORD_MERGER_IMPLS.key, SPARK_MERGER)
      .option(HoodieWriteConfig.WRITE_RECORD_POSITIONS.key, "true")
      .option(HoodieStorageConfig.LOGFILE_DATA_BLOCK_FORMAT.key, PARQUET_FORMAT)
      .option(
        DataSourceWriteOptions.TABLE_TYPE.key(),
        HoodieTableType.MERGE_ON_READ.name())
      .save(basePath)
  }

  @Test
  def testRecordPositionColumn(): Unit = {
    if (HoodieSparkUtils.gteqSpark3_5) {
      val _spark = spark
      // Prepare the schema
      val dataSchema = new StructType(
        Array(
          StructField("userid", IntegerType, nullable = false),
          StructField("country", StringType, nullable = false),
          StructField("ts", StringType, nullable = false)
        )
      )
      val hadoopConf = new Configuration(spark().sparkContext.hadoopConfiguration)
      val props = Map("spark.sql.parquet.enableVectorizedReader" -> "false")
      _spark.conf.set("spark.sql.parquet.enableVectorizedReader", "false")
      val reader = sparkAdapter.createParquetFileReader(vectorized = false, _spark.sessionState.conf, props, hadoopConf)
      val requiredSchema = SparkFileFormatInternalRowReaderContext.getAppliedRequiredSchema(dataSchema)

      // Confirm if the schema is as expected.
      assertEquals(4, requiredSchema.fields.length)
      assertEquals(
        "StructField(_tmp_metadata_row_index,LongType,false)",
        requiredSchema.fields(3).toString)

<<<<<<< HEAD
      // Prepare the file and Parquet file reader.
      val metaClient = getHoodieMetaClient(
        _spark.sparkContext.hadoopConfiguration, basePath)
      val allBaseFiles = HoodieTestTable.of(metaClient).listAllBaseFiles
      assertTrue(allBaseFiles.nonEmpty)
      val readerContext = new SparkFileFormatInternalRowReaderContext(reader, HoodieRecord.RECORD_KEY_METADATA_FIELD, Seq.empty)
      readerContext.setUseRecordPosition(true)
      readerContext.setHasLogFiles(true)
      readerContext.setNeedsBootstrapMerge(false)
      readerContext.setHasBootstrapBaseFile(false)
      //dataschema param is set to null because it is not used
      val fileRecordIterator = readerContext.getFileRecordIterator(allBaseFiles.head.getPath, 0, allBaseFiles.head.getLen, null,
        sparkAdapter.getAvroSchemaConverters.toAvroType(dataSchema, nullable = true, "record"), hadoopConf)

      // Make sure we can read all the positions out from base file.
      // Here we don't add filters since enabling filter push-down
      // for parquet file is tricky.
=======
    // Prepare the file and Parquet file reader.
    _spark.conf.set("spark.sql.parquet.enableVectorizedReader", "false")
    val metaClient = getHoodieMetaClient(
      _spark.sparkContext.hadoopConfiguration, basePath)
    val fileReader = new ParquetFileFormat().buildReaderWithPartitionValues(
      _spark,
      dataSchema,
      StructType(Nil),
      requiredSchema,
      Nil,
      Map.empty,
      new Configuration(spark().sparkContext.hadoopConfiguration))
    val allBaseFiles = HoodieTestTable.of(metaClient).listAllBaseFiles
    assertFalse(allBaseFiles.isEmpty)

    // Make sure we can read all the positions out from base file.
    // Here we don't add filters since enabling filter push-down
    // for parquet file is tricky.
    if (HoodieSparkUtils.gteqSpark3_5) {
      val fileInfo = sparkAdapter.getSparkPartitionedFileUtils
        .createPartitionedFile(
          InternalRow.empty,
          allBaseFiles.get(0).getPath,
          0,
          allBaseFiles.get(0).getLength)
      val iterator = new CloseableInternalRowIterator(fileReader.apply(fileInfo))
>>>>>>> 8a0ce61b
      var rowIndices: Set[Long] = Set()
      while (fileRecordIterator.hasNext) {
        val row = fileRecordIterator.next()
        rowIndices += row.getLong(3)
      }
      fileRecordIterator.close()
      val expectedRowIndices: Set[Long] = Set(0L, 1L, 2L, 3L)
      assertEquals(expectedRowIndices, rowIndices)
    }
  }
}<|MERGE_RESOLUTION|>--- conflicted
+++ resolved
@@ -19,27 +19,17 @@
 
 package org.apache.hudi.common.table.read
 
-import org.apache.hudi.{DataSourceWriteOptions, HoodieSparkUtils}
+import org.apache.hadoop.conf.Configuration
 import org.apache.hudi.SparkAdapterSupport.sparkAdapter
 import org.apache.hudi.common.config.HoodieStorageConfig
 import org.apache.hudi.common.model.{HoodieRecord, HoodieTableType}
 import org.apache.hudi.common.testutils.HoodieTestTable
 import org.apache.hudi.config.HoodieWriteConfig
 import org.apache.hudi.testutils.SparkClientFunctionalTestHarness
-<<<<<<< HEAD
 import org.apache.hudi.{DataSourceWriteOptions, HoodieSparkUtils, SparkFileFormatInternalRowReaderContext}
 import org.apache.spark.sql.types.{IntegerType, StringType, StructField, StructType}
-import org.junit.jupiter.api.Assertions.{assertEquals, assertTrue}
-=======
-import org.apache.hudi.util.CloseableInternalRowIterator
-
-import org.apache.hadoop.conf.Configuration
-import org.apache.spark.sql.catalyst.InternalRow
-import org.apache.spark.sql.execution.datasources.parquet.{HoodieFileGroupReaderBasedParquetFileFormat, ParquetFileFormat}
-import org.apache.spark.sql.types.{IntegerType, StringType, StructField, StructType}
->>>>>>> 8a0ce61b
+import org.junit.jupiter.api.Assertions.{assertEquals, assertFalse}
 import org.junit.jupiter.api.{BeforeEach, Test}
-import org.junit.jupiter.api.Assertions.{assertArrayEquals, assertEquals, assertFalse}
 
 class TestSpark35RecordPositionMetadataColumn extends SparkClientFunctionalTestHarness {
   private val PARQUET_FORMAT = "parquet"
@@ -95,52 +85,23 @@
         "StructField(_tmp_metadata_row_index,LongType,false)",
         requiredSchema.fields(3).toString)
 
-<<<<<<< HEAD
       // Prepare the file and Parquet file reader.
       val metaClient = getHoodieMetaClient(
         _spark.sparkContext.hadoopConfiguration, basePath)
       val allBaseFiles = HoodieTestTable.of(metaClient).listAllBaseFiles
-      assertTrue(allBaseFiles.nonEmpty)
+      assertFalse(allBaseFiles.isEmpty)
       val readerContext = new SparkFileFormatInternalRowReaderContext(reader, HoodieRecord.RECORD_KEY_METADATA_FIELD, Seq.empty)
       readerContext.setUseRecordPosition(true)
       readerContext.setHasLogFiles(true)
       readerContext.setNeedsBootstrapMerge(false)
       readerContext.setHasBootstrapBaseFile(false)
       //dataschema param is set to null because it is not used
-      val fileRecordIterator = readerContext.getFileRecordIterator(allBaseFiles.head.getPath, 0, allBaseFiles.head.getLen, null,
+      val fileRecordIterator = readerContext.getFileRecordIterator(allBaseFiles.get(0).getPath, 0, allBaseFiles.get(0).getLength, null,
         sparkAdapter.getAvroSchemaConverters.toAvroType(dataSchema, nullable = true, "record"), hadoopConf)
 
       // Make sure we can read all the positions out from base file.
       // Here we don't add filters since enabling filter push-down
       // for parquet file is tricky.
-=======
-    // Prepare the file and Parquet file reader.
-    _spark.conf.set("spark.sql.parquet.enableVectorizedReader", "false")
-    val metaClient = getHoodieMetaClient(
-      _spark.sparkContext.hadoopConfiguration, basePath)
-    val fileReader = new ParquetFileFormat().buildReaderWithPartitionValues(
-      _spark,
-      dataSchema,
-      StructType(Nil),
-      requiredSchema,
-      Nil,
-      Map.empty,
-      new Configuration(spark().sparkContext.hadoopConfiguration))
-    val allBaseFiles = HoodieTestTable.of(metaClient).listAllBaseFiles
-    assertFalse(allBaseFiles.isEmpty)
-
-    // Make sure we can read all the positions out from base file.
-    // Here we don't add filters since enabling filter push-down
-    // for parquet file is tricky.
-    if (HoodieSparkUtils.gteqSpark3_5) {
-      val fileInfo = sparkAdapter.getSparkPartitionedFileUtils
-        .createPartitionedFile(
-          InternalRow.empty,
-          allBaseFiles.get(0).getPath,
-          0,
-          allBaseFiles.get(0).getLength)
-      val iterator = new CloseableInternalRowIterator(fileReader.apply(fileInfo))
->>>>>>> 8a0ce61b
       var rowIndices: Set[Long] = Set()
       while (fileRecordIterator.hasNext) {
         val row = fileRecordIterator.next()
