--- conflicted
+++ resolved
@@ -46,13 +46,8 @@
                                tableVersion: String): Unit = {
     val opts: Map[String, String] = Map(
       HoodieWriteConfig.WRITE_PAYLOAD_CLASS_NAME.key() -> payloadClazz,
-<<<<<<< HEAD
-      HoodieTableConfig.MERGE_PROPERTIES.key() ->
-        "hoodie.payload.delete.field=Op,hoodie.payload.delete.marker=d")
-=======
       HoodieTableConfig.MERGE_PROPERTIES_PREFIX + "hoodie.payload.delete.field" -> "Op",
       HoodieTableConfig.MERGE_PROPERTIES_PREFIX + "hoodie.payload.delete.marker" -> "d")
->>>>>>> 90fe9b22
     val columns = Seq("ts", "key", "rider", "driver", "fare", "Op")
 
     var metaClient: HoodieTableMetaClient = getHoodieMetaClient(storageConf(), basePath())
