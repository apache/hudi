/*
 * Licensed to the Apache Software Foundation (ASF) under one
 * or more contributor license agreements.  See the NOTICE file
 * distributed with this work for additional information
 * regarding copyright ownership.  The ASF licenses this file
 * to you under the Apache License, Version 2.0 (the
 * "License"); you may not use this file except in compliance
 * with the License.  You may obtain a copy of the License at
 *
 *   http://www.apache.org/licenses/LICENSE-2.0
 *
 * Unless required by applicable law or agreed to in writing,
 * software distributed under the License is distributed on an
 * "AS IS" BASIS, WITHOUT WARRANTIES OR CONDITIONS OF ANY
 * KIND, either express or implied.  See the License for the
 * specific language governing permissions and limitations
 * under the License.
 */

package org.apache.hudi.functional

import org.apache.hudi.DataSourceWriteOptions._
import org.apache.hudi.PartitionStatsIndexSupport
import org.apache.hudi.TestHoodieSparkUtils.dropMetaFields
import org.apache.hudi.common.config.HoodieMetadataConfig
import org.apache.hudi.common.table.HoodieTableMetaClient
import org.apache.hudi.common.table.timeline.HoodieInstant
import org.apache.hudi.common.testutils.RawTripTestPayload.recordsToStrings
import org.apache.hudi.functional.PartitionStatsIndexTestBase.checkIfOverlapped
import org.apache.spark.sql.{Column, DataFrame, SaveMode}
import org.junit.jupiter.api.Assertions.assertEquals

import scala.collection.JavaConverters._
import scala.collection.mutable
import scala.util.matching.Regex

/**
 * Common test setup and validation methods for partition stats index testing.
 */
class PartitionStatsIndexTestBase extends HoodieStatsIndexTestBase {
  val targetColumnsToIndex: Seq[String] = Seq("rider", "driver")
  val metadataOpts: Map[String, String] = Map(
    HoodieMetadataConfig.ENABLE.key -> "true",
    HoodieMetadataConfig.ENABLE_METADATA_INDEX_PARTITION_STATS.key -> "true",
    HoodieMetadataConfig.ENABLE_METADATA_INDEX_COLUMN_STATS.key -> "true",
    HoodieMetadataConfig.COLUMN_STATS_INDEX_FOR_COLUMNS.key -> targetColumnsToIndex.mkString(",")
  )
  val commonOpts: Map[String, String] = Map(
    PARTITIONPATH_FIELD.key -> "partition,trip_type",
<<<<<<< HEAD
    HIVE_STYLE_PARTITIONING.key -> "true",
    PRECOMBINE_FIELD.key -> "timestamp"
  ) ++ metadataOpts
  var mergedDfList: List[DataFrame] = List.empty

  @BeforeEach
  override def setUp(): Unit = {
    initPath()
    initQueryIndexConf()
    initSparkContexts()
    initHoodieStorage()
    initTestDataGenerator()

    setTableName("hoodie_test")
    initMetaClient()

    instantTime = new AtomicInteger(1)

    spark = sqlContext.sparkSession
  }

  @AfterEach
  override def tearDown(): Unit = {
    cleanupResources()
  }

  protected def getLatestMetaClient(enforce: Boolean): HoodieTableMetaClient = {
    val lastInstant = String.format("%03d", new Integer(instantTime.incrementAndGet()))
    if (enforce || metaClient.getActiveTimeline.lastInstant().get().getTimestamp.compareTo(lastInstant) < 0) {
      metaClient.reloadActiveTimeline()
      metaClient
    }
    metaClient
  }

  protected def rollbackLastInstant(hudiOpts: Map[String, String]): HoodieInstant = {
    val lastInstant = getLatestMetaClient(false).getActiveTimeline
      .filter(JavaConversions.getPredicate(instant => instant.getAction != ActionType.rollback.name()))
      .lastInstant().get()
    if (getLatestCompactionInstant != getLatestMetaClient(false).getActiveTimeline.lastInstant()
      && lastInstant.getAction != ActionType.replacecommit.name()
      && lastInstant.getAction != ActionType.clean.name()) {
      mergedDfList = mergedDfList.take(mergedDfList.size - 1)
    }
    val writeConfig = getWriteConfig(hudiOpts)
    new SparkRDDWriteClient(new HoodieSparkEngineContext(jsc), writeConfig)
      .rollback(lastInstant.getTimestamp)

    if (lastInstant.getAction != ActionType.clean.name()) {
      assertEquals(ActionType.rollback.name(), getLatestMetaClient(true).getActiveTimeline.lastInstant().get().getAction)
    }
    lastInstant
  }

  protected def executeFunctionNTimes[T](function0: Function0[T], n: Int): Unit = {
    for (_ <- 1 to n) {
      function0.apply()
    }
  }

  protected def deleteLastCompletedCommitFromDataAndMetadataTimeline(hudiOpts: Map[String, String]): Unit = {
    val writeConfig = getWriteConfig(hudiOpts)
    val lastInstant = getHoodieTable(metaClient, writeConfig).getCompletedCommitsTimeline.lastInstant().get()
    val metadataTableMetaClient = getHoodieTable(metaClient, writeConfig).getMetadataTable.asInstanceOf[HoodieBackedTableMetadata].getMetadataMetaClient
    val metadataTableLastInstant = metadataTableMetaClient.getCommitsTimeline.lastInstant().get()
    assertTrue(storage.deleteFile(new StoragePath(metaClient.getMetaPath, lastInstant.getFileName)))
    assertTrue(storage.deleteFile(new StoragePath(metadataTableMetaClient.getMetaPath, metadataTableLastInstant.getFileName)))
    mergedDfList = mergedDfList.take(mergedDfList.size - 1)
  }

  protected def deleteLastCompletedCommitFromTimeline(hudiOpts: Map[String, String]): Unit = {
    val writeConfig = getWriteConfig(hudiOpts)
    val lastInstant = getHoodieTable(metaClient, writeConfig).getCompletedCommitsTimeline.lastInstant().get()
    assertTrue(storage.deleteFile(new StoragePath(metaClient.getMetaPath, lastInstant.getFileName)))
    mergedDfList = mergedDfList.take(mergedDfList.size - 1)
  }
=======
    HIVE_STYLE_PARTITIONING.key -> "true"
  ) ++ baseOpts ++ metadataOpts
>>>>>>> 14c292c6

  override def createJoinCondition(prevDf: DataFrame, latestBatchDf: DataFrame): Column = {
    prevDf("_row_key") === latestBatchDf("_row_key") &&
      prevDf("partition") === latestBatchDf("partition") &&
      prevDf("trip_type") === latestBatchDf("trip_type")
  }

  protected override def getLastInstant(): String = {
    String.format("%03d", new Integer(instantTime.incrementAndGet()))
  }

  protected def doWriteAndValidateDataAndPartitionStats(hudiOpts: Map[String, String],
                                                        operation: String,
                                                        saveMode: SaveMode,
                                                        validate: Boolean = true): DataFrame = {
    var latestBatch: mutable.Buffer[String] = null
    if (operation == UPSERT_OPERATION_OPT_VAL) {
      val instantTime = getInstantTime
      val records = recordsToStrings(dataGen.generateUniqueUpdates(instantTime, 20))
      records.addAll(recordsToStrings(dataGen.generateInserts(instantTime, 20)))
      latestBatch = records.asScala
    } else if (operation == INSERT_OVERWRITE_OPERATION_OPT_VAL) {
      latestBatch = recordsToStrings(dataGen.generateInsertsForPartition(
        getInstantTime, 20, dataGen.getPartitionPaths.last)).asScala
    } else {
      latestBatch = recordsToStrings(dataGen.generateInserts(getInstantTime, 20)).asScala
    }
    doWriteAndValidateDataAndPartitionStats(latestBatch, hudiOpts, operation, saveMode, validate)
  }

  protected def doWriteAndValidateDataAndPartitionStats(records: mutable.Buffer[String],
                                                        hudiOpts: Map[String, String],
                                                        operation: String,
                                                        saveMode: SaveMode,
                                                        validate: Boolean): DataFrame = {
    val latestBatch: mutable.Buffer[String] = records
    val latestBatchDf = spark.read.json(spark.sparkContext.parallelize(latestBatch.toSeq, 2))
    latestBatchDf.cache()
    latestBatchDf.write.format("org.apache.hudi")
      .options(hudiOpts)
      .option(OPERATION.key, operation)
      .mode(saveMode)
      .save(basePath)
    latestBatchDf.show(false)
    val deletedDf = calculateMergedDf(latestBatchDf, operation)
    deletedDf.cache()
    if (validate) {
      validateDataAndPartitionStats(deletedDf)
    }
    deletedDf.unpersist()
    latestBatchDf
  }

  protected def calculateMergedDf(latestBatchDf: DataFrame, operation: String): DataFrame = synchronized {
    calculateMergedDf(latestBatchDf, operation, globalIndexEnableUpdatePartitions = false)
  }

  protected def validateDataAndPartitionStats(inputDf: DataFrame = sparkSession.emptyDataFrame): Unit = {
    metaClient = HoodieTableMetaClient.reload(metaClient)
    val readDf = spark.read.format("hudi").load(basePath)
    val partitionStatsIndex = new PartitionStatsIndexSupport(
      spark,
      inputDf.schema,
      HoodieMetadataConfig.newBuilder().enable(true).withMetadataIndexPartitionStats(true).build(),
      metaClient)
    val partitionStats = partitionStatsIndex.loadColumnStatsIndexRecords(List("partition", "trip_type"), shouldReadInMemory = true).collectAsList()
    assertEquals(0, partitionStats.size())
    val prevDf = mergedDfList.last.drop("tip_history")
    val nonMatchingRecords = dropMetaFields(readDf).drop("tip_history")
      .join(prevDf, prevDf.columns, "leftanti")
    assertEquals(0, nonMatchingRecords.count())
  }

  def checkPartitionFilters(sparkPlan: String, partitionFilter: String): Boolean = {
    val partitionFilterPattern: Regex = """PartitionFilters: \[(.*?)\]""".r
    val tsPattern: Regex = (partitionFilter).r

    val partitionFilterMatch = partitionFilterPattern.findFirstMatchIn(sparkPlan)

    partitionFilterMatch match {
      case Some(m) =>
        val filters = m.group(1)
        tsPattern.findFirstIn(filters).isDefined
      case None =>
        false
    }
  }

  // Check if the last instant has overlapped with other instants.
  def checkIfCommitsAreConcurrent(): Boolean = {
    metaClient = HoodieTableMetaClient.reload(metaClient)
    val timeline = metaClient.getActiveTimeline.filterCompletedInstants()
    val instants = timeline.getInstants.asScala
    val lastInstant = instants.last
    val instantsWithoutLastOne = instants.dropRight(1).toList
    findConcurrentInstants(lastInstant, instantsWithoutLastOne).nonEmpty
  }

  def findConcurrentInstants(givenInstant: HoodieInstant, instants: List[HoodieInstant]): List[HoodieInstant] = {
    instants.filter(i => checkIfOverlapped(i, givenInstant))
  }
}

object PartitionStatsIndexTestBase {
  // Check if two completed instants are overlapped in time.
  def checkIfOverlapped(a: HoodieInstant, b: HoodieInstant): Boolean = {
    !(a.getCompletionTime.compareTo(b.requestedTime) < 0 || a.requestedTime.compareTo(b.getCompletionTime) > 0)
  }
}<|MERGE_RESOLUTION|>--- conflicted
+++ resolved
@@ -47,87 +47,8 @@
   )
   val commonOpts: Map[String, String] = Map(
     PARTITIONPATH_FIELD.key -> "partition,trip_type",
-<<<<<<< HEAD
-    HIVE_STYLE_PARTITIONING.key -> "true",
-    PRECOMBINE_FIELD.key -> "timestamp"
-  ) ++ metadataOpts
-  var mergedDfList: List[DataFrame] = List.empty
-
-  @BeforeEach
-  override def setUp(): Unit = {
-    initPath()
-    initQueryIndexConf()
-    initSparkContexts()
-    initHoodieStorage()
-    initTestDataGenerator()
-
-    setTableName("hoodie_test")
-    initMetaClient()
-
-    instantTime = new AtomicInteger(1)
-
-    spark = sqlContext.sparkSession
-  }
-
-  @AfterEach
-  override def tearDown(): Unit = {
-    cleanupResources()
-  }
-
-  protected def getLatestMetaClient(enforce: Boolean): HoodieTableMetaClient = {
-    val lastInstant = String.format("%03d", new Integer(instantTime.incrementAndGet()))
-    if (enforce || metaClient.getActiveTimeline.lastInstant().get().getTimestamp.compareTo(lastInstant) < 0) {
-      metaClient.reloadActiveTimeline()
-      metaClient
-    }
-    metaClient
-  }
-
-  protected def rollbackLastInstant(hudiOpts: Map[String, String]): HoodieInstant = {
-    val lastInstant = getLatestMetaClient(false).getActiveTimeline
-      .filter(JavaConversions.getPredicate(instant => instant.getAction != ActionType.rollback.name()))
-      .lastInstant().get()
-    if (getLatestCompactionInstant != getLatestMetaClient(false).getActiveTimeline.lastInstant()
-      && lastInstant.getAction != ActionType.replacecommit.name()
-      && lastInstant.getAction != ActionType.clean.name()) {
-      mergedDfList = mergedDfList.take(mergedDfList.size - 1)
-    }
-    val writeConfig = getWriteConfig(hudiOpts)
-    new SparkRDDWriteClient(new HoodieSparkEngineContext(jsc), writeConfig)
-      .rollback(lastInstant.getTimestamp)
-
-    if (lastInstant.getAction != ActionType.clean.name()) {
-      assertEquals(ActionType.rollback.name(), getLatestMetaClient(true).getActiveTimeline.lastInstant().get().getAction)
-    }
-    lastInstant
-  }
-
-  protected def executeFunctionNTimes[T](function0: Function0[T], n: Int): Unit = {
-    for (_ <- 1 to n) {
-      function0.apply()
-    }
-  }
-
-  protected def deleteLastCompletedCommitFromDataAndMetadataTimeline(hudiOpts: Map[String, String]): Unit = {
-    val writeConfig = getWriteConfig(hudiOpts)
-    val lastInstant = getHoodieTable(metaClient, writeConfig).getCompletedCommitsTimeline.lastInstant().get()
-    val metadataTableMetaClient = getHoodieTable(metaClient, writeConfig).getMetadataTable.asInstanceOf[HoodieBackedTableMetadata].getMetadataMetaClient
-    val metadataTableLastInstant = metadataTableMetaClient.getCommitsTimeline.lastInstant().get()
-    assertTrue(storage.deleteFile(new StoragePath(metaClient.getMetaPath, lastInstant.getFileName)))
-    assertTrue(storage.deleteFile(new StoragePath(metadataTableMetaClient.getMetaPath, metadataTableLastInstant.getFileName)))
-    mergedDfList = mergedDfList.take(mergedDfList.size - 1)
-  }
-
-  protected def deleteLastCompletedCommitFromTimeline(hudiOpts: Map[String, String]): Unit = {
-    val writeConfig = getWriteConfig(hudiOpts)
-    val lastInstant = getHoodieTable(metaClient, writeConfig).getCompletedCommitsTimeline.lastInstant().get()
-    assertTrue(storage.deleteFile(new StoragePath(metaClient.getMetaPath, lastInstant.getFileName)))
-    mergedDfList = mergedDfList.take(mergedDfList.size - 1)
-  }
-=======
     HIVE_STYLE_PARTITIONING.key -> "true"
   ) ++ baseOpts ++ metadataOpts
->>>>>>> 14c292c6
 
   override def createJoinCondition(prevDf: DataFrame, latestBatchDf: DataFrame): Column = {
     prevDf("_row_key") === latestBatchDf("_row_key") &&
