--- conflicted
+++ resolved
@@ -254,8 +254,7 @@
     + "with custom key generator for Spark 3.3 and above") {
     // Only testing Spark 3.3 and above as lower Spark versions do not support
     // ALTER TABLE .. SET TBLPROPERTIES .. to store table-level properties in Hudi Catalog
-<<<<<<< HEAD
-    if (HoodieSparkUtils.gteqSpark3_1) {
+    if (HoodieSparkUtils.gteqSpark3_3) {
       for (extractPartition <- Seq(true, false)) {
         withSQLConf(EXTRACT_PARTITION_VALUES_FROM_PARTITION_PATH.key() -> extractPartition.toString) {
           withTempDir { tmp => {
@@ -328,62 +327,6 @@
             testSecondRoundInserts(tableNameCustom2, extractPartition, TS_FORMATTER_FUNC, customPartitionFunc)
           }
           }
-=======
-    if (HoodieSparkUtils.gteqSpark3_3) {
-      withTempDir { tmp => {
-        val tableNameNonPartitioned = generateTableName
-        val tableNameSimpleKey = generateTableName
-        val tableNameCustom1 = generateTableName
-        val tableNameCustom2 = generateTableName
-
-        val tablePathNonPartitioned = tmp.getCanonicalPath + "/" + tableNameNonPartitioned
-        val tablePathSimpleKey = tmp.getCanonicalPath + "/" + tableNameSimpleKey
-        val tablePathCustom1 = tmp.getCanonicalPath + "/" + tableNameCustom1
-        val tablePathCustom2 = tmp.getCanonicalPath + "/" + tableNameCustom2
-
-        val tableType = "MERGE_ON_READ"
-        val writePartitionFields1 = "segment:simple"
-        val writePartitionFields2 = "ts:timestamp,segment:simple"
-
-        prepareTableWithKeyGenerator(
-          tableNameNonPartitioned, tablePathNonPartitioned, tableType,
-          NONPARTITIONED_KEY_GEN_CLASS_NAME, "", Map())
-        prepareTableWithKeyGenerator(
-          tableNameSimpleKey, tablePathSimpleKey, tableType,
-          SIMPLE_KEY_GEN_CLASS_NAME, "segment", Map())
-        prepareTableWithKeyGenerator(
-          tableNameCustom1, tablePathCustom1, tableType,
-          CUSTOM_KEY_GEN_CLASS_NAME, writePartitionFields1, Map())
-        prepareTableWithKeyGenerator(
-          tableNameCustom2, tablePathCustom2, tableType,
-          CUSTOM_KEY_GEN_CLASS_NAME, writePartitionFields2, TS_KEY_GEN_CONFIGS)
-
-        // Non-partitioned table does not require additional partition path field write config
-        createTableWithSql(tableNameNonPartitioned, tablePathNonPartitioned, "")
-        // Partitioned table with simple key generator does not require additional partition path field write config
-        createTableWithSql(tableNameSimpleKey, tablePathSimpleKey, "")
-        // Partitioned table with custom key generator requires additional partition path field write config
-        // Without that, right now the SQL DML fails
-        createTableWithSql(tableNameCustom1, tablePathCustom1, "")
-        createTableWithSql(tableNameCustom2, tablePathCustom2,
-          s"hoodie.datasource.write.partitionpath.field = '$writePartitionFields2', "
-            + TS_KEY_GEN_CONFIGS.map(e => e._1 + " = '" + e._2 + "'").mkString(", "))
-
-        val segmentPartitionFunc = (_: Integer, segment: String) => segment
-        val customPartitionFunc = (ts: Integer, segment: String) => TS_FORMATTER_FUNC.apply(ts) + "/" + segment
-
-        testFirstRoundInserts(tableNameNonPartitioned, TS_TO_STRING_FUNC, (_, _) => "")
-        testFirstRoundInserts(tableNameSimpleKey, TS_TO_STRING_FUNC, segmentPartitionFunc)
-        // INSERT INTO should fail for tableNameCustom1
-        val sourceTableName = tableNameCustom1 + "_source"
-        prepareParquetSource(sourceTableName, Seq("(7, 'a7', 1399.0, 1706800227, 'cat1')"))
-        assertThrows[HoodieException] {
-          spark.sql(
-            s"""
-               | INSERT INTO $tableNameCustom1
-               | SELECT * from $sourceTableName
-               | """.stripMargin)
->>>>>>> ef8a7ad4
         }
       }
     }
@@ -431,10 +374,9 @@
                  | """.stripMargin)
           }
 
-<<<<<<< HEAD
-          // Only testing Spark 3.1 and above as lower Spark versions do not support
+          // Only testing Spark 3.3 and above as lower Spark versions do not support
           // ALTER TABLE .. SET TBLPROPERTIES .. to store table-level properties in Hudi Catalog
-          if (HoodieSparkUtils.gteqSpark3_1) {
+          if (HoodieSparkUtils.gteqSpark3_3) {
             // Now fix the partition path field write config for tableName
             spark.sql(
               s"""ALTER TABLE $tableName
@@ -446,19 +388,6 @@
           }
         }
         }
-=======
-      // Only testing Spark 3.3 and above as lower Spark versions do not support
-      // ALTER TABLE .. SET TBLPROPERTIES .. to store table-level properties in Hudi Catalog
-      if (HoodieSparkUtils.gteqSpark3_3) {
-        // Now fix the partition path field write config for tableName
-        spark.sql(
-          s"""ALTER TABLE $tableName
-             | SET TBLPROPERTIES (hoodie.datasource.write.partitionpath.field = '$writePartitionFields')
-             | """.stripMargin)
-
-        // INSERT INTO should succeed now
-        testFirstRoundInserts(tableName, TS_FORMATTER_FUNC, customPartitionFunc)
->>>>>>> ef8a7ad4
       }
     }
   }
