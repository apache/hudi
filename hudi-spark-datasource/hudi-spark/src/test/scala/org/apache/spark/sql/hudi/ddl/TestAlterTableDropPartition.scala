--- conflicted
+++ resolved
@@ -590,28 +590,6 @@
            | location '$basePath'
            | """.stripMargin)
       // disable automatic inline compaction to test with pending compaction instants
-<<<<<<< HEAD
-      spark.sql("set hoodie.compact.inline=false")
-      spark.sql("set hoodie.compact.schedule.inline=false")
-      // Create 5 deltacommits to ensure that it is >= default `hoodie.compact.inline.max.delta.commits`
-      spark.sql(s"insert into $tableName values(1, 'a1', 10, 1000)")
-      spark.sql(s"insert into $tableName values(2, 'a2', 10, 1001)")
-      spark.sql(s"insert into $tableName values(3, 'a3', 10, 1002)")
-      spark.sql(s"insert into $tableName values(4, 'a4', 10, 1003)")
-      spark.sql(s"insert into $tableName values(5, 'a5', 10, 1004)")
-      val client = HoodieCLIUtils.createHoodieWriteClient(spark, basePath, Map.empty, Option(tableName))
-
-      // Generate the first compaction plan
-      val firstScheduleInstant = client.scheduleCompaction(HOption.empty())
-      assertTrue(firstScheduleInstant.isPresent)
-
-      val showCompactionResults = spark.sql(s"call show_compaction('$tableName')").collect()
-      assertResult(5)(showCompactionResults.length)
-
-      val partition = "ts=1002"
-      val errMsg = s"Failed to drop partitions. Please ensure that there are no pending table service actions (clustering/compaction) for the partitions to be deleted: [$partition]"
-      checkExceptionContain(s"ALTER TABLE $tableName DROP PARTITION($partition)")(errMsg)
-=======
       withSQLConf("hoodie.compact.inline" -> "false", "hoodie.compact.schedule.inline" -> "false") {
         // Create 5 deltacommits to ensure that it is >= default `hoodie.compact.inline.max.delta.commits`
         spark.sql(s"insert into $tableName values(1, 'a1', 10, 1000)")
@@ -625,15 +603,13 @@
         val firstScheduleInstant = client.scheduleCompaction(HOption.empty())
         assertTrue(firstScheduleInstant.isPresent)
 
-        checkAnswer(s"call show_compaction('$tableName')")(
-          Seq(firstScheduleInstant.get(), 5, HoodieInstant.State.REQUESTED.name())
-        )
+      val showCompactionResults = spark.sql(s"call show_compaction('$tableName')").collect()
+      assertResult(5)(showCompactionResults.length)
 
         val partition = "ts=1002"
         val errMsg = s"Failed to drop partitions. Please ensure that there are no pending table service actions (clustering/compaction) for the partitions to be deleted: [$partition]"
         checkExceptionContain(s"ALTER TABLE $tableName DROP PARTITION($partition)")(errMsg)
       }
->>>>>>> ab8ac547
     }
   }
 
