--- conflicted
+++ resolved
@@ -23,11 +23,7 @@
 import org.apache.hudi.avro.HoodieAvroUtils
 import org.apache.hudi.common.config.{HoodieReaderConfig, HoodieStorageConfig, RecordMergeMode}
 import org.apache.hudi.common.model.{FileSlice, HoodieLogFile}
-<<<<<<< HEAD
-import org.apache.hudi.common.schema.HoodieSchema
-=======
 import org.apache.hudi.common.schema.{HoodieSchema, HoodieSchemaUtils}
->>>>>>> 9f4be6d3
 import org.apache.hudi.common.table.{HoodieTableMetaClient, HoodieTableVersion, TableSchemaResolver}
 import org.apache.hudi.common.table.log.HoodieLogFileReader
 import org.apache.hudi.common.table.log.block.HoodieLogBlock.HeaderMetadataType
@@ -747,19 +743,11 @@
     val logFilePathList: List[String] = HoodieTestUtils.getLogFileListFromFileSlice(fileSlice.get)
     Collections.sort(logFilePathList)
 
-<<<<<<< HEAD
-    val tableSchema = new TableSchemaResolver(metaClient).getTableSchema()
-    for (i <- 0 until expectedNumLogFile) {
-      val logReader = new HoodieLogFileReader(
-        metaClient.getStorage, new HoodieLogFile(logFilePathList.get(i)),
-        tableSchema.toAvroSchema, 1024 * 1024, false, false,
-=======
     val schema = new TableSchemaResolver(metaClient).getTableSchema
     for (i <- 0 until expectedNumLogFile) {
       val logReader = new HoodieLogFileReader(
         metaClient.getStorage, new HoodieLogFile(logFilePathList.get(i)),
         schema, 1024 * 1024, false, false,
->>>>>>> 9f4be6d3
         "id", null)
       assertTrue(logReader.hasNext)
       val logBlockHeader = logReader.next().getLogBlockHeader
@@ -771,13 +759,8 @@
         assertFalse(logBlockHeader.containsKey(HeaderMetadataType.IS_PARTIAL))
       }
       val actualSchema = HoodieSchema.parse(logBlockHeader.get(HeaderMetadataType.SCHEMA))
-<<<<<<< HEAD
-      val expectedSchema = HoodieSchema.fromAvroSchema(HoodieAvroUtils.addMetadataFields(HoodieAvroUtils.generateProjectionSchema(
-        tableSchema.toAvroSchema, changedFields(i).asJava), false))
-=======
       val expectedSchema = HoodieSchemaUtils.addMetadataFields(HoodieSchemaUtils.generateProjectionSchema(
         schema, changedFields(i).asJava), false)
->>>>>>> 9f4be6d3
       assertEquals(expectedSchema, actualSchema)
     }
   }
