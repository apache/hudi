--- conflicted
+++ resolved
@@ -46,66 +46,73 @@
            |  preCombineField = 'ts'
            | )
        """.stripMargin)
-<<<<<<< HEAD
-      spark.sql("set hoodie.parquet.max.file.size = 10000")
-      // disable automatic inline compaction
-      spark.sql("set hoodie.compact.inline=false")
-      spark.sql("set hoodie.compact.schedule.inline=false")
-
-      spark.sql(s"insert into $tableName values(1, 'a1', 10, 1000)")
-      spark.sql(s"insert into $tableName values(2, 'a2', 10, 1000)")
-      spark.sql(s"insert into $tableName values(3, 'a3', 10, 1000)")
-      spark.sql(s"insert into $tableName values(4, 'a4', 10, 1000)")
-      spark.sql(s"update $tableName set price = 11 where id = 1")
-
-      // Schedule the first compaction
-      val resultA = spark.sql(s"call run_compaction(op => 'schedule', table => '$tableName')")
-        .collect()
-        .map(row => Seq(row.getString(0), row.getInt(1), row.getString(2)))
-
-      spark.sql(s"update $tableName set price = 12 where id = 2")
-
-      // Schedule the second compaction
-      val resultB = spark.sql(s"call run_compaction('schedule', '$tableName')")
-        .collect()
-        .map(row => Seq(row.getString(0), row.getInt(1), row.getString(2)))
-
-      assertResult(1)(resultA.length)
-      assertResult(1)(resultB.length)
-      val showCompactionSql: String = s"call show_compaction(table => '$tableName', limit => 10)"
-      val showCompactionResultsDf = spark.sql(showCompactionSql)
-      showCompactionResultsDf.show(false)
-      val showCompactionResults = showCompactionResultsDf.collect()
-      assertResult(2)(showCompactionResults.length)
-
-      val firstResult = showCompactionResults.find(_.getString(0) == resultA(0).head).get
-      val secondResult = showCompactionResults.find(_.getString(0) == resultB(0).head).get
-
-      assertResult(resultA(0).head)(firstResult.getString(0))
-      assertResult(resultA(0)(1))(firstResult.getInt(5))
-      assertResult(resultA(0)(2))(firstResult.getString(2))
-      assertResult("compaction")(firstResult.getString(3))
-
-      assertResult(resultB(0).head)(secondResult.getString(0))
-      assertResult(resultB(0)(1))(secondResult.getInt(5))
-      assertResult(resultB(0)(2))(secondResult.getString(2))
-      assertResult("compaction")(secondResult.getString(3))
-
-      val compactionRows = spark.sql(showCompactionSql).collect()
-      val timestamps = compactionRows.map(_.getString(0)).sorted
-      assertResult(2)(timestamps.length)
-
-      // Execute the second scheduled compaction instant actually
-      checkAnswer(s"call run_compaction(op => 'run', table => '$tableName', timestamp => ${timestamps(1)})")(
-        Seq(resultB(0).head, resultB(0)(1), HoodieInstant.State.COMPLETED.name())
-      )
-      checkAnswer(s"select id, name, price, ts from $tableName order by id")(
-        Seq(1, "a1", 11.0, 1000),
-        Seq(2, "a2", 12.0, 1000),
-        Seq(3, "a3", 10.0, 1000),
-        Seq(4, "a4", 10.0, 1000)
-      )
-
+      withSQLConf(
+        "hoodie.parquet.max.file.size" -> "10000",
+        // disable automatic inline compaction
+        "hoodie.compact.inline" -> "false",
+        "hoodie.compact.schedule.inline" -> "false"
+      ) {
+
+        spark.sql(s"insert into $tableName values(1, 'a1', 10, 1000)")
+        spark.sql(s"insert into $tableName values(2, 'a2', 10, 1000)")
+        spark.sql(s"insert into $tableName values(3, 'a3', 10, 1000)")
+        spark.sql(s"insert into $tableName values(4, 'a4', 10, 1000)")
+        spark.sql(s"update $tableName set price = 11 where id = 1")
+
+        // Schedule the first compaction
+        val resultA = spark.sql(s"call run_compaction(op => 'schedule', table => '$tableName')")
+          .collect()
+          .map(row => Seq(row.getString(0), row.getInt(1), row.getString(2)))
+
+        spark.sql(s"update $tableName set price = 12 where id = 2")
+
+        // Schedule the second compaction
+        val resultB = spark.sql(s"call run_compaction('schedule', '$tableName')")
+          .collect()
+          .map(row => Seq(row.getString(0), row.getInt(1), row.getString(2)))
+
+        assertResult(1)(resultA.length)
+        assertResult(1)(resultB.length)
+        val showCompactionSql: String = s"call show_compaction(table => '$tableName', limit => 10)"
+        val showCompactionResultsDf = spark.sql(showCompactionSql)
+        showCompactionResultsDf.show(false)
+        val showCompactionResults = showCompactionResultsDf.collect()
+        assertResult(2)(showCompactionResults.length)
+
+        val firstResult = showCompactionResults.find(_.getString(0) == resultA(0).head).get
+        val secondResult = showCompactionResults.find(_.getString(0) == resultB(0).head).get
+
+        assertResult(resultA(0).head)(firstResult.getString(0))
+        assertResult(resultA(0)(1))(firstResult.getInt(5))
+        assertResult(resultA(0)(2))(firstResult.getString(2))
+        assertResult("compaction")(firstResult.getString(3))
+
+        assertResult(resultB(0).head)(secondResult.getString(0))
+        assertResult(resultB(0)(1))(secondResult.getInt(5))
+        assertResult(resultB(0)(2))(secondResult.getString(2))
+        assertResult("compaction")(secondResult.getString(3))
+
+        val compactionRows = spark.sql(showCompactionSql).collect()
+        val timestamps = compactionRows.map(_.getString(0)).sorted
+        assertResult(2)(timestamps.length)
+
+        // Execute the second scheduled compaction instant actually
+        checkAnswer(s"call run_compaction(op => 'run', table => '$tableName', timestamp => ${timestamps(1)})")(
+          Seq(resultB(0).head, resultB(0)(1), HoodieInstant.State.COMPLETED.name())
+        )
+        checkAnswer(s"select id, name, price, ts from $tableName order by id")(
+          Seq(1, "a1", 11.0, 1000),
+          Seq(2, "a2", 12.0, 1000),
+          Seq(3, "a3", 10.0, 1000),
+          Seq(4, "a4", 10.0, 1000)
+        )
+
+        // A compaction action eventually becomes commit when completed, so show_compaction
+        // can only see the first scheduled compaction instant
+        val resultC = spark.sql(s"call show_compaction('$tableName')")
+          .collect()
+          .map(row => Seq(row.getString(0), row.getInt(5), row.getString(2)))
+        assertResult(2)(resultC.length)
       // A compaction action eventually becomes commit when completed, so show_compaction
       // can only see the first scheduled compaction instant
       val resultC = spark.sql(s"call show_compaction('$tableName')")
@@ -113,57 +120,8 @@
         .map(row => Seq(row.getString(0), row.getInt(5), row.getString(2)))
       assertResult(2)(resultC.length)
 
-      checkAnswer(s"call run_compaction(op => 'run', table => '$tableName', timestamp => ${timestamps(0)})")(
-        Seq(resultA(0).head, resultA(0)(1), HoodieInstant.State.COMPLETED.name())
-      )
-      checkAnswer(s"select id, name, price, ts from $tableName order by id")(
-        Seq(1, "a1", 11.0, 1000),
-        Seq(2, "a2", 12.0, 1000),
-        Seq(3, "a3", 10.0, 1000),
-        Seq(4, "a4", 10.0, 1000)
-      )
-      assertResult(2)(spark.sql(s"call show_compaction(table => '$tableName')").collect().length)
-=======
-      withSQLConf(
-        "hoodie.parquet.max.file.size" -> "10000",
-        // disable automatic inline compaction
-        "hoodie.compact.inline" -> "false",
-        "hoodie.compact.schedule.inline" -> "false"
-      ) {
-
-        spark.sql(s"insert into $tableName values(1, 'a1', 10, 1000)")
-        spark.sql(s"insert into $tableName values(2, 'a2', 10, 1000)")
-        spark.sql(s"insert into $tableName values(3, 'a3', 10, 1000)")
-        spark.sql(s"insert into $tableName values(4, 'a4', 10, 1000)")
-        spark.sql(s"update $tableName set price = 11 where id = 1")
-
-        // Schedule the first compaction
-        val resultA = spark.sql(s"call run_compaction(op => 'schedule', table => '$tableName')")
-          .collect()
-          .map(row => Seq(row.getString(0), row.getInt(1), row.getString(2)))
-
-        spark.sql(s"update $tableName set price = 12 where id = 2")
-
-        // Schedule the second compaction
-        val resultB = spark.sql(s"call run_compaction('schedule', '$tableName')")
-          .collect()
-          .map(row => Seq(row.getString(0), row.getInt(1), row.getString(2)))
-
-        assertResult(1)(resultA.length)
-        assertResult(1)(resultB.length)
-        val showCompactionSql: String = s"call show_compaction(table => '$tableName', limit => 10)"
-        checkAnswer(showCompactionSql)(
-          resultA(0),
-          resultB(0)
-        )
-
-        val compactionRows = spark.sql(showCompactionSql).collect()
-        val timestamps = compactionRows.map(_.getString(0)).sorted
-        assertResult(2)(timestamps.length)
-
-        // Execute the second scheduled compaction instant actually
-        checkAnswer(s"call run_compaction(op => 'run', table => '$tableName', timestamp => ${timestamps(1)})")(
-          Seq(resultB(0).head, resultB(0)(1), HoodieInstant.State.COMPLETED.name())
+        checkAnswer(s"call run_compaction(op => 'run', table => '$tableName', timestamp => ${timestamps(0)})")(
+          Seq(resultA(0).head, resultA(0)(1), HoodieInstant.State.COMPLETED.name())
         )
         checkAnswer(s"select id, name, price, ts from $tableName order by id")(
           Seq(1, "a1", 11.0, 1000),
@@ -171,26 +129,8 @@
           Seq(3, "a3", 10.0, 1000),
           Seq(4, "a4", 10.0, 1000)
         )
-
-        // A compaction action eventually becomes commit when completed, so show_compaction
-        // can only see the first scheduled compaction instant
-        val resultC = spark.sql(s"call show_compaction('$tableName')")
-          .collect()
-          .map(row => Seq(row.getString(0), row.getInt(1), row.getString(2)))
-        assertResult(2)(resultC.length)
-
-        checkAnswer(s"call run_compaction(op => 'run', table => '$tableName', timestamp => ${timestamps(0)})")(
-          Seq(resultA(0).head, resultA(0)(1), HoodieInstant.State.COMPLETED.name())
-        )
-        checkAnswer(s"select id, name, price, ts from $tableName order by id")(
-          Seq(1, "a1", 11.0, 1000),
-          Seq(2, "a2", 12.0, 1000),
-          Seq(3, "a3", 10.0, 1000),
-          Seq(4, "a4", 10.0, 1000)
-        )
         assertResult(2)(spark.sql(s"call show_compaction(table => '$tableName')").collect().length)
       }
->>>>>>> ab8ac547
     }
   }
 
@@ -212,74 +152,6 @@
            |  preCombineField = 'ts'
            | )
        """.stripMargin)
-<<<<<<< HEAD
-      spark.sql("set hoodie.parquet.max.file.size = 10000")
-      // disable automatic inline compaction
-      spark.sql("set hoodie.compact.inline=false")
-      spark.sql("set hoodie.compact.schedule.inline=false")
-
-      spark.sql(s"insert into $tableName values(1, 'a1', 10, 1000)")
-      spark.sql(s"insert into $tableName values(2, 'a2', 10, 1000)")
-      spark.sql(s"insert into $tableName values(3, 'a3', 10, 1000)")
-      spark.sql(s"update $tableName set price = 11 where id = 1")
-
-      checkAnswer(s"call run_compaction(op => 'run', path => '${tmp.getCanonicalPath}')")()
-      checkAnswer(s"select id, name, price, ts from $tableName order by id")(
-        Seq(1, "a1", 11.0, 1000),
-        Seq(2, "a2", 10.0, 1000),
-        Seq(3, "a3", 10.0, 1000)
-      )
-      assertResult(0)(spark.sql(s"call show_compaction(path => '${tmp.getCanonicalPath}')").collect().length)
-
-      spark.sql(s"update $tableName set price = 12 where id = 1")
-
-      // Schedule the first compaction
-      val resultA = spark.sql(s"call run_compaction(op=> 'schedule', path => '${tmp.getCanonicalPath}')")
-        .collect()
-        .map(row => Seq(row.getString(0), row.getInt(1), row.getString(2)))
-
-      spark.sql(s"update $tableName set price = 12 where id = 2")
-
-      // Schedule the second compaction
-      val resultB = spark.sql(s"call run_compaction(op => 'schedule', path => '${tmp.getCanonicalPath}')")
-        .collect()
-        .map(row => Seq(row.getString(0), row.getInt(1), row.getString(2)))
-
-      assertResult(1)(resultA.length)
-      assertResult(1)(resultB.length)
-      val showCompactionResults = spark.sql(s"call show_compaction(path => '${tmp.getCanonicalPath}')").collect()
-      assertResult(2)(showCompactionResults.length)
-
-      val firstResult = showCompactionResults.find(_.getString(0) == resultA(0).head).get
-      val secondResult = showCompactionResults.find(_.getString(0) == resultB(0).head).get
-
-      assertResult(resultA(0).head)(firstResult.getString(0))
-      assertResult(resultA(0)(1))(firstResult.getInt(5))
-      assertResult(resultA(0)(2))(firstResult.getString(2))
-      assertResult("compaction")(firstResult.getString(3))
-
-      assertResult(resultB(0).head)(secondResult.getString(0))
-      assertResult(resultB(0)(1))(secondResult.getInt(5))
-      assertResult(resultB(0)(2))(secondResult.getString(2))
-      assertResult("compaction")(secondResult.getString(3))
-
-      // Run compaction for all the scheduled compaction
-      checkAnswer(s"call run_compaction(op => 'run', path => '${tmp.getCanonicalPath}')")(
-        Seq(resultA(0).head, resultA(0)(1), HoodieInstant.State.COMPLETED.name()),
-        Seq(resultB(0).head, resultB(0)(1), HoodieInstant.State.COMPLETED.name())
-      )
-
-      checkAnswer(s"select id, name, price, ts from $tableName order by id")(
-        Seq(1, "a1", 12.0, 1000),
-        Seq(2, "a2", 12.0, 1000),
-        Seq(3, "a3", 10.0, 1000)
-      )
-      assertResult(2)(spark.sql(s"call show_compaction(path => '${tmp.getCanonicalPath}')").collect().length)
-
-      checkException(s"call run_compaction(op => 'run', path => '${tmp.getCanonicalPath}', timestamp => 12345L)")(
-        s"specific 12345 instants is not exist"
-      )
-=======
       withSQLConf(
         "hoodie.parquet.max.file.size" -> "10000",
         // disable automatic inline compaction
@@ -316,10 +188,21 @@
 
         assertResult(1)(resultA.length)
         assertResult(1)(resultB.length)
-        checkAnswer(s"call show_compaction(path => '${tmp.getCanonicalPath}')")(
-          resultA(0),
-          resultB(0)
-        )
+        val showCompactionResults = spark.sql(s"call show_compaction(path => '${tmp.getCanonicalPath}')").collect()
+        assertResult(2)(showCompactionResults.length)
+
+        val firstResult = showCompactionResults.find(_.getString(0) == resultA(0).head).get
+        val secondResult = showCompactionResults.find(_.getString(0) == resultB(0).head).get
+
+        assertResult(resultA(0).head)(firstResult.getString(0))
+        assertResult(resultA(0)(1))(firstResult.getInt(5))
+        assertResult(resultA(0)(2))(firstResult.getString(2))
+        assertResult("compaction")(firstResult.getString(3))
+
+        assertResult(resultB(0).head)(secondResult.getString(0))
+        assertResult(resultB(0)(1))(secondResult.getInt(5))
+        assertResult(resultB(0)(2))(secondResult.getString(2))
+        assertResult("compaction")(secondResult.getString(3))
 
         // Run compaction for all the scheduled compaction
         checkAnswer(s"call run_compaction(op => 'run', path => '${tmp.getCanonicalPath}')")(
@@ -338,7 +221,6 @@
           s"specific 12345 instants is not exist"
         )
       }
->>>>>>> ab8ac547
     }
   }
 
