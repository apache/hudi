--- conflicted
+++ resolved
@@ -25,10 +25,7 @@
 import org.apache.hudi.config.HoodieWriteConfig
 import org.apache.hudi.exception.HoodieDuplicateKeyException
 import org.apache.hudi.execution.bulkinsert.BulkInsertSortMode
-<<<<<<< HEAD
 import org.apache.hudi.keygen.ComplexKeyGenerator
-=======
->>>>>>> 59786113
 import org.apache.spark.sql.SaveMode
 import org.apache.spark.sql.hudi.HoodieSparkSqlTestBase.getLastCommitMetadata
 import org.apache.spark.sql.hudi.command.HoodieSparkValidateDuplicateKeyRecordMerger
@@ -1065,8 +1062,6 @@
     }
   }
 
-<<<<<<< HEAD
-=======
   test("Test Bulk Insert Into Bucket Index Table") {
     withSQLConf("hoodie.datasource.write.operation" -> "bulk_insert") {
       withTempDir { tmp =>
@@ -1123,72 +1118,8 @@
     }
   }
 
->>>>>>> 59786113
-  /**
-   * This test is to make sure that bulk insert doesn't create a bunch of tiny files if
-   * hoodie.bulkinsert.user.defined.partitioner.sort.columns doesn't start with the partition columns
-   *
-<<<<<<< HEAD
-   */
-  forAll(BulkInsertSortMode.values().toList) { (sortMode: BulkInsertSortMode) =>
-    val sortModeName = sortMode.name()
-    test(s"Test Bulk Insert with BulkInsertSortMode: '$sortModeName'") {
-      withTempDir { basePath =>
-        testBulkInsertPartitioner(basePath, sortModeName)
-      }
-    }
-  }
-
-  def testBulkInsertPartitioner(basePath: File, sortModeName: String): Unit = {
-    val tableName = generateTableName
-    //Remove these with [HUDI-5419]
-    spark.sessionState.conf.unsetConf("hoodie.datasource.write.operation")
-    spark.sessionState.conf.unsetConf("hoodie.datasource.write.insert.drop.duplicates")
-    spark.sessionState.conf.unsetConf("hoodie.merge.allow.duplicate.on.inserts")
-    spark.sessionState.conf.unsetConf("hoodie.datasource.write.keygenerator.consistent.logical.timestamp.enabled")
-    //Default parallelism is 200 which means in global sort, each record will end up in a different spark partition so
-    //9 files would be created. Setting parallelism to 3 so that each spark partition will contain a hudi partition.
-    val parallelism = if (sortModeName.equals(BulkInsertSortMode.GLOBAL_SORT.name())) {
-      "hoodie.bulkinsert.shuffle.parallelism = 3,"
-    } else {
-      ""
-    }
-    spark.sql(
-      s"""
-         |create table $tableName (
-         |  id int,
-         |  name string,
-         |  price double,
-         |  dt string
-         |) using hudi
-         | tblproperties (
-         |  primaryKey = 'id',
-         |  preCombineField = 'name',
-         |  type = 'cow',
-         |  $parallelism
-         |  hoodie.bulkinsert.sort.mode = '$sortModeName'
-         | )
-         | partitioned by (dt)
-         | location '${basePath.getCanonicalPath}/$tableName'
-        """.stripMargin)
-    spark.sql("set hoodie.sql.bulk.insert.enable = true")
-    spark.sql("set hoodie.sql.insert.mode = non-strict")
-    spark.sql(
-      s"""insert into $tableName  values
-         |(5, 'a', 35, '2021-05-21'),
-         |(1, 'a', 31, '2021-01-21'),
-         |(3, 'a', 33, '2021-03-21'),
-         |(4, 'b', 16, '2021-05-21'),
-         |(2, 'b', 18, '2021-01-21'),
-         |(6, 'b', 17, '2021-03-21'),
-         |(8, 'a', 21, '2021-05-21'),
-         |(9, 'a', 22, '2021-01-21'),
-         |(7, 'a', 23, '2021-03-21')
-         |""".stripMargin)
-    assertResult(3)(spark.sql(s"select distinct _hoodie_file_name from $tableName").count())
-  }
-
-=======
+
+  /*
    * NOTE: Additionally, this test serves as a smoke test making sure that all of the bulk-insert
    *       modes work
    */
@@ -1302,6 +1233,69 @@
     }
   }
 
+  /**
+   * This test is to make sure that bulk insert doesn't create a bunch of tiny files if
+   * hoodie.bulkinsert.user.defined.partitioner.sort.columns doesn't start with the partition columns
+   *
+   */
+  forAll(BulkInsertSortMode.values().toList) { (sortMode: BulkInsertSortMode) =>
+    val sortModeName = sortMode.name()
+    test(s"Test Bulk Insert with BulkInsertSortMode: '$sortModeName'") {
+      withTempDir { basePath =>
+        testBulkInsertPartitioner(basePath, sortModeName)
+       }
+    }
+  }
+
+  def testBulkInsertPartitioner(basePath: File, sortModeName: String): Unit = {
+    val tableName = generateTableName
+    //Remove these with [HUDI-5419]
+    spark.sessionState.conf.unsetConf("hoodie.datasource.write.operation")
+    spark.sessionState.conf.unsetConf("hoodie.datasource.write.insert.drop.duplicates")
+    spark.sessionState.conf.unsetConf("hoodie.merge.allow.duplicate.on.inserts")
+    spark.sessionState.conf.unsetConf("hoodie.datasource.write.keygenerator.consistent.logical.timestamp.enabled")
+    //Default parallelism is 200 which means in global sort, each record will end up in a different spark partition so
+    //9 files would be created. Setting parallelism to 3 so that each spark partition will contain a hudi partition.
+    val parallelism = if (sortModeName.equals(BulkInsertSortMode.GLOBAL_SORT.name())) {
+      "hoodie.bulkinsert.shuffle.parallelism = 3,"
+    } else {
+      ""
+    }
+    spark.sql(
+      s"""
+         |create table $tableName (
+         |  id int,
+         |  name string,
+         |  price double,
+         |  dt string
+         |) using hudi
+         | tblproperties (
+         |  primaryKey = 'id',
+         |  preCombineField = 'name',
+         |  type = 'cow',
+         |  $parallelism
+         |  hoodie.bulkinsert.sort.mode = '$sortModeName'
+         | )
+         | partitioned by (dt)
+         | location '${basePath.getCanonicalPath}/$tableName'
+        """.stripMargin)
+    spark.sql("set hoodie.sql.bulk.insert.enable = true")
+    spark.sql("set hoodie.sql.insert.mode = non-strict")
+    spark.sql(
+      s"""insert into $tableName  values
+         |(5, 'a', 35, '2021-05-21'),
+         |(1, 'a', 31, '2021-01-21'),
+         |(3, 'a', 33, '2021-03-21'),
+         |(4, 'b', 16, '2021-05-21'),
+         |(2, 'b', 18, '2021-01-21'),
+         |(6, 'b', 17, '2021-03-21'),
+         |(8, 'a', 21, '2021-05-21'),
+         |(9, 'a', 22, '2021-01-21'),
+         |(7, 'a', 23, '2021-03-21')
+         |""".stripMargin)
+    assertResult(3)(spark.sql(s"select distinct _hoodie_file_name from $tableName").count())
+  }
+
   test("Test Insert Overwrite Into Consistent Bucket Index Table") {
     withSQLConf("hoodie.sql.bulk.insert.enable" -> "false") {
       withRecordType()(withTempDir { tmp =>
@@ -1431,5 +1425,4 @@
       assertEquals(3, df.select(HoodieRecord.RECORD_KEY_METADATA_FIELD).count())
     }
   }
->>>>>>> 59786113
 }