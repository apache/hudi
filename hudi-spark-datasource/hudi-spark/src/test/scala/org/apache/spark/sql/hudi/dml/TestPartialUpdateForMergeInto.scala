/*
 * Licensed to the Apache Software Foundation (ASF) under one or more
 * contributor license agreements.  See the NOTICE file distributed with
 * this work for additional information regarding copyright ownership.
 * The ASF licenses this file to You under the Apache License, Version 2.0
 * (the "License"); you may not use this file except in compliance with
 * the License.  You may obtain a copy of the License at
 *
 *    http://www.apache.org/licenses/LICENSE-2.0
 *
 * Unless required by applicable law or agreed to in writing, software
 * distributed under the License is distributed on an "AS IS" BASIS,
 * WITHOUT WARRANTIES OR CONDITIONS OF ANY KIND, either express or implied.
 * See the License for the specific language governing permissions and
 * limitations under the License.
 */

package org.apache.spark.sql.hudi.dml

<<<<<<< HEAD
import org.apache.hudi.{DataSourceWriteOptions, HoodieSparkUtils}
import org.apache.hudi.avro.HoodieAvroUtils
import org.apache.hudi.common.config.{HoodieCommonConfig, HoodieMetadataConfig, HoodieReaderConfig, HoodieStorageConfig}
import org.apache.hudi.common.engine.HoodieLocalEngineContext
import org.apache.hudi.common.model.{FileSlice, HoodieLogFile}
import org.apache.hudi.common.table.{HoodieTableMetaClient, TableSchemaResolver}
import org.apache.hudi.common.table.log.HoodieLogFileReader
import org.apache.hudi.common.table.log.block.HoodieLogBlock.HeaderMetadataType
import org.apache.hudi.common.table.timeline.HoodieTimeline
import org.apache.hudi.common.table.view.{FileSystemViewManager, FileSystemViewStorageConfig, SyncableFileSystemView}
import org.apache.hudi.common.testutils.HoodieTestUtils
import org.apache.hudi.common.util.CompactionUtils
import org.apache.hudi.config.{HoodieClusteringConfig, HoodieCompactionConfig, HoodieIndexConfig, HoodieWriteConfig}
import org.apache.hudi.metadata.HoodieTableMetadata
=======
import org.apache.hudi.{DataSourceReadOptions, DataSourceWriteOptions}
import org.apache.hudi.avro.HoodieAvroUtils
import org.apache.hudi.common.config.{HoodieReaderConfig, HoodieStorageConfig}
import org.apache.hudi.common.model.{FileSlice, HoodieLogFile}
import org.apache.hudi.common.table.{HoodieTableMetaClient, HoodieTableVersion, TableSchemaResolver}
import org.apache.hudi.common.table.log.HoodieLogFileReader
import org.apache.hudi.common.table.log.block.HoodieLogBlock.HeaderMetadataType
import org.apache.hudi.common.table.timeline.HoodieTimeline
import org.apache.hudi.common.testutils.HoodieTestUtils
import org.apache.hudi.common.util.CompactionUtils
import org.apache.hudi.config.{HoodieClusteringConfig, HoodieCompactionConfig, HoodieIndexConfig, HoodieWriteConfig}
import org.apache.hudi.exception.HoodieNotSupportedException

>>>>>>> 45dedd81
import org.apache.avro.Schema
import org.apache.spark.sql.hudi.common.HoodieSparkSqlTestBase
import org.apache.spark.sql.hudi.common.HoodieSparkSqlTestBase.getMetaClientAndFileSystemView
import org.apache.spark.sql.types.{DoubleType, IntegerType, StringType, StructField}
import org.junit.jupiter.api.Assertions.{assertEquals, assertFalse, assertTrue}

import java.util.{Collections, List, Optional}

import scala.collection.JavaConverters._

class TestPartialUpdateForMergeInto extends HoodieSparkSqlTestBase {

  test("Test partial update with COW and Avro log format") {
    testPartialUpdate("cow", "avro")
  }

  test("Test partial update with MOR and Avro log format") {
    testPartialUpdate("mor", "avro")
  }

  test("Test partial update with MOR and Parquet log format") {
    testPartialUpdate("mor", "parquet")
  }

  test("Test partial update and insert with COW and Avro log format") {
    testPartialUpdateWithInserts("cow", "avro")
  }

  test("Test partial update and insert with MOR and Avro log format") {
    testPartialUpdateWithInserts("mor", "avro")
  }

  test("Test partial update and insert with MOR and Parquet log format") {
    testPartialUpdateWithInserts("mor", "parquet")
  }

  test("Test partial update with schema on read enabled") {
    withSQLConf(DataSourceReadOptions.SCHEMA_EVOLUTION_ENABLED.key() -> "true") {
      try {
        testPartialUpdate("mor", "parquet")
        fail("Expected exception to be thrown")
      } catch {
        case t: Throwable => assertTrue(t.isInstanceOf[HoodieNotSupportedException])
      }
    }
  }

  test("Test fallback to full update with MOR even if partial updates are enabled") {
    withTempDir { tmp =>
      val tableName = generateTableName
      val basePath = tmp.getCanonicalPath + "/" + tableName
      spark.sql(s"set ${HoodieWriteConfig.MERGE_SMALL_FILE_GROUP_CANDIDATES_LIMIT.key} = 0")
      spark.sql(s"set ${DataSourceWriteOptions.ENABLE_MERGE_INTO_PARTIAL_UPDATES.key} = true")
      spark.sql(s"set ${HoodieReaderConfig.FILE_GROUP_READER_ENABLED.key} = true")

      // Create a table with five data fields
      spark.sql(
        s"""
           |create table $tableName (
           | id int,
           | name string,
           | price double,
           | _ts int,
           | description string
           |) using hudi
           |tblproperties(
           | type ='mor',
           | primaryKey = 'id',
           | preCombineField = '_ts'
           |)
           |location '$basePath'
        """.stripMargin)
      spark.sql(s"insert into $tableName values (1, 'a1', 10, 1000, 'a1: desc1')," +
        "(2, 'a2', 20, 1200, 'a2: desc2'), (3, 'a3', 30, 1250, 'a3: desc3')")

      // Update all fields
      spark.sql(
        s"""
           |merge into $tableName t0
           |using ( select 1 as id, 'a1' as name, 12 as price, 1001 as _ts, 'a1: updated' as description
           |union select 3 as id, 'a3' as name, 25 as price, 1260 as _ts, 'a3: updated' as description) s0
           |on t0.id = s0.id
           |when matched then update set *
           |""".stripMargin)

      checkAnswer(s"select id, name, price, _ts, description from $tableName")(
        Seq(1, "a1", 12.0, 1001, "a1: updated"),
        Seq(2, "a2", 20.0, 1200, "a2: desc2"),
        Seq(3, "a3", 25.0, 1260, "a3: updated")
      )

      validateLogBlock(basePath, 1, Seq(Seq("id", "name", "price", "_ts", "description")), false)
    }
  }

  test("Test MERGE INTO with inserts only on MOR table when partial updates are enabled") {
    withTempDir { tmp =>
      val tableName = generateTableName
      val basePath = tmp.getCanonicalPath + "/" + tableName
      spark.sql(s"set ${HoodieWriteConfig.MERGE_SMALL_FILE_GROUP_CANDIDATES_LIMIT.key} = 0")
      spark.sql(s"set ${DataSourceWriteOptions.ENABLE_MERGE_INTO_PARTIAL_UPDATES.key} = true")
      spark.sql(s"set ${HoodieReaderConfig.FILE_GROUP_READER_ENABLED.key} = true")
      // Write inserts to log block
      spark.sql(s"set ${HoodieIndexConfig.INDEX_TYPE.key} = INMEMORY")

      // Create a table with five data fields
      spark.sql(
        s"""
           |create table $tableName (
           | id int,
           | name string,
           | price double,
           | _ts int,
           | description string
           |) using hudi
           |tblproperties(
           | type ='mor',
           | primaryKey = 'id',
           | preCombineField = '_ts'
           |)
           |location '$basePath'
        """.stripMargin)
      spark.sql(s"insert into $tableName values (1, 'a1', 10, 1000, 'a1: desc1')," +
        "(2, 'a2', 20, 1200, 'a2: desc2'), (3, 'a3', 30, 1250, 'a3: desc3')")

      // Inserts only
      spark.sql(
        s"""
           |merge into $tableName t0
           |using ( select 1 as id, 'a1' as name, 12 as price, 1001 as _ts, 'a1: updated' as description
           |union select 3 as id, 'a3' as name, 25 as price, 1260 as _ts, 'a3: updated' as description
           |union select 4 as id, 'a4' as name, 60 as price, 1270 as _ts, 'a4: desc4' as description) s0
           |on t0.id = s0.id
           |when not matched then insert *
           |""".stripMargin)

      checkAnswer(s"select id, name, price, _ts, description from $tableName")(
        Seq(1, "a1", 10.0, 1000, "a1: desc1"),
        Seq(2, "a2", 20.0, 1200, "a2: desc2"),
        Seq(3, "a3", 30.0, 1250, "a3: desc3"),
        Seq(4, "a4", 60.0, 1270, "a4: desc4")
      )

      validateLogBlock(
        basePath,
        2,
        Seq(Seq("id", "name", "price", "_ts", "description"), Seq("id", "name", "price", "_ts", "description")),
        false)
    }
  }

  test("Test MERGE INTO with partial updates containing non-existent columns on COW table") {
    testPartialUpdateWithNonExistentColumns("cow")
  }

  test("Test MERGE INTO with partial updates containing non-existent columns on MOR table") {
    testPartialUpdateWithNonExistentColumns("mor")
  }

  def testPartialUpdateWithNonExistentColumns(tableType: String): Unit = {
    withTempDir { tmp =>
      val tableName = generateTableName
      val basePath = tmp.getCanonicalPath + "/" + tableName
      spark.sql(s"set ${HoodieWriteConfig.MERGE_SMALL_FILE_GROUP_CANDIDATES_LIMIT.key} = 0")
      spark.sql(s"set ${DataSourceWriteOptions.ENABLE_MERGE_INTO_PARTIAL_UPDATES.key} = true")

      // Create a table with five data fields
      spark.sql(
        s"""
           |create table $tableName (
           | id int,
           | name string,
           | price double,
           | _ts int,
           | description string
           |) using hudi
           |tblproperties(
           | type ='$tableType',
           | primaryKey = 'id',
           | preCombineField = '_ts'
           |)
           |location '$basePath'
        """.stripMargin)
      val structFields = scala.collection.immutable.List(
        StructField("id", IntegerType, nullable = true),
        StructField("name", StringType, nullable = true),
        StructField("price", DoubleType, nullable = true),
        StructField("_ts", IntegerType, nullable = true),
        StructField("description", StringType, nullable = true))

      spark.sql(s"insert into $tableName values (1, 'a1', 10, 1000, 'a1: desc1')," +
        "(2, 'a2', 20, 1200, 'a2: desc2'), (3, 'a3', 30, 1250, 'a3: desc3')")
      validateTableSchema(tableName, structFields)

      // Partial updates using MERGE INTO statement with changed fields: "price", "_ts"
      // This is OK since the "UPDATE SET" clause does not contain the new column
      spark.sql(
        s"""
           |merge into $tableName t0
           |using ( select 1 as id, 'a1' as name, 12.0 as price, 1001 as ts, 'x' as new_col
           |union select 3 as id, 'a3' as name, 25.0 as price, 1260 as ts, 'y' as new_col) s0
           |on t0.id = s0.id
           |when matched then update set price = s0.price, _ts = s0.ts
           |""".stripMargin)

      validateTableSchema(tableName, structFields)
      checkAnswer(s"select id, name, price, _ts, description from $tableName")(
        Seq(1, "a1", 12.0, 1001, "a1: desc1"),
        Seq(2, "a2", 20.0, 1200, "a2: desc2"),
        Seq(3, "a3", 25.0, 1260, "a3: desc3")
      )

      // Partial updates using MERGE INTO statement with changed fields: "price", "_ts", "new_col"
      // This throws an error since the "UPDATE SET" clause contains the new column
      checkExceptionContain(
        s"""
           |merge into $tableName
           |using ( select 1 as id, 'a1' as name, 12.0 as price, 1001 as ts, 'x' as new_col
           |union select 3 as id, 'a3' as name, 25.0 as price, 1260 as ts, 'y' as new_col) s0
           |on $tableName.id = s0.id
           |when matched then update set price = s0.price, _ts = s0.ts, new_col = s0.new_col
           |""".stripMargin)(getExpectedUnresolvedColumnExceptionMessage("new_col", tableName))
    }
  }

  def testPartialUpdate(tableType: String,
                        logDataBlockFormat: String): Unit = {
    withTempDir { tmp =>
      val tableName = generateTableName
      val basePath = tmp.getCanonicalPath + "/" + tableName
      spark.sql(s"set ${HoodieWriteConfig.MERGE_SMALL_FILE_GROUP_CANDIDATES_LIMIT.key} = 0")
      spark.sql(s"set ${DataSourceWriteOptions.ENABLE_MERGE_INTO_PARTIAL_UPDATES.key} = true")
      spark.sql(s"set ${HoodieStorageConfig.LOGFILE_DATA_BLOCK_FORMAT.key} = $logDataBlockFormat")
      spark.sql(s"set ${HoodieReaderConfig.FILE_GROUP_READER_ENABLED.key} = true")

      // Create a table with five data fields
      spark.sql(
        s"""
           |create table $tableName (
           | id int,
           | name string,
           | price double,
           | _ts int,
           | description string
           |) using hudi
           |tblproperties(
           | type ='$tableType',
           | primaryKey = 'id',
           | preCombineField = '_ts'
           |)
           |location '$basePath'
        """.stripMargin)
      val structFields = scala.collection.immutable.List(
        StructField("id", IntegerType, nullable = true),
        StructField("name", StringType, nullable = true),
        StructField("price", DoubleType, nullable = true),
        StructField("_ts", IntegerType, nullable = true),
        StructField("description", StringType, nullable = true))
      spark.sql(s"insert into $tableName values (1, 'a1', 10, 1000, 'a1: desc1')," +
        "(2, 'a2', 20, 1200, 'a2: desc2'), (3, 'a3', 30, 1250, 'a3: desc3')")
      validateTableSchema(tableName, structFields)

      // Partial updates using MERGE INTO statement with changed fields: "price" and "_ts"
      spark.sql(
        s"""
           |merge into $tableName t0
<<<<<<< HEAD
           |using ( select 1 as id, 'a1' as name, 12.0 as price, 1001 as _ts
           |union select 3 as id, 'a3' as name, 25.0 as price, 1260 as _ts) s0
=======
           |using ( select 1 as id, 'a1' as name, 12.0 as price, 1001 as ts
           |union select 3 as id, 'a3' as name, 25.0 as price, 1260 as ts) s0
>>>>>>> 45dedd81
           |on t0.id = s0.id
           |when matched then update set price = s0.price, _ts = s0._ts
           |""".stripMargin)

      validateTableSchema(tableName, structFields)
      checkAnswer(s"select id, name, price, _ts, description from $tableName")(
        Seq(1, "a1", 12.0, 1001, "a1: desc1"),
        Seq(2, "a2", 20.0, 1200, "a2: desc2"),
        Seq(3, "a3", 25.0, 1260, "a3: desc3")
      )

      if (tableType.equals("mor")) {
        validateLogBlock(basePath, 1, Seq(Seq("price", "_ts")), true)
      }

      // Partial updates using MERGE INTO statement with changed fields: "description" and "_ts"
      spark.sql(
        s"""
           |merge into $tableName t0
<<<<<<< HEAD
           |using ( select 1 as id, 'a1' as name, 'a1: updated desc1' as description, 1023 as _ts
           |union select 2 as id, 'a2' as name, 'a2: updated desc2' as description, 1270 as _ts) s0
           |on t0.id = s0.id
           |when matched then update set description = s0.description, _ts = s0._ts
=======
           |using ( select 1 as id, 'a1' as name, 'a1: updated desc1' as new_description, 1023 as _ts
           |union select 2 as id, 'a2' as name, 'a2: updated desc2' as new_description, 1270 as _ts) s0
           |on t0.id = s0.id
           |when matched then update set description = s0.new_description, _ts = s0._ts
>>>>>>> 45dedd81
           |""".stripMargin)

      validateTableSchema(tableName, structFields)
      checkAnswer(s"select id, name, price, _ts, description from $tableName")(
        Seq(1, "a1", 12.0, 1023, "a1: updated desc1"),
        Seq(2, "a2", 20.0, 1270, "a2: updated desc2"),
        Seq(3, "a3", 25.0, 1260, "a3: desc3")
      )

      if (tableType.equals("mor")) {
        validateLogBlock(basePath, 2, Seq(Seq("price", "_ts"), Seq("_ts", "description")), true)

        spark.sql(s"set ${HoodieCompactionConfig.INLINE_COMPACT_NUM_DELTA_COMMITS.key} = 3")
        // Partial updates that trigger compaction
        spark.sql(
          s"""
             |merge into $tableName t0
<<<<<<< HEAD
             |using ( select 2 as id, '_a2' as name, 18.0 as price, 1275 as _ts
             |union select 3 as id, '_a3' as name, 28.0 as price, 1280 as _ts) s0
             |on t0.id = s0.id
             |when matched then update set price = s0.price, _ts = s0._ts
             |""".stripMargin)
        validateCompactionExecuted(basePath)
=======
             |using ( select 2 as id, '_a2' as name, 18.0 as _price, 1275 as _ts
             |union select 3 as id, '_a3' as name, 28.0 as _price, 1280 as _ts) s0
             |on t0.id = s0.id
             |when matched then update set price = s0._price, _ts = s0._ts
             |""".stripMargin)
        validateCompactionExecuted(basePath)
        validateTableSchema(tableName, structFields)
>>>>>>> 45dedd81
        checkAnswer(s"select id, name, price, _ts, description from $tableName")(
          Seq(1, "a1", 12.0, 1023, "a1: updated desc1"),
          Seq(2, "a2", 18.0, 1275, "a2: updated desc2"),
          Seq(3, "a3", 28.0, 1280, "a3: desc3")
        )

        // trigger one more MIT and do inline clustering
        spark.sql(s"set ${HoodieClusteringConfig.INLINE_CLUSTERING.key} = true")
        spark.sql(s"set ${HoodieClusteringConfig.INLINE_CLUSTERING_MAX_COMMITS.key} = 3")
        spark.sql(
          s"""
             |merge into $tableName t0
<<<<<<< HEAD
             |using ( select 2 as id, '_a2' as name, 48.0 as price, 1275 as _ts
             |union select 3 as id, '_a3' as name, 58.0 as price, 1280 as _ts) s0
             |on t0.id = s0.id
             |when matched then update set price = s0.price, _ts = s0._ts
             |""".stripMargin)

        validateClusteringExecuted(basePath)
=======
             |using ( select 2 as id, '_a2' as name, 48.0 as _price, 1275 as _ts
             |union select 3 as id, '_a3' as name, 58.0 as _price, 1280 as _ts) s0
             |on t0.id = s0.id
             |when matched then update set price = s0._price, _ts = s0._ts
             |""".stripMargin)

        validateClusteringExecuted(basePath)
        validateTableSchema(tableName, structFields)
>>>>>>> 45dedd81
        checkAnswer(s"select id, name, price, _ts, description from $tableName")(
          Seq(1, "a1", 12.0, 1023, "a1: updated desc1"),
          Seq(2, "a2", 48.0, 1275, "a2: updated desc2"),
          Seq(3, "a3", 58.0, 1280, "a3: desc3")
        )

        // revert the config overrides.
        spark.sql(s"set ${HoodieCompactionConfig.INLINE_COMPACT_NUM_DELTA_COMMITS.key}"
          + s" = ${HoodieCompactionConfig.INLINE_COMPACT_NUM_DELTA_COMMITS.defaultValue()}")

        spark.sql(s"set ${HoodieClusteringConfig.INLINE_CLUSTERING_MAX_COMMITS.key}"
          + s" = ${HoodieClusteringConfig.INLINE_CLUSTERING_MAX_COMMITS.defaultValue()}")
        spark.sql(s"set ${HoodieClusteringConfig.INLINE_CLUSTERING.key}"
          + s" = ${HoodieClusteringConfig.INLINE_CLUSTERING.defaultValue()}")
      }

      if (tableType.equals("cow")) {
        // No preCombine field
        val tableName2 = generateTableName
        val basePath2 = tmp.getCanonicalPath + "/" + tableName2
        spark.sql(
          s"""
             |create table $tableName2 (
             | id int,
             | name string,
             | price double
             |) using hudi
             |tblproperties(
             | type ='$tableType',
             | primaryKey = 'id'
             |)
             |location '$basePath2'
        """.stripMargin)
        spark.sql(s"insert into $tableName2 values(1, 'a1', 10)")

        spark.sql(s"set ${HoodieReaderConfig.FILE_GROUP_READER_ENABLED.key} = true")
        spark.sql(s"set ${HoodieClusteringConfig.INLINE_CLUSTERING.key} = true")
        spark.sql(s"set ${HoodieClusteringConfig.INLINE_CLUSTERING_MAX_COMMITS.key} = 1")

        spark.sql(
          s"""
             |merge into $tableName2 t0
             |using ( select 1 as id, 'a2' as name, 12.0 as price) s0
             |on t0.id = s0.id
             |when matched then update set price = s0.price
             |""".stripMargin)

        validateClusteringExecuted(basePath2)
        checkAnswer(s"select id, name, price from $tableName2")(
          Seq(1, "a1", 12.0)
        )

        spark.sql(s"set ${HoodieClusteringConfig.INLINE_CLUSTERING_MAX_COMMITS.key}"
          + s" = ${HoodieClusteringConfig.INLINE_CLUSTERING_MAX_COMMITS.defaultValue()}")
        spark.sql(s"set ${HoodieClusteringConfig.INLINE_CLUSTERING.key}"
          + s" = ${HoodieClusteringConfig.INLINE_CLUSTERING.defaultValue()}")
      }
    }
  }

  def testPartialUpdateWithInserts(tableType: String,
                                   logDataBlockFormat: String): Unit = {
    withTempDir { tmp =>
      val tableName = generateTableName
      val basePath = tmp.getCanonicalPath + "/" + tableName
      spark.sql(s"set ${HoodieWriteConfig.MERGE_SMALL_FILE_GROUP_CANDIDATES_LIMIT.key} = 0")
      spark.sql(s"set ${DataSourceWriteOptions.ENABLE_MERGE_INTO_PARTIAL_UPDATES.key} = true")
      spark.sql(s"set ${HoodieStorageConfig.LOGFILE_DATA_BLOCK_FORMAT.key} = $logDataBlockFormat")
      spark.sql(s"set ${HoodieReaderConfig.FILE_GROUP_READER_ENABLED.key} = true")

      // Create a table with five data fields
      spark.sql(
        s"""
           |create table $tableName (
           | id int,
           | name string,
           | price double,
           | _ts int,
           | description string
           |) using hudi
           |tblproperties(
           | type ='$tableType',
           | primaryKey = 'id',
           | preCombineField = '_ts'
           |)
           |location '$basePath'
        """.stripMargin)
      spark.sql(s"insert into $tableName values (1, 'a1', 10, 1000, 'a1: desc1')," +
        "(2, 'a2', 20, 1200, 'a2: desc2'), (3, 'a3', 30, 1250, 'a3: desc3')")

      // Partial updates with changed fields: "price" and "_ts" and inserts using MERGE INTO statement
      spark.sql(
        s"""
           |merge into $tableName t0
           |using ( select 1 as id, 'a1' as name, 12 as price, 1001 as _ts, '' as description
           |union select 3 as id, 'a3' as name, 25 as price, 1260 as _ts, '' as description
           |union select 4 as id, 'a4' as name, 70 as price, 1270 as _ts, 'a4: desc4' as description) s0
           |on t0.id = s0.id
           |when matched then update set price = s0.price, _ts = s0._ts
           |when not matched then insert *
           |""".stripMargin)

      checkAnswer(s"select id, name, price, _ts, description from $tableName")(
        Seq(1, "a1", 12.0, 1001, "a1: desc1"),
        Seq(2, "a2", 20.0, 1200, "a2: desc2"),
        Seq(3, "a3", 25.0, 1260, "a3: desc3"),
        Seq(4, "a4", 70.0, 1270, "a4: desc4")
      )

      if (tableType.equals("mor")) {
        validateLogBlock(basePath, 1, Seq(Seq("price", "_ts")), true)
      }
    }
  }

  test("Test MergeInto Exception") {
    val tableName = generateTableName
    spark.sql(
      s"""
         |create table $tableName (
         | id int,
         | name string,
         | price double,
         | _ts long
         |) using hudi
         |tblproperties(
         | type = 'cow',
         | primaryKey = 'id',
         | preCombineField = '_ts'
         |)""".stripMargin)

    val failedToResolveErrorMessage = "Failed to resolve precombine field `_ts` w/in the source-table output"

    checkExceptionContain(
      s"""
         |merge into $tableName t0
         |using ( select 1 as id, 'a1' as name, 12 as price) s0
         |on t0.id = s0.id
         |when matched then update set price = s0.price
      """.stripMargin)(failedToResolveErrorMessage)

    val tableName2 = generateTableName
    spark.sql(
      s"""
         |create table $tableName2 (
         | id int,
         | name string,
         | price double,
         | _ts long
         |) using hudi
         |tblproperties(
         | type = 'mor',
         | primaryKey = 'id',
         | preCombineField = '_ts'
         |)""".stripMargin)
  }

  test("Partial updates for table version 6 and 8 handled gracefully in MIT") {
    Seq(HoodieTableVersion.SIX.versionCode(), HoodieTableVersion.EIGHT.versionCode()).foreach(
      tableVersion => withTempDir { tmp =>
        val tableName = generateTableName
        spark.sql(
          s"""
             | CREATE TABLE $tableName (
             |   record_key STRING,
             |   name STRING,
             |   age INT,
             |   department STRING,
             |   salary DOUBLE,
             |   ts BIGINT
             | ) USING hudi
             | PARTITIONED BY (department)
             | LOCATION '${tmp.getCanonicalPath}'
             | TBLPROPERTIES (
             |   type = 'mor',
             |   hoodie.write.table.version = '$tableVersion',
             |   hoodie.index.type = 'GLOBAL_SIMPLE',
             |   hoodie.index.global.index.enable = 'true',
             |   hoodie.bloom.index.use.metadata = 'true',
             |   primaryKey = 'record_key',
             |   preCombineField = 'ts')""".stripMargin)

        spark.sql(
          s"""
             | INSERT INTO $tableName
             | SELECT * FROM (
             |   SELECT 'emp_001' as record_key, 'John Doe' as name, 30 as age,
             |          'Sales' as department, 80000.0 as salary, 1598886000 as ts
             |   UNION ALL
             |   SELECT 'emp_002', 'Jane Smith', 28, 'Sales', 75000.0, 1598886001
             |   UNION ALL
             |   SELECT 'emp_003', 'Bob Wilson', 35, 'Marketing', 85000.0, 1598886002
             |)""".stripMargin)

        spark.sql(
          s"""
             | UPDATE $tableName
             | SET
             |     ts = 1598000000
             | WHERE record_key = 'emp_001'
             |""".stripMargin)

        spark.sql(
          s"""
             | CREATE OR REPLACE TEMPORARY VIEW source_updates AS
             | SELECT * FROM (
             |   SELECT 'emp_001' as record_key, 'John Doe' as name, 30 as age,
             |          'Engineering' as department, CAST(95000.0 as DOUBLE) as salary, cast(1598886200 as BIGINT) as ts
             |   UNION ALL
             |   SELECT 'emp_004', 'Alice Brown', 29, 'Engineering', CAST(82000.0 as DOUBLE), cast(1598886201 as BIGINT)
             |)""".stripMargin)

        spark.sql(
          s"""
             | MERGE INTO $tableName t
             | USING source_updates s
             | ON t.record_key = s.record_key
             | WHEN MATCHED THEN
             |   UPDATE SET
             |     record_key = s.record_key,
             |     department = s.department,
             |     salary = s.salary,
             |     ts = s.ts
             | WHEN NOT MATCHED THEN
             |   INSERT *""".stripMargin)
      }
    )
  }

  def validateLogBlock(basePath: String,
                       expectedNumLogFile: Int,
                       changedFields: Seq[Seq[String]],
                       isPartial: Boolean): Unit = {
    val (metaClient, fsView) = getMetaClientAndFileSystemView(basePath)
    val fileSlice: Optional[FileSlice] = fsView.getAllFileSlices("")
      .filter((fileSlice: FileSlice) => {
        HoodieTestUtils.getLogFileListFromFileSlice(fileSlice).size() == expectedNumLogFile
      })
      .findFirst()
    assertTrue(fileSlice.isPresent)
    val logFilePathList: List[String] = HoodieTestUtils.getLogFileListFromFileSlice(fileSlice.get)
    Collections.sort(logFilePathList)

    val avroSchema = new TableSchemaResolver(metaClient).getTableAvroSchema
    for (i <- 0 until expectedNumLogFile) {
      val logReader = new HoodieLogFileReader(
        metaClient.getStorage, new HoodieLogFile(logFilePathList.get(i)),
        avroSchema, 1024 * 1024, false, false,
        "id", null)
      assertTrue(logReader.hasNext)
      val logBlockHeader = logReader.next().getLogBlockHeader
      assertTrue(logBlockHeader.containsKey(HeaderMetadataType.SCHEMA))
      if (isPartial) {
        assertTrue(logBlockHeader.containsKey(HeaderMetadataType.IS_PARTIAL))
        assertTrue(logBlockHeader.get(HeaderMetadataType.IS_PARTIAL).toBoolean)
      } else {
        assertFalse(logBlockHeader.containsKey(HeaderMetadataType.IS_PARTIAL))
      }
      val actualSchema = new Schema.Parser().parse(logBlockHeader.get(HeaderMetadataType.SCHEMA))
      val expectedSchema = HoodieAvroUtils.addMetadataFields(HoodieAvroUtils.generateProjectionSchema(
        avroSchema, changedFields(i).asJava), false)
      assertEquals(expectedSchema, actualSchema)
    }
  }

  def validateClusteringExecuted(basePath: String): Unit = {
    val storageConf = HoodieTestUtils.getDefaultStorageConf
    val metaClient: HoodieTableMetaClient =
      HoodieTableMetaClient.builder.setConf(storageConf).setBasePath(basePath).build
    val lastCommit = metaClient.getActiveTimeline.getCommitsTimeline.filterCompletedInstants().lastInstant().get()
    assertEquals(HoodieTimeline.REPLACE_COMMIT_ACTION, lastCommit.getAction)
  }

  def validateCompactionExecuted(basePath: String): Unit = {
    val storageConf = HoodieTestUtils.getDefaultStorageConf
    val metaClient: HoodieTableMetaClient =
      HoodieTableMetaClient.builder.setConf(storageConf).setBasePath(basePath).build
    val lastCommit = metaClient.getActiveTimeline.getCommitsTimeline.filterCompletedInstants().lastInstant().get()
    assertEquals(HoodieTimeline.COMMIT_ACTION, lastCommit.getAction)
    CompactionUtils.getCompactionPlan(metaClient, lastCommit.requestedTime())
  }
}<|MERGE_RESOLUTION|>--- conflicted
+++ resolved
@@ -17,22 +17,6 @@
 
 package org.apache.spark.sql.hudi.dml
 
-<<<<<<< HEAD
-import org.apache.hudi.{DataSourceWriteOptions, HoodieSparkUtils}
-import org.apache.hudi.avro.HoodieAvroUtils
-import org.apache.hudi.common.config.{HoodieCommonConfig, HoodieMetadataConfig, HoodieReaderConfig, HoodieStorageConfig}
-import org.apache.hudi.common.engine.HoodieLocalEngineContext
-import org.apache.hudi.common.model.{FileSlice, HoodieLogFile}
-import org.apache.hudi.common.table.{HoodieTableMetaClient, TableSchemaResolver}
-import org.apache.hudi.common.table.log.HoodieLogFileReader
-import org.apache.hudi.common.table.log.block.HoodieLogBlock.HeaderMetadataType
-import org.apache.hudi.common.table.timeline.HoodieTimeline
-import org.apache.hudi.common.table.view.{FileSystemViewManager, FileSystemViewStorageConfig, SyncableFileSystemView}
-import org.apache.hudi.common.testutils.HoodieTestUtils
-import org.apache.hudi.common.util.CompactionUtils
-import org.apache.hudi.config.{HoodieClusteringConfig, HoodieCompactionConfig, HoodieIndexConfig, HoodieWriteConfig}
-import org.apache.hudi.metadata.HoodieTableMetadata
-=======
 import org.apache.hudi.{DataSourceReadOptions, DataSourceWriteOptions}
 import org.apache.hudi.avro.HoodieAvroUtils
 import org.apache.hudi.common.config.{HoodieReaderConfig, HoodieStorageConfig}
@@ -46,7 +30,6 @@
 import org.apache.hudi.config.{HoodieClusteringConfig, HoodieCompactionConfig, HoodieIndexConfig, HoodieWriteConfig}
 import org.apache.hudi.exception.HoodieNotSupportedException
 
->>>>>>> 45dedd81
 import org.apache.avro.Schema
 import org.apache.spark.sql.hudi.common.HoodieSparkSqlTestBase
 import org.apache.spark.sql.hudi.common.HoodieSparkSqlTestBase.getMetaClientAndFileSystemView
@@ -313,15 +296,10 @@
       spark.sql(
         s"""
            |merge into $tableName t0
-<<<<<<< HEAD
-           |using ( select 1 as id, 'a1' as name, 12.0 as price, 1001 as _ts
-           |union select 3 as id, 'a3' as name, 25.0 as price, 1260 as _ts) s0
-=======
            |using ( select 1 as id, 'a1' as name, 12.0 as price, 1001 as ts
            |union select 3 as id, 'a3' as name, 25.0 as price, 1260 as ts) s0
->>>>>>> 45dedd81
            |on t0.id = s0.id
-           |when matched then update set price = s0.price, _ts = s0._ts
+           |when matched then update set price = s0.price, _ts = s0.ts
            |""".stripMargin)
 
       validateTableSchema(tableName, structFields)
@@ -339,17 +317,10 @@
       spark.sql(
         s"""
            |merge into $tableName t0
-<<<<<<< HEAD
-           |using ( select 1 as id, 'a1' as name, 'a1: updated desc1' as description, 1023 as _ts
-           |union select 2 as id, 'a2' as name, 'a2: updated desc2' as description, 1270 as _ts) s0
-           |on t0.id = s0.id
-           |when matched then update set description = s0.description, _ts = s0._ts
-=======
            |using ( select 1 as id, 'a1' as name, 'a1: updated desc1' as new_description, 1023 as _ts
            |union select 2 as id, 'a2' as name, 'a2: updated desc2' as new_description, 1270 as _ts) s0
            |on t0.id = s0.id
            |when matched then update set description = s0.new_description, _ts = s0._ts
->>>>>>> 45dedd81
            |""".stripMargin)
 
       validateTableSchema(tableName, structFields)
@@ -367,14 +338,6 @@
         spark.sql(
           s"""
              |merge into $tableName t0
-<<<<<<< HEAD
-             |using ( select 2 as id, '_a2' as name, 18.0 as price, 1275 as _ts
-             |union select 3 as id, '_a3' as name, 28.0 as price, 1280 as _ts) s0
-             |on t0.id = s0.id
-             |when matched then update set price = s0.price, _ts = s0._ts
-             |""".stripMargin)
-        validateCompactionExecuted(basePath)
-=======
              |using ( select 2 as id, '_a2' as name, 18.0 as _price, 1275 as _ts
              |union select 3 as id, '_a3' as name, 28.0 as _price, 1280 as _ts) s0
              |on t0.id = s0.id
@@ -382,7 +345,6 @@
              |""".stripMargin)
         validateCompactionExecuted(basePath)
         validateTableSchema(tableName, structFields)
->>>>>>> 45dedd81
         checkAnswer(s"select id, name, price, _ts, description from $tableName")(
           Seq(1, "a1", 12.0, 1023, "a1: updated desc1"),
           Seq(2, "a2", 18.0, 1275, "a2: updated desc2"),
@@ -395,15 +357,6 @@
         spark.sql(
           s"""
              |merge into $tableName t0
-<<<<<<< HEAD
-             |using ( select 2 as id, '_a2' as name, 48.0 as price, 1275 as _ts
-             |union select 3 as id, '_a3' as name, 58.0 as price, 1280 as _ts) s0
-             |on t0.id = s0.id
-             |when matched then update set price = s0.price, _ts = s0._ts
-             |""".stripMargin)
-
-        validateClusteringExecuted(basePath)
-=======
              |using ( select 2 as id, '_a2' as name, 48.0 as _price, 1275 as _ts
              |union select 3 as id, '_a3' as name, 58.0 as _price, 1280 as _ts) s0
              |on t0.id = s0.id
@@ -412,7 +365,6 @@
 
         validateClusteringExecuted(basePath)
         validateTableSchema(tableName, structFields)
->>>>>>> 45dedd81
         checkAnswer(s"select id, name, price, _ts, description from $tableName")(
           Seq(1, "a1", 12.0, 1023, "a1: updated desc1"),
           Seq(2, "a2", 48.0, 1275, "a2: updated desc2"),
