--- conflicted
+++ resolved
@@ -19,7 +19,7 @@
 
 package org.apache.spark.sql.hudi.command.index
 
-import org.apache.hudi.DataSourceWriteOptions._
+import org.apache.hudi.DataSourceWriteOptions.{HIVE_PASS, HIVE_USER, HIVE_USE_PRE_APACHE_INPUT_FORMAT, INSERT_OPERATION_OPT_VAL, OPERATION, PARTITIONPATH_FIELD, PRECOMBINE_FIELD, RECORDKEY_FIELD, TABLE_TYPE}
 import org.apache.hudi.HoodieConversionUtils.toProperties
 import org.apache.hudi.client.SparkRDDWriteClient
 import org.apache.hudi.client.common.HoodieSparkEngineContext
@@ -52,7 +52,7 @@
 import org.apache.spark.sql.functions.lit
 import org.apache.spark.sql.hudi.command.{CreateIndexCommand, ShowIndexesCommand}
 import org.apache.spark.sql.hudi.common.HoodieSparkSqlTestBase
-import org.apache.spark.sql.types._
+import org.apache.spark.sql.types.{BinaryType, ByteType, DateType, DecimalType, DoubleType, IntegerType, LongType, ShortType, StringType, StructField, StructType, TimestampType}
 import org.apache.spark.sql.{Column, SaveMode, functions}
 import org.junit.jupiter.api.Assertions.{assertEquals, assertFalse, assertTrue}
 import org.junit.jupiter.api.Test
@@ -151,85 +151,6 @@
   }
 
   test("Test Create Expression Index Syntax") {
-<<<<<<< HEAD
-    if (HoodieSparkUtils.gteqSpark3_3) {
-      withTempDir { tmp =>
-        Seq("cow", "mor").foreach { tableType =>
-          val databaseName = "default"
-          val tableName = generateTableName
-          val basePath = s"${tmp.getCanonicalPath}/$tableName"
-          spark.sql(
-            s"""
-               |create table $tableName (
-               |  id int,
-               |  name string,
-               |  price double,
-               |  ts long
-               |) using hudi
-               | options (
-               |  primaryKey ='id',
-               |  type = '$tableType',
-               |  preCombineField = 'ts'
-               | )
-               | partitioned by(ts)
-               | location '$basePath'
-       """.stripMargin)
-          spark.sql(s"insert into $tableName values(1, 'a1', 10, 1000)")
-          spark.sql(s"insert into $tableName values(2, 'a2', 10, 1001)")
-          spark.sql(s"insert into $tableName values(3, 'a3', 10, 1002)")
-
-          val sqlParser: ParserInterface = spark.sessionState.sqlParser
-          val analyzer: Analyzer = spark.sessionState.analyzer
-
-          var logicalPlan = sqlParser.parsePlan(s"show indexes from default.$tableName")
-          var resolvedLogicalPlan = analyzer.execute(logicalPlan)
-          assertTableIdentifier(resolvedLogicalPlan.asInstanceOf[ShowIndexesCommand].table, databaseName, tableName)
-
-          logicalPlan = sqlParser.parsePlan(s"create index idx_datestr on $tableName using column_stats(ts) options(expr='from_unixtime', format='yyyy-MM-dd')")
-          resolvedLogicalPlan = analyzer.execute(logicalPlan)
-          assertTableIdentifier(resolvedLogicalPlan.asInstanceOf[CreateIndexCommand].table, databaseName, tableName)
-          assertResult("idx_datestr")(resolvedLogicalPlan.asInstanceOf[CreateIndexCommand].indexName)
-          assertResult("column_stats")(resolvedLogicalPlan.asInstanceOf[CreateIndexCommand].indexType)
-          assertResult(false)(resolvedLogicalPlan.asInstanceOf[CreateIndexCommand].ignoreIfExists)
-          assertResult(Map(HoodieExpressionIndex.EXPRESSION_OPTION -> "from_unixtime", "format" -> "yyyy-MM-dd"))(resolvedLogicalPlan.asInstanceOf[CreateIndexCommand].options)
-
-          logicalPlan = sqlParser.parsePlan(s"create index idx_name on $tableName using bloom_filters(name) options(expr='lower')")
-          resolvedLogicalPlan = analyzer.execute(logicalPlan)
-          assertTableIdentifier(resolvedLogicalPlan.asInstanceOf[CreateIndexCommand].table, databaseName, tableName)
-          assertResult("idx_name")(resolvedLogicalPlan.asInstanceOf[CreateIndexCommand].indexName)
-          assertResult("bloom_filters")(resolvedLogicalPlan.asInstanceOf[CreateIndexCommand].indexType)
-          assertResult(false)(resolvedLogicalPlan.asInstanceOf[CreateIndexCommand].ignoreIfExists)
-          assertResult(Map(HoodieExpressionIndex.EXPRESSION_OPTION -> "lower"))(resolvedLogicalPlan.asInstanceOf[CreateIndexCommand].options)
-        }
-      }
-    }
-  }
-
-  test("Test Create Expression Index") {
-    if (HoodieSparkUtils.gteqSpark3_3) {
-      withTempDir { tmp =>
-        Seq("cow", "mor").foreach { tableType =>
-          val databaseName = "default"
-          val tableName = generateTableName
-          val basePath = s"${tmp.getCanonicalPath}/$tableName"
-          spark.sql(
-            s"""
-               |create table $tableName (
-               |  id int,
-               |  name string,
-               |  price double,
-               |  ts long
-               |) using hudi
-               | options (
-               |  primaryKey ='id',
-               |  type = '$tableType',
-               |  preCombineField = 'ts',
-               |  hoodie.metadata.record.index.enable = 'true',
-               |  hoodie.datasource.write.recordkey.field = 'id'
-               | )
-               | partitioned by(ts)
-               | location '$basePath'
-=======
     withTempDir { tmp =>
       Seq("cow", "mor").foreach { tableType =>
         val databaseName = "default"
@@ -250,7 +171,6 @@
              | )
              | partitioned by(ts)
              | location '$basePath'
->>>>>>> 8b86ac66
        """.stripMargin)
         spark.sql(s"insert into $tableName values(1, 'a1', 10, 1000)")
         spark.sql(s"insert into $tableName values(2, 'a2', 10, 1001)")
@@ -269,7 +189,7 @@
         assertResult("idx_datestr")(resolvedLogicalPlan.asInstanceOf[CreateIndexCommand].indexName)
         assertResult("column_stats")(resolvedLogicalPlan.asInstanceOf[CreateIndexCommand].indexType)
         assertResult(false)(resolvedLogicalPlan.asInstanceOf[CreateIndexCommand].ignoreIfExists)
-        assertResult(Map(EXPRESSION_OPTION -> "from_unixtime", "format" -> "yyyy-MM-dd"))(resolvedLogicalPlan.asInstanceOf[CreateIndexCommand].options)
+        assertResult(Map(HoodieExpressionIndex.EXPRESSION_OPTION -> "from_unixtime", "format" -> "yyyy-MM-dd"))(resolvedLogicalPlan.asInstanceOf[CreateIndexCommand].options)
 
         logicalPlan = sqlParser.parsePlan(s"create index idx_name on $tableName using bloom_filters(name) options(expr='lower')")
         resolvedLogicalPlan = analyzer.execute(logicalPlan)
@@ -277,7 +197,7 @@
         assertResult("idx_name")(resolvedLogicalPlan.asInstanceOf[CreateIndexCommand].indexName)
         assertResult("bloom_filters")(resolvedLogicalPlan.asInstanceOf[CreateIndexCommand].indexType)
         assertResult(false)(resolvedLogicalPlan.asInstanceOf[CreateIndexCommand].ignoreIfExists)
-        assertResult(Map(EXPRESSION_OPTION -> "lower"))(resolvedLogicalPlan.asInstanceOf[CreateIndexCommand].options)
+        assertResult(Map(HoodieExpressionIndex.EXPRESSION_OPTION -> "lower"))(resolvedLogicalPlan.asInstanceOf[CreateIndexCommand].options)
       }
     }
   }
@@ -827,7 +747,6 @@
    * Test expression index with invalid options
    */
   @Test
-<<<<<<< HEAD
   def testInvalidOptions(): Unit = {
     if (HoodieSparkUtils.gteqSpark3_3) {
       withTempDir { tmp =>
@@ -919,10 +838,10 @@
                |location '$basePath'
                |""".stripMargin)
 
-          spark.sql("set hoodie.parquet.small.file.limit=0")
-          if (HoodieSparkUtils.gteqSpark3_4) {
-            spark.sql("set spark.sql.defaultColumn.enabled=false")
-          }
+        spark.sql("set hoodie.parquet.small.file.limit=0")
+        if (HoodieSparkUtils.gteqSpark3_4) {
+          spark.sql("set spark.sql.defaultColumn.enabled=false")
+        }
 
           spark.sql(
             s"""
@@ -1160,91 +1079,6 @@
           verifyFilePruning(opts, dataFilter, metaClient, isDataSkippingExpected = true)
           spark.sql(s"drop index idx_regexp_extract on $tableName")
         }
-=======
-  def testColumnStatsPruningWithUnaryBinaryExpr(): Unit = {
-    withTempDir { tmp =>
-      Seq("cow", "mor").foreach { tableType =>
-        val tableName = generateTableName + s"_stats_pruning_binary_$tableType"
-        val basePath = s"${tmp.getCanonicalPath}/$tableName"
-
-        spark.sql(
-          s"""
-           CREATE TABLE $tableName (
-             |    ts LONG,
-             |    id STRING,
-             |    rider STRING,
-             |    driver STRING,
-             |    fare DOUBLE,
-             |    city STRING,
-             |    state STRING
-             |) USING HUDI
-             |options(
-             |    primaryKey ='id',
-             |    type = '$tableType',
-             |    hoodie.metadata.enable = 'true',
-             |    hoodie.datasource.write.recordkey.field = 'id',
-             |    hoodie.enable.data.skipping = 'true'
-             |)
-             |PARTITIONED BY (state)
-             |location '$basePath'
-             |""".stripMargin)
-
-        spark.sql("set hoodie.parquet.small.file.limit=0")
-        if (HoodieSparkUtils.gteqSpark3_4) {
-          spark.sql("set spark.sql.defaultColumn.enabled=false")
-        }
-
-        spark.sql(
-          s"""
-             |insert into $tableName(ts, id, rider, driver, fare, city, state) VALUES
-             |  (1695414527,'trip1','rider-A','driver-K',19.10,'san_francisco','california'),
-             |  (1695414531,'trip6','rider-C','driver-K',17.14,'san_diego','california'),
-             |  (1695332066,'trip3','rider-E','driver-O',93.50,'austin','texas'),
-             |  (1695516137,'trip4','rider-F','driver-P',34.15,'houston','texas')
-             |""".stripMargin)
-        spark.sql(
-          s"""
-             |insert into $tableName(ts, id, rider, driver, fare, city, state) VALUES
-             |  (1695414520,'trip2','rider-C','driver-M',27.70,'sunnyvale','california'),
-             |  (1699349649,'trip5','rider-A','driver-Q',3.32,'san_diego','texas')
-             |""".stripMargin)
-
-        // With unary expression
-        spark.sql(s"create index idx_rider on $tableName using column_stats(rider) options(expr='lower')")
-        // With binary expression
-        spark.sql(s"create index idx_datestr on $tableName using column_stats(ts) options(expr='from_unixtime', format='yyyy-MM-dd')")
-        // validate index created successfully
-        var metaClient = createMetaClient(spark, basePath)
-        assertTrue(metaClient.getIndexMetadata.isPresent)
-        val expressionIndexMetadata = metaClient.getIndexMetadata.get()
-        assertEquals("expr_index_idx_datestr", expressionIndexMetadata.getIndexDefinitions.get("expr_index_idx_datestr").getIndexName)
-
-        val tableSchema: StructType =
-          StructType(
-            Seq(
-              StructField("ts", LongType),
-              StructField("id", StringType),
-              StructField("rider", StringType),
-              StructField("driver", StringType),
-              StructField("fare", DoubleType),
-              StructField("city", StringType),
-              StructField("state", StringType)
-            )
-          )
-        val opts = Map.apply(DataSourceReadOptions.ENABLE_DATA_SKIPPING.key -> "true", HoodieMetadataConfig.ENABLE.key -> "true")
-        metaClient = createMetaClient(spark, basePath)
-
-        // validate skipping with both types of expression
-        val lowerExpr = resolveExpr(spark, unapply(functions.lower(functions.col("rider"))).get, tableSchema)
-        var literal = Literal.create("rider-c")
-        var dataFilter = EqualTo(lowerExpr, literal)
-        verifyFilePruning(opts, dataFilter, metaClient, isDataSkippingExpected = true)
-
-        val fromUnixTime = resolveExpr(spark, unapply(functions.from_unixtime(functions.col("ts"), "yyyy-MM-dd")).get, tableSchema)
-        literal = Literal.create("2023-11-07")
-        dataFilter = EqualTo(fromUnixTime, literal)
-        verifyFilePruning(opts, dataFilter, metaClient, isDataSkippingExpected = true)
->>>>>>> 8b86ac66
       }
     }
   }
@@ -1294,31 +1128,30 @@
              |  (1695516137,'trip4','rider-F','driver-P',34.15,'houston','texas')
              |""".stripMargin)
 
-<<<<<<< HEAD
-          spark.sql(
-            s"""
-               |insert into $tableName(ts, id, rider, driver, fare, city, state) VALUES
-               |  (1695091554,'trip2','rider-C','driver-M',27.70,'sunnyvale','california'),
-               |  (1699349649,'trip5','rider-A','driver-Q',3.32,'san_diego','texas')
-               |""".stripMargin)
+        spark.sql(
+          s"""
+             |insert into $tableName(ts, id, rider, driver, fare, city, state) VALUES
+             |  (1695091554,'trip2','rider-C','driver-M',27.70,'sunnyvale','california'),
+             |  (1699349649,'trip5','rider-A','driver-Q',3.32,'san_diego','texas')
+             |""".stripMargin)
 
           // create index using bloom filters on city column with upper() function
           spark.sql(s"create index idx_bloom_$tableName on $tableName using bloom_filters(city) options(expr='upper')")
 
-          // Pruning takes place only if query uses upper function on city
-          checkAnswer(s"select id, rider from $tableName where upper(city) in ('sunnyvale', 'sg')")()
-          checkAnswer(s"select id, rider from $tableName where lower(city) = 'sunny'")()
-          checkAnswer(s"select id, rider from $tableName where upper(city) = 'SUNNYVALE'")(
-            Seq("trip2", "rider-C")
-          )
-          // verify file pruning
-          var metaClient = createMetaClient(spark, basePath)
-          val opts = Map.apply(DataSourceReadOptions.ENABLE_DATA_SKIPPING.key -> "true", HoodieMetadataConfig.ENABLE.key -> "true")
-          val cityColumn = AttributeReference("city", StringType)()
-          val upperCityExpr = Upper(cityColumn) // Apply the `upper` function to the city column
-          val targetCityUpper = Literal.create("SUNNYVALE")
-          val dataFilterUpperCityEquals = EqualTo(upperCityExpr, targetCityUpper)
-          verifyFilePruning(opts, dataFilterUpperCityEquals, metaClient, isDataSkippingExpected = true)
+        // Pruning takes place only if query uses upper function on city
+        checkAnswer(s"select id, rider from $tableName where upper(city) in ('sunnyvale', 'sg')")()
+        checkAnswer(s"select id, rider from $tableName where lower(city) = 'sunny'")()
+        checkAnswer(s"select id, rider from $tableName where upper(city) = 'SUNNYVALE'")(
+          Seq("trip2", "rider-C")
+        )
+        // verify file pruning
+        var metaClient = createMetaClient(spark, basePath)
+        val opts = Map.apply(DataSourceReadOptions.ENABLE_DATA_SKIPPING.key -> "true", HoodieMetadataConfig.ENABLE.key -> "true")
+        val cityColumn = AttributeReference("city", StringType)()
+        val upperCityExpr = Upper(cityColumn) // Apply the `upper` function to the city column
+        val targetCityUpper = Literal.create("SUNNYVALE")
+        val dataFilterUpperCityEquals = EqualTo(upperCityExpr, targetCityUpper)
+        verifyFilePruning(opts, dataFilterUpperCityEquals, metaClient, isDataSkippingExpected = true)
 
           // drop index and recreate without upper() function
           spark.sql(s"drop index idx_bloom_$tableName on $tableName")
@@ -1339,51 +1172,6 @@
             Seq("trip6", "rider-C")
           )
         }
-=======
-        spark.sql(
-          s"""
-             |insert into $tableName(ts, id, rider, driver, fare, city, state) VALUES
-             |  (1695091554,'trip2','rider-C','driver-M',27.70,'sunnyvale','california'),
-             |  (1699349649,'trip5','rider-A','driver-Q',3.32,'san_diego','texas')
-             |""".stripMargin)
-
-        // create index using bloom filters on city column with upper() function
-        spark.sql(s"create index idx_bloom_$tableName on $tableName using bloom_filters(city) options(expr='upper', numHashFunctions=1, fpp=0.00000000001)")
-
-        // Pruning takes place only if query uses upper function on city
-        checkAnswer(s"select id, rider from $tableName where upper(city) in ('sunnyvale', 'sg')")()
-        checkAnswer(s"select id, rider from $tableName where lower(city) = 'sunny'")()
-        checkAnswer(s"select id, rider from $tableName where upper(city) = 'SUNNYVALE'")(
-          Seq("trip2", "rider-C")
-        )
-        // verify file pruning
-        var metaClient = createMetaClient(spark, basePath)
-        val opts = Map.apply(DataSourceReadOptions.ENABLE_DATA_SKIPPING.key -> "true", HoodieMetadataConfig.ENABLE.key -> "true")
-        val cityColumn = AttributeReference("city", StringType)()
-        val upperCityExpr = Upper(cityColumn) // Apply the `upper` function to the city column
-        val targetCityUpper = Literal.create("SUNNYVALE")
-        val dataFilterUpperCityEquals = EqualTo(upperCityExpr, targetCityUpper)
-        verifyFilePruning(opts, dataFilterUpperCityEquals, metaClient, isDataSkippingExpected = true)
-
-        // drop index and recreate without upper() function
-        spark.sql(s"drop index idx_bloom_$tableName on $tableName")
-        spark.sql(s"create index idx_bloom_$tableName on $tableName using bloom_filters(city) options(numHashFunctions=1, fpp=0.00000000001)")
-        // Pruning takes place only if query uses no function on city
-        checkAnswer(s"select id, rider from $tableName where city = 'sunnyvale'")(
-          Seq("trip2", "rider-C")
-        )
-        metaClient = createMetaClient(spark, basePath)
-        // verify file pruning
-        val targetCity = Literal.create("sunnyvale")
-        val dataFilterCityEquals = EqualTo(cityColumn, targetCity)
-        verifyFilePruning(opts, dataFilterCityEquals, metaClient, isDataSkippingExpected = true)
-        // validate IN query
-        checkAnswer(s"select id, rider from $tableName where city in ('san_diego', 'sunnyvale')")(
-          Seq("trip2", "rider-C"),
-          Seq("trip5", "rider-A"),
-          Seq("trip6", "rider-C")
-        )
->>>>>>> 8b86ac66
       }
     }
   }
