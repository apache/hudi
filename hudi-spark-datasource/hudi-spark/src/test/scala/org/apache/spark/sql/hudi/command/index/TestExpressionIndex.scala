--- conflicted
+++ resolved
@@ -434,6 +434,9 @@
              | partitioned by(price)
              | location '$basePath'
        """.stripMargin)
+        if (HoodieSparkUtils.gteqSpark3_4) {
+          spark.sql("set spark.sql.defaultColumn.enabled=false")
+        }
         spark.sql(s"insert into $tableName (id, name, ts, price) values(1, 'a1', 1000, 10)")
         spark.sql(s"insert into $tableName (id, name, ts, price) values(2, 'a2', 200000, 100)")
         spark.sql(s"insert into $tableName (id, name, ts, price) values(3, 'a3', 2000000000, 1000)")
@@ -688,7 +691,6 @@
                | $partitionByClause
                | location '$basePath'
        """.stripMargin)
-<<<<<<< HEAD
 
           setCompactionConfigs(tableType)
           if (!isPartitioned) {
@@ -701,15 +703,6 @@
           spark.sql(s"insert into $tableName values(2, 'a2', 1632634924, 100)")
           // a record with from_unixtime(ts, 'yyyy-MM-dd') = 2022-09-26
           spark.sql(s"insert into $tableName values(3, 'a3', 1664170924, 1000)")
-=======
-          if (HoodieSparkUtils.gteqSpark3_4) {
-            spark.sql("set spark.sql.defaultColumn.enabled=false")
-          }
-
-          spark.sql(s"insert into $tableName (id, name, ts, price) values(1, 'a1', 1000, 10)")
-          spark.sql(s"insert into $tableName (id, name, ts, price) values(2, 'a2', 200000, 100)")
-          spark.sql(s"insert into $tableName (id, name, ts, price) values(3, 'a3', 2000000000, 1000)")
->>>>>>> 21275279
           // create expression index
           spark.sql(s"create index idx_datestr on $tableName using column_stats(ts) options(expr='from_unixtime', format='yyyy-MM-dd')")
           // validate index created successfully
@@ -747,6 +740,97 @@
             Seq("2022-09-26", "2022-09-26", false) // for cleaned file, there won't be any stats produced.
           )
         }
+      }
+    }
+  }
+
+  /**
+   * Test expression index with data skipping for unary expression and binary expression.
+   */
+  @Test
+  def testColumnStatsPruningWithUnaryBinaryExpr(): Unit = {
+    withTempDir { tmp =>
+      Seq("cow", "mor").foreach { tableType =>
+        val tableName = generateTableName + s"_stats_pruning_binary_$tableType"
+        val basePath = s"${tmp.getCanonicalPath}/$tableName"
+
+        spark.sql(
+          s"""
+           CREATE TABLE $tableName (
+             |    ts LONG,
+             |    id STRING,
+             |    rider STRING,
+             |    driver STRING,
+             |    fare DOUBLE,
+             |    city STRING,
+             |    state STRING
+             |) USING HUDI
+             |options(
+             |    primaryKey ='id',
+             |    type = '$tableType',
+             |    hoodie.metadata.enable = 'true',
+             |    hoodie.datasource.write.recordkey.field = 'id',
+             |    hoodie.enable.data.skipping = 'true'
+             |)
+             |PARTITIONED BY (state)
+             |location '$basePath'
+             |""".stripMargin)
+
+        spark.sql("set hoodie.parquet.small.file.limit=0")
+        if (HoodieSparkUtils.gteqSpark3_4) {
+          spark.sql("set spark.sql.defaultColumn.enabled=false")
+        }
+
+        spark.sql(
+          s"""
+             |insert into $tableName(ts, id, rider, driver, fare, city, state) VALUES
+             |  (1695414527,'trip1','rider-A','driver-K',19.10,'san_francisco','california'),
+             |  (1695414531,'trip6','rider-C','driver-K',17.14,'san_diego','california'),
+             |  (1695332066,'trip3','rider-E','driver-O',93.50,'austin','texas'),
+             |  (1695516137,'trip4','rider-F','driver-P',34.15,'houston','texas')
+             |""".stripMargin)
+        spark.sql(
+          s"""
+             |insert into $tableName(ts, id, rider, driver, fare, city, state) VALUES
+             |  (1695414520,'trip2','rider-C','driver-M',27.70,'sunnyvale','california'),
+             |  (1699349649,'trip5','rider-A','driver-Q',3.32,'san_diego','texas')
+             |""".stripMargin)
+
+        // With unary expression
+        spark.sql(s"create index idx_rider on $tableName using column_stats(rider) options(expr='lower')")
+        // With binary expression
+        spark.sql(s"create index idx_datestr on $tableName using column_stats(ts) options(expr='from_unixtime', format='yyyy-MM-dd')")
+        // validate index created successfully
+        var metaClient = createMetaClient(spark, basePath)
+        assertTrue(metaClient.getIndexMetadata.isPresent)
+        val expressionIndexMetadata = metaClient.getIndexMetadata.get()
+        assertEquals("expr_index_idx_datestr", expressionIndexMetadata.getIndexDefinitions.get("expr_index_idx_datestr").getIndexName)
+
+        val tableSchema: StructType =
+          StructType(
+            Seq(
+              StructField("ts", LongType),
+              StructField("id", StringType),
+              StructField("rider", StringType),
+              StructField("driver", StringType),
+              StructField("fare", DoubleType),
+              StructField("city", StringType),
+              StructField("state", StringType)
+            )
+          )
+        val opts = Map.apply(DataSourceReadOptions.ENABLE_DATA_SKIPPING.key -> "true", HoodieMetadataConfig.ENABLE.key -> "true")
+        metaClient = createMetaClient(spark, basePath)
+
+        // validate skipping with both types of expression
+        val lowerExpr = resolveExpr(spark, unapply(functions.lower(functions.col("rider"))).get, tableSchema)
+        var literal = Literal.create("rider-c")
+        var dataFilter = EqualTo(lowerExpr, literal)
+        verifyFilePruning(opts, dataFilter, metaClient, isDataSkippingExpected = true)
+
+        val fromUnixTime = resolveExpr(spark, unapply(functions.from_unixtime(functions.col("ts"), "yyyy-MM-dd")).get, tableSchema)
+        literal = Literal.create("2023-11-07")
+        dataFilter = EqualTo(fromUnixTime, literal)
+        verifyFilePruning(opts, dataFilter, metaClient, isDataSkippingExpected = true)
       }
     }
   }
@@ -905,367 +989,7 @@
              | location '$basePath'
        """.stripMargin)
 
-<<<<<<< HEAD
         writeRecordsAndValidateExpressionIndex(tableName, basePath, isDelete = false, shouldCompact = false, shouldCluster = false, shouldRollback = true)
-=======
-        // enable expression index
-        spark.sql(s"set ${HoodieMetadataConfig.EXPRESSION_INDEX_ENABLE_PROP.key}=true")
-        // do another insert after initializing the index
-        // a record with from_unixtime(ts, 'yyyy-MM-dd') = 2024-09-26
-        spark.sql(s"insert into $tableName values(5, 10, 1727329324, 'a3')")
-        // check query result for predicates including values when expression index was disabled
-        checkAnswer(s"select id, name from $tableName where from_unixtime(ts, 'yyyy-MM-dd') IN ('2024-09-26', '2022-09-26')")(
-          Seq(3, "a2"),
-          Seq(4, "a2"),
-          Seq(5, "a3")
-        )
-        // verify there are new updates to expression index
-        checkAnswer(metadataSql)(
-          Seq("2020-09-26", "2021-09-26"),
-          Seq("2022-09-26", "2022-09-26"),
-          Seq("2022-09-26", "2022-09-26"), // for file in name=a2
-          Seq("2024-09-26", "2024-09-26") // for file in name=a3
-        )
-      }
-    }
-  }
-
-  // Test expression index using column stats and bloom filters, and then clean older version, and check index is correct.
-  test("Test Expression Index With Cleaning") {
-    if (HoodieSparkUtils.gteqSpark3_3) {
-      withTempDir { tmp =>
-        Seq("cow", "mor").foreach { tableType =>
-          Seq(true, false).foreach { isPartitioned =>
-            val tableName = generateTableName + s"_clean_$tableType$isPartitioned"
-            val partitionByClause = if (isPartitioned) "partitioned by(price)" else ""
-            val basePath = s"${tmp.getCanonicalPath}/$tableName"
-            spark.sql(
-              s"""
-                 |create table $tableName (
-                 |  id int,
-                 |  name string,
-                 |  ts long,
-                 |  price int
-                 |) using hudi
-                 | options (
-                 |  primaryKey ='id',
-                 |  type = '$tableType',
-                 |  preCombineField = 'ts',
-                 |  hoodie.clean.policy = 'KEEP_LATEST_COMMITS',
-                 |  ${HoodieCleanConfig.CLEANER_COMMITS_RETAINED.key} = '1'
-                 | )
-                 | $partitionByClause
-                 | location '$basePath'
-       """.stripMargin)
-
-            setCompactionConfigs(tableType)
-            if (!isPartitioned) {
-              // setting this for non-partitioned table to ensure multiple file groups are created
-              spark.sql(s"set ${HoodieCompactionConfig.PARQUET_SMALL_FILE_LIMIT.key()}=0")
-            }
-            // a record with from_unixtime(ts, 'yyyy-MM-dd') = 2020-09-26
-            spark.sql(s"insert into $tableName values(1, 'a1', 1601098924, 10)")
-            // a record with from_unixtime(ts, 'yyyy-MM-dd') = 2021-09-26
-            spark.sql(s"insert into $tableName values(2, 'a2', 1632634924, 100)")
-            // a record with from_unixtime(ts, 'yyyy-MM-dd') = 2022-09-26
-            spark.sql(s"insert into $tableName values(3, 'a3', 1664170924, 1000)")
-            // create expression index
-            spark.sql(s"create index idx_datestr on $tableName using column_stats(ts) options(expr='from_unixtime', format='yyyy-MM-dd')")
-            // validate index created successfully
-            val metaClient = createMetaClient(spark, basePath)
-            assertTrue(metaClient.getTableConfig.getMetadataPartitions.contains("expr_index_idx_datestr"))
-            assertTrue(metaClient.getIndexMetadata.isPresent)
-            assertEquals(1, metaClient.getIndexMetadata.get.getIndexDefinitions.size())
-
-            // verify expression index records by querying metadata table
-            val metadataSql = s"select ColumnStatsMetadata.minValue.member6.value, ColumnStatsMetadata.maxValue.member6.value from hudi_metadata('$tableName') where type=3"
-            checkAnswer(metadataSql)(
-              Seq("2020-09-26", "2020-09-26"), // for file in price=10
-              Seq("2021-09-26", "2021-09-26"), // for file in price=100
-              Seq("2022-09-26", "2022-09-26") // for file in price=1000
-            )
-
-            // get file name for price=1000
-            val fileNames = spark.sql(s"select ColumnStatsMetadata.fileName from hudi_metadata('$tableName') where type=3 and ColumnStatsMetadata.minValue.member6.value='2022-09-26'").collect()
-            assertEquals(1, fileNames.length)
-            val fileName = fileNames(0).getString(0)
-
-            // update the record with id=3
-            // produce two versions so that the older version can be cleaned
-            spark.sql(s"update $tableName set ts=1695706924 where id=3")
-            spark.sql(s"update $tableName set ts=1727329324 where id=3")
-
-            // check cleaning completed
-            val lastCleanInstant = metaClient.reloadActiveTimeline().getCleanerTimeline.lastInstant()
-            assertTrue(lastCleanInstant.isPresent)
-            // verify that file for price=1000 is cleaned
-            assertTrue(HoodieTestUtils.getCleanedFiles(metaClient, lastCleanInstant.get()).get(0).getValue.equals(fileName))
-
-            // verify there are new updates to expression index with isDeleted true for cleaned file
-            checkAnswer(s"select ColumnStatsMetadata.minValue.member6.value, ColumnStatsMetadata.maxValue.member6.value, ColumnStatsMetadata.isDeleted from hudi_metadata('$tableName') where type=3 and ColumnStatsMetadata.fileName='$fileName'")(
-              Seq("2022-09-26", "2022-09-26", false) // for cleaned file, there won't be any stats produced.
-            )
-          }
-        }
-      }
-    }
-  }
-
-  /**
-   * Test expression index with data skipping for unary expression and binary expression.
-   */
-  @Test
-  def testColumnStatsPruningWithUnaryBinaryExpr(): Unit = {
-    if (HoodieSparkUtils.gteqSpark3_3) {
-      withTempDir { tmp =>
-        Seq("cow", "mor").foreach { tableType =>
-          val tableName = generateTableName + s"_stats_pruning_binary_$tableType"
-          val basePath = s"${tmp.getCanonicalPath}/$tableName"
-
-          spark.sql(
-            s"""
-           CREATE TABLE $tableName (
-               |    ts LONG,
-               |    id STRING,
-               |    rider STRING,
-               |    driver STRING,
-               |    fare DOUBLE,
-               |    city STRING,
-               |    state STRING
-               |) USING HUDI
-               |options(
-               |    primaryKey ='id',
-               |    type = '$tableType',
-               |    hoodie.metadata.enable = 'true',
-               |    hoodie.datasource.write.recordkey.field = 'id',
-               |    hoodie.enable.data.skipping = 'true'
-               |)
-               |PARTITIONED BY (state)
-               |location '$basePath'
-               |""".stripMargin)
-
-          spark.sql("set hoodie.parquet.small.file.limit=0")
-          if (HoodieSparkUtils.gteqSpark3_4) {
-            spark.sql("set spark.sql.defaultColumn.enabled=false")
-          }
-
-          spark.sql(
-            s"""
-               |insert into $tableName(ts, id, rider, driver, fare, city, state) VALUES
-               |  (1695414527,'trip1','rider-A','driver-K',19.10,'san_francisco','california'),
-               |  (1695414531,'trip6','rider-C','driver-K',17.14,'san_diego','california'),
-               |  (1695332066,'trip3','rider-E','driver-O',93.50,'austin','texas'),
-               |  (1695516137,'trip4','rider-F','driver-P',34.15,'houston','texas')
-               |""".stripMargin)
-          spark.sql(
-            s"""
-               |insert into $tableName(ts, id, rider, driver, fare, city, state) VALUES
-               |  (1695414520,'trip2','rider-C','driver-M',27.70,'sunnyvale','california'),
-               |  (1699349649,'trip5','rider-A','driver-Q',3.32,'san_diego','texas')
-               |""".stripMargin)
-
-          // With unary expression
-          spark.sql(s"create index idx_rider on $tableName using column_stats(rider) options(expr='lower')")
-          // With binary expression
-          spark.sql(s"create index idx_datestr on $tableName using column_stats(ts) options(expr='from_unixtime', format='yyyy-MM-dd')")
-          // validate index created successfully
-          var metaClient = createMetaClient(spark, basePath)
-          assertTrue(metaClient.getIndexMetadata.isPresent)
-          val expressionIndexMetadata = metaClient.getIndexMetadata.get()
-          assertEquals("expr_index_idx_datestr", expressionIndexMetadata.getIndexDefinitions.get("expr_index_idx_datestr").getIndexName)
-
-          val tableSchema: StructType =
-            StructType(
-              Seq(
-                StructField("ts", LongType),
-                StructField("id", StringType),
-                StructField("rider", StringType),
-                StructField("driver", StringType),
-                StructField("fare", DoubleType),
-                StructField("city", StringType),
-                StructField("state", StringType)
-              )
-            )
-          val opts = Map.apply(DataSourceReadOptions.ENABLE_DATA_SKIPPING.key -> "true", HoodieMetadataConfig.ENABLE.key -> "true")
-          metaClient = createMetaClient(spark, basePath)
-
-          // validate skipping with both types of expression
-          val lowerExpr = resolveExpr(spark, unapply(functions.lower(functions.col("rider"))).get, tableSchema)
-          var literal = Literal.create("rider-c")
-          var dataFilter = EqualTo(lowerExpr, literal)
-          verifyFilePruning(opts, dataFilter, metaClient, isDataSkippingExpected = true)
-
-          val fromUnixTime = resolveExpr(spark, unapply(functions.from_unixtime(functions.col("ts"), "yyyy-MM-dd")).get, tableSchema)
-          literal = Literal.create("2023-11-07")
-          dataFilter = EqualTo(fromUnixTime, literal)
-          verifyFilePruning(opts, dataFilter, metaClient, isDataSkippingExpected = true)
-        }
-      }
-    }
-  }
-
-  @Test
-  def testBloomFiltersIndexPruning(): Unit = {
-    if (HoodieSparkUtils.gteqSpark3_3) {
-      withTempDir { tmp =>
-        Seq("cow", "mor").foreach { tableType =>
-          val tableName = generateTableName + s"_bloom_pruning_$tableType"
-          val basePath = s"${tmp.getCanonicalPath}/$tableName"
-
-          spark.sql(
-            s"""
-           CREATE TABLE $tableName (
-               |    ts BIGINT,
-               |    id STRING,
-               |    rider STRING,
-               |    driver STRING,
-               |    fare DOUBLE,
-               |    city STRING,
-               |    state STRING
-               |) USING HUDI
-               |options(
-               |    primaryKey ='id',
-               |    type = '$tableType',
-               |    hoodie.metadata.enable = 'true',
-               |    hoodie.datasource.write.recordkey.field = 'id',
-               |    hoodie.enable.data.skipping = 'true'
-               |)
-               |PARTITIONED BY (state)
-               |location '$basePath'
-       """.stripMargin)
-
-          spark.sql("set hoodie.parquet.small.file.limit=0")
-          spark.sql("set hoodie.enable.data.skipping=true")
-          spark.sql("set hoodie.metadata.enable=true")
-          if (HoodieSparkUtils.gteqSpark3_4) {
-            spark.sql("set spark.sql.defaultColumn.enabled=false")
-          }
-
-          spark.sql(
-            s"""
-               |insert into $tableName(ts, id, rider, driver, fare, city, state) VALUES
-               |  (1695159649,'trip1','rider-A','driver-K',19.10,'san_francisco','california'),
-               |  (1695414531,'trip6','rider-C','driver-K',17.14,'san_diego','california'),
-               |  (1695332066,'trip3','rider-E','driver-O',93.50,'austin','texas'),
-               |  (1695516137,'trip4','rider-F','driver-P',34.15,'houston','texas')
-               |""".stripMargin)
-
-          spark.sql(
-            s"""
-               |insert into $tableName(ts, id, rider, driver, fare, city, state) VALUES
-               |  (1695091554,'trip2','rider-C','driver-M',27.70,'sunnyvale','california'),
-               |  (1699349649,'trip5','rider-A','driver-Q',3.32,'san_diego','texas')
-               |""".stripMargin)
-
-          // create index using bloom filters on city column with upper() function
-          spark.sql(s"create index idx_bloom_$tableName on $tableName using bloom_filters(city) options(expr='upper', numHashFunctions=1, fpp=0.00000000001)")
-
-          // Pruning takes place only if query uses upper function on city
-          checkAnswer(s"select id, rider from $tableName where upper(city) in ('sunnyvale', 'sg')")()
-          checkAnswer(s"select id, rider from $tableName where lower(city) = 'sunny'")()
-          checkAnswer(s"select id, rider from $tableName where upper(city) = 'SUNNYVALE'")(
-            Seq("trip2", "rider-C")
-          )
-          // verify file pruning
-          var metaClient = createMetaClient(spark, basePath)
-          val opts = Map.apply(DataSourceReadOptions.ENABLE_DATA_SKIPPING.key -> "true", HoodieMetadataConfig.ENABLE.key -> "true")
-          val cityColumn = AttributeReference("city", StringType)()
-          val upperCityExpr = Upper(cityColumn) // Apply the `upper` function to the city column
-          val targetCityUpper = Literal.create("SUNNYVALE")
-          val dataFilterUpperCityEquals = EqualTo(upperCityExpr, targetCityUpper)
-          verifyFilePruning(opts, dataFilterUpperCityEquals, metaClient, isDataSkippingExpected = true)
-
-          // drop index and recreate without upper() function
-          spark.sql(s"drop index idx_bloom_$tableName on $tableName")
-          spark.sql(s"create index idx_bloom_$tableName on $tableName using bloom_filters(city) options(numHashFunctions=1, fpp=0.00000000001)")
-          // Pruning takes place only if query uses no function on city
-          checkAnswer(s"select id, rider from $tableName where city = 'sunnyvale'")(
-            Seq("trip2", "rider-C")
-          )
-          metaClient = createMetaClient(spark, basePath)
-          // verify file pruning
-          val targetCity = Literal.create("sunnyvale")
-          val dataFilterCityEquals = EqualTo(cityColumn, targetCity)
-          verifyFilePruning(opts, dataFilterCityEquals, metaClient, isDataSkippingExpected = true)
-          // validate IN query
-          checkAnswer(s"select id, rider from $tableName where city in ('san_diego', 'sunnyvale')")(
-            Seq("trip2", "rider-C"),
-            Seq("trip5", "rider-A"),
-            Seq("trip6", "rider-C")
-          )
-        }
-      }
-    }
-  }
-
-  private def assertTableIdentifier(catalogTable: CatalogTable,
-                                    expectedDatabaseName: String,
-                                    expectedTableName: String): Unit = {
-    assertResult(Some(expectedDatabaseName))(catalogTable.identifier.database)
-    assertResult(expectedTableName)(catalogTable.identifier.table)
-  }
-
-  test("Test Expression Index Insert after Initialization") {
-    if (HoodieSparkUtils.gteqSpark3_3) {
-      withTempDir { tmp =>
-        Seq("cow", "mor").foreach { tableType =>
-          val isPartitioned = true
-          val tableName = generateTableName + s"_init_$tableType$isPartitioned"
-          val partitionByClause = if (isPartitioned) "partitioned by(price)" else ""
-          val basePath = s"${tmp.getCanonicalPath}/$tableName"
-          setCompactionConfigs(tableType)
-          spark.sql(
-            s"""
-               |create table $tableName (
-               |  id int,
-               |  name string,
-               |  ts long,
-               |  price int
-               |) using hudi
-               | options (
-               |  primaryKey ='id',
-               |  type = '$tableType',
-               |  preCombineField = 'ts'
-               | )
-               | $partitionByClause
-               | location '$basePath'
-       """.stripMargin)
-
-          writeRecordsAndValidateExpressionIndex(tableName, basePath, isDelete = false, shouldCompact = false, shouldCluster = false, shouldRollback = false)
-        }
-      }
-    }
-  }
-
-  test("Test Expression Index Rollback") {
-    if (HoodieSparkUtils.gteqSpark3_3) {
-      withTempDir { tmp =>
-        Seq("cow", "mor").foreach { tableType =>
-          val isPartitioned = true
-          val tableName = generateTableName + s"_rollback_$tableType$isPartitioned"
-          val partitionByClause = if (isPartitioned) "partitioned by(price)" else ""
-          val basePath = s"${tmp.getCanonicalPath}/$tableName"
-          setCompactionConfigs(tableType)
-          spark.sql(
-            s"""
-               |create table $tableName (
-               |  id int,
-               |  name string,
-               |  ts long,
-               |  price int
-               |) using hudi
-               | options (
-               |  primaryKey ='id',
-               |  type = '$tableType',
-               |  preCombineField = 'ts'
-               | )
-               | $partitionByClause
-               | location '$basePath'
-       """.stripMargin)
-
-          writeRecordsAndValidateExpressionIndex(tableName, basePath, isDelete = false, shouldCompact = false, shouldCluster = false, shouldRollback = true)
-        }
->>>>>>> 21275279
       }
     }
   }
@@ -1347,7 +1071,6 @@
   }
 
   test("testExpressionIndexUsingColumnStatsWithPartitionAndFilesFilter") {
-<<<<<<< HEAD
     withTempDir { tmp =>
       val tableName = generateTableName
       val basePath = s"${tmp.getCanonicalPath}/$tableName"
@@ -1401,7 +1124,7 @@
       val metadataConfig = HoodieMetadataConfig.newBuilder()
         .fromProperties(toProperties(metadataOpts))
         .build()
-      val expressionIndexSupport = new ExpressionIndexSupport(spark, metadataConfig, metaClient)
+      val expressionIndexSupport = new ExpressionIndexSupport(spark, null, metadataConfig, metaClient)
       val prunedPartitions = Set("9")
       var indexDf = expressionIndexSupport.loadExpressionIndexDataFrame("expr_index_idx_datestr", prunedPartitions, shouldReadInMemory = true)
       // check only one record returned corresponding to the pruned partition
@@ -1427,94 +1150,10 @@
       // check more records returned if no partition filter provided
       indexDf = expressionIndexSupport.loadExpressionIndexDataFrame("expr_index_idx_datestr", Set(), shouldReadInMemory = true)
       assertTrue(indexDf.count() > 1)
-=======
-    if (HoodieSparkUtils.gteqSpark3_3) {
-      withTempDir { tmp =>
-        val tableName = generateTableName
-        val basePath = s"${tmp.getCanonicalPath}/$tableName"
-        val metadataOpts = Map(
-          HoodieMetadataConfig.ENABLE.key -> "true",
-          HoodieMetadataConfig.EXPRESSION_INDEX_ENABLE_PROP.key -> "true"
-        )
-        val opts = Map(
-          "hoodie.insert.shuffle.parallelism" -> "4",
-          "hoodie.upsert.shuffle.parallelism" -> "4",
-          HoodieWriteConfig.TBL_NAME.key -> tableName,
-          RECORDKEY_FIELD.key -> "c1",
-          PRECOMBINE_FIELD.key -> "c1",
-          PARTITIONPATH_FIELD.key() -> "c8"
-        )
-        val sourceJSONTablePath = getClass.getClassLoader.getResource("index/colstats/input-table-json-partition-pruning").toString
-
-        // NOTE: Schema here is provided for validation that the input date is in the appropriate format
-        val sourceTableSchema: StructType = new StructType()
-          .add("c1", IntegerType)
-          .add("c2", StringType)
-          .add("c3", DecimalType(9, 3))
-          .add("c4", TimestampType)
-          .add("c5", ShortType)
-          .add("c6", DateType)
-          .add("c7", BinaryType)
-          .add("c8", ByteType)
-        val inputDF = spark.read.schema(sourceTableSchema).json(sourceJSONTablePath)
-        inputDF
-          .sort("c1")
-          .repartition(4, new Column("c1"))
-          .write
-          .format("hudi")
-          .options(opts)
-          .option(HoodieStorageConfig.PARQUET_MAX_FILE_SIZE.key, 10 * 1024)
-          .option(OPERATION.key, INSERT_OPERATION_OPT_VAL)
-          .mode(SaveMode.Overwrite)
-          .save(basePath)
-        // Create a expression index on column c6
-        spark.sql(s"create table $tableName using hudi location '$basePath'")
-        spark.sql(s"create index idx_datestr on $tableName using column_stats(c6) options(expr='year')")
-        val metaClient = HoodieTableMetaClient.builder()
-          .setBasePath(basePath)
-          .setConf(HoodieTestUtils.getDefaultStorageConf)
-          .build()
-        assertTrue(metaClient.getTableConfig.getMetadataPartitions.contains("expr_index_idx_datestr"))
-        assertTrue(metaClient.getIndexMetadata.isPresent)
-        assertEquals(1, metaClient.getIndexMetadata.get.getIndexDefinitions.size())
-
-        // check expression index records
-        val metadataConfig = HoodieMetadataConfig.newBuilder()
-          .fromProperties(toProperties(metadataOpts))
-          .build()
-        val expressionIndexSupport = new ExpressionIndexSupport(spark, null, metadataConfig, metaClient)
-        val prunedPartitions = Set("9")
-        var indexDf = expressionIndexSupport.loadExpressionIndexDataFrame("expr_index_idx_datestr", prunedPartitions, shouldReadInMemory = true)
-        // check only one record returned corresponding to the pruned partition
-        assertTrue(indexDf.count() == 1)
-        // select fileName from indexDf
-        val fileName = indexDf.select("fileName").collect().map(_.getString(0)).head
-        val fsv = FileSystemViewManager.createInMemoryFileSystemView(new HoodieSparkEngineContext(spark.sparkContext), metaClient,
-          HoodieMetadataConfig.newBuilder().enable(false).build())
-        fsv.loadAllPartitions()
-        val partitionPaths = fsv.getPartitionPaths
-        val partitionToBaseFiles: java.util.Map[String, java.util.List[StoragePath]] = new java.util.HashMap[String, java.util.List[StoragePath]]
-        // select file names for each partition from file system view
-        partitionPaths.forEach(partitionPath =>
-          partitionToBaseFiles.put(partitionPath.getName, fsv.getLatestBaseFiles(partitionPath.getName)
-            .map[StoragePath](baseFile => baseFile.getStoragePath).collect(Collectors.toList[StoragePath]))
-        )
-        fsv.close()
-        val expectedFileNames = partitionToBaseFiles.get(prunedPartitions.head).stream().map[String](baseFile => baseFile.getName).collect(Collectors.toSet[String])
-        assertTrue(expectedFileNames.size() == 1)
-        // verify the file names match
-        assertTrue(expectedFileNames.contains(fileName))
-
-        // check more records returned if no partition filter provided
-        indexDf = expressionIndexSupport.loadExpressionIndexDataFrame("expr_index_idx_datestr", Set(), shouldReadInMemory = true)
-        assertTrue(indexDf.count() > 1)
-      }
->>>>>>> 21275279
     }
   }
 
   test("testComputeCandidateFileNames") {
-<<<<<<< HEAD
     withTempDir { tmp =>
       val tableName = generateTableName
       val basePath = s"${tmp.getCanonicalPath}/$tableName"
@@ -1573,7 +1212,7 @@
         .build()
       val fileIndex = new HoodieFileIndex(spark, metaClient, None,
         opts ++ metadataOpts ++ Map("glob.paths" -> s"$basePath/9", DataSourceReadOptions.ENABLE_DATA_SKIPPING.key -> "true"), includeLogFiles = true)
-      val expressionIndexSupport = new ExpressionIndexSupport(spark, metadataConfig, metaClient)
+      val expressionIndexSupport = new ExpressionIndexSupport(spark, null, metadataConfig, metaClient)
       val partitionFilter: Expression = EqualTo(AttributeReference("c8", IntegerType)(), Literal(9))
       val (isPruned, prunedPaths) = fileIndex.prunePartitionsAndGetFileSlices(Seq.empty, Seq(partitionFilter))
       assertTrue(isPruned)
@@ -1586,81 +1225,6 @@
       assertTrue(prunedPartitionAndFileNamesMap.keySet.size == 1) // partition
       assertTrue(prunedPartitionAndFileNamesMap.values.head.size == 1) // log file
       assertTrue(FSUtils.isLogFile(prunedPartitionAndFileNamesMap.values.head.head))
-=======
-    if (HoodieSparkUtils.gteqSpark3_3) {
-      withTempDir { tmp =>
-        val tableName = generateTableName
-        val basePath = s"${tmp.getCanonicalPath}/$tableName"
-        // in this test, we will create a table with inserts going to log file so that there is a file slice with only log file and no base file
-        val metadataOpts = Map(
-          HoodieMetadataConfig.ENABLE.key -> "true",
-          HoodieMetadataConfig.EXPRESSION_INDEX_ENABLE_PROP.key -> "true"
-        )
-        val opts = Map(
-          "hoodie.insert.shuffle.parallelism" -> "4",
-          "hoodie.upsert.shuffle.parallelism" -> "4",
-          HoodieWriteConfig.TBL_NAME.key -> tableName,
-          TABLE_TYPE.key -> "MERGE_ON_READ",
-          RECORDKEY_FIELD.key -> "c1",
-          PRECOMBINE_FIELD.key -> "c1",
-          PARTITIONPATH_FIELD.key() -> "c8",
-          // setting IndexType to be INMEMORY to simulate Global Index nature
-          HoodieIndexConfig.INDEX_TYPE.key -> HoodieIndex.IndexType.INMEMORY.name()
-        )
-        val sourceJSONTablePath = getClass.getClassLoader.getResource("index/colstats/input-table-json-partition-pruning").toString
-
-        // NOTE: Schema here is provided for validation that the input date is in the appropriate format
-        val sourceTableSchema: StructType = new StructType()
-          .add("c1", IntegerType)
-          .add("c2", StringType)
-          .add("c3", DecimalType(9, 3))
-          .add("c4", TimestampType)
-          .add("c5", ShortType)
-          .add("c6", DateType)
-          .add("c7", BinaryType)
-          .add("c8", ByteType)
-        val inputDF = spark.read.schema(sourceTableSchema).json(sourceJSONTablePath)
-        inputDF
-          .sort("c1")
-          .repartition(4, new Column("c1"))
-          .write
-          .format("hudi")
-          .options(opts)
-          .option(HoodieStorageConfig.PARQUET_MAX_FILE_SIZE.key, 10 * 1024)
-          .option(OPERATION.key, INSERT_OPERATION_OPT_VAL)
-          .mode(SaveMode.Overwrite)
-          .save(basePath)
-        // Create a expression index on column c6
-        spark.sql(s"create table $tableName using hudi location '$basePath'")
-        spark.sql(s"create index idx_datestr on $tableName using column_stats(c6) options(expr='year')")
-        val metaClient = HoodieTableMetaClient.builder()
-          .setBasePath(basePath)
-          .setConf(HoodieTestUtils.getDefaultStorageConf)
-          .build()
-        assertTrue(metaClient.getTableConfig.getMetadataPartitions.contains("expr_index_idx_datestr"))
-        assertTrue(metaClient.getIndexMetadata.isPresent)
-        assertEquals(1, metaClient.getIndexMetadata.get.getIndexDefinitions.size())
-        // check expression index records
-        val metadataConfig = HoodieMetadataConfig.newBuilder()
-          .fromProperties(toProperties(metadataOpts))
-          .build()
-        val fileIndex = new HoodieFileIndex(spark, metaClient, None,
-          opts ++ metadataOpts ++ Map("glob.paths" -> s"$basePath/9", DataSourceReadOptions.ENABLE_DATA_SKIPPING.key -> "true"), includeLogFiles = true)
-        val expressionIndexSupport = new ExpressionIndexSupport(spark, null, metadataConfig, metaClient)
-        val partitionFilter: Expression = EqualTo(AttributeReference("c8", IntegerType)(), Literal(9))
-        val (isPruned, prunedPaths) = fileIndex.prunePartitionsAndGetFileSlices(Seq.empty, Seq(partitionFilter))
-        assertTrue(isPruned)
-        val prunedPartitionAndFileNames = expressionIndexSupport.getPrunedPartitionsAndFileNames(fileIndex, prunedPaths)
-        assertTrue(prunedPartitionAndFileNames._1.size == 1) // partition
-        assertTrue(prunedPartitionAndFileNames._2.size == 1) // log file
-        assertTrue(FSUtils.isLogFile(prunedPartitionAndFileNames._2.head))
-
-        val prunedPartitionAndFileNamesMap = expressionIndexSupport.getPrunedPartitionsAndFileNamesMap(prunedPaths, includeLogFiles = true)
-        assertTrue(prunedPartitionAndFileNamesMap.keySet.size == 1) // partition
-        assertTrue(prunedPartitionAndFileNamesMap.values.head.size == 1) // log file
-        assertTrue(FSUtils.isLogFile(prunedPartitionAndFileNamesMap.values.head.head))
-      }
->>>>>>> 21275279
     }
   }
 
