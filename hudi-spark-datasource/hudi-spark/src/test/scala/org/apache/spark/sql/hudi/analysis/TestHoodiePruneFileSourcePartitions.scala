/*
 * Licensed to the Apache Software Foundation (ASF) under one or more
 * contributor license agreements.  See the NOTICE file distributed with
 * this work for additional information regarding copyright ownership.
 * The ASF licenses this file to You under the Apache License, Version 2.0
 * (the "License"); you may not use this file except in compliance with
 * the License.  You may obtain a copy of the License at
 *
 *    http://www.apache.org/licenses/LICENSE-2.0
 *
 * Unless required by applicable law or agreed to in writing, software
 * distributed under the License is distributed on an "AS IS" BASIS,
 * WITHOUT WARRANTIES OR CONDITIONS OF ANY KIND, either express or implied.
 * See the License for the specific language governing permissions and
 * limitations under the License.
 */

package org.apache.spark.sql.hudi.analysis

import org.apache.hudi.HoodieConversionUtils.toJavaOption
import org.apache.hudi.ScalaAssertionSupport
import org.apache.hudi.testutils.HoodieClientTestBase
import org.apache.hudi.util.JFunction
import org.apache.spark.sql.catalyst.expressions.{And, AttributeReference, EqualTo, IsNotNull, Literal}
import org.apache.spark.sql.catalyst.plans.logical.Filter
import org.apache.spark.sql.execution.datasources.LogicalRelation
import org.apache.spark.sql.hudi.HoodieSparkSessionExtension
import org.apache.spark.sql.types.StringType
import org.apache.spark.sql.{SparkSession, SparkSessionExtensions}
import org.junit.jupiter.api.Assertions.{assertEquals, fail}
import org.junit.jupiter.api.{Assertions, BeforeEach}
import org.junit.jupiter.params.ParameterizedTest
import org.junit.jupiter.params.provider.CsvSource

import java.util.function.Consumer

class TestHoodiePruneFileSourcePartitions extends HoodieClientTestBase with ScalaAssertionSupport {

  private var spark: SparkSession = _

  @BeforeEach
  override def setUp() {
    setTableName("hoodie_test")
    initPath()
    initSparkContexts()
    spark = sqlContext.sparkSession
  }

  override def getSparkSessionExtensionsInjector: org.apache.hudi.common.util.Option[Consumer[SparkSessionExtensions]] =
    toJavaOption(
      Some(
        JFunction.toJavaConsumer((receiver: SparkSessionExtensions) => new HoodieSparkSessionExtension().apply(receiver)))
    )

  @ParameterizedTest
  @CsvSource(value = Array(
    "cow,true", "cow,false",
    "mor,true", "mor,false"
  ))
  def testPartitionFiltersPushDown(tableType: String, partitioned: Boolean): Unit = {
    spark.sql(
      s"""
         |CREATE TABLE $tableName (
         |  id int,
         |  name string,
         |  price double,
         |  ts long,
         |  partition string
         |) USING hudi
         |${if (partitioned) "PARTITIONED BY (partition)" else ""}
         |TBLPROPERTIES (
         |  type = '$tableType',
         |  primaryKey = 'id',
         |  preCombineField = 'ts'
         |)
         |LOCATION '$basePath/$tableName'
         """.stripMargin)

    spark.sql(
      s"""
         |INSERT INTO $tableName VALUES
         |  (1, 'a1', 10, 1000, "2021-01-05"),
         |  (2, 'a2', 20, 2000, "2021-01-06"),
         |  (3, 'a3', 30, 3000, "2021-01-07")
         """.stripMargin)

    Seq("eager", "lazy").foreach { listingModeOverride =>
      // We need to refresh the table to make sure Spark is re-processing the query every time
      // instead of serving already cached value
      spark.sessionState.catalog.invalidateAllCachedTables()

      spark.sql(s"SET hoodie.datasource.read.file.index.listing.mode=$listingModeOverride")

      val df = spark.sql(s"SELECT * FROM $tableName WHERE partition = '2021-01-05'")
      val optimizedPlan = df.queryExecution.optimizedPlan

      optimizedPlan match {
        case f @ Filter(And(IsNotNull(_), EqualTo(attr: AttributeReference, Literal(value, StringType))), lr: LogicalRelation)
          if attr.name == "partition" && value.toString.equals("2021-01-05") =>

          listingModeOverride match {
            // Case #1: Eager listing (fallback mode).
            //          Whole table will be _listed_ before partition-pruning would be applied. This is default
            //          Spark behavior that naturally occurs, since predicate push-down for tables w/o appropriate catalog
            //          support (for partition-pruning) will only occur during execution phase, while file-listing
            //          actually happens during analysis stage
            case "eager" =>
              // NOTE: In case of partitioned table 3 files will be created, while in case of non-partitioned just 1
              if (partitioned) {
                assertEquals(1275, f.stats.sizeInBytes.longValue() / 1024)
                assertEquals(1275, lr.stats.sizeInBytes.longValue() / 1024)
              } else {
                // NOTE: We're adding 512 to make sure we always round to the next integer value
                assertEquals(425, (f.stats.sizeInBytes.longValue() + 512) / 1024)
                assertEquals(425, (lr.stats.sizeInBytes.longValue() + 512) / 1024)
              }

            // Case #2: Lazy listing (default mode).
            //          In case of lazy listing mode, Hudi will only list partitions matching partition-predicates that are
            //          eagerly pushed down (w/ help of [[HoodiePruneFileSourcePartitions]]) avoiding the necessity to
            //          list the whole table
            case "lazy" =>
              // NOTE: We're adding 512 to make sure we always round to the next integer value
              assertEquals(425, (f.stats.sizeInBytes.longValue() + 512) / 1024)
              assertEquals(425, (lr.stats.sizeInBytes.longValue() + 512) / 1024)

            case _ => throw new UnsupportedOperationException()
          }

          if (partitioned) {
            val executionPlan = df.queryExecution.executedPlan
            val expectedPhysicalPlanPartitionFiltersClause = s"PartitionFilters: [isnotnull($attr), ($attr = 2021-01-05)]"
<<<<<<< HEAD
=======

>>>>>>> 055839bb
            Assertions.assertTrue(executionPlan.toString().contains(expectedPhysicalPlanPartitionFiltersClause))
          }

        case _ =>
          val failureHint =
            s"""Expected to see plan like below:
               |```
               |== Optimized Logical Plan ==
               |Filter (isnotnull(partition#74) AND (partition#74 = 2021-01-05)), Statistics(sizeInBytes=...)
               |+- Relation default.hoodie_test[_hoodie_commit_time#65,_hoodie_commit_seqno#66,_hoodie_record_key#67,_hoodie_partition_path#68,_hoodie_file_name#69,id#70,name#71,price#72,ts#73L,partition#74] parquet, Statistics(sizeInBytes=...)
               |```
               |
               |Instead got
               |```
               |$optimizedPlan
               |```
               |""".stripMargin.trim

          fail(failureHint)
      }
    }
  }

  @ParameterizedTest
  @CsvSource(value = Array("cow", "mor"))
  def testEmptyPartitionFiltersPushDown(tableType: String): Unit = {
    spark.sql(
      s"""
         |CREATE TABLE $tableName (
         |  id int,
         |  name string,
         |  price double,
         |  ts long,
         |  partition string
         |) USING hudi
         |PARTITIONED BY (partition)
         |TBLPROPERTIES (
         |  type = '$tableType',
         |  primaryKey = 'id',
         |  preCombineField = 'ts'
         |)
         |LOCATION '$basePath/$tableName'
         """.stripMargin)

    spark.sql(
      s"""
         |INSERT INTO $tableName VALUES
         |  (1, 'a1', 10, 1000, "2021-01-05"),
         |  (2, 'a2', 20, 2000, "2021-01-06"),
         |  (3, 'a3', 30, 3000, "2021-01-07")
         """.stripMargin)

    Seq("eager", "lazy").foreach { listingModeOverride =>
      // We need to refresh the table to make sure Spark is re-processing the query every time
      // instead of serving already cached value
      spark.sessionState.catalog.invalidateAllCachedTables()

      spark.sql(s"SET hoodie.datasource.read.file.index.listing.mode=$listingModeOverride")

      val df = spark.sql(s"SELECT * FROM $tableName")
      val optimizedPlan = df.queryExecution.optimizedPlan

      optimizedPlan match {
        case lr: LogicalRelation  =>

          // When there are no partition pruning predicates pushed down in both cases of lazy/eager listing the whole
          // table have to be listed
          listingModeOverride match {
            case "eager" | "lazy" =>
              assertEquals(1275, lr.stats.sizeInBytes.longValue() / 1024)

            case _ => throw new UnsupportedOperationException()
          }

          val executionPlan = df.queryExecution.executedPlan
          val expectedPhysicalPlanPartitionFiltersClause = tableType match {
            case "cow" => s"PartitionFilters: []"
            case "mor" => s"PushedFilters: []"
          }

          Assertions.assertTrue(executionPlan.toString().contains(expectedPhysicalPlanPartitionFiltersClause))

        case _ =>
          val failureHint =
            s"""Expected to see plan like below:
               |```
               |== Optimized Logical Plan ==
               |Filter (isnotnull(partition#74) AND (partition#74 = 2021-01-05)), Statistics(sizeInBytes=...)
               |+- Relation default.hoodie_test[_hoodie_commit_time#65,_hoodie_commit_seqno#66,_hoodie_record_key#67,_hoodie_partition_path#68,_hoodie_file_name#69,id#70,name#71,price#72,ts#73L,partition#74] parquet, Statistics(sizeInBytes=...)
               |```
               |
               |Instead got
               |```
               |$optimizedPlan
               |```
               |""".stripMargin.trim

          fail(failureHint)
      }
    }
  }

}<|MERGE_RESOLUTION|>--- conflicted
+++ resolved
@@ -130,10 +130,7 @@
           if (partitioned) {
             val executionPlan = df.queryExecution.executedPlan
             val expectedPhysicalPlanPartitionFiltersClause = s"PartitionFilters: [isnotnull($attr), ($attr = 2021-01-05)]"
-<<<<<<< HEAD
-=======
-
->>>>>>> 055839bb
+
             Assertions.assertTrue(executionPlan.toString().contains(expectedPhysicalPlanPartitionFiltersClause))
           }
 
