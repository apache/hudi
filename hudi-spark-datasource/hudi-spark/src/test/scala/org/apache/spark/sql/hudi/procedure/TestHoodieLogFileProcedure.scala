--- conflicted
+++ resolved
@@ -72,11 +72,7 @@
            |  name string,
            |  price double,
            |  ts long,
-<<<<<<< HEAD
-           |  partition int
-=======
            |  partition long
->>>>>>> 78a84ea7
            |) using hudi
            | partitioned by (partition)
            | location '$tablePath'
@@ -88,11 +84,7 @@
        """.stripMargin)
       // insert data to table
       spark.sql(s"insert into $tableName select 1, 'a1', 10, 1000, 1000")
-<<<<<<< HEAD
-      spark.sql(s"insert into $tableName select 2, 'a2', 20, 1500, 1000")
-=======
       spark.sql(s"insert into $tableName select 2, 'a2', 20, 1500, 1500")
->>>>>>> 78a84ea7
       spark.sql(s"update $tableName set name = 'b1' where id = 1")
       spark.sql(s"update $tableName set name = 'b2' where id = 2")
 
