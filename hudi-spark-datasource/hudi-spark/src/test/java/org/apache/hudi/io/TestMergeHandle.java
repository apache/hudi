--- conflicted
+++ resolved
@@ -18,11 +18,6 @@
 
 package org.apache.hudi.io;
 
-<<<<<<< HEAD
-import org.apache.avro.Schema;
-import org.apache.hudi.avro.AvroSchemaUtils;
-=======
->>>>>>> f973ae6a
 import org.apache.hudi.avro.JoinedGenericRecord;
 import org.apache.hudi.client.SecondaryIndexStats;
 import org.apache.hudi.client.SparkRDDWriteClient;
@@ -443,17 +438,10 @@
 
     // Append event_time.
     records.forEach(record -> {
-<<<<<<< HEAD
-      Object eventTimeValue = record.getColumnValueAsJava(schema.getAvroSchema(), eventTimeFieldName, props);
-      if (eventTimeValue != null) {
-        // Append event_time.
-        Option<Schema.Field> field = AvroSchemaUtils.findNestedField(schema.toAvroSchema(), eventTimeFieldName);
-=======
       Object eventTimeValue = record.getColumnValueAsJava(schema.toAvroSchema(), eventTimeFieldName, props);
       if (eventTimeValue != null) {
         // Append event_time.
         Option<HoodieSchemaField> field = HoodieSchemaUtils.findNestedField(schema, eventTimeFieldName);
->>>>>>> f973ae6a
         // Field should definitely exist.
         eventTimeValue = record.convertColumnValueForLogicalType(
             field.get().schema().toAvroSchema(), eventTimeValue, keepConsistentLogicalTimestamp);
