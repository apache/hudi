--- conflicted
+++ resolved
@@ -86,15 +86,9 @@
     properties.setProperty(
         HoodieTableConfig.BASE_FILE_FORMAT.key(),
         HoodieTableConfig.BASE_FILE_FORMAT.defaultValue().toString());
-<<<<<<< HEAD
     properties.setProperty(HoodieTableConfig.PRECOMBINE_FIELD.key(), "record_key");
-=======
-    properties.setProperty(
-        PAYLOAD_ORDERING_FIELD_PROP_KEY,
-        HoodieRecord.HoodieMetadataField.RECORD_KEY_METADATA_FIELD.getFieldName());
     properties.setProperty(KeyGeneratorOptions.PARTITIONPATH_FIELD_NAME.key(),"partition_path");
     properties.setProperty(HoodieTableConfig.PARTITION_FIELDS.key(),"partition_path");
->>>>>>> 4c3a1db1
     metaClient = getHoodieMetaClient(hadoopConf(), basePath(), HoodieTableType.MERGE_ON_READ, properties);
   }
 
