--- conflicted
+++ resolved
@@ -52,11 +52,6 @@
 import org.apache.hudi.keygen.constant.KeyGeneratorOptions;
 import org.apache.hudi.testutils.SparkClientFunctionalTestHarness;
 
-<<<<<<< HEAD
-import org.apache.hudi.common.schema.HoodieSchema;
-
-=======
->>>>>>> 9f4be6d3
 import org.apache.avro.generic.GenericRecord;
 import org.apache.avro.generic.IndexedRecord;
 import org.apache.hadoop.conf.Configuration;
@@ -93,11 +88,7 @@
 public class TestPositionBasedFileGroupRecordBuffer extends SparkClientFunctionalTestHarness {
   private final HoodieTestDataGenerator dataGen = new HoodieTestDataGenerator(0xDEEF);
   private final UpdateProcessor updateProcessor = mock(UpdateProcessor.class);
-<<<<<<< HEAD
-  private HoodieSchema hoodieSchema;
-=======
   private HoodieSchema schema;
->>>>>>> 9f4be6d3
   private PositionBasedFileGroupRecordBuffer<InternalRow> buffer;
 
   private void prepareBuffer(RecordMergeMode mergeMode, String baseFileInstantTime) throws Exception {
@@ -131,11 +122,7 @@
         .setBasePath(basePath())
         .setConf(storageConf())
         .build();
-<<<<<<< HEAD
-    hoodieSchema = new TableSchemaResolver(metaClient).getTableSchema();
-=======
     schema = new TableSchemaResolver(metaClient).getTableSchema();
->>>>>>> 9f4be6d3
 
     SparkColumnarFileReader reader = SparkAdapterSupport$.MODULE$.sparkAdapter().createParquetFileReader(false, spark().sessionState().conf(),
         Map$.MODULE$.empty(), storageConf().unwrapAs(Configuration.class));
@@ -153,13 +140,8 @@
       ctx.setRecordMerger(Option.empty());
     }
     ctx.setSchemaHandler(HoodieSparkUtils.gteqSpark3_5()
-<<<<<<< HEAD
-        ? new ParquetRowIndexBasedSchemaHandler<>(ctx, hoodieSchema.toAvroSchema(), hoodieSchema.toAvroSchema(), Option.empty(), new TypedProperties(), metaClient)
-        : new FileGroupReaderSchemaHandler<>(ctx, hoodieSchema.toAvroSchema(), hoodieSchema.toAvroSchema(), Option.empty(), new TypedProperties(), metaClient));
-=======
         ? new ParquetRowIndexBasedSchemaHandler<>(ctx, schema, schema, Option.empty(), new TypedProperties(), metaClient)
         : new FileGroupReaderSchemaHandler<>(ctx, schema, schema, Option.empty(), new TypedProperties(), metaClient));
->>>>>>> 9f4be6d3
     TypedProperties props = new TypedProperties();
     props.put("hoodie.write.record.merge.mode", mergeMode.name());
     props.setProperty(HoodieMemoryConfig.MAX_MEMORY_FOR_MERGE.key(),String.valueOf(HoodieMemoryConfig.MAX_MEMORY_FOR_MERGE.defaultValue()));
@@ -197,11 +179,7 @@
   private Map<HoodieLogBlock.HeaderMetadataType, String> getHeader(boolean shouldWriteRecordPositions,
                                                                   String baseFileInstantTime) {
     Map<HoodieLogBlock.HeaderMetadataType, String> header = new HashMap<>();
-<<<<<<< HEAD
-    header.put(HoodieLogBlock.HeaderMetadataType.SCHEMA, hoodieSchema.toString());
-=======
     header.put(HoodieLogBlock.HeaderMetadataType.SCHEMA, schema.toString());
->>>>>>> 9f4be6d3
     header.put(HoodieLogBlock.HeaderMetadataType.INSTANT_TIME, "100");
     if (shouldWriteRecordPositions) {
       header.put(BASE_FILE_INSTANT_TIME_OF_RECORD_POSITIONS, baseFileInstantTime);
