/*
 * Licensed to the Apache Software Foundation (ASF) under one
 * or more contributor license agreements.  See the NOTICE file
 * distributed with this work for additional information
 * regarding copyright ownership.  The ASF licenses this file
 * to you under the Apache License, Version 2.0 (the
 * "License"); you may not use this file except in compliance
 * with the License.  You may obtain a copy of the License at
 *
 *      http://www.apache.org/licenses/LICENSE-2.0
 *
 * Unless required by applicable law or agreed to in writing, software
 * distributed under the License is distributed on an "AS IS" BASIS,
 * WITHOUT WARRANTIES OR CONDITIONS OF ANY KIND, either express or implied.
 * See the License for the specific language governing permissions and
 * limitations under the License.
 */

package org.apache.hudi.table.upgrade;

import org.apache.hudi.client.SparkRDDWriteClient;
import org.apache.hudi.client.WriteClientTestUtils;
import org.apache.hudi.common.config.HoodieMetadataConfig;
import org.apache.hudi.common.config.RecordMergeMode;
import org.apache.hudi.common.model.HoodieIndexMetadata;
import org.apache.hudi.common.model.HoodieRecord;
import org.apache.hudi.common.model.HoodieTableType;
import org.apache.hudi.common.table.HoodieTableConfig;
import org.apache.hudi.common.table.HoodieTableMetaClient;
import org.apache.hudi.common.table.HoodieTableVersion;
import org.apache.hudi.common.table.timeline.HoodieInstant;
import org.apache.hudi.common.table.timeline.HoodieTimeline;
import org.apache.hudi.common.table.timeline.InstantFileNameGenerator;
import org.apache.hudi.common.table.timeline.versioning.TimelineLayoutVersion;
import org.apache.hudi.common.testutils.HoodieTestDataGenerator;
import org.apache.hudi.common.testutils.HoodieTestUtils;
import org.apache.hudi.common.util.Option;
import org.apache.hudi.config.HoodieWriteConfig;
import org.apache.hudi.exception.HoodieUpgradeDowngradeException;
import org.apache.hudi.keygen.constant.KeyGeneratorType;
import org.apache.hudi.metadata.HoodieTableMetadata;
import org.apache.hudi.metadata.MetadataPartitionType;
import org.apache.hudi.storage.StoragePath;
import org.apache.hudi.testutils.SparkClientFunctionalTestHarness;

import org.apache.spark.api.java.JavaRDD;
import org.apache.spark.sql.Dataset;
import org.apache.spark.sql.Row;
import org.junit.jupiter.api.Disabled;
import org.apache.spark.sql.SaveMode;
import org.junit.jupiter.api.Test;
import org.junit.jupiter.api.io.TempDir;
import org.junit.jupiter.params.ParameterizedTest;
import org.junit.jupiter.params.provider.Arguments;
import org.junit.jupiter.params.provider.MethodSource;
import org.slf4j.Logger;
import org.slf4j.LoggerFactory;

import java.io.IOException;
import java.net.URI;
import java.util.Arrays;
import java.util.HashSet;
import java.util.List;
import java.util.Properties;
import java.util.Set;
import java.util.stream.Collectors;
import java.util.stream.Stream;

import static org.apache.hudi.common.testutils.HoodieTestDataGenerator.getCommitTimeAtUTC;
import static org.apache.hudi.keygen.KeyGenUtils.getComplexKeygenErrorMessage;
import static org.junit.jupiter.api.Assertions.assertEquals;
import static org.junit.jupiter.api.Assertions.assertFalse;
import static org.junit.jupiter.api.Assertions.assertNotNull;
import static org.junit.jupiter.api.Assertions.assertThrows;
import static org.junit.jupiter.api.Assertions.assertTrue;

/**
 * Test class for upgrade/downgrade operations using pre-created fixture tables
 * from different Hudi releases.
 */
public class TestUpgradeDowngrade extends SparkClientFunctionalTestHarness {

  private static final Logger LOG = LoggerFactory.getLogger(TestUpgradeDowngrade.class);
  
  @TempDir
  java.nio.file.Path tempDir;
  
  private HoodieTableMetaClient metaClient;

  private static String getFixturesBasePath(String suffix) {
    if (suffix.contains("complex-keygen")) {
      return "/upgrade-downgrade-fixtures/complex-keygen-tables/";
    } else if (suffix.contains("mor")) {
      return "/upgrade-downgrade-fixtures/mor-tables/";
    } else if (suffix.contains("cow")) {
      return "/upgrade-downgrade-fixtures/cow-tables/";
    } else if (suffix.contains("payload")) {
      return "/upgrade-downgrade-fixtures/payload-tables/";
    } else if (suffix.contains("mdt-validation")) {
      return "/upgrade-downgrade-fixtures/mdt-validation-tables/";
    } else {
      return "/upgrade-downgrade-fixtures/unsupported-upgrade-tables/";
    }
  }

  @Disabled
  @ParameterizedTest
  @MethodSource("upgradeDowngradeVersionPairs")
  public void testUpgradeOrDowngrade(HoodieTableVersion fromVersion, HoodieTableVersion toVersion, String suffix) throws Exception {
    boolean isUpgrade = fromVersion.lesserThan(toVersion);
    String operation = isUpgrade ? "upgrade" : "downgrade";
    LOG.info("Testing {} from version {} to {}", operation, fromVersion, toVersion);
<<<<<<< HEAD

    HoodieTableMetaClient originalMetaClient = loadFixtureTable(fromVersion, "-mor");
=======
    
    HoodieTableMetaClient originalMetaClient = loadFixtureTable(fromVersion, suffix);
>>>>>>> e24a4b7e
    assertEquals(fromVersion, originalMetaClient.getTableConfig().getTableVersion(),
        "Fixture table should be at expected version");

    HoodieWriteConfig config = createWriteConfig(originalMetaClient, true);

    int initialPendingCommits = originalMetaClient.getCommitsTimeline().filterPendingExcludingCompaction().countInstants();
    int initialCompletedCommits = originalMetaClient.getCommitsTimeline().filterCompletedInstants().countInstants();

    Dataset<Row> originalData = readTableData(originalMetaClient, "before " + operation);

    // Confirm that there are log files before rollback and compaction operations
    if (isRollbackAndCompactTransition(fromVersion, toVersion)) {
      validateLogFilesCount(originalMetaClient, operation, suffix.equals("-mor"));
    }

    new UpgradeDowngrade(originalMetaClient, config, context(), SparkUpgradeDowngradeHelper.getInstance())
        .run(toVersion, null);

    HoodieTableMetaClient resultMetaClient = HoodieTableMetaClient.builder()
        .setConf(storageConf().newInstance())
        .setBasePath(originalMetaClient.getBasePath())
        .build();

    assertTableVersionOnDataAndMetadataTable(resultMetaClient, toVersion);
    validateVersionSpecificProperties(resultMetaClient, toVersion);
    validateDataConsistency(originalData, resultMetaClient, "after " + operation);

    // Validate pending commits based on whether this transition performs rollback and compaction operations
    int finalPendingCommits = resultMetaClient.getCommitsTimeline().filterPendingExcludingCompaction().countInstants();
    if (isRollbackAndCompactTransition(fromVersion, toVersion)) {
      // Handlers that call rollbackFailedWritesAndCompact() clear all pending commits
      assertEquals(0, finalPendingCommits,
          "Pending commits should be cleared to 0 after " + operation);
      // Validate no log files remain after rollback and compaction
      validateLogFilesCount(resultMetaClient, operation, false);
    } else {
      // Other handlers may clean up some pending commits but don't necessarily clear all
      assertTrue(finalPendingCommits <= initialPendingCommits,
          "Pending commits should be cleaned up or reduced after " + operation);
    }

    int finalCompletedCommits = resultMetaClient.getCommitsTimeline().filterCompletedInstants().countInstants();
    assertTrue(finalCompletedCommits >= initialCompletedCommits,
        "Completed commits should be preserved or increased after " + operation);

    LOG.info("Successfully completed {} test for version {} -> {}", operation, fromVersion, toVersion);
  }

  @ParameterizedTest
  @MethodSource("versionsBelowSix")
  public void testUpgradeForVersionsStartingBelowSixBlocked(HoodieTableVersion originalVersion) throws Exception {
    LOG.info("Testing auto-upgrade disabled for version {} (below SIX)", originalVersion);
    
    HoodieTableMetaClient originalMetaClient = loadFixtureTable(originalVersion);
    HoodieTableVersion targetVersion = getNextVersion(originalVersion).get();
    HoodieWriteConfig config = createWriteConfig(originalMetaClient, false);
    
    // For versions below SIX with autoUpgrade disabled, expect exception
    HoodieUpgradeDowngradeException exception = assertThrows(HoodieUpgradeDowngradeException.class,
            () -> new UpgradeDowngrade(originalMetaClient, config, context(), SparkUpgradeDowngradeHelper.getInstance()).run(targetVersion, null),
            "Expected HoodieUpgradeDowngradeException for version " + originalVersion + " with autoUpgrade disabled"
    );
    
    // Validate exception message
    String expectedMessage = String.format("Hudi 1.x release only supports table version greater than version 6 or above. "
            + "Please upgrade table from version %s to %s using a Hudi release prior to 1.0.0",
        originalVersion.versionCode(), HoodieTableVersion.SIX.versionCode());
    assertEquals(expectedMessage, exception.getMessage(),
        "Exception message should match expected format");
  }

  @ParameterizedTest
  @MethodSource("versionsSixAndAbove")
  public void testAutoUpgradeDisabledForVersionsSixAndAbove(HoodieTableVersion originalVersion) throws Exception {
    LOG.info("Testing auto-upgrade disabled for version {} (SIX and above)", originalVersion);
    
    HoodieTableMetaClient originalMetaClient = loadFixtureTable(originalVersion, "-mor");
    
    Option<HoodieTableVersion> targetVersionOpt = getNextVersion(originalVersion);
    if (!targetVersionOpt.isPresent()) {
      LOG.info("Skipping auto-upgrade test for version {} (no higher version available)", originalVersion);
      return;
    }
    HoodieTableVersion targetVersion = targetVersionOpt.get();
    
    HoodieWriteConfig config = createWriteConfig(originalMetaClient, false);
    
    // For versions SIX and above, the original behavior should work
    new UpgradeDowngrade(originalMetaClient, config, context(), SparkUpgradeDowngradeHelper.getInstance())
        .run(targetVersion, null);
    
    // Create fresh meta client to validate that version remained unchanged 
    HoodieTableMetaClient unchangedMetaClient = HoodieTableMetaClient.builder()
        .setConf(storageConf().newInstance())
        .setBasePath(originalMetaClient.getBasePath())
        .build();
    assertEquals(originalVersion, unchangedMetaClient.getTableConfig().getTableVersion(),
        "Table version should remain unchanged when auto-upgrade is disabled");
    validateVersionSpecificProperties(unchangedMetaClient, originalVersion);
    performDataValidationOnTable(unchangedMetaClient, "after auto-upgrade disabled test");
    
    LOG.info("Auto-upgrade disabled test passed for version {}", originalVersion);
  }

  /**
   * Test cases for auto-upgrade with different hoodie.write.table.version configurations.
   * Each case starts with table version SIX and tests different write table version settings.
   * Test params are: Integer writeTableVersion, HoodieTableVersion expectedVersion, String description
   */
  private static Stream<Arguments> writeTableVersionTestCases() {
    return Stream.of(
            // Case 1: No explicit hoodie.write.table.version (uses default)
            Arguments.of(Option.empty(), HoodieTableVersion.current(), "Default version upgrade to current version NINE"),
            // Case 2: hoodie.write.table.version = 6 (same as current table version)
            Arguments.of(Option.of(HoodieTableVersion.SIX), HoodieTableVersion.SIX, "No upgrade when versions match"),
            // Case 3: hoodie.write.table.version = 8
            Arguments.of(Option.of(HoodieTableVersion.EIGHT), HoodieTableVersion.EIGHT, "Upgrade to table version EIGHT"),
            // Case 4: hoodie.write.table.version = 9
            Arguments.of(Option.of(HoodieTableVersion.NINE), HoodieTableVersion.NINE, "Upgrade to table version NINE")
    );
  }

  @ParameterizedTest
  @MethodSource("writeTableVersionTestCases")
  public void testAutoUpgradeWithWriteTableVersionConfiguration(
      Option<HoodieTableVersion> writeTableVersion, HoodieTableVersion expectedVersion, String description) throws Exception {
    LOG.info("Testing auto-upgrade configuration: {}", description);
    HoodieTableMetaClient originalMetaClient = loadFixtureTable(HoodieTableVersion.SIX, "-mor");
    assertEquals(HoodieTableVersion.SIX, originalMetaClient.getTableConfig().getTableVersion(),
        "Fixture table should start at version SIX");
    
    HoodieWriteConfig.Builder configBuilder = HoodieWriteConfig.newBuilder()
        .withPath(originalMetaClient.getBasePath().toString())
        .withAutoUpgradeVersion(true);
    if (writeTableVersion.isPresent()) {
      configBuilder.withWriteTableVersion(writeTableVersion.get().versionCode());
    }
    
    HoodieWriteConfig config = configBuilder.build();
    HoodieTableVersion targetVersion = config.getWriteVersion();
    
    Dataset<Row> originalData = readTableData(originalMetaClient, "before " + description);
    
    // Run upgrade process
    new UpgradeDowngrade(originalMetaClient, config, context(), SparkUpgradeDowngradeHelper.getInstance())
        .run(targetVersion, null);
    
    // Verify final table version and comprehensive validation
    HoodieTableMetaClient resultMetaClient = HoodieTableMetaClient.builder()
        .setConf(storageConf().newInstance())
        .setBasePath(originalMetaClient.getBasePath())
        .build();
    
    assertEquals(expectedVersion, resultMetaClient.getTableConfig().getTableVersion(),
        description + " - Final table version should match expected version");

    assertTableVersionOnDataAndMetadataTable(resultMetaClient, expectedVersion);
    validateVersionSpecificProperties(resultMetaClient, expectedVersion);
    validateDataConsistency(originalData, resultMetaClient, "after " + description);
  }

  @Test
  public void testNeedsUpgradeWithAutoUpgradeDisabledAndWriteVersionOverride() throws Exception {
    LOG.info("Testing needsUpgrade with auto-upgrade disabled and write version override");
    
    // Test case: Table at version 6, write version set to 8, auto-upgrade disabled
    // Expected: needsUpgrade should return false and set write version to match table version
    HoodieTableMetaClient metaClient = loadFixtureTable(HoodieTableVersion.SIX, "-mor");
    assertEquals(HoodieTableVersion.SIX, metaClient.getTableConfig().getTableVersion(),
        "Fixture table should be at version SIX");
    
    HoodieWriteConfig config = HoodieWriteConfig.newBuilder()
        .withPath(metaClient.getBasePath().toString())
        .withAutoUpgradeVersion(false)
        .withWriteTableVersion(8)
        .build();
    
    assertEquals(HoodieTableVersion.EIGHT, config.getWriteVersion(),
        "Initial write version should be EIGHT");
    
    boolean result = UpgradeDowngrade.needsUpgrade(metaClient, config, HoodieTableVersion.EIGHT);
    assertFalse(result, "needsUpgrade should return false when auto-upgrade is disabled");
    assertEquals(HoodieTableVersion.SIX, config.getWriteVersion(),
        "Write version should be set to match table version when auto-upgrade is disabled");
  }

  /**
   * Version pairs for testing blocked downgrades to versions below SIX.
   * These test cases should trigger exceptions in the needsDowngrade method.
   */
  private static Stream<Arguments> blockedDowngradeVersionPairs() {
    return Stream.of(
        Arguments.of(HoodieTableVersion.SIX, HoodieTableVersion.FIVE),    // V6 -> V5 (blocked)
        Arguments.of(HoodieTableVersion.SIX, HoodieTableVersion.FOUR),    // V6 -> V4 (blocked)
        Arguments.of(HoodieTableVersion.EIGHT, HoodieTableVersion.FIVE),  // V8 -> V5 (blocked)
        Arguments.of(HoodieTableVersion.NINE, HoodieTableVersion.FOUR)    // V9 -> V4 (blocked)
    );
  }

  @ParameterizedTest
  @MethodSource("blockedDowngradeVersionPairs")
  public void testDowngradeToVersionsBelowSixBlocked(HoodieTableVersion fromVersion, HoodieTableVersion toVersion) throws Exception {
    LOG.info("Testing blocked downgrade from version {} to {} (below SIX)", fromVersion, toVersion);
    
    HoodieTableMetaClient originalMetaClient = loadFixtureTable(fromVersion);
    assertEquals(fromVersion, originalMetaClient.getTableConfig().getTableVersion(),
        "Fixture table should be at expected fromVersion");
    
    HoodieWriteConfig config = createWriteConfig(originalMetaClient, true);
    
    // Attempt downgrade to version below SIX - should throw exception
    HoodieUpgradeDowngradeException exception = assertThrows(HoodieUpgradeDowngradeException.class,
            () -> new UpgradeDowngrade(originalMetaClient, config, context(), SparkUpgradeDowngradeHelper.getInstance()).run(toVersion, null),
            "Expected HoodieUpgradeDowngradeException for downgrade from " + fromVersion + " to " + toVersion
    );
    String expectedMessage = String.format("Hudi 1.x release only supports table version greater than version 6 or above. "
            + "Please downgrade table from version 6 to %s using a Hudi release prior to 1.0.0",
        toVersion.versionCode());
    assertEquals(expectedMessage, exception.getMessage(),
        "Exception message should match expected blocked downgrade format");
  }

  private static Stream<Arguments> testComplexKeygenValidationDuringUpgradeDowngrade() {
    return Stream.of(
        Arguments.of(HoodieTableVersion.SIX, HoodieTableVersion.NINE, true),
        Arguments.of(HoodieTableVersion.SIX, HoodieTableVersion.NINE, false),
        Arguments.of(HoodieTableVersion.SIX, HoodieTableVersion.EIGHT, true),
        Arguments.of(HoodieTableVersion.SIX, HoodieTableVersion.EIGHT, false),
        Arguments.of(HoodieTableVersion.EIGHT, HoodieTableVersion.NINE, true),
        Arguments.of(HoodieTableVersion.EIGHT, HoodieTableVersion.NINE, false),
        Arguments.of(HoodieTableVersion.NINE, HoodieTableVersion.SIX, true),
        Arguments.of(HoodieTableVersion.NINE, HoodieTableVersion.SIX, false),
        Arguments.of(HoodieTableVersion.NINE, HoodieTableVersion.EIGHT, true),
        Arguments.of(HoodieTableVersion.NINE, HoodieTableVersion.EIGHT, false),
        Arguments.of(HoodieTableVersion.EIGHT, HoodieTableVersion.SIX, true),
        Arguments.of(HoodieTableVersion.EIGHT, HoodieTableVersion.SIX, false)
    );
  }

  @ParameterizedTest
  @MethodSource
  public void testComplexKeygenValidationDuringUpgradeDowngrade(HoodieTableVersion fromVersion, HoodieTableVersion toVersion,
                                                                boolean enableValidation) throws Exception {
    HoodieTableMetaClient originalMetaClient = loadFixtureTable(fromVersion, "-complex-keygen");
    assertTrue(KeyGeneratorType.isComplexKeyGenerator(originalMetaClient.getTableConfig()));

    HoodieWriteConfig config = HoodieWriteConfig.newBuilder()
        .withPath(originalMetaClient.getBasePath().toString())
        .withAutoUpgradeVersion(true)
        .withComplexKeygenValidation(enableValidation)
        .build();
    String operation = fromVersion.lesserThan(toVersion) ? "upgrade" : "downgrade";
    Dataset<Row> originalData = readTableData(originalMetaClient, "before " + operation);

    if (enableValidation) {
      HoodieUpgradeDowngradeException exception = assertThrows(HoodieUpgradeDowngradeException.class,
          () -> new UpgradeDowngrade(originalMetaClient, config, context(), SparkUpgradeDowngradeHelper.getInstance()).run(toVersion, null),
          "Expected HoodieUpgradeDowngradeException for upgrade with complex keygen validation enabled");

      assertEquals(getComplexKeygenErrorMessage(operation), exception.getMessage(), "Exception message should mention complex key generator issue");
    } else {
      // Should succeed
      new UpgradeDowngrade(originalMetaClient, config, context(), SparkUpgradeDowngradeHelper.getInstance())
          .run(toVersion, null);

      HoodieTableMetaClient resultMetaClient = HoodieTableMetaClient.builder()
          .setConf(storageConf().newInstance())
          .setBasePath(originalMetaClient.getBasePath())
          .build();

      assertTableVersionOnDataAndMetadataTable(resultMetaClient, toVersion);
      validateVersionSpecificProperties(resultMetaClient, toVersion);
      validateDataConsistency(originalData, resultMetaClient, "after " + operation);
    }
  }

  @ParameterizedTest
  @MethodSource("testMdtValidationDowngrade")
  public void testMdtPartitionNotDroppedWhenDowngradedFromTableVersionNine(HoodieTableType tableType, boolean mdtEnabled) throws Exception {
    HoodieTableVersion fromVersion = HoodieTableVersion.NINE;
    HoodieTableVersion toVersion = HoodieTableVersion.EIGHT;

    Properties props = new Properties();
    props.put(HoodieTableConfig.TYPE.key(), tableType.name());
    HoodieTableMetaClient metaClient =
        getHoodieMetaClient(storageConf(), URI.create(basePath()).getPath(), props);

    HoodieWriteConfig writeConfig = getConfigBuilder(true)
        .withPath(metaClient.getBasePath())
        .withWriteTableVersion(fromVersion.versionCode())
        .withMetadataConfig(HoodieMetadataConfig.newBuilder()
                .withEnableRecordIndex(true).build())
        .withProps(props)
        .build();

    SparkRDDWriteClient writeClient = new SparkRDDWriteClient(context(), writeConfig);
    String partitionPath = "2021/09/11";
    HoodieTestDataGenerator dataGenerator = new HoodieTestDataGenerator(new String[]{partitionPath});

    String instant1 = getCommitTimeAtUTC(1);
    List<HoodieRecord> records = dataGenerator.generateInserts(instant1, 100);
    JavaRDD<HoodieRecord> dataset = jsc().parallelize(records, 2);

    WriteClientTestUtils.startCommitWithTime(writeClient, instant1);
    writeClient.commit(instant1, writeClient.insert(dataset, instant1));
    metaClient.reloadTableConfig();

    // verify record index partition exists before downgrade
    assertTrue(metaClient.getTableConfig().getMetadataPartitions().contains(MetadataPartitionType.RECORD_INDEX.getPartitionPath()));

    HoodieWriteConfig.Builder upgradeWriteConfig = HoodieWriteConfig.newBuilder()
        .withPath(metaClient.getBasePath())
        .withProps(props);
    if (mdtEnabled) {
      upgradeWriteConfig.withMetadataConfig(HoodieMetadataConfig.newBuilder().enable(true).withEnableRecordIndex(false).build());
    } else {
      upgradeWriteConfig.withMetadataConfig(HoodieMetadataConfig.newBuilder().enable(false).build());
    }

    new UpgradeDowngrade(metaClient, upgradeWriteConfig.build(), context(), SparkUpgradeDowngradeHelper.getInstance())
        .run(toVersion, null);

    HoodieTableMetaClient resultMetaClient = HoodieTableMetaClient.builder()
        .setConf(storageConf().newInstance())
        .setBasePath(metaClient.getBasePath())
        .build();

    resultMetaClient.reloadTableConfig();
    // verify record index partition exists after downgrade
    assertTrue(resultMetaClient.getTableConfig().getMetadataPartitions().contains(MetadataPartitionType.RECORD_INDEX.getPartitionPath()));
  }

  /**
   * Load a fixture table from resources and copy it to a temporary location for testing.
   */
  private HoodieTableMetaClient loadFixtureTable(HoodieTableVersion version) throws IOException {
    return loadFixtureTable(version, "");
  }

  /**
   * Load a fixture table from resources and copy it to a temporary location for testing.
   */
  private HoodieTableMetaClient loadFixtureTable(HoodieTableVersion version, String suffix) throws IOException {
    String fixtureName = getFixtureName(version, suffix);
    String resourcePath = getFixturesBasePath(suffix) + fixtureName;

    LOG.info("Loading fixture from resource path: {}", resourcePath);
    HoodieTestUtils.extractZipToDirectory(resourcePath, tempDir, getClass());

    String tableName = fixtureName.replace(".zip", "");
    String tablePath = tempDir.resolve(tableName).toString();

    metaClient = HoodieTableMetaClient.builder()
        .setConf(storageConf().newInstance())
        .setBasePath(tablePath)
        .build();

    LOG.info("Loaded fixture table {} at version {}", fixtureName, metaClient.getTableConfig().getTableVersion());
    return metaClient;
  }

  /**
   * Load a payload-specific fixture table from resources.
   */
  private HoodieTableMetaClient loadPayloadFixtureTable(HoodieTableVersion version, String payloadType) throws IOException {
    String fixtureName = "hudi-v" + version.versionCode() + "-table-payload-" + payloadType + ".zip";
    String resourcePath = "/upgrade-downgrade-fixtures/payload-tables/" + fixtureName;

    LOG.info("Loading payload fixture from resource path: {}", resourcePath);
    HoodieTestUtils.extractZipToDirectory(resourcePath, tempDir, getClass());

    String tableName = fixtureName.replace(".zip", "");
    String tablePath = tempDir.resolve(tableName).toString();

    metaClient = HoodieTableMetaClient.builder()
        .setConf(storageConf().newInstance())
        .setBasePath(tablePath)
        .build();

    LOG.info("Loaded payload fixture table {} at version {}", fixtureName, metaClient.getTableConfig().getTableVersion());
    return metaClient;
  }

  private HoodieTableMetaClient loadMdtValidationFixtureTable(String tableType) throws IOException {
    String fixtureName = "hudi-v9" + "-table-mdt-validation-" + tableType + ".zip";
    String resourcePath = "/upgrade-downgrade-fixtures/mdt-validation-tables/" + fixtureName;

    LOG.info("Loading mdt validation fixture from resource path: {}", resourcePath);
    HoodieTestUtils.extractZipToDirectory(resourcePath, tempDir, getClass());

    String tableName = fixtureName.replace(".zip", "");
    String tablePath = tempDir.resolve(tableName).toString();

    HoodieTableMetaClient metaClient = HoodieTableMetaClient.builder()
        .setConf(storageConf().newInstance())
        .setBasePath(tablePath)
        .build();

    LOG.info("Loaded payload fixture table {} at version {}", fixtureName, metaClient.getTableConfig().getTableVersion());
    return metaClient;
  }

  private HoodieWriteConfig createWriteConfig(HoodieTableMetaClient metaClient, boolean autoUpgrade) {
    return createWriteConfig(metaClient, autoUpgrade, new Properties());
  }

  private HoodieWriteConfig createWriteConfig(HoodieTableMetaClient metaClient, boolean autoUpgrade, Properties props) {
    HoodieWriteConfig.Builder builder = HoodieWriteConfig.newBuilder()
        .withPath(metaClient.getBasePath().toString())
        .withAutoUpgradeVersion(autoUpgrade)
        .withProps(props);

    // For validation operations, keep timeline server disabled for simplicity
    if (!autoUpgrade) {
      builder.withEmbeddedTimelineServerEnabled(false);
    }
    
    return builder.build();
  }

  private Option<HoodieTableVersion> getNextVersion(HoodieTableVersion current) {
    switch (current) {
      case FOUR:
        return Option.of(HoodieTableVersion.FIVE);
      case FIVE:
        return Option.of(HoodieTableVersion.SIX);
      case SIX:
        // even though there is a table version 7, this is not an official release and serves as a bridge
        // so the next version should be 8
        return Option.of(HoodieTableVersion.EIGHT);
      case EIGHT:
        return Option.of(HoodieTableVersion.NINE);
      case NINE:
      default:
        return Option.empty();
    }
  }

  /**
   * Get fixture zip file name for a given table version.
   */
  public static String getFixtureName(HoodieTableVersion version, String suffix) {
    String baseName;
    switch (version) {
      case FOUR:
        baseName = "hudi-v4";
        break;
      case FIVE:
        baseName = "hudi-v5";
        break;
      case SIX:
        baseName = "hudi-v6";
        break;
      case EIGHT:
        baseName = "hudi-v8";
        break;
      case NINE:
        baseName = "hudi-v9";
        break;
      default:
        throw new IllegalArgumentException("Unsupported fixture version: " + version);
    }

    // Handle different naming patterns based on suffix
    if (suffix.isEmpty()) {
      return baseName + "-table.zip";
    }  else {
      return baseName + "-table" + suffix + ".zip";
    }
  }

  private static Stream<Arguments> tableVersions() {
    return Stream.of(
        Arguments.of(HoodieTableVersion.SIX),    // Hudi 0.14
        Arguments.of(HoodieTableVersion.EIGHT),  // Hudi 1.0.2
        Arguments.of(HoodieTableVersion.NINE)    // Hudi 1.1
    );
  }

  private static Stream<Arguments> versionsBelowSix() {
    return Stream.of(
        Arguments.of(HoodieTableVersion.FOUR),   // Hudi 0.11.1
        Arguments.of(HoodieTableVersion.FIVE)    // Hudi 0.12.2
    );
  }

  private static Stream<Arguments> versionsSixAndAbove() {
    return Stream.of(
        Arguments.of(HoodieTableVersion.SIX),    // Hudi 0.14
        Arguments.of(HoodieTableVersion.EIGHT),  // Hudi 1.0.2
        Arguments.of(HoodieTableVersion.NINE)    // Hudi 1.1
    );
  }

  private static Stream<Arguments> upgradeDowngradeVersionPairs() {
    return Stream.of(
        // Upgrade test cases for six and greater
        Arguments.of(HoodieTableVersion.SIX, HoodieTableVersion.EIGHT, "-mor"),   // V6 -> V8
        Arguments.of(HoodieTableVersion.EIGHT, HoodieTableVersion.NINE, "-mor"),  // V8 -> V9
        Arguments.of(HoodieTableVersion.EIGHT, HoodieTableVersion.NINE, "-cow"),  // V8 -> V9

        // Downgrade test cases til six
        Arguments.of(HoodieTableVersion.NINE, HoodieTableVersion.EIGHT, "-mor"),  // V9 -> V8
        Arguments.of(HoodieTableVersion.EIGHT, HoodieTableVersion.SIX, "-mor")   // V8 -> V6
    );
  }

  private static Stream<Arguments> testArgsUpgradeDowngrade() {
    return Stream.of(
        Arguments.of("MOR", RecordMergeMode.EVENT_TIME_ORDERING),
        Arguments.of("MOR", RecordMergeMode.COMMIT_TIME_ORDERING)
    );
  }

  private static Stream<Arguments> testMdtValidationDowngrade() {
    return Stream.of(
        Arguments.of(HoodieTableType.COPY_ON_WRITE, true),
        Arguments.of(HoodieTableType.COPY_ON_WRITE, false),
        Arguments.of(HoodieTableType.MERGE_ON_READ, true),
        Arguments.of(HoodieTableType.MERGE_ON_READ, false)
    );
  }

  private static Stream<Arguments> testArgsPayloadUpgradeDowngrade() {
    String[] payloadTypes = {
        "default", "overwrite", "partial", "postgres", "mysql",
        "awsdms", "eventtime", "overwritenondefaults"
    };

    return Stream.of("MOR")
        .flatMap(tableType -> Stream.of(RecordMergeMode.EVENT_TIME_ORDERING, RecordMergeMode.COMMIT_TIME_ORDERING)
            .flatMap(recordMergeMode -> Stream.of(payloadTypes)
                .map(payloadType -> Arguments.of(tableType, recordMergeMode, payloadType))));
  }

  /**
   * Assert table version on both data table and metadata table (if exists).
   */
  private void assertTableVersionOnDataAndMetadataTable(
      HoodieTableMetaClient metaClient, HoodieTableVersion expectedVersion) throws IOException {
    assertTableVersion(metaClient, expectedVersion);
    if (expectedVersion.greaterThanOrEquals(HoodieTableVersion.FOUR)) {
      StoragePath metadataTablePath = HoodieTableMetadata.getMetadataTableBasePath(metaClient.getBasePath());
      if (metaClient.getStorage().exists(metadataTablePath)) {
        LOG.info("Verifying metadata table version at: {}", metadataTablePath);
        HoodieTableMetaClient mdtMetaClient = HoodieTableMetaClient.builder()
            .setConf(metaClient.getStorageConf().newInstance()).setBasePath(metadataTablePath).build();
        assertTableVersion(mdtMetaClient, expectedVersion);
      } else {
        LOG.info("Metadata table does not exist at: {}", metadataTablePath);
      }
    }
  }

  private void assertTableVersion(
      HoodieTableMetaClient metaClient, HoodieTableVersion expectedVersion) {
    assertEquals(expectedVersion,
        metaClient.getTableConfig().getTableVersion());
  }

  /**
   * Validate version-specific properties for a single table version.
   */
  private void validateVersionSpecificProperties(
      HoodieTableMetaClient metaClient, HoodieTableVersion version) throws IOException {
    LOG.info("Validating version-specific properties for version {}", version);
    
    HoodieTableConfig tableConfig = metaClient.getTableConfig();
    
    // Validate properties for the version
    switch (version) {
      case SIX:
        validateVersion6Properties(metaClient);
        break;
      case EIGHT:
        validateVersion8Properties(tableConfig);
        break;
      case NINE:
        validateVersion9Properties(metaClient, tableConfig);
        break;
      default:
        LOG.warn("No specific property validation for version {}", version);
    }
  }

  private void validateVersion4Properties(HoodieTableMetaClient metaClient, HoodieTableConfig tableConfig) throws IOException {
    assertTrue(tableConfig.contains(HoodieTableConfig.TABLE_CHECKSUM),
        "TABLE_CHECKSUM should be set for V4");
    String actualChecksum = tableConfig.getString(HoodieTableConfig.TABLE_CHECKSUM);
    assertNotNull(actualChecksum, "TABLE_CHECKSUM should not be null");
    
    // Validate that the checksum is valid by comparing with computed checksum
    String expectedChecksum = String.valueOf(HoodieTableConfig.generateChecksum(tableConfig.getProps()));
    assertEquals(expectedChecksum, actualChecksum, 
        "TABLE_CHECKSUM should match computed checksum");

    assertEquals(TimelineLayoutVersion.LAYOUT_VERSION_1, tableConfig.getTimelineLayoutVersion().get());
    
    // TABLE_METADATA_PARTITIONS should be properly set if present
    // Note: This is optional based on whether metadata table was enabled during upgrade
    // After downgrade operations, metadata table may be deleted, so we check if it exists first
    if (tableConfig.contains(HoodieTableConfig.TABLE_METADATA_PARTITIONS)) {
      if (isMetadataTablePresent(metaClient)) {
        // Metadata table exists - enforce strict validation
        String metadataPartitions = tableConfig.getString(HoodieTableConfig.TABLE_METADATA_PARTITIONS);
        assertTrue(metadataPartitions.contains("files"), 
            "TABLE_METADATA_PARTITIONS should contain 'files' partition when metadata table exists");
      } else {
        // Metadata table doesn't exist (likely after downgrade) - validation not applicable
        LOG.info("Skipping TABLE_METADATA_PARTITIONS 'files' validation - metadata table does not exist (likely after downgrade operation)");
      }
    }
  }

  private boolean isMetadataTablePresent(HoodieTableMetaClient metaClient) throws IOException {
    StoragePath metadataTablePath = HoodieTableMetadata.getMetadataTableBasePath(metaClient.getBasePath());
    return metaClient.getStorage().exists(metadataTablePath);
  }

  /**
   * Validate log files count based on expected scenario.
   * This ensures proper behavior before and after rollback and compaction operations.
   */
  private void validateLogFilesCount(HoodieTableMetaClient metaClient, String operation, boolean expectLogFiles) {
    String validationPhase = expectLogFiles ? "before" : "after";
    LOG.info("Validating log files {} rollback and compaction during {}", validationPhase, operation);
    
    // Get the latest completed commit to ensure we're looking at a consistent state
    org.apache.hudi.common.table.timeline.HoodieTimeline completedTimeline = 
        metaClient.getCommitsTimeline().filterCompletedInstants();
    String latestCommit = completedTimeline.lastInstant()
        .map(instant -> instant.requestedTime())
        .orElse(null);
    
    // Get file system view to check for log files using the latest commit state
    try (org.apache.hudi.common.table.view.HoodieTableFileSystemView fsView = 
        org.apache.hudi.common.table.view.HoodieTableFileSystemView.fileListingBasedFileSystemView(
            context(), metaClient, completedTimeline)) {
    
      // Get all partition paths using FSUtils
      List<String> partitionPaths = org.apache.hudi.common.fs.FSUtils.getAllPartitionPaths(
          context(), metaClient, false);
      
      int totalLogFiles = 0;
      
      for (String partitionPath : partitionPaths) {
        // Get latest file slices for this partition
        Stream<org.apache.hudi.common.model.FileSlice> fileSlicesStream = latestCommit != null
            ? fsView.getLatestFileSlicesBeforeOrOn(partitionPath, latestCommit, false)
            : fsView.getLatestFileSlices(partitionPath);
        
        for (org.apache.hudi.common.model.FileSlice fileSlice : fileSlicesStream.collect(Collectors.toList())) {
          int logFileCount = (int) fileSlice.getLogFiles().count();
          totalLogFiles += logFileCount;
        }
      }
      
      if (expectLogFiles) {
        assertTrue(totalLogFiles > 0, 
            "Expected log files but found none during " + operation);
      } else {
        assertEquals(0, totalLogFiles, 
            "No log files should remain after rollback and compaction during " + operation);
      }
      LOG.info("Log file validation passed: {} log files found (expected: {})", 
          totalLogFiles, expectLogFiles ? ">0" : "0");
    } catch (Exception e) {
      throw new RuntimeException("Failed to validate log files during " + operation, e);
    }
  }

  /**
   * Determine if a version transition performs rollback operations that clear all pending commits.
   * These handlers call rollbackFailedWritesAndCompact() which clears pending commits to 0.
   */
  private boolean isRollbackAndCompactTransition(HoodieTableVersion fromVersion, HoodieTableVersion toVersion) {
    // Upgrade handlers that perform rollbacks
    if (fromVersion == HoodieTableVersion.SEVEN && toVersion == HoodieTableVersion.EIGHT) {
      return true; // SevenToEightUpgradeHandler
    }
    if (fromVersion == HoodieTableVersion.EIGHT && toVersion == HoodieTableVersion.NINE) {
      return true; // EightToNineUpgradeHandler
    }
    
    // Downgrade handlers that perform rollbacks
    if (fromVersion == HoodieTableVersion.SIX && toVersion == HoodieTableVersion.FIVE) {
      return true; // SixToFiveDowngradeHandler
    }
    if (fromVersion == HoodieTableVersion.EIGHT && toVersion == HoodieTableVersion.SEVEN) {
      return true; // EightToSevenDowngradeHandler  
    }
    if (fromVersion == HoodieTableVersion.NINE && toVersion == HoodieTableVersion.EIGHT) {
      return true; // NineToEightDowngradeHandler
    }
    
    return false; // All other transitions don't perform rollbacks
  }

  private void validateVersion5Properties(HoodieTableMetaClient metaClient, HoodieTableConfig tableConfig) throws IOException {

    validateVersion4Properties(metaClient, tableConfig);
    // Version 5 upgrade validates that no deprecated default partition paths exist
    // The upgrade handler checks for DEPRECATED_DEFAULT_PARTITION_PATH ("default") 
    // and requires migration to DEFAULT_PARTITION_PATH ("__HIVE_DEFAULT_PARTITION__")
    
    // If table is partitioned, validate partition path migration
    if (tableConfig.isTablePartitioned()) {
      LOG.info("Validating V5 partition path migration for partitioned table");
      
      // Check hive-style partitioning configuration
      boolean hiveStylePartitioningEnable = Boolean.parseBoolean(tableConfig.getHiveStylePartitioningEnable());
      LOG.info("Hive-style partitioning enabled: {}", hiveStylePartitioningEnable);
      
      // Validate partition field configuration exists
      assertTrue(tableConfig.getPartitionFields().isPresent(),
          "Partition fields should be present for partitioned table in V5");
    } else {
      LOG.info("Non-partitioned table - skipping partition path validation for V5");
    }
  }

  private void validateVersion6Properties(HoodieTableMetaClient metaClient) throws IOException {
    // Version 6 upgrade deletes compaction requested files from .aux folder (HUDI-6040)
    // Validate that no REQUESTED compaction files remain in auxiliary folder
    validateVersion5Properties(metaClient, metaClient.getTableConfig());

    StoragePath auxPath = new StoragePath(metaClient.getMetaAuxiliaryPath());
    
    if (!metaClient.getStorage().exists(auxPath)) {
      // Auxiliary folder doesn't exist - this is valid, nothing to clean up
      LOG.info("V6 validation passed: Auxiliary folder does not exist");
      return;
    }
    
    // Auxiliary folder exists - validate that REQUESTED compaction files were cleaned up
    LOG.info("V6 validation: Checking auxiliary folder cleanup at: {}", auxPath);
    
    // Get pending compaction timeline with REQUESTED state (same as upgrade handler)
    HoodieTimeline compactionTimeline = metaClient.getActiveTimeline().filterPendingCompactionTimeline()
        .filter(instant -> instant.getState() == HoodieInstant.State.REQUESTED);
    
    InstantFileNameGenerator factory = metaClient.getInstantFileNameGenerator();
    
    // Validate that none of the REQUESTED compaction files exist in auxiliary folder
    compactionTimeline.getInstantsAsStream().forEach(instant -> {
      StoragePath compactionFile = new StoragePath(metaClient.getMetaAuxiliaryPath(), factory.getFileName(instant));
      try {
        if (metaClient.getStorage().exists(compactionFile)) {
          throw new AssertionError("V6 validation failed: REQUESTED compaction file should have been cleaned up but still exists: " + compactionFile);
        }
      } catch (IOException e) {
        throw new RuntimeException("Failed to check existence of compaction file: " + compactionFile, e);
      }
    });
    
    LOG.info("V6 validation passed: {} REQUESTED compaction instants verified to be cleaned up from auxiliary folder", 
        compactionTimeline.countInstants());
  }

  private void validateVersion8Properties(HoodieTableConfig tableConfig) {
    validatePropertiesForV8Plus(tableConfig);
    assertTrue(tableConfig.contains(HoodieTableConfig.RECORD_MERGE_STRATEGY_ID),
        "Record merge strategy ID should be set for V8");
  }

  private void validateVersion9Properties(HoodieTableMetaClient metaClient, HoodieTableConfig tableConfig) {
    validatePropertiesForV8Plus(tableConfig);

    // Check if index metadata exists and has proper version information
    Option<HoodieIndexMetadata> indexMetadata = metaClient.getIndexMetadata();
    if (indexMetadata.isPresent()) {
      indexMetadata.get().getIndexDefinitions().forEach((indexName, indexDef) -> {
        assertNotNull(indexDef.getVersion(),
            "Index " + indexName + " should have version information in V9");
      });
    }
  }

  private void validatePropertiesForV8Plus(HoodieTableConfig tableConfig) {
    Option<TimelineLayoutVersion> layoutVersion = tableConfig.getTimelineLayoutVersion();
    assertTrue(layoutVersion.isPresent(), "Timeline layout version should be present for V8+");
    assertEquals(TimelineLayoutVersion.LAYOUT_VERSION_2, layoutVersion.get(),
        "Timeline layout should be V2 for V8+");
    assertTrue(tableConfig.contains(HoodieTableConfig.TIMELINE_PATH),
        "Timeline path should be set for V8+");
    assertEquals(HoodieTableConfig.TIMELINE_PATH.defaultValue(),
        tableConfig.getString(HoodieTableConfig.TIMELINE_PATH),
        "Timeline path should have default value");
    assertTrue(tableConfig.contains(HoodieTableConfig.RECORD_MERGE_MODE),
        "Record merge mode should be set for V8+");
    RecordMergeMode mergeMode = tableConfig.getRecordMergeMode();
    assertNotNull(mergeMode, "Merge mode should not be null");
    assertTrue(tableConfig.contains(HoodieTableConfig.INITIAL_VERSION),
        "Initial version should be set for V8+");
    if (tableConfig.contains(HoodieTableConfig.KEY_GENERATOR_CLASS_NAME)) {
      assertTrue(tableConfig.contains(HoodieTableConfig.KEY_GENERATOR_TYPE),
          "Key generator type should be set when key generator class is present");
    }
  }

  /**
   * Read table data for validation purposes.
   */
  private Dataset<Row> readTableData(HoodieTableMetaClient metaClient, String stage) {
    LOG.info("Reading table data {}", stage);
    
    try {
      String basePath = metaClient.getBasePath().toString();
      Dataset<Row> tableData = sqlContext().read()
          .format("hudi")
          .load(basePath);

      assertNotNull(tableData, "Table read should not return null " + stage);

      // Force execution to ensure data is read immediately (not lazily)
      List<Row> rows = tableData.collectAsList();
      long rowCount = rows.size();
      assertTrue(rowCount >= 0, "Row count should be non-negative " + stage);

      // Convert collected rows back to Dataset for use in validation
      Dataset<Row> materializedData = sqlContext().createDataFrame(rows, tableData.schema());

      LOG.info("Successfully read and materialized table data {} ({} rows)", stage, rowCount);
      return materializedData;
    } catch (Exception e) {
      LOG.error("Failed to read table data {} from: {} (version: {})", 
          stage, metaClient.getBasePath(), metaClient.getTableConfig().getTableVersion(), e);
      throw new RuntimeException("Failed to read table data " + stage, e);
    }
  }
  
  /**
   * Validate data consistency between original data and data after upgrade/downgrade.
   * This ensures that upgrade/downgrade operations preserve data integrity.
   */
  private void validateDataConsistency(Dataset<Row> originalData, HoodieTableMetaClient metaClient, String stage) {
    LOG.info("Validating data consistency {}", stage);
    
    try {
      Dataset<Row> currentData = readTableData(metaClient, stage);
      
      // Exclude Hudi metadata columns
      Set<String> hoodieMetadataColumns = new HashSet<>(Arrays.asList(
          "_hoodie_commit_time", "_hoodie_commit_seqno", "_hoodie_record_key", 
          "_hoodie_partition_path", "_hoodie_file_name"));
      
      Set<String> columnsToValidate = Arrays.stream(originalData.columns())
          .filter(col -> !hoodieMetadataColumns.contains(col))
          .collect(Collectors.toSet());
      
      if (columnsToValidate.isEmpty()) {
        LOG.info("Skipping data consistency validation {} (no business columns to validate)", stage);
        return;
      }
      
      LOG.info("Validating data columns: {}", columnsToValidate);
      boolean dataConsistent = areDataframesEqual(originalData, currentData, columnsToValidate);
      assertTrue(dataConsistent, " data should be consistent between original and " + stage + " states");
      
      LOG.info("Data consistency validation passed {}", stage);
    } catch (Exception e) {
      throw new RuntimeException("Data consistency validation failed " + stage, e);
    }
  }

  private void performDataValidationOnTable(HoodieTableMetaClient metaClient, String stage) {
    LOG.info("Performing data validation on table {}", stage);

    try {
      Dataset<Row> tableData = readTableData(metaClient, stage);
      LOG.info("Data validation passed {} (table accessible, {} rows)", stage, tableData.count());
    } catch (Exception e) {
      throw new RuntimeException("Data validation failed " + stage, e);
    }
  }

  @ParameterizedTest
  @MethodSource("testArgsPayloadUpgradeDowngrade")
  public void testPayloadUpgradeDowngrade(String tableType, RecordMergeMode recordMergeMode, String payloadType) throws Exception {
    LOG.info("Testing payload upgrade/downgrade for: {} (tableType: {}, recordMergeMode: {})",
        payloadType, tableType, recordMergeMode);

    // Load v6 fixture for this payload type
    HoodieTableMetaClient metaClientV6 = loadPayloadFixtureTable(HoodieTableVersion.SIX, payloadType);
    assertEquals(HoodieTableVersion.SIX, metaClientV6.getTableConfig().getTableVersion(),
        "Fixture table should be at version 6 for payload: " + payloadType);

    // Read original data before upgrade
    Dataset<Row> originalDataV6 = readTableData(metaClientV6, "original v6 for " + payloadType);

    HoodieWriteConfig config = createWriteConfig(metaClientV6, true);

    // Test upgrade v6 -> v9 via write operation
    originalDataV6.write()
        .format("hudi")
        .option(HoodieWriteConfig.AUTO_UPGRADE_VERSION.key(), "true")
        .option(HoodieWriteConfig.WRITE_TABLE_VERSION.key(), String.valueOf(HoodieTableVersion.NINE.versionCode()))
        .option(HoodieWriteConfig.TBL_NAME.key(), metaClientV6.getTableConfig().getTableName())
        .mode(SaveMode.Append)
        .save(metaClientV6.getBasePath().toString());

    HoodieTableMetaClient metaClientV9 = HoodieTableMetaClient.builder()
        .setConf(storageConf().newInstance())
        .setBasePath(metaClientV6.getBasePath())
        .build();

    assertEquals(HoodieTableVersion.NINE, metaClientV9.getTableConfig().getTableVersion(),
        "Table should be upgraded to version 9 for payload: " + payloadType);
    validateDataConsistency(originalDataV6, metaClientV9, "after v6->v9 upgrade for " + payloadType);

    // Add one new record to v9 table by modifying one existing row
    // Read from upgraded table to get correct schema (with _change_operation_type and proper types)
    Dataset<Row> dataAfterUpgrade = readTableData(metaClientV9, "v9 data for new record");
    Dataset<Row> newRecordData = dataAfterUpgrade.limit(1).selectExpr(
        "14 as ts",
        "8L as _event_lsn",
        "'rider-NEW' as rider",
        "'driver-NEW' as driver",
        "fare",
        "Op",
        "'14.1' as _event_seq",
        "14 as _event_bin_file",
        "1 as _event_pos",
        "_change_operation_type"
    ).cache();
    newRecordData.write()
        .format("hudi")
        .option(HoodieWriteConfig.TBL_NAME.key(), metaClientV9.getTableConfig().getTableName())
        .mode(SaveMode.Append)
        .save(metaClientV9.getBasePath().toString());

    // Create expected dataset: original 5 records + 1 new record = 6 total
    // Drop Hudi metadata columns from originalDataV6 to match newRecordData schema, as select expr contains only data columns
    Dataset<Row> originalDataV6WithoutMeta = originalDataV6.drop(
        "_hoodie_commit_time", "_hoodie_commit_seqno", "_hoodie_record_key",
        "_hoodie_partition_path", "_hoodie_file_name");
    Dataset<Row> expectedDataWithNewRecord = originalDataV6WithoutMeta.union(newRecordData).cache();

    // Refresh metaclient and read v9 data (which now contains original 5 + 1 new record = 6 total)
    metaClientV9 = HoodieTableMetaClient.builder()
        .setConf(storageConf().newInstance())
        .setBasePath(metaClientV6.getBasePath())
        .build();

    Dataset<Row> readOptimizedDataUpgradeAndWrite = sqlContext().read()
            .format("hudi")
            .option("hoodie.datasource.query.type", "read_optimized")
            .load(metaClientV9.getBasePath().toString());

    assertEquals(6, readOptimizedDataUpgradeAndWrite.count(),
            "Read-optimized query should return 6 records after upgrade/write: " + payloadType);
    // will perform real time query and do dataframe validation
    validateDataConsistency(expectedDataWithNewRecord, metaClientV9, "dataframe validation after v9 upgrade/write for " + payloadType);

    // Test downgrade v9 -> v6
    new UpgradeDowngrade(metaClientV9, config, context(), SparkUpgradeDowngradeHelper.getInstance())
        .run(HoodieTableVersion.SIX, null);

    metaClientV6 = HoodieTableMetaClient.builder()
        .setConf(storageConf().newInstance())
        .setBasePath(metaClientV9.getBasePath())
        .build();

    assertEquals(HoodieTableVersion.SIX, metaClientV6.getTableConfig().getTableVersion(),
        "Table should be downgraded to version 6 for payload: " + payloadType);

    Dataset<Row> readOptimizedDataAfterDowngrade = sqlContext().read()
        .format("hudi")
        .option("hoodie.datasource.query.type", "read_optimized")
        .load(metaClientV6.getBasePath().toString());

    assertEquals(6, readOptimizedDataAfterDowngrade.count(), "Read-optimized query should return 6 records after downgrade: " + payloadType);
    // will perform real time query and do dataframe validation
    validateDataConsistency(expectedDataWithNewRecord, metaClientV6, "dataframe validation after v9->v6 downgrade for " + payloadType);
    LOG.info("Completed payload upgrade/downgrade test for: {}", payloadType);
  }
}<|MERGE_RESOLUTION|>--- conflicted
+++ resolved
@@ -96,8 +96,6 @@
       return "/upgrade-downgrade-fixtures/cow-tables/";
     } else if (suffix.contains("payload")) {
       return "/upgrade-downgrade-fixtures/payload-tables/";
-    } else if (suffix.contains("mdt-validation")) {
-      return "/upgrade-downgrade-fixtures/mdt-validation-tables/";
     } else {
       return "/upgrade-downgrade-fixtures/unsupported-upgrade-tables/";
     }
@@ -110,13 +108,8 @@
     boolean isUpgrade = fromVersion.lesserThan(toVersion);
     String operation = isUpgrade ? "upgrade" : "downgrade";
     LOG.info("Testing {} from version {} to {}", operation, fromVersion, toVersion);
-<<<<<<< HEAD
-
-    HoodieTableMetaClient originalMetaClient = loadFixtureTable(fromVersion, "-mor");
-=======
-    
+
     HoodieTableMetaClient originalMetaClient = loadFixtureTable(fromVersion, suffix);
->>>>>>> e24a4b7e
     assertEquals(fromVersion, originalMetaClient.getTableConfig().getTableVersion(),
         "Fixture table should be at expected version");
 
@@ -492,25 +485,6 @@
     String tablePath = tempDir.resolve(tableName).toString();
 
     metaClient = HoodieTableMetaClient.builder()
-        .setConf(storageConf().newInstance())
-        .setBasePath(tablePath)
-        .build();
-
-    LOG.info("Loaded payload fixture table {} at version {}", fixtureName, metaClient.getTableConfig().getTableVersion());
-    return metaClient;
-  }
-
-  private HoodieTableMetaClient loadMdtValidationFixtureTable(String tableType) throws IOException {
-    String fixtureName = "hudi-v9" + "-table-mdt-validation-" + tableType + ".zip";
-    String resourcePath = "/upgrade-downgrade-fixtures/mdt-validation-tables/" + fixtureName;
-
-    LOG.info("Loading mdt validation fixture from resource path: {}", resourcePath);
-    HoodieTestUtils.extractZipToDirectory(resourcePath, tempDir, getClass());
-
-    String tableName = fixtureName.replace(".zip", "");
-    String tablePath = tempDir.resolve(tableName).toString();
-
-    HoodieTableMetaClient metaClient = HoodieTableMetaClient.builder()
         .setConf(storageConf().newInstance())
         .setBasePath(tablePath)
         .build();
