--- conflicted
+++ resolved
@@ -97,22 +97,13 @@
         ? Option.empty() : Option.of(partitionPaths[0]);
 
     HoodieReaderContext ctx = getHoodieReaderContext(getBasePath(), avroSchema, getHadoopConf());
-<<<<<<< HEAD
-    HoodieFileGroupReaderState state = ctx.getReaderState();
-    state.useRecordPosition = true;
-    state.hasBootstrapBaseFile = false;
-    state.hasLogFiles = true;
-    state.needsBootstrapMerge = false;
-    state.recordMerger = useCustomMerger ? new CustomMerger() : new HoodieSparkRecordMerger();
-    state.schemaHandler = new HoodiePositionBasedSchemaHandler(ctx, avroSchema, avroSchema, Option.empty(), metaClient.getTableConfig());
-=======
+    ctx.setUseRecordPosition(true);
     ctx.setHasBootstrapBaseFile(false);
     ctx.setHasLogFiles(true);
     ctx.setNeedsBootstrapMerge(false);
     ctx.setRecordMerger(useCustomMerger ? new CustomMerger() : new HoodieSparkRecordMerger());
     ctx.setSchemaHandler(new HoodiePositionBasedSchemaHandler<>(ctx, avroSchema, avroSchema,
         Option.empty(), metaClient.getTableConfig()));
->>>>>>> 95b6d627
     buffer = new HoodiePositionBasedFileGroupRecordBuffer<>(
         ctx,
         metaClient,
