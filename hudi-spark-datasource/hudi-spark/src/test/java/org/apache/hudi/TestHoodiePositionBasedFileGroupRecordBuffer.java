--- conflicted
+++ resolved
@@ -119,19 +119,11 @@
         readerState.setRecordMerger(new CustomMerger());
         break;
       case EVENT_TIME_ORDERING:
-<<<<<<< HEAD
-        readerState.setRecordMerger(new HoodieSparkRecordMerger());
+        readerState.setRecordMerger(new DefaultSparkRecordMerger());
         break;
       case OVERWRITE_WITH_LATEST:
       default:
-        readerState.setRecordMerger(new OverwriteWithLatestSparkMerger());
-=======
-        ctx.setRecordMerger(new DefaultSparkRecordMerger());
-        break;
-      case OVERWRITE_WITH_LATEST:
-      default:
-        ctx.setRecordMerger(new OverwriteWithLatestSparkRecordMerger());
->>>>>>> 7dad9139
+        readerState.setRecordMerger(new OverwriteWithLatestSparkRecordMerger());
         break;
     }
     readerState.setSchemaHandler(new HoodiePositionBasedSchemaHandler(readerState, avroSchema, avroSchema, Option.empty()));
