/*
 * Licensed to the Apache Software Foundation (ASF) under one or more
 * contributor license agreements.  See the NOTICE file distributed with
 * this work for additional information regarding copyright ownership.
 * The ASF licenses this file to You under the Apache License, Version 2.0
 * (the "License"); you may not use this file except in compliance with
 * the License.  You may obtain a copy of the License at
 *
 *    http://www.apache.org/licenses/LICENSE-2.0
 *
 * Unless required by applicable law or agreed to in writing, software
 * distributed under the License is distributed on an "AS IS" BASIS,
 * WITHOUT WARRANTIES OR CONDITIONS OF ANY KIND, either express or implied.
 * See the License for the specific language governing permissions and
 * limitations under the License.
 */

package org.apache.hudi


import java.util
import java.util.Properties

import org.apache.avro.Schema
import org.apache.avro.generic.GenericRecord
import org.apache.hadoop.conf.Configuration
import org.apache.hadoop.fs.{FileSystem, Path}
import org.apache.hadoop.hive.conf.HiveConf
import org.apache.hudi.DataSourceWriteOptions.{ERROR_TABLE_ENABLE_OPT_KEY, _}
import org.apache.hudi.avro.HoodieAvroUtils
import org.apache.hudi.client.{HoodieWriteResult, SparkRDDWriteClient, WriteStatus}
import org.apache.hudi.common.config.{HoodieConfig, HoodieMetadataConfig, TypedProperties}
import org.apache.hudi.common.fs.FSUtils
import org.apache.hudi.common.model.{HoodieRecordPayload, HoodieTableType, WriteOperationType}
import org.apache.hudi.common.table.timeline.HoodieActiveTimeline
import org.apache.hudi.common.table.{HoodieTableConfig, HoodieTableMetaClient, TableSchemaResolver}
import org.apache.hudi.common.util.{CommitUtils, ReflectionUtils}
import org.apache.hudi.config.HoodieBootstrapConfig.{BOOTSTRAP_BASE_PATH, BOOTSTRAP_INDEX_CLASS}
import org.apache.hudi.config.{HoodieInternalConfig, HoodieWriteConfig}
import org.apache.hudi.exception.HoodieException
import org.apache.hudi.execution.bulkinsert.{BulkInsertInternalPartitionerWithRowsFactory, NonSortPartitionerWithRows}
import org.apache.hudi.hive.{HiveSyncConfig, HiveSyncTool}
import org.apache.hudi.index.SparkHoodieIndex
import org.apache.hudi.internal.DataSourceInternalWriterHelper
import org.apache.hudi.keygen.factory.HoodieSparkKeyGeneratorFactory
import org.apache.hudi.sync.common.AbstractSyncTool
import org.apache.hudi.table.BulkInsertPartitioner
import org.apache.log4j.LogManager
import org.apache.spark.api.java.JavaSparkContext
import org.apache.spark.rdd.RDD
<<<<<<< HEAD
import org.apache.spark.sql.types.StructType
import org.apache.spark.sql.{DataFrame, Dataset, Row, SQLContext, SaveMode, SparkSession}
import org.apache.spark.sql.internal.{SQLConf, StaticSQLConf}
import java.util
import java.util.Properties
=======
import org.apache.spark.sql.internal.{SQLConf, StaticSQLConf}
import org.apache.spark.sql.types.StructType
import org.apache.spark.sql.{DataFrame, Dataset, Row, SQLContext, SaveMode, SparkSession}
import org.apache.spark.{SPARK_VERSION, SparkContext}
>>>>>>> 4d508ef6

import scala.collection.JavaConversions._
import scala.collection.mutable.ListBuffer
import org.apache.hudi.client.common.HoodieSparkEngineContext
import org.apache.hudi.error.SparkErrorTableWriteStatusWriter

object HoodieSparkSqlWriter {

  private val log = LogManager.getLogger(getClass)
  private var tableExists: Boolean = false
  private var asyncCompactionTriggerFnDefined: Boolean = false
  private var asyncClusteringTriggerFnDefined: Boolean = false

  def write(sqlContext: SQLContext,
            mode: SaveMode,
            parameters: Map[String, String],
            df: DataFrame,
            hoodieTableConfigOpt: Option[HoodieTableConfig] = Option.empty,
            hoodieWriteClient: Option[SparkRDDWriteClient[HoodieRecordPayload[Nothing]]] = Option.empty,
            asyncCompactionTriggerFn: Option[Function1[SparkRDDWriteClient[HoodieRecordPayload[Nothing]], Unit]] = Option.empty,
            asyncClusteringTriggerFn: Option[Function1[SparkRDDWriteClient[HoodieRecordPayload[Nothing]], Unit]] = Option.empty
           )
  : (Boolean, common.util.Option[String], common.util.Option[String], common.util.Option[String],
    SparkRDDWriteClient[HoodieRecordPayload[Nothing]], HoodieTableConfig) = {

    val sparkContext = sqlContext.sparkContext
    val path = parameters.get("path")
    val hoodieConfig = HoodieWriterUtils.convertMapToHoodieConfig(parameters)
    val tblNameOp = hoodieConfig.getStringOrThrow(HoodieWriteConfig.TABLE_NAME, s"'${HoodieWriteConfig.TABLE_NAME.key}' must be set.")
    asyncCompactionTriggerFnDefined = asyncCompactionTriggerFn.isDefined
    asyncClusteringTriggerFnDefined = asyncClusteringTriggerFn.isDefined
    if (path.isEmpty) {
      throw new HoodieException(s"'path' must be set.")
    }
    val tblName = tblNameOp.trim
    sparkContext.getConf.getOption("spark.serializer") match {
      case Some(ser) if ser.equals("org.apache.spark.serializer.KryoSerializer") =>
      case _ => throw new HoodieException("hoodie only support org.apache.spark.serializer.KryoSerializer as spark.serializer")
    }
    val tableType = HoodieTableType.valueOf(hoodieConfig.getString(TABLE_TYPE))
    var operation = WriteOperationType.fromValue(hoodieConfig.getString(OPERATION))
    // It does not make sense to allow upsert() operation if INSERT_DROP_DUPS is true
    // Auto-correct the operation to "insert" if OPERATION is set to "upsert" wrongly
    // or not set (in which case it will be set as "upsert" by parametersWithWriteDefaults()) .
    if (hoodieConfig.getBoolean(INSERT_DROP_DUPS) &&
      operation == WriteOperationType.UPSERT) {

      log.warn(s"$UPSERT_OPERATION_OPT_VAL is not applicable " +
        s"when $INSERT_DROP_DUPS is set to be true, " +
        s"overriding the $OPERATION to be $INSERT_OPERATION_OPT_VAL")

      operation = WriteOperationType.INSERT
    }

    val jsc = new JavaSparkContext(sparkContext)
    val basePath = new Path(path.get)
    val instantTime = HoodieActiveTimeline.createNewInstantTime()
    val fs = basePath.getFileSystem(sparkContext.hadoopConfiguration)
    tableExists = fs.exists(new Path(basePath, HoodieTableMetaClient.METAFOLDER_NAME))
    var tableConfig = getHoodieTableConfig(sparkContext, path.get, hoodieTableConfigOpt)
    val keyGenerator = HoodieSparkKeyGeneratorFactory.createKeyGenerator(toProperties(parameters))

    if (mode == SaveMode.Ignore && tableExists) {
      log.warn(s"hoodie table at $basePath already exists. Ignoring & not performing actual writes.")
      (false, common.util.Option.empty(), common.util.Option.empty(), common.util.Option.empty(), hoodieWriteClient.orNull, tableConfig)
    } else {
      // Handle various save modes
      handleSaveModes(sqlContext.sparkSession, mode, basePath, tableConfig, tblName, operation, fs)
      val partitionColumns = HoodieSparkUtils.getPartitionColumns(keyGenerator, toProperties(parameters))
      // Create the table if not present
      if (!tableExists) {
        val baseFileFormat = hoodieConfig.getStringOrDefault(HoodieTableConfig.HOODIE_BASE_FILE_FORMAT_PROP)
        val archiveLogFolder = hoodieConfig.getStringOrDefault(HoodieTableConfig.HOODIE_ARCHIVELOG_FOLDER_PROP)
        val recordKeyFields = hoodieConfig.getString(DataSourceWriteOptions.RECORDKEY_FIELD)
        val populateMetaFields = parameters.getOrElse(HoodieTableConfig.HOODIE_POPULATE_META_FIELDS.key(), HoodieTableConfig.HOODIE_POPULATE_META_FIELDS.defaultValue()).toBoolean

        val tableMetaClient = HoodieTableMetaClient.withPropertyBuilder()
          .setTableType(tableType)
          .setTableName(tblName)
          .setRecordKeyFields(recordKeyFields)
          .setBaseFileFormat(baseFileFormat)
          .setArchiveLogFolder(archiveLogFolder)
          .setPayloadClassName(hoodieConfig.getString(PAYLOAD_CLASS))
          .setPreCombineField(hoodieConfig.getStringOrDefault(PRECOMBINE_FIELD, null))
          .setPartitionFields(partitionColumns)
          .setPopulateMetaFields(populateMetaFields)
          .setRecordKeyFields(hoodieConfig.getString(RECORDKEY_FIELD))
          .setKeyGeneratorClassProp(hoodieConfig.getString(KEYGENERATOR_CLASS))
          .initTable(sparkContext.hadoopConfiguration, path.get)
        tableConfig = tableMetaClient.getTableConfig
      }

      val commitActionType = CommitUtils.getCommitActionType(operation, tableConfig.getTableType)
      val dropPartitionColumns = hoodieConfig.getBoolean(DataSourceWriteOptions.DROP_PARTITION_COLUMNS)

      // short-circuit if bulk_insert via row is enabled.
      // scalastyle:off
      if (hoodieConfig.getBoolean(ENABLE_ROW_WRITER) &&
        operation == WriteOperationType.BULK_INSERT) {
        val (success, commitTime: common.util.Option[String]) = bulkInsertAsRow(sqlContext, parameters, df, tblName,
          basePath, path, instantTime, partitionColumns)
        return (success, commitTime, common.util.Option.empty(), common.util.Option.empty(), hoodieWriteClient.orNull, tableConfig)
      }
      // scalastyle:on

      val reconcileSchema = parameters(DataSourceWriteOptions.RECONCILE_SCHEMA.key()).toBoolean
      val (writeResult, writeClient: SparkRDDWriteClient[HoodieRecordPayload[Nothing]]) =
<<<<<<< HEAD
        if (operation != WriteOperationType.DELETE) {
          // register classes & schemas
          val (structName, nameSpace) = AvroConversionUtils.getAvroRecordNameAndNamespace(tblName)
          sparkContext.getConf.registerKryoClasses(
            Array(classOf[org.apache.avro.generic.GenericData],
              classOf[org.apache.avro.Schema]))
          val schema = AvroConversionUtils.convertStructTypeToAvroSchema(df.schema, structName, nameSpace)
          sparkContext.getConf.registerAvroSchemas(schema)
          log.info(s"Registered avro schema : ${schema.toString(true)}")

          // Convert to RDD[HoodieRecord]
          val genericRecords: RDD[GenericRecord] = HoodieSparkUtils.createRdd(df, schema, structName, nameSpace)
          val shouldCombine = parameters(INSERT_DROP_DUPS_OPT_KEY.key()).toBoolean || operation.equals(WriteOperationType.UPSERT);
          val errorTableEnable = parameters.get(ERROR_TABLE_ENABLE_OPT_KEY.key).exists(r => r.toBoolean)

          if (errorTableEnable) {
            val errorRecordsWriteStatus = genericRecords.map(gr => {
              val writeStatus = new WriteStatus()
              val hoodieRecord = if (shouldCombine) {
                try {
                  HoodieAvroUtils.checkRecordField(gr, hoodieConfig.getString(PRECOMBINE_FIELD_OPT_KEY))
                  writeStatus
                } catch {
                  case e : HoodieException => {
                    val hoodieRecord = DataSourceUtils.createHoodieRecord(gr, keyGenerator.getKey(gr), hoodieConfig.getString(PAYLOAD_CLASS_OPT_KEY))
                    writeStatus.markFailure(hoodieRecord, e, null)
                    writeStatus
                  }
                }
              } else {
                writeStatus
              }
              hoodieRecord
            }).toJavaRDD()

            val writeConfig = HoodieWriteConfig.newBuilder.withPath(parameters.get("path").get).withProps(parameters).build
            SparkErrorTableWriteStatusWriter.create(sparkContext.hadoopConfiguration, writeConfig, new HoodieSparkEngineContext(jsc))
              .asInstanceOf[SparkErrorTableWriteStatusWriter]
              .commit(errorRecordsWriteStatus, schema.toString(), writeConfig.getTableName)
          }

          val hoodieAllIncomingRecords = genericRecords.map(gr => {
            val hoodieRecord = if (shouldCombine) {
              try {
                val orderingVal = HoodieAvroUtils.getNestedFieldVal(gr, hoodieConfig.getString(PRECOMBINE_FIELD_OPT_KEY), false)
                  .asInstanceOf[Comparable[_]]
                DataSourceUtils.createHoodieRecord(gr,
                  orderingVal, keyGenerator.getKey(gr),
                  hoodieConfig.getString(PAYLOAD_CLASS_OPT_KEY))
              } catch {
                case e : Exception => if (errorTableEnable) {
                  DataSourceUtils.createHoodieRecord()
                } else {
                  throw e
                }
              }
            } else {
              DataSourceUtils.createHoodieRecord(gr, keyGenerator.getKey(gr), hoodieConfig.getString(PAYLOAD_CLASS_OPT_KEY))
            }
            hoodieRecord
          }).filter(x =>x.getKey != null).toJavaRDD()
=======
        operation match {
          case WriteOperationType.DELETE => {
            val genericRecords = registerKryoClassesAndGetGenericRecords(tblName, sparkContext, df, reconcileSchema)
            // Convert to RDD[HoodieKey]
            val hoodieKeysToDelete = genericRecords.map(gr => keyGenerator.getKey(gr)).toJavaRDD()

            if (!tableExists) {
              throw new HoodieException(s"hoodie table at $basePath does not exist")
            }
>>>>>>> 4d508ef6

            // Create a HoodieWriteClient & issue the delete.
            val client = hoodieWriteClient.getOrElse(DataSourceUtils.createHoodieClient(jsc,
            null, path.get, tblName,
            mapAsJavaMap(parameters - HoodieWriteConfig.HOODIE_AUTO_COMMIT.key)))
            .asInstanceOf[SparkRDDWriteClient[HoodieRecordPayload[Nothing]]]

            if (isAsyncCompactionEnabled(client, tableConfig, parameters, jsc.hadoopConfiguration())) {
              asyncCompactionTriggerFn.get.apply(client)
            }
            if (isAsyncClusteringEnabled(client, parameters)) {
              asyncClusteringTriggerFn.get.apply(client)
            }

            // Issue deletes
            client.startCommitWithTime(instantTime, commitActionType)
            val writeStatuses = DataSourceUtils.doDeleteOperation(client, hoodieKeysToDelete, instantTime)
            (writeStatuses, client)
          }
          case WriteOperationType.DELETE_PARTITION => {
            val genericRecords = registerKryoClassesAndGetGenericRecords(tblName, sparkContext, df, reconcileSchema)
            if (!tableExists) {
              throw new HoodieException(s"hoodie table at $basePath does not exist")
            }

            // Get list of partitions to delete
            val partitionsToDelete = if (parameters.containsKey(DataSourceWriteOptions.PARTITIONS_TO_DELETE.key())) {
              val partitionColsToDelete = parameters.get(DataSourceWriteOptions.PARTITIONS_TO_DELETE.key()).get.split(",")
              java.util.Arrays.asList(partitionColsToDelete:_*)
            } else {
              genericRecords.map(gr => keyGenerator.getKey(gr).getPartitionPath).toJavaRDD().distinct().collect()
            }
            // Create a HoodieWriteClient & issue the delete.
            val client = hoodieWriteClient.getOrElse(DataSourceUtils.createHoodieClient(jsc,
              null, path.get, tblName,
              mapAsJavaMap(parameters - HoodieWriteConfig.HOODIE_AUTO_COMMIT.key)))
              .asInstanceOf[SparkRDDWriteClient[HoodieRecordPayload[Nothing]]]
            // Issue delete partitions
            client.startCommitWithTime(instantTime, commitActionType)
            val writeStatuses = DataSourceUtils.doDeletePartitionsOperation(client, partitionsToDelete, instantTime)
            (writeStatuses, client)
          }
          case _ => { // any other operation
            // register classes & schemas
            val (structName, nameSpace) = AvroConversionUtils.getAvroRecordNameAndNamespace(tblName)
            sparkContext.getConf.registerKryoClasses(
              Array(classOf[org.apache.avro.generic.GenericData],
                classOf[org.apache.avro.Schema]))
            var schema = AvroConversionUtils.convertStructTypeToAvroSchema(df.schema, structName, nameSpace)
            if (reconcileSchema) {
              schema = getLatestTableSchema(fs, basePath, sparkContext, schema)
            }
            sparkContext.getConf.registerAvroSchemas(schema)
            log.info(s"Registered avro schema : ${schema.toString(true)}")

            // Convert to RDD[HoodieRecord]
            val genericRecords: RDD[GenericRecord] = HoodieSparkUtils.createRdd(df, structName, nameSpace, reconcileSchema,
              org.apache.hudi.common.util.Option.of(schema))
            val shouldCombine = parameters(INSERT_DROP_DUPS.key()).toBoolean ||
              operation.equals(WriteOperationType.UPSERT) ||
              parameters.getOrElse(HoodieWriteConfig.COMBINE_BEFORE_INSERT.key(),
                HoodieWriteConfig.COMBINE_BEFORE_INSERT.defaultValue()).toBoolean
            val hoodieAllIncomingRecords = genericRecords.map(gr => {
              val processedRecord = getProcessedRecord(partitionColumns, gr, dropPartitionColumns)
              val hoodieRecord = if (shouldCombine) {
                val orderingVal = HoodieAvroUtils.getNestedFieldVal(gr, hoodieConfig.getString(PRECOMBINE_FIELD), false)
                  .asInstanceOf[Comparable[_]]
                DataSourceUtils.createHoodieRecord(processedRecord,
                  orderingVal, keyGenerator.getKey(gr),
                  hoodieConfig.getString(PAYLOAD_CLASS))
              } else {
                DataSourceUtils.createHoodieRecord(processedRecord, keyGenerator.getKey(gr), hoodieConfig.getString(PAYLOAD_CLASS))
              }
              hoodieRecord
            }).toJavaRDD()

            val writeSchema = if (dropPartitionColumns) generateSchemaWithoutPartitionColumns(partitionColumns, schema) else schema
            // Create a HoodieWriteClient & issue the write.
            val client = hoodieWriteClient.getOrElse(DataSourceUtils.createHoodieClient(jsc, writeSchema.toString, path.get,
              tblName, mapAsJavaMap(parameters - HoodieWriteConfig.HOODIE_AUTO_COMMIT.key)
            )).asInstanceOf[SparkRDDWriteClient[HoodieRecordPayload[Nothing]]]

            if (isAsyncCompactionEnabled(client, tableConfig, parameters, jsc.hadoopConfiguration())) {
              asyncCompactionTriggerFn.get.apply(client)
            }

            if (isAsyncClusteringEnabled(client, parameters)) {
              asyncClusteringTriggerFn.get.apply(client)
            }

            val hoodieRecords =
              if (hoodieConfig.getBoolean(INSERT_DROP_DUPS)) {
                DataSourceUtils.dropDuplicates(jsc, hoodieAllIncomingRecords, mapAsJavaMap(parameters))
              } else {
                hoodieAllIncomingRecords
              }
            client.startCommitWithTime(instantTime, commitActionType)
            val writeResult = DataSourceUtils.doWriteOperation(client, hoodieRecords, instantTime, operation)
            (writeResult, client)
          }
        }

      // Check for errors and commit the write.
      val (writeSuccessful, compactionInstant, clusteringInstant) =
        commitAndPerformPostOperations(sqlContext.sparkSession, df.schema,
          writeResult, parameters, writeClient, tableConfig, jsc,
          TableInstantInfo(basePath, instantTime, commitActionType, operation))

      (writeSuccessful, common.util.Option.ofNullable(instantTime), compactionInstant, clusteringInstant, writeClient, tableConfig)
    }
  }

  def generateSchemaWithoutPartitionColumns(partitionParam: String, schema: Schema): Schema = {
    val fieldsToRemove =  new util.ArrayList[String]()
    partitionParam.split(",").map(partitionField => partitionField.trim)
      .filter(s => !s.isEmpty).map(field => fieldsToRemove.add(field))
    HoodieAvroUtils.removeFields(schema, fieldsToRemove)
  }

  def getProcessedRecord(partitionParam: String, record: GenericRecord,
                         dropPartitionColumns: Boolean): GenericRecord = {
    var processedRecord = record
    if (dropPartitionColumns) {
      val writeSchema = generateSchemaWithoutPartitionColumns(partitionParam, record.getSchema)
      processedRecord = HoodieAvroUtils.rewriteRecord(record, writeSchema)
    }
    processedRecord
  }

  /**
   * Checks if schema needs upgrade (if incoming record's write schema is old while table schema got evolved).
   *
   * @param fs           instance of FileSystem.
   * @param basePath     base path.
   * @param sparkContext instance of spark context.
   * @param schema       incoming record's schema.
   * @return Pair of(boolean, table schema), where first entry will be true only if schema conversion is required.
   */
  def getLatestTableSchema(fs: FileSystem, basePath: Path, sparkContext: SparkContext, schema: Schema): Schema = {
    var latestSchema: Schema = schema
    if (FSUtils.isTableExists(basePath.toString, fs)) {
      val tableMetaClient = HoodieTableMetaClient.builder.setConf(sparkContext.hadoopConfiguration).setBasePath(basePath.toString).build()
      val tableSchemaResolver = new TableSchemaResolver(tableMetaClient)
      latestSchema = tableSchemaResolver.getLatestSchema(schema, false, null);
    }
    latestSchema
  }

  def registerKryoClassesAndGetGenericRecords(tblName: String, sparkContext : SparkContext, df: Dataset[Row],
                                              reconcileSchema: Boolean) : RDD[GenericRecord] = {
    val structName = s"${tblName}_record"
    val nameSpace = s"hoodie.${tblName}"
    sparkContext.getConf.registerKryoClasses(
      Array(classOf[org.apache.avro.generic.GenericData],
        classOf[org.apache.avro.Schema]))
    HoodieSparkUtils.createRdd(df, structName, nameSpace, reconcileSchema)
  }

  def bootstrap(sqlContext: SQLContext,
                mode: SaveMode,
                parameters: Map[String, String],
                df: DataFrame,
                hoodieTableConfigOpt: Option[HoodieTableConfig] = Option.empty,
                hoodieWriteClient: Option[SparkRDDWriteClient[HoodieRecordPayload[Nothing]]] = Option.empty): Boolean = {

    val sparkContext = sqlContext.sparkContext
    val path = parameters.getOrElse("path", throw new HoodieException("'path' must be set."))
    val hoodieConfig = HoodieWriterUtils.convertMapToHoodieConfig(parameters)
    val tableName = hoodieConfig.getStringOrThrow(HoodieWriteConfig.TABLE_NAME, s"'${HoodieWriteConfig.TABLE_NAME.key}' must be set.")
    val tableType = hoodieConfig.getStringOrDefault(TABLE_TYPE)
    val bootstrapBasePath = hoodieConfig.getStringOrThrow(BOOTSTRAP_BASE_PATH,
      s"'${BOOTSTRAP_BASE_PATH.key}' is required for '${BOOTSTRAP_OPERATION_OPT_VAL}'" +
        " operation'")
    val bootstrapIndexClass = hoodieConfig.getStringOrDefault(BOOTSTRAP_INDEX_CLASS)

    var schema: String = null
    if (df.schema.nonEmpty) {
      val (structName, namespace) = AvroConversionUtils.getAvroRecordNameAndNamespace(tableName)
      schema = AvroConversionUtils.convertStructTypeToAvroSchema(df.schema, structName, namespace).toString
    } else {
      schema = HoodieAvroUtils.getNullSchema.toString
    }

    val basePath = new Path(path)
    val fs = basePath.getFileSystem(sparkContext.hadoopConfiguration)
    tableExists = fs.exists(new Path(basePath, HoodieTableMetaClient.METAFOLDER_NAME))
    val tableConfig = getHoodieTableConfig(sparkContext, path, hoodieTableConfigOpt)

    // Handle various save modes
    if (mode == SaveMode.Ignore && tableExists) {
      log.warn(s"hoodie table at $basePath already exists. Ignoring & not performing actual writes.")
      false
    } else {
      handleSaveModes(sqlContext.sparkSession, mode, basePath, tableConfig, tableName, WriteOperationType.BOOTSTRAP, fs)
    }

    if (!tableExists) {
      val archiveLogFolder = hoodieConfig.getStringOrDefault(HoodieTableConfig.HOODIE_ARCHIVELOG_FOLDER_PROP)
      val partitionColumns = HoodieWriterUtils.getPartitionColumns(parameters)
      val recordKeyFields = hoodieConfig.getString(DataSourceWriteOptions.RECORDKEY_FIELD)
      val keyGenProp = hoodieConfig.getString(HoodieTableConfig.HOODIE_TABLE_KEY_GENERATOR_CLASS)
      val populateMetaFields = parameters.getOrElse(HoodieTableConfig.HOODIE_POPULATE_META_FIELDS.key(), HoodieTableConfig.HOODIE_POPULATE_META_FIELDS.defaultValue()).toBoolean

      HoodieTableMetaClient.withPropertyBuilder()
        .setTableType(HoodieTableType.valueOf(tableType))
        .setTableName(tableName)
        .setRecordKeyFields(recordKeyFields)
        .setArchiveLogFolder(archiveLogFolder)
        .setPayloadClassName(hoodieConfig.getStringOrDefault(PAYLOAD_CLASS))
        .setPreCombineField(hoodieConfig.getStringOrDefault(PRECOMBINE_FIELD, null))
        .setBootstrapIndexClass(bootstrapIndexClass)
        .setBootstrapBasePath(bootstrapBasePath)
        .setPartitionFields(partitionColumns)
        .setPopulateMetaFields(populateMetaFields)
        .setKeyGeneratorClassProp(keyGenProp)
        .initTable(sparkContext.hadoopConfiguration, path)
    }

    val jsc = new JavaSparkContext(sqlContext.sparkContext)
    val writeClient = hoodieWriteClient.getOrElse(DataSourceUtils.createHoodieClient(jsc,
      schema, path, tableName, mapAsJavaMap(parameters)))
    try {
      writeClient.bootstrap(org.apache.hudi.common.util.Option.empty())
    } finally {
      writeClient.close()
    }
    val metaSyncSuccess = metaSync(sqlContext.sparkSession, hoodieConfig, basePath, df.schema)
    metaSyncSuccess
  }

  def bulkInsertAsRow(sqlContext: SQLContext,
                      parameters: Map[String, String],
                      df: DataFrame,
                      tblName: String,
                      basePath: Path,
                      path: Option[String],
                      instantTime: String,
                      partitionColumns: String): (Boolean, common.util.Option[String]) = {
    val sparkContext = sqlContext.sparkContext
    val populateMetaFields = parameters.getOrElse(HoodieTableConfig.HOODIE_POPULATE_META_FIELDS.key(),
      HoodieTableConfig.HOODIE_POPULATE_META_FIELDS.defaultValue()).toBoolean
    val dropPartitionColumns =
      parameters.getOrElse(DataSourceWriteOptions.DROP_PARTITION_COLUMNS.key(), DataSourceWriteOptions.DROP_PARTITION_COLUMNS.defaultValue()).toBoolean
    // register classes & schemas
    val (structName, nameSpace) = AvroConversionUtils.getAvroRecordNameAndNamespace(tblName)
    sparkContext.getConf.registerKryoClasses(
      Array(classOf[org.apache.avro.generic.GenericData],
        classOf[org.apache.avro.Schema]))
    var schema = AvroConversionUtils.convertStructTypeToAvroSchema(df.schema, structName, nameSpace)
    if (dropPartitionColumns) {
      schema = generateSchemaWithoutPartitionColumns(partitionColumns, schema)
    }
    sparkContext.getConf.registerAvroSchemas(schema)
    log.info(s"Registered avro schema : ${schema.toString(true)}")
    if (parameters(INSERT_DROP_DUPS.key).toBoolean) {
      throw new HoodieException("Dropping duplicates with bulk_insert in row writer path is not supported yet")
    }
    val params = parameters.updated(HoodieWriteConfig.AVRO_SCHEMA.key, schema.toString)
    val writeConfig = DataSourceUtils.createHoodieConfig(schema.toString, path.get, tblName, mapAsJavaMap(params))
    val bulkInsertPartitionerRows : BulkInsertPartitioner[Dataset[Row]] = if (populateMetaFields) {
      val userDefinedBulkInsertPartitionerOpt = DataSourceUtils.createUserDefinedBulkInsertPartitionerWithRows(writeConfig)
      if (userDefinedBulkInsertPartitionerOpt.isPresent)  {
        userDefinedBulkInsertPartitionerOpt.get
      }
      else {
        BulkInsertInternalPartitionerWithRowsFactory.get(writeConfig.getBulkInsertSortMode)
      }
    } else {
      // Sort modes are not yet supported when meta fields are disabled
      new NonSortPartitionerWithRows()
    }
    val arePartitionRecordsSorted = bulkInsertPartitionerRows.arePartitionRecordsSorted();
    parameters.updated(HoodieInternalConfig.BULKINSERT_ARE_PARTITIONER_RECORDS_SORTED, arePartitionRecordsSorted.toString)
    val isGlobalIndex = if (populateMetaFields) {
      SparkHoodieIndex.isGlobalIndex(writeConfig)
    } else {
      false
    }
    val hoodieDF = if (populateMetaFields) {
      HoodieDatasetBulkInsertHelper.prepareHoodieDatasetForBulkInsert(sqlContext, writeConfig, df, structName, nameSpace,
        bulkInsertPartitionerRows, isGlobalIndex, dropPartitionColumns)
    } else {
      HoodieDatasetBulkInsertHelper.prepareHoodieDatasetForBulkInsertWithoutMetaFields(df)
    }
    if (SPARK_VERSION.startsWith("2.")) {
      hoodieDF.write.format("org.apache.hudi.internal")
        .option(DataSourceInternalWriterHelper.INSTANT_TIME_OPT_KEY, instantTime)
        .options(params)
        .mode(SaveMode.Append)
        .save()
    } else if (SPARK_VERSION.startsWith("3.")) {
      hoodieDF.write.format("org.apache.hudi.spark3.internal")
        .option(DataSourceInternalWriterHelper.INSTANT_TIME_OPT_KEY, instantTime)
        .option(HoodieInternalConfig.BULKINSERT_INPUT_DATA_SCHEMA_DDL.key, hoodieDF.schema.toDDL)
        .options(params)
        .mode(SaveMode.Append)
        .save()
    } else {
      throw new HoodieException("Bulk insert using row writer is not supported with current Spark version."
        + " To use row writer please switch to spark 2 or spark 3")
    }
    val hoodieConfig = HoodieWriterUtils.convertMapToHoodieConfig(params)
    val hiveSyncEnabled = hoodieConfig.getStringOrDefault(HIVE_SYNC_ENABLED).toBoolean
    val metaSyncEnabled = hoodieConfig.getStringOrDefault(META_SYNC_ENABLED).toBoolean
    val syncHiveSuccess =
      if (hiveSyncEnabled || metaSyncEnabled) {
        metaSync(sqlContext.sparkSession, hoodieConfig, basePath, df.schema)
    } else {
      true
    }
    (syncHiveSuccess, common.util.Option.ofNullable(instantTime))
  }

  def toProperties(params: Map[String, String]): TypedProperties = {
    val props = new TypedProperties()
    params.foreach(kv => props.setProperty(kv._1, kv._2))
    props
  }

  private def handleSaveModes(spark: SparkSession, mode: SaveMode, tablePath: Path, tableConfig: HoodieTableConfig, tableName: String,
                              operation: WriteOperationType, fs: FileSystem): Unit = {
    if (mode == SaveMode.Append && tableExists) {
      val existingTableName = tableConfig.getTableName
      val resolver = spark.sessionState.conf.resolver
      if (!resolver(existingTableName, tableName)) {
        throw new HoodieException(s"hoodie table with name $existingTableName already exists at $tablePath," +
          s" can not append data to the table with another name $tableName.")
      }
    }

    if (operation != WriteOperationType.DELETE) {
      if (mode == SaveMode.ErrorIfExists && tableExists) {
        throw new HoodieException(s"hoodie table at $tablePath already exists.")
      } else if (mode == SaveMode.Overwrite && tableExists && operation !=  WriteOperationType.INSERT_OVERWRITE_TABLE) {
        // When user set operation as INSERT_OVERWRITE_TABLE,
        // overwrite will use INSERT_OVERWRITE_TABLE operator in doWriteOperation
        log.warn(s"hoodie table at $tablePath already exists. Deleting existing data & overwriting with new data.")
        fs.delete(tablePath, true)
        tableExists = false
      }
    } else {
      // Delete Operation only supports Append mode
      if (mode != SaveMode.Append) {
        throw new HoodieException(s"Append is the only save mode applicable for ${operation.toString} operation")
      }
    }
  }

  private def syncHive(basePath: Path, fs: FileSystem, hoodieConfig: HoodieConfig, sqlConf: SQLConf): Boolean = {
    val hiveSyncConfig: HiveSyncConfig = buildSyncConfig(basePath, hoodieConfig, sqlConf)
    val hiveConf: HiveConf = new HiveConf()
    hiveConf.addResource(fs.getConf)
    new HiveSyncTool(hiveSyncConfig, hiveConf, fs).syncHoodieTable()
    true
  }

  private def buildSyncConfig(basePath: Path, hoodieConfig: HoodieConfig, sqlConf: SQLConf): HiveSyncConfig = {
    val hiveSyncConfig: HiveSyncConfig = new HiveSyncConfig()
    hiveSyncConfig.basePath = basePath.toString
    hiveSyncConfig.baseFileFormat = hoodieConfig.getString(HIVE_BASE_FILE_FORMAT)
    hiveSyncConfig.usePreApacheInputFormat =
      hoodieConfig.getStringOrDefault(HIVE_USE_PRE_APACHE_INPUT_FORMAT).toBoolean
    hiveSyncConfig.databaseName = hoodieConfig.getString(HIVE_DATABASE)
    hiveSyncConfig.tableName = hoodieConfig.getString(HIVE_TABLE)
    hiveSyncConfig.hiveUser = hoodieConfig.getString(HIVE_USER)
    hiveSyncConfig.hivePass = hoodieConfig.getString(HIVE_PASS)
    hiveSyncConfig.jdbcUrl = hoodieConfig.getString(HIVE_URL)
    hiveSyncConfig.skipROSuffix = hoodieConfig.getStringOrDefault(HIVE_SKIP_RO_SUFFIX,
      DataSourceWriteOptions.HIVE_SKIP_RO_SUFFIX.defaultValue).toBoolean
    hiveSyncConfig.partitionFields =
      ListBuffer(hoodieConfig.getString(HIVE_PARTITION_FIELDS).split(",").map(_.trim).filter(!_.isEmpty).toList: _*)
    hiveSyncConfig.partitionValueExtractorClass = hoodieConfig.getString(HIVE_PARTITION_EXTRACTOR_CLASS)
    hiveSyncConfig.useJdbc = hoodieConfig.getBoolean(HIVE_USE_JDBC)
    hiveSyncConfig.useFileListingFromMetadata = hoodieConfig.getBoolean(HoodieMetadataConfig.METADATA_ENABLE_PROP)
    hiveSyncConfig.verifyMetadataFileListing = hoodieConfig.getBoolean(HoodieMetadataConfig.METADATA_VALIDATE_PROP)
    hiveSyncConfig.ignoreExceptions = hoodieConfig.getStringOrDefault(HIVE_IGNORE_EXCEPTIONS).toBoolean
    hiveSyncConfig.supportTimestamp = hoodieConfig.getStringOrDefault(HIVE_SUPPORT_TIMESTAMP).toBoolean
    hiveSyncConfig.autoCreateDatabase = hoodieConfig.getStringOrDefault(HIVE_AUTO_CREATE_DATABASE).toBoolean
    hiveSyncConfig.decodePartition = hoodieConfig.getStringOrDefault(URL_ENCODE_PARTITIONING).toBoolean
    hiveSyncConfig.batchSyncNum = hoodieConfig.getStringOrDefault(HIVE_BATCH_SYNC_PARTITION_NUM).toInt

    hiveSyncConfig.syncAsSparkDataSourceTable =  hoodieConfig.getStringOrDefault(HIVE_SYNC_AS_DATA_SOURCE_TABLE).toBoolean
    hiveSyncConfig.sparkSchemaLengthThreshold = sqlConf.getConf(StaticSQLConf.SCHEMA_STRING_LENGTH_THRESHOLD)
    hiveSyncConfig.createManagedTable = hoodieConfig.getBoolean(HIVE_CREATE_MANAGED_TABLE)
    hiveSyncConfig.syncMode = hoodieConfig.getString(HIVE_SYNC_MODE)
    hiveSyncConfig.serdeProperties = hoodieConfig.getString(HIVE_TABLE_SERDE_PROPERTIES)
    hiveSyncConfig.tableProperties = hoodieConfig.getString(HIVE_TABLE_PROPERTIES)
    hiveSyncConfig
  }

  private def metaSync(spark: SparkSession, hoodieConfig: HoodieConfig, basePath: Path,
                       schema: StructType): Boolean = {
    val hiveSyncEnabled = hoodieConfig.getStringOrDefault(HIVE_SYNC_ENABLED).toBoolean
    var metaSyncEnabled = hoodieConfig.getStringOrDefault(META_SYNC_ENABLED).toBoolean
    var syncClientToolClassSet = scala.collection.mutable.Set[String]()
    hoodieConfig.getString(META_SYNC_CLIENT_TOOL_CLASS).split(",").foreach(syncClass =>  syncClientToolClassSet += syncClass)

    // for backward compatibility
    if (hiveSyncEnabled) {
      metaSyncEnabled = true
      syncClientToolClassSet += classOf[HiveSyncTool].getName
    }
    var metaSyncSuccess = true
    if (metaSyncEnabled) {
      val fs = basePath.getFileSystem(spark.sessionState.newHadoopConf())
      syncClientToolClassSet.foreach(impl => {
        val syncSuccess = impl.trim match {
          case "org.apache.hudi.hive.HiveSyncTool" => {
            log.info("Syncing to Hive Metastore (URL: " + hoodieConfig.getString(HIVE_URL) + ")")
            syncHive(basePath, fs, hoodieConfig, spark.sessionState.conf)
            true
          }
          case _ => {
            val properties = new Properties()
            properties.putAll(hoodieConfig.getProps)
            properties.put("basePath", basePath.toString)
            val syncHoodie = ReflectionUtils.loadClass(impl.trim, Array[Class[_]](classOf[Properties], classOf[FileSystem]), properties, fs).asInstanceOf[AbstractSyncTool]
            syncHoodie.syncHoodieTable()
            true
          }
        }
        metaSyncSuccess = metaSyncSuccess && syncSuccess
      })
    }
    metaSyncSuccess
  }

  /**
   * Group all table/action specific information into a case class.
   */
  case class TableInstantInfo(basePath: Path, instantTime: String, commitActionType: String, operation: WriteOperationType)

  private def commitAndPerformPostOperations(spark: SparkSession,
                                             schema: StructType,
                                             writeResult: HoodieWriteResult,
                                             parameters: Map[String, String],
                                             client: SparkRDDWriteClient[HoodieRecordPayload[Nothing]],
                                             tableConfig: HoodieTableConfig,
                                             jsc: JavaSparkContext,
                                             tableInstantInfo: TableInstantInfo
                                             ): (Boolean, common.util.Option[java.lang.String], common.util.Option[java.lang.String]) = {
    if(writeResult.getWriteStatuses.rdd.filter(ws => ws.hasErrors).isEmpty()) {
      log.info("Proceeding to commit the write.")
      val metaMap = parameters.filter(kv =>
        kv._1.startsWith(parameters(COMMIT_METADATA_KEYPREFIX.key)))
      val commitSuccess =
        client.commit(tableInstantInfo.instantTime, writeResult.getWriteStatuses,
          common.util.Option.of(new util.HashMap[String, String](mapAsJavaMap(metaMap))),
          tableInstantInfo.commitActionType,
          writeResult.getPartitionToReplaceFileIds)

      if (commitSuccess) {
        log.info("Commit " + tableInstantInfo.instantTime + " successful!")
      }
      else {
        log.info("Commit " + tableInstantInfo.instantTime + " failed!")
      }

      val asyncCompactionEnabled = isAsyncCompactionEnabled(client, tableConfig, parameters, jsc.hadoopConfiguration())
      val compactionInstant: common.util.Option[java.lang.String] =
        if (asyncCompactionEnabled) {
          client.scheduleCompaction(common.util.Option.of(new util.HashMap[String, String](mapAsJavaMap(metaMap))))
        } else {
          common.util.Option.empty()
        }

      log.info(s"Compaction Scheduled is $compactionInstant")

      val asyncClusteringEnabled = isAsyncClusteringEnabled(client, parameters)
      val clusteringInstant: common.util.Option[java.lang.String] =
        if (asyncClusteringEnabled) {
          client.scheduleClustering(common.util.Option.of(new util.HashMap[String, String](mapAsJavaMap(metaMap))))
        } else {
          common.util.Option.empty()
        }

      log.info(s"Clustering Scheduled is $clusteringInstant")

      val metaSyncSuccess = metaSync(spark, HoodieWriterUtils.convertMapToHoodieConfig(parameters),
        tableInstantInfo.basePath, schema)

      log.info(s"Is Async Compaction Enabled ? $asyncCompactionEnabled")
      if (!asyncCompactionEnabled && !asyncClusteringEnabled) {
        client.close()
      }
      (commitSuccess && metaSyncSuccess, compactionInstant, clusteringInstant)
    } else {
      log.error(s"${tableInstantInfo.operation} failed with errors")
      if (log.isTraceEnabled) {
        log.trace("Printing out the top 100 errors")
        writeResult.getWriteStatuses.rdd.filter(ws => ws.hasErrors)
          .take(100)
          .foreach(ws => {
            log.trace("Global error :", ws.getGlobalError)
            if (ws.getErrors.size() > 0) {
              ws.getErrors.foreach(kt =>
                log.trace(s"Error for key: ${kt._1}", kt._2))
            }
          })
      }
      (false, common.util.Option.empty(), common.util.Option.empty())
    }
  }

  private def isAsyncCompactionEnabled(client: SparkRDDWriteClient[HoodieRecordPayload[Nothing]],
                                       tableConfig: HoodieTableConfig,
                                       parameters: Map[String, String], configuration: Configuration) : Boolean = {
    log.info(s"Config.inlineCompactionEnabled ? ${client.getConfig.inlineCompactionEnabled}")
    if (asyncCompactionTriggerFnDefined && !client.getConfig.inlineCompactionEnabled
      && parameters.get(ASYNC_COMPACT_ENABLE.key).exists(r => r.toBoolean)) {
      tableConfig.getTableType == HoodieTableType.MERGE_ON_READ
    } else {
      false
    }
  }

  private def isAsyncClusteringEnabled(client: SparkRDDWriteClient[HoodieRecordPayload[Nothing]],
                                       parameters: Map[String, String]) : Boolean = {
    log.info(s"Config.asyncClusteringEnabled ? ${client.getConfig.isAsyncClusteringEnabled}")
    asyncClusteringTriggerFnDefined && client.getConfig.isAsyncClusteringEnabled &&
      parameters.get(ASYNC_CLUSTERING_ENABLE.key).exists(r => r.toBoolean)
  }

  private def getHoodieTableConfig(sparkContext: SparkContext,
                                   tablePath: String,
                                   hoodieTableConfigOpt: Option[HoodieTableConfig]): HoodieTableConfig = {
    if (tableExists) {
      hoodieTableConfigOpt.getOrElse(
        HoodieTableMetaClient.builder().setConf(sparkContext.hadoopConfiguration).setBasePath(tablePath)
          .build().getTableConfig)
    } else {
      null
    }
  }
}<|MERGE_RESOLUTION|>--- conflicted
+++ resolved
@@ -48,18 +48,15 @@
 import org.apache.log4j.LogManager
 import org.apache.spark.api.java.JavaSparkContext
 import org.apache.spark.rdd.RDD
-<<<<<<< HEAD
+import org.apache.spark.sql.internal.{SQLConf, StaticSQLConf}
 import org.apache.spark.sql.types.StructType
+import org.apache.spark.sql.{DataFrame, Dataset, Row, SQLContext, SaveMode, SparkSession}
+import org.apache.spark.{SPARK_VERSION, SparkContext}
+
 import org.apache.spark.sql.{DataFrame, Dataset, Row, SQLContext, SaveMode, SparkSession}
 import org.apache.spark.sql.internal.{SQLConf, StaticSQLConf}
 import java.util
 import java.util.Properties
-=======
-import org.apache.spark.sql.internal.{SQLConf, StaticSQLConf}
-import org.apache.spark.sql.types.StructType
-import org.apache.spark.sql.{DataFrame, Dataset, Row, SQLContext, SaveMode, SparkSession}
-import org.apache.spark.{SPARK_VERSION, SparkContext}
->>>>>>> 4d508ef6
 
 import scala.collection.JavaConversions._
 import scala.collection.mutable.ListBuffer
@@ -167,20 +164,77 @@
 
       val reconcileSchema = parameters(DataSourceWriteOptions.RECONCILE_SCHEMA.key()).toBoolean
       val (writeResult, writeClient: SparkRDDWriteClient[HoodieRecordPayload[Nothing]]) =
-<<<<<<< HEAD
-        if (operation != WriteOperationType.DELETE) {
-          // register classes & schemas
-          val (structName, nameSpace) = AvroConversionUtils.getAvroRecordNameAndNamespace(tblName)
-          sparkContext.getConf.registerKryoClasses(
-            Array(classOf[org.apache.avro.generic.GenericData],
-              classOf[org.apache.avro.Schema]))
-          val schema = AvroConversionUtils.convertStructTypeToAvroSchema(df.schema, structName, nameSpace)
-          sparkContext.getConf.registerAvroSchemas(schema)
-          log.info(s"Registered avro schema : ${schema.toString(true)}")
+        operation match {
+          case WriteOperationType.DELETE => {
+            val genericRecords = registerKryoClassesAndGetGenericRecords(tblName, sparkContext, df, reconcileSchema)
+            // Convert to RDD[HoodieKey]
+            val hoodieKeysToDelete = genericRecords.map(gr => keyGenerator.getKey(gr)).toJavaRDD()
+
+            if (!tableExists) {
+              throw new HoodieException(s"hoodie table at $basePath does not exist")
+            }
+
+            // Create a HoodieWriteClient & issue the delete.
+            val client = hoodieWriteClient.getOrElse(DataSourceUtils.createHoodieClient(jsc,
+            null, path.get, tblName,
+            mapAsJavaMap(parameters - HoodieWriteConfig.HOODIE_AUTO_COMMIT.key)))
+            .asInstanceOf[SparkRDDWriteClient[HoodieRecordPayload[Nothing]]]
+
+            if (isAsyncCompactionEnabled(client, tableConfig, parameters, jsc.hadoopConfiguration())) {
+              asyncCompactionTriggerFn.get.apply(client)
+            }
+            if (isAsyncClusteringEnabled(client, parameters)) {
+              asyncClusteringTriggerFn.get.apply(client)
+            }
+
+            // Issue deletes
+            client.startCommitWithTime(instantTime, commitActionType)
+            val writeStatuses = DataSourceUtils.doDeleteOperation(client, hoodieKeysToDelete, instantTime)
+            (writeStatuses, client)
+          }
+          case WriteOperationType.DELETE_PARTITION => {
+            val genericRecords = registerKryoClassesAndGetGenericRecords(tblName, sparkContext, df, reconcileSchema)
+            if (!tableExists) {
+              throw new HoodieException(s"hoodie table at $basePath does not exist")
+            }
+
+            // Get list of partitions to delete
+            val partitionsToDelete = if (parameters.containsKey(DataSourceWriteOptions.PARTITIONS_TO_DELETE.key())) {
+              val partitionColsToDelete = parameters.get(DataSourceWriteOptions.PARTITIONS_TO_DELETE.key()).get.split(",")
+              java.util.Arrays.asList(partitionColsToDelete:_*)
+            } else {
+              genericRecords.map(gr => keyGenerator.getKey(gr).getPartitionPath).toJavaRDD().distinct().collect()
+            }
+            // Create a HoodieWriteClient & issue the delete.
+            val client = hoodieWriteClient.getOrElse(DataSourceUtils.createHoodieClient(jsc,
+              null, path.get, tblName,
+              mapAsJavaMap(parameters - HoodieWriteConfig.HOODIE_AUTO_COMMIT.key)))
+              .asInstanceOf[SparkRDDWriteClient[HoodieRecordPayload[Nothing]]]
+            // Issue delete partitions
+            client.startCommitWithTime(instantTime, commitActionType)
+            val writeStatuses = DataSourceUtils.doDeletePartitionsOperation(client, partitionsToDelete, instantTime)
+            (writeStatuses, client)
+          }
+          case _ => { // any other operation
+            // register classes & schemas
+            val (structName, nameSpace) = AvroConversionUtils.getAvroRecordNameAndNamespace(tblName)
+            sparkContext.getConf.registerKryoClasses(
+              Array(classOf[org.apache.avro.generic.GenericData],
+                classOf[org.apache.avro.Schema]))
+            var schema = AvroConversionUtils.convertStructTypeToAvroSchema(df.schema, structName, nameSpace)
+            if (reconcileSchema) {
+              schema = getLatestTableSchema(fs, basePath, sparkContext, schema)
+            }
+            sparkContext.getConf.registerAvroSchemas(schema)
+            log.info(s"Registered avro schema : ${schema.toString(true)}")
 
           // Convert to RDD[HoodieRecord]
-          val genericRecords: RDD[GenericRecord] = HoodieSparkUtils.createRdd(df, schema, structName, nameSpace)
-          val shouldCombine = parameters(INSERT_DROP_DUPS_OPT_KEY.key()).toBoolean || operation.equals(WriteOperationType.UPSERT);
+          val genericRecords: RDD[GenericRecord] = HoodieSparkUtils.createRdd(df, structName, nameSpace, reconcileSchema,
+            org.apache.hudi.common.util.Option.of(schema))
+          val shouldCombine = parameters(INSERT_DROP_DUPS.key()).toBoolean ||
+            operation.equals(WriteOperationType.UPSERT) ||
+            parameters.getOrElse(HoodieWriteConfig.COMBINE_BEFORE_INSERT.key(),
+              HoodieWriteConfig.COMBINE_BEFORE_INSERT.defaultValue()).toBoolean
           val errorTableEnable = parameters.get(ERROR_TABLE_ENABLE_OPT_KEY.key).exists(r => r.toBoolean)
 
           if (errorTableEnable) {
@@ -229,92 +283,6 @@
             }
             hoodieRecord
           }).filter(x =>x.getKey != null).toJavaRDD()
-=======
-        operation match {
-          case WriteOperationType.DELETE => {
-            val genericRecords = registerKryoClassesAndGetGenericRecords(tblName, sparkContext, df, reconcileSchema)
-            // Convert to RDD[HoodieKey]
-            val hoodieKeysToDelete = genericRecords.map(gr => keyGenerator.getKey(gr)).toJavaRDD()
-
-            if (!tableExists) {
-              throw new HoodieException(s"hoodie table at $basePath does not exist")
-            }
->>>>>>> 4d508ef6
-
-            // Create a HoodieWriteClient & issue the delete.
-            val client = hoodieWriteClient.getOrElse(DataSourceUtils.createHoodieClient(jsc,
-            null, path.get, tblName,
-            mapAsJavaMap(parameters - HoodieWriteConfig.HOODIE_AUTO_COMMIT.key)))
-            .asInstanceOf[SparkRDDWriteClient[HoodieRecordPayload[Nothing]]]
-
-            if (isAsyncCompactionEnabled(client, tableConfig, parameters, jsc.hadoopConfiguration())) {
-              asyncCompactionTriggerFn.get.apply(client)
-            }
-            if (isAsyncClusteringEnabled(client, parameters)) {
-              asyncClusteringTriggerFn.get.apply(client)
-            }
-
-            // Issue deletes
-            client.startCommitWithTime(instantTime, commitActionType)
-            val writeStatuses = DataSourceUtils.doDeleteOperation(client, hoodieKeysToDelete, instantTime)
-            (writeStatuses, client)
-          }
-          case WriteOperationType.DELETE_PARTITION => {
-            val genericRecords = registerKryoClassesAndGetGenericRecords(tblName, sparkContext, df, reconcileSchema)
-            if (!tableExists) {
-              throw new HoodieException(s"hoodie table at $basePath does not exist")
-            }
-
-            // Get list of partitions to delete
-            val partitionsToDelete = if (parameters.containsKey(DataSourceWriteOptions.PARTITIONS_TO_DELETE.key())) {
-              val partitionColsToDelete = parameters.get(DataSourceWriteOptions.PARTITIONS_TO_DELETE.key()).get.split(",")
-              java.util.Arrays.asList(partitionColsToDelete:_*)
-            } else {
-              genericRecords.map(gr => keyGenerator.getKey(gr).getPartitionPath).toJavaRDD().distinct().collect()
-            }
-            // Create a HoodieWriteClient & issue the delete.
-            val client = hoodieWriteClient.getOrElse(DataSourceUtils.createHoodieClient(jsc,
-              null, path.get, tblName,
-              mapAsJavaMap(parameters - HoodieWriteConfig.HOODIE_AUTO_COMMIT.key)))
-              .asInstanceOf[SparkRDDWriteClient[HoodieRecordPayload[Nothing]]]
-            // Issue delete partitions
-            client.startCommitWithTime(instantTime, commitActionType)
-            val writeStatuses = DataSourceUtils.doDeletePartitionsOperation(client, partitionsToDelete, instantTime)
-            (writeStatuses, client)
-          }
-          case _ => { // any other operation
-            // register classes & schemas
-            val (structName, nameSpace) = AvroConversionUtils.getAvroRecordNameAndNamespace(tblName)
-            sparkContext.getConf.registerKryoClasses(
-              Array(classOf[org.apache.avro.generic.GenericData],
-                classOf[org.apache.avro.Schema]))
-            var schema = AvroConversionUtils.convertStructTypeToAvroSchema(df.schema, structName, nameSpace)
-            if (reconcileSchema) {
-              schema = getLatestTableSchema(fs, basePath, sparkContext, schema)
-            }
-            sparkContext.getConf.registerAvroSchemas(schema)
-            log.info(s"Registered avro schema : ${schema.toString(true)}")
-
-            // Convert to RDD[HoodieRecord]
-            val genericRecords: RDD[GenericRecord] = HoodieSparkUtils.createRdd(df, structName, nameSpace, reconcileSchema,
-              org.apache.hudi.common.util.Option.of(schema))
-            val shouldCombine = parameters(INSERT_DROP_DUPS.key()).toBoolean ||
-              operation.equals(WriteOperationType.UPSERT) ||
-              parameters.getOrElse(HoodieWriteConfig.COMBINE_BEFORE_INSERT.key(),
-                HoodieWriteConfig.COMBINE_BEFORE_INSERT.defaultValue()).toBoolean
-            val hoodieAllIncomingRecords = genericRecords.map(gr => {
-              val processedRecord = getProcessedRecord(partitionColumns, gr, dropPartitionColumns)
-              val hoodieRecord = if (shouldCombine) {
-                val orderingVal = HoodieAvroUtils.getNestedFieldVal(gr, hoodieConfig.getString(PRECOMBINE_FIELD), false)
-                  .asInstanceOf[Comparable[_]]
-                DataSourceUtils.createHoodieRecord(processedRecord,
-                  orderingVal, keyGenerator.getKey(gr),
-                  hoodieConfig.getString(PAYLOAD_CLASS))
-              } else {
-                DataSourceUtils.createHoodieRecord(processedRecord, keyGenerator.getKey(gr), hoodieConfig.getString(PAYLOAD_CLASS))
-              }
-              hoodieRecord
-            }).toJavaRDD()
 
             val writeSchema = if (dropPartitionColumns) generateSchemaWithoutPartitionColumns(partitionColumns, schema) else schema
             // Create a HoodieWriteClient & issue the write.
