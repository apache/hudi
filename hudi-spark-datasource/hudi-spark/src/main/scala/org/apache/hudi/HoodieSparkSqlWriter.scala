--- conflicted
+++ resolved
@@ -50,17 +50,11 @@
 import org.apache.spark.sql.{DataFrame, Dataset, Row, SQLContext, SaveMode, SparkSession}
 import org.apache.spark.{SPARK_VERSION, SparkContext}
 
-<<<<<<< HEAD
+import java.util
+import java.util.Properties
 import org.apache.spark.sql.{DataFrame, Dataset, Row, SQLContext, SaveMode, SparkSession}
 import org.apache.spark.sql.internal.{SQLConf, StaticSQLConf}
 
-import java.util
-import java.util.Properties
-
-=======
-import java.util
-import java.util.Properties
->>>>>>> 05e6f44d
 import scala.collection.JavaConversions._
 import scala.collection.mutable.ListBuffer
 import org.apache.hudi.client.common.HoodieSparkEngineContext
@@ -244,7 +238,6 @@
             val errorRecordsWriteStatus = genericRecords.map(gr => {
               val writeStatus = new WriteStatus()
               val hoodieRecord = if (shouldCombine) {
-<<<<<<< HEAD
                 try {
                   HoodieAvroUtils.checkRecordField(gr, hoodieConfig.getString(PRECOMBINE_FIELD_OPT_KEY))
                   writeStatus
@@ -257,15 +250,6 @@
                 }
               } else {
                 writeStatus
-=======
-                val orderingVal = HoodieAvroUtils.getNestedFieldVal(gr, hoodieConfig.getString(PRECOMBINE_FIELD), false)
-                  .asInstanceOf[Comparable[_]]
-                DataSourceUtils.createHoodieRecord(processedRecord,
-                  orderingVal, keyGenerator.getKey(gr),
-                  hoodieConfig.getString(PAYLOAD_CLASS_NAME))
-              } else {
-                DataSourceUtils.createHoodieRecord(processedRecord, keyGenerator.getKey(gr), hoodieConfig.getString(PAYLOAD_CLASS_NAME))
->>>>>>> 05e6f44d
               }
               hoodieRecord
             }).toJavaRDD()
@@ -283,7 +267,7 @@
                   .asInstanceOf[Comparable[_]]
                 DataSourceUtils.createHoodieRecord(gr,
                   orderingVal, keyGenerator.getKey(gr),
-                  hoodieConfig.getString(PAYLOAD_CLASS_OPT_KEY))
+                  hoodieConfig.getString(PAYLOAD_CLASS_NAME))
               } catch {
                 case e : Exception => if (errorTableEnable) {
                   DataSourceUtils.createHoodieRecord()
