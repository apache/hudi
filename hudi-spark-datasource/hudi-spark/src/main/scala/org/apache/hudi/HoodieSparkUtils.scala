/*
 * Licensed to the Apache Software Foundation (ASF) under one
 * or more contributor license agreements.  See the NOTICE file
 * distributed with this work for additional information
 * regarding copyright ownership.  The ASF licenses this file
 * to you under the Apache License, Version 2.0 (the
 * "License"); you may not use this file except in compliance
 * with the License.  You may obtain a copy of the License at
 *
 *      http://www.apache.org/licenses/LICENSE-2.0
 *
 * Unless required by applicable law or agreed to in writing, software
 * distributed under the License is distributed on an "AS IS" BASIS,
 * WITHOUT WARRANTIES OR CONDITIONS OF ANY KIND, either express or implied.
 * See the License for the specific language governing permissions and
 * limitations under the License.
 */

package org.apache.hudi

import org.apache.avro.Schema
import org.apache.avro.generic.GenericRecord
import org.apache.hadoop.fs.{FileSystem, Path}
import org.apache.hudi.client.utils.SparkRowSerDe
import org.apache.hudi.common.model.HoodieRecord
import org.apache.spark.SPARK_VERSION
import org.apache.spark.rdd.RDD
import org.apache.spark.sql.{DataFrame, Row, SparkSession}
import org.apache.spark.sql.avro.SchemaConverters
import org.apache.spark.sql.catalyst.encoders.{ExpressionEncoder, RowEncoder}
import org.apache.spark.sql.execution.datasources.{FileStatusCache, InMemoryFileIndex}
import org.apache.spark.sql.types.{StringType, StructField, StructType}

import scala.collection.JavaConverters._


object HoodieSparkUtils {

  def getMetaSchema: StructType = {
    StructType(HoodieRecord.HOODIE_META_COLUMNS.asScala.map(col => {
      StructField(col, StringType, nullable = true)
    }))
  }

  /**
   * This method copied from [[org.apache.spark.deploy.SparkHadoopUtil]].
   * [[org.apache.spark.deploy.SparkHadoopUtil]] becomes private since Spark 3.0.0 and hence we had to copy it locally.
   */
  def isGlobPath(pattern: Path): Boolean = {
    pattern.toString.exists("{}[]*?\\".toSet.contains)
  }

  /**
   * This method copied from [[org.apache.spark.deploy.SparkHadoopUtil]].
   * [[org.apache.spark.deploy.SparkHadoopUtil]] becomes private since Spark 3.0.0 and hence we had to copy it locally.
   */
  def globPath(fs: FileSystem, pattern: Path): Seq[Path] = {
    Option(fs.globStatus(pattern)).map { statuses =>
      statuses.map(_.getPath.makeQualified(fs.getUri, fs.getWorkingDirectory)).toSeq
    }.getOrElse(Seq.empty[Path])
  }

  /**
   * This method copied from [[org.apache.spark.deploy.SparkHadoopUtil]].
   * [[org.apache.spark.deploy.SparkHadoopUtil]] becomes private since Spark 3.0.0 and hence we had to copy it locally.
   */
  def globPathIfNecessary(fs: FileSystem, pattern: Path): Seq[Path] = {
    if (isGlobPath(pattern)) globPath(fs, pattern) else Seq(pattern)
  }

  /**
   * Checks to see whether input path contains a glob pattern and if yes, maps it to a list of absolute paths
   * which match the glob pattern. Otherwise, returns original path
   *
   * @param paths List of absolute or globbed paths
   * @param fs    File system
   * @return list of absolute file paths
   */
  def checkAndGlobPathIfNecessary(paths: Seq[String], fs: FileSystem): Seq[Path] = {
    paths.flatMap(path => {
      val qualified = new Path(path).makeQualified(fs.getUri, fs.getWorkingDirectory)
      val globPaths = globPathIfNecessary(fs, qualified)
      globPaths
    })
  }

  def createInMemoryFileIndex(sparkSession: SparkSession, globbedPaths: Seq[Path]): InMemoryFileIndex = {
    val fileStatusCache = FileStatusCache.getOrCreate(sparkSession)
    new InMemoryFileIndex(sparkSession, globbedPaths, Map(), Option.empty, fileStatusCache)
  }

  def createRdd(df: DataFrame, structName: String, recordNamespace: String): RDD[GenericRecord] = {
    val avroSchema = AvroConversionUtils.convertStructTypeToAvroSchema(df.schema, structName, recordNamespace)
    createRdd(df, avroSchema, structName, recordNamespace)
  }

  def createRdd(df: DataFrame, avroSchema: Schema, structName: String, recordNamespace: String)
  : RDD[GenericRecord] = {
    // Use the Avro schema to derive the StructType which has the correct nullability information
    val dataType = SchemaConverters.toSqlType(avroSchema).dataType.asInstanceOf[StructType]
    val encoder = RowEncoder.apply(dataType).resolveAndBind()
    val deserializer = HoodieSparkUtils.createRowSerDe(encoder)
    df.queryExecution.toRdd.map(row => deserializer.deserializeRow(row))
      .mapPartitions { records =>
        if (records.isEmpty) Iterator.empty
        else {
          val convertor = AvroConversionHelper.createConverterToAvro(dataType, structName, recordNamespace)
          records.map { x => convertor(x).asInstanceOf[GenericRecord] }
        }
      }
  }

  def createRowSerDe(encoder: ExpressionEncoder[Row]): SparkRowSerDe = {
    // TODO remove Spark2RowSerDe if Spark 2.x support is dropped
    if (SPARK_VERSION.startsWith("2.")) {
      new Spark2RowSerDe(encoder)
    } else {
<<<<<<< HEAD
      new Spark2RowDeserializer(encoder)
=======
      new Spark3RowSerDe(encoder)
>>>>>>> fe16d0de
    }
  }
}<|MERGE_RESOLUTION|>--- conflicted
+++ resolved
@@ -115,11 +115,7 @@
     if (SPARK_VERSION.startsWith("2.")) {
       new Spark2RowSerDe(encoder)
     } else {
-<<<<<<< HEAD
-      new Spark2RowDeserializer(encoder)
-=======
       new Spark3RowSerDe(encoder)
->>>>>>> fe16d0de
     }
   }
 }