/*
 * Licensed to the Apache Software Foundation (ASF) under one or more
 * contributor license agreements.  See the NOTICE file distributed with
 * this work for additional information regarding copyright ownership.
 * The ASF licenses this file to You under the Apache License, Version 2.0
 * (the "License"); you may not use this file except in compliance with
 * the License.  You may obtain a copy of the License at
 *
 *    http://www.apache.org/licenses/LICENSE-2.0
 *
 * Unless required by applicable law or agreed to in writing, software
 * distributed under the License is distributed on an "AS IS" BASIS,
 * WITHOUT WARRANTIES OR CONDITIONS OF ANY KIND, either express or implied.
 * See the License for the specific language governing permissions and
 * limitations under the License.
 */

package org.apache.spark.sql.hudi.command

import org.apache.avro.Schema
import org.apache.hudi.DataSourceWriteOptions._
import org.apache.hudi.common.util.StringUtils
import org.apache.hudi.config.HoodieWriteConfig
import org.apache.hudi.{AvroConversionUtils, DataSourceWriteOptions, HoodieSparkSqlWriter, SparkAdapterSupport}
import org.apache.spark.sql.HoodieCatalystExpressionUtils.MatchCast
import org.apache.spark.sql._
import org.apache.spark.sql.catalyst.TableIdentifier
import org.apache.spark.sql.catalyst.analysis.Resolver
import org.apache.spark.sql.catalyst.catalog.HoodieCatalogTable
import org.apache.spark.sql.catalyst.expressions.{Alias, Attribute, AttributeReference, BoundReference, Cast, EqualTo, Expression, Literal}
import org.apache.spark.sql.catalyst.plans.logical._
import org.apache.spark.sql.hudi.HoodieSqlCommonUtils._
import org.apache.spark.sql.hudi.HoodieSqlUtils.getMergeIntoTargetTableId
import org.apache.spark.sql.hudi.command.MergeIntoHoodieTableCommand.CoercedAttributeReference
import org.apache.spark.sql.hudi.command.payload.ExpressionPayload
import org.apache.spark.sql.hudi.command.payload.ExpressionPayload._
import org.apache.spark.sql.hudi.{ProvidesHoodieConfig, SerDeUtils}
import org.apache.spark.sql.types.{BooleanType, StructType}

import java.util.Base64


/**
 * The Command for hoodie MergeIntoTable.
 * The match on condition must contain the row key fields currently, so that we can use Hoodie
 * Index to speed up the performance.
 *
 * The main algorithm:
 *
 * We pushed down all the matched and not matched (condition, assignment) expression pairs to the
 * ExpressionPayload. And the matched (condition, assignment) expression pairs will execute in the
 * ExpressionPayload#combineAndGetUpdateValue to compute the result record, while the not matched
 * expression pairs will execute in the ExpressionPayload#getInsertValue.
 *
 * For Mor table, it is a litter complex than this. The matched record also goes through the getInsertValue
 * and write append to the log. So the update actions & insert actions should process by the same
 * way. We pushed all the update actions & insert actions together to the
 * ExpressionPayload#getInsertValue.
 *
 */
case class MergeIntoHoodieTableCommand(mergeInto: MergeIntoTable) extends HoodieLeafRunnableCommand
  with SparkAdapterSupport with ProvidesHoodieConfig {

  private var sparkSession: SparkSession = _

  /**
    * The target table identify.
    */
  private lazy val targetTableIdentify: TableIdentifier = getMergeIntoTargetTableId(mergeInto)

  /**
   * The target table schema without hoodie meta fields.
   */
  private var sourceDFOutput = mergeInto.sourceTable.output.filter(attr => !isMetaField(attr.name))

  /**
   * The target table schema without hoodie meta fields.
   */
  private lazy val targetTableSchemaWithoutMetaFields =
    removeMetaFields(mergeInto.targetTable.schema).fields

  private lazy val hoodieCatalogTable = HoodieCatalogTable(sparkSession, targetTableIdentify)

  private lazy val targetTableType = hoodieCatalogTable.tableTypeName

  /**
   *
   * Return a map of target key to the source expression from the Merge-On Condition.
   * e.g. merge on t.id = s.s_id AND t.name = s.s_name, we return
   * Map("id" -> "s_id", "name" ->"s_name")
   * TODO Currently Non-equivalent conditions are not supported.
   */
  private lazy val targetKey2SourceExpression: Map[String, Expression] = {
    val resolver = sparkSession.sessionState.conf.resolver
    val conditions = splitByAnd(mergeInto.mergeCondition)
    val allEqs = conditions.forall(p => p.isInstanceOf[EqualTo])
    if (!allEqs) {
      throw new IllegalArgumentException("Non-Equal condition is not support for Merge " +
        s"Into Statement: ${mergeInto.mergeCondition.sql}")
    }
    val targetAttrs = mergeInto.targetTable.output

    val cleanedConditions = conditions.map(_.asInstanceOf[EqualTo]).map {
      // Here we're unraveling superfluous casting of expressions on both sides of the matched-on condition,
      // in case both of them are casted to the same type (which might be result of either explicit casting
      // from the user, or auto-casting performed by Spark for type coercion), which has potential
      // potential of rendering the whole operation as invalid (check out HUDI-4861 for more details)
      case EqualTo(MatchCast(leftExpr, leftCastTargetType, _, _), MatchCast(rightExpr, rightCastTargetType, _, _))
        if leftCastTargetType.sameType(rightCastTargetType) => EqualTo(leftExpr, rightExpr)

      case c => c
    }

    val exprUtils = sparkAdapter.getCatalystExpressionUtils
    // Expressions of the following forms are supported:
    //    `target.id = <expr>` (or `<expr> = target.id`)
    //    `cast(target.id, ...) = <expr>` (or `<expr> = cast(target.id, ...)`)
    //
    // In the latter case, there are further restrictions: since cast will be dropped on the
    // target table side (since we're gonna be matching against primary-key column as is) expression
    // on the opposite side of the comparison should be cast-able to the primary-key column's data-type
    // t/h "up-cast" (ie w/o any loss in precision)
    val target2Source = cleanedConditions.map {
      case EqualTo(CoercedAttributeReference(attr), expr)
        if targetAttrs.exists(f => attributeEqual(f, attr, resolver)) =>
          if (exprUtils.canUpCast(expr.dataType, attr.dataType)) {
            targetAttrs.find(f => resolver(f.name, attr.name)).get.name ->
              castIfNeeded(expr, attr.dataType, sparkSession.sqlContext.conf)
          } else {
            throw new AnalysisException(s"Invalid MERGE INTO matching condition: ${expr.sql}: "
              + s"can't cast ${expr.sql} (of ${expr.dataType}) to ${attr.dataType}")
          }

      case EqualTo(expr, CoercedAttributeReference(attr))
        if targetAttrs.exists(f => attributeEqual(f, attr, resolver)) =>
          if (exprUtils.canUpCast(expr.dataType, attr.dataType)) {
            targetAttrs.find(f => resolver(f.name, attr.name)).get.name ->
              castIfNeeded(expr, attr.dataType, sparkSession.sqlContext.conf)
          } else {
            throw new AnalysisException(s"Invalid MERGE INTO matching condition: ${expr.sql}: "
              + s"can't cast ${expr.sql} (of ${expr.dataType}) to ${attr.dataType}")
          }

      case expr =>
        throw new AnalysisException(s"Invalid MERGE INTO matching condition: `${expr.sql}`: "
          + "expected condition should be 'target.id = <source-column-expr>', e.g. "
          + "`t.id = s.id` or `t.id = cast(s.id, ...)`")
    }.toMap

    target2Source
  }

  /**
   * Get the mapping of target preCombineField to the source expression.
   */
  private lazy val target2SourcePreCombineFiled: Option[(String, Expression)] = {
    val updateActions = mergeInto.matchedActions.collect { case u: UpdateAction => u }
    assert(updateActions.size <= 1, s"Only support one updateAction currently, current update action count is: ${updateActions.size}")

    val updateAction = updateActions.headOption
    hoodieCatalogTable.preCombineKey.map(preCombineField => {
      val sourcePreCombineField =
        updateAction.map(u => u.assignments.filter {
            case Assignment(key: AttributeReference, _) => key.name.equalsIgnoreCase(preCombineField)
            case _=> false
          }.head.value
        ).getOrElse {
          // If there is no update action, mapping the target column to the source by order.
          val target2Source = mergeInto.targetTable.output
            .filter(attr => !isMetaField(attr.name))
            .map(_.name)
            .zip(mergeInto.sourceTable.output.filter(attr => !isMetaField(attr.name)))
            .toMap
          target2Source.getOrElse(preCombineField, null)
        }
      (preCombineField, sourcePreCombineField)
    }).filter(p => p._2 != null)
  }

  override def run(sparkSession: SparkSession): Seq[Row] = {
    this.sparkSession = sparkSession

    // force to use ExpressionPayload as WRITE_PAYLOAD_CLASS_NAME in MergeIntoHoodieTableCommand
    val payloadClassName = Map(PAYLOAD_CLASS_NAME.key -> classOf[ExpressionPayload].getCanonicalName)
    // Create the write parameters
<<<<<<< HEAD
    // The payloadClassName in mergeInto cannot be overwritten, even if payloadClass has been set when table create
    val parameters = payloadClassName ++ buildMergeIntoConfig(hoodieCatalogTable)
=======
    val parameters = buildMergeIntoConfig(hoodieCatalogTable)
    executeUpsert(sourceDF, parameters)
>>>>>>> ae541ba0

    sparkSession.catalog.refreshTable(targetTableIdentify.unquotedString)
    Seq.empty[Row]
  }

  /**
   * Build the sourceDF. We will append the source primary key expressions and
   * preCombine field expression to the sourceDF.
   * e.g.
   * <p>
   * merge into h0
   * using (select 1 as id, 'a1' as name, 1000 as ts) s0
   * on h0.id = s0.id + 1
   * when matched then update set id = s0.id, name = s0.name, ts = s0.ts + 1
   * </p>
   * "ts" is the pre-combine field of h0.
   *
   * The targetKey2SourceExpression is: ("id", "s0.id + 1").
   * The target2SourcePreCombineFiled is:("ts", "s0.ts + 1").
   * We will append the "s0.id + 1 as id" and "s0.ts + 1 as ts" to the sourceDF to compute the
   * row key and pre-combine field.
   *
   */
  private lazy val sourceDF: DataFrame = {
    var sourceDF = Dataset.ofRows(sparkSession, mergeInto.sourceTable)
    targetKey2SourceExpression.foreach {
      case (targetColumn, sourceExpression)
        if !containsPrimaryKeyFieldReference(targetColumn, sourceExpression) =>
          sourceDF = sourceDF.withColumn(targetColumn, new Column(sourceExpression))
          sourceDFOutput = sourceDFOutput :+ AttributeReference(targetColumn, sourceExpression.dataType)()
      case _=>
    }
    target2SourcePreCombineFiled.foreach {
      case (targetPreCombineField, sourceExpression)
        if !containsPreCombineFieldReference(targetPreCombineField, sourceExpression) =>
          sourceDF = sourceDF.withColumn(targetPreCombineField, new Column(sourceExpression))
          sourceDFOutput = sourceDFOutput :+ AttributeReference(targetPreCombineField, sourceExpression.dataType)()
      case _=>
    }
    sourceDF
  }

  /**
   * Check whether the source expression has the same column name with target column.
   *
   * Merge condition cases that return true:
   * 1) merge into .. on h0.id = s0.id ..
   * 2) merge into .. on h0.id = cast(s0.id as int) ..
   * "id" is primaryKey field of h0.
   */
  private def containsPrimaryKeyFieldReference(targetColumnName: String, sourceExpression: Expression): Boolean = {
    val sourceColumnNames = sourceDFOutput.map(_.name)
    val resolver = sparkSession.sessionState.conf.resolver

    sourceExpression match {
      case attr: AttributeReference if sourceColumnNames.find(resolver(_, attr.name)).get.equals(targetColumnName) => true
      // SPARK-35857: the definition of Cast has been changed in Spark3.2.
      // Match the class type instead of call the `unapply` method.
      case cast: Cast =>
        cast.child match {
          case attr: AttributeReference if sourceColumnNames.find(resolver(_, attr.name)).get.equals(targetColumnName) => true
          case _ => false
        }
      case _=> false
    }
  }

  /**
   * Check whether the source expression on preCombine field contains the same column name with target column.
   *
   * Merge expression cases that return true:
   * 1) merge into .. on .. update set ts = s0.ts
   * 2) merge into .. on .. update set ts = cast(s0.ts as int)
   * 3) merge into .. on .. update set ts = s0.ts+1 (expressions like this whose sub node has the same column name with target)
   * "ts" is preCombine field of h0.
   */
  private def containsPreCombineFieldReference(targetColumnName: String, sourceExpression: Expression): Boolean = {
    val sourceColumnNames = sourceDFOutput.map(_.name)
    val resolver = sparkSession.sessionState.conf.resolver

    // sub node of the expression may have same column name with target column name
    sourceExpression.find {
      case attr: AttributeReference => sourceColumnNames.find(resolver(_, attr.name)).get.equals(targetColumnName)
      case _ => false
    }.isDefined
  }

  /**
   * Compare a [[Attribute]] to another, return true if they have the same column name(by resolver) and exprId
   */
  private def attributeEqual(
      attr: Attribute, other: Attribute, resolver: Resolver): Boolean = {
    resolver(attr.name, other.name) && attr.exprId == other.exprId
  }

  /**
   * Execute the update and delete action. All the matched and not-matched actions will
   * execute in one upsert write operation. We pushed down the matched condition and assignment
   * expressions to the ExpressionPayload#combineAndGetUpdateValue and the not matched
   * expressions to the ExpressionPayload#getInsertValue.
   */
  private def executeUpsert(sourceDF: DataFrame, parameters: Map[String, String]): Unit = {
    val operation = if (StringUtils.isNullOrEmpty(parameters.getOrElse(PRECOMBINE_FIELD.key, ""))) {
      INSERT_OPERATION_OPT_VAL
    } else {
      UPSERT_OPERATION_OPT_VAL
    }

    // Append the table schema to the parameters. In the case of merge into, the schema of sourceDF
    // may be different from the target table, because the are transform logical in the update or
    // insert actions.
    var writeParams = parameters +
      (OPERATION.key -> operation) +
      (HoodieWriteConfig.WRITE_SCHEMA.key -> getTableSchema.toString) +
      (DataSourceWriteOptions.TABLE_TYPE.key -> targetTableType)

    val updateActions = mergeInto.matchedActions.filter(_.isInstanceOf[UpdateAction])
      .map(_.asInstanceOf[UpdateAction])
    // Check for the update actions
    checkUpdateAssignments(updateActions)

    val deleteActions = mergeInto.matchedActions.filter(_.isInstanceOf[DeleteAction])
      .map(_.asInstanceOf[DeleteAction])
    assert(deleteActions.size <= 1, "Should be only one delete action in the merge into statement.")
    val deleteAction = deleteActions.headOption

    // Map of Condition -> Assignments
    val updateConditionToAssignments =
      updateActions.map(update => {
        val rewriteCondition = update.condition.map(replaceAttributeInExpression)
          .getOrElse(Literal.create(true, BooleanType))
        val formatAssignments = rewriteAndReOrderAssignments(update.assignments)
        rewriteCondition -> formatAssignments
      }).toMap
    // Serialize the Map[UpdateCondition, UpdateAssignments] to base64 string
    val serializedUpdateConditionAndExpressions = Base64.getEncoder
      .encodeToString(SerDeUtils.toBytes(updateConditionToAssignments))
    writeParams += (PAYLOAD_UPDATE_CONDITION_AND_ASSIGNMENTS ->
      serializedUpdateConditionAndExpressions)

    if (deleteAction.isDefined) {
      val deleteCondition = deleteAction.get.condition
        .map(replaceAttributeInExpression)
        .getOrElse(Literal.create(true, BooleanType))
      // Serialize the Map[DeleteCondition, empty] to base64 string
      val serializedDeleteCondition = Base64.getEncoder
        .encodeToString(SerDeUtils.toBytes(Map(deleteCondition -> Seq.empty[Assignment])))
      writeParams += (PAYLOAD_DELETE_CONDITION -> serializedDeleteCondition)
    }

    val insertActions =
      mergeInto.notMatchedActions.map(_.asInstanceOf[InsertAction])

    // Check for the insert actions
    checkInsertAssignments(insertActions)

    // Serialize the Map[InsertCondition, InsertAssignments] to base64 string
    writeParams += (PAYLOAD_INSERT_CONDITION_AND_ASSIGNMENTS ->
      serializedInsertConditionAndExpressions(insertActions))

    // Remove the meta fields from the sourceDF as we do not need these when writing.
    val sourceDFWithoutMetaFields = removeMetaFields(sourceDF)
    HoodieSparkSqlWriter.write(sparkSession.sqlContext, SaveMode.Append, writeParams, sourceDFWithoutMetaFields)
  }

  private def checkUpdateAssignments(updateActions: Seq[UpdateAction]): Unit = {
    updateActions.foreach(update =>
      assert(update.assignments.length == targetTableSchemaWithoutMetaFields.length,
        s"The number of update assignments[${update.assignments.length}] must equal to the " +
          s"targetTable field size[${targetTableSchemaWithoutMetaFields.length}]"))
    // For MOR table, the target table field cannot be the right-value in the update action.
    if (targetTableType == MOR_TABLE_TYPE_OPT_VAL) {
      updateActions.foreach(update => {
        val targetAttrs = update.assignments.flatMap(a => a.value.collect {
          case attr: AttributeReference if mergeInto.targetTable.outputSet.contains(attr) => attr
        })
        assert(targetAttrs.isEmpty,
          s"Target table's field(${targetAttrs.map(_.name).mkString(",")}) cannot be the right-value of the update clause for MOR table.")
      })
    }
  }

  private def checkInsertAssignments(insertActions: Seq[InsertAction]): Unit = {
    insertActions.foreach(insert =>
      assert(insert.assignments.length == targetTableSchemaWithoutMetaFields.length,
        s"The number of insert assignments[${insert.assignments.length}] must equal to the " +
          s"targetTable field size[${targetTableSchemaWithoutMetaFields.length}]"))

  }

  private def getTableSchema: Schema = {
    val (structName, nameSpace) = AvroConversionUtils
      .getAvroRecordNameAndNamespace(targetTableIdentify.identifier)
    AvroConversionUtils.convertStructTypeToAvroSchema(
      new StructType(targetTableSchemaWithoutMetaFields), structName, nameSpace)
  }

  /**
   * Serialize the Map[InsertCondition, InsertAssignments] to base64 string.
   * @param insertActions
   * @return
   */
  private def serializedInsertConditionAndExpressions(insertActions: Seq[InsertAction]): String = {
    val insertConditionAndAssignments =
      insertActions.map(insert => {
        val rewriteCondition = insert.condition.map(replaceAttributeInExpression)
          .getOrElse(Literal.create(true, BooleanType))
        val formatAssignments = rewriteAndReOrderAssignments(insert.assignments)
        // Do the check for the insert assignments
        checkInsertExpression(formatAssignments)

        rewriteCondition -> formatAssignments
      }).toMap
    Base64.getEncoder.encodeToString(
      SerDeUtils.toBytes(insertConditionAndAssignments))
  }

  /**
   * Rewrite and ReOrder the assignments.
   * The Rewrite is to replace the AttributeReference to BoundReference.
   * The ReOrder is to make the assignments's order same with the target table.
   * @param assignments
   * @return
   */
  private def rewriteAndReOrderAssignments(assignments: Seq[Expression]): Seq[Expression] = {
    val attr2Assignment = assignments.map {
      case Assignment(attr: AttributeReference, value) => {
        val rewriteValue = replaceAttributeInExpression(value)
        attr -> Alias(rewriteValue, attr.name)()
      }
      case assignment => throw new IllegalArgumentException(s"Illegal Assignment: ${assignment.sql}")
    }.toMap[Attribute, Expression]
   // reorder the assignments by the target table field
    mergeInto.targetTable.output
      .filterNot(attr => isMetaField(attr.name))
      .map(attr => {
        val assignment = attr2Assignment.find(f => attributeEqual(f._1, attr, sparkSession.sessionState.conf.resolver))
          .getOrElse(throw new IllegalArgumentException(s"Cannot find related assignment for field: ${attr.name}"))
        castIfNeeded(assignment._2, attr.dataType, sparkSession.sqlContext.conf)
      })
  }

  /**
   * Replace the AttributeReference to BoundReference. This is for the convenience of CodeGen
   * in ExpressionCodeGen which use the field index to generate the code. So we must replace
   * the AttributeReference to BoundReference here.
   * @param exp
   * @return
   */
  private def replaceAttributeInExpression(exp: Expression): Expression = {
    val sourceJoinTargetFields = sourceDFOutput ++
      mergeInto.targetTable.output.filterNot(attr => isMetaField(attr.name))

    exp transform {
      case attr: AttributeReference =>
        val index = sourceJoinTargetFields.indexWhere(p => p.semanticEquals(attr))
        if (index == -1) {
            throw new IllegalArgumentException(s"cannot find ${attr.qualifiedName} in source or " +
              s"target at the merge into statement")
          }
          BoundReference(index, attr.dataType, attr.nullable)
      case other => other
    }
  }

  /**
   * Check the insert action expression.
   * The insert expression should not contain target table field.
   */
  private def checkInsertExpression(expressions: Seq[Expression]): Unit = {
    expressions.foreach(exp => {
      val references = exp.collect {
        case reference: BoundReference => reference
      }
      references.foreach(ref => {
        if (ref.ordinal >= sourceDFOutput.size) {
          val targetColumn = targetTableSchemaWithoutMetaFields(ref.ordinal - sourceDFOutput.size)
          throw new IllegalArgumentException(s"Insert clause cannot contain target table's field: ${targetColumn.name}" +
            s" in ${exp.sql}")
        }
      })
    })
  }
}

object MergeIntoHoodieTableCommand {

  object CoercedAttributeReference {
    def unapply(expr: Expression): Option[AttributeReference] = {
      expr match {
        case attr: AttributeReference => Some(attr)
        case MatchCast(attr: AttributeReference, _, _, _) => Some(attr)

        case _ => None
      }
    }
  }

}<|MERGE_RESOLUTION|>--- conflicted
+++ resolved
@@ -183,13 +183,9 @@
     // force to use ExpressionPayload as WRITE_PAYLOAD_CLASS_NAME in MergeIntoHoodieTableCommand
     val payloadClassName = Map(PAYLOAD_CLASS_NAME.key -> classOf[ExpressionPayload].getCanonicalName)
     // Create the write parameters
-<<<<<<< HEAD
     // The payloadClassName in mergeInto cannot be overwritten, even if payloadClass has been set when table create
     val parameters = payloadClassName ++ buildMergeIntoConfig(hoodieCatalogTable)
-=======
-    val parameters = buildMergeIntoConfig(hoodieCatalogTable)
     executeUpsert(sourceDF, parameters)
->>>>>>> ae541ba0
 
     sparkSession.catalog.refreshTable(targetTableIdentify.unquotedString)
     Seq.empty[Row]
