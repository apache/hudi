--- conflicted
+++ resolved
@@ -215,19 +215,11 @@
       }
 
       val readerContextFactory: ReaderContextFactory[InternalRow] = context.getReaderContextFactory(metaClient)
-<<<<<<< HEAD
       val sparkSchemaWithMetaFields = HoodieSchemaConversionUtils.convertHoodieSchemaToStructType(tableSchemaWithMetaFields)
-=======
-      val sparkSchemaWithMetaFields = AvroConversionUtils.convertAvroSchemaToStructType(tableSchemaWithMetaFields.toAvroSchema)
->>>>>>> 9f4be6d3
 
       val res: RDD[InternalRow] = if (allFileSlice.isEmpty) {
         spark.sparkContext.emptyRDD
       } else {
-<<<<<<< HEAD
-        val serializableTableSchemaWithMetaFields = new SerializableSchema(tableSchemaWithMetaFields.getAvroSchema)
-=======
->>>>>>> 9f4be6d3
         val latestInstantTime = metaClient.getActiveTimeline.getCommitsTimeline.filterCompletedInstants().lastInstant().get()
 
         spark.sparkContext.parallelize(allFileSlice, allFileSlice.size).flatMap(fileSlice => {
