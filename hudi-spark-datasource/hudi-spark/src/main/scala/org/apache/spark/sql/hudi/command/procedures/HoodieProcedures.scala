--- conflicted
+++ resolved
@@ -96,12 +96,7 @@
       ,(TruncateTableProcedure.NAME, TruncateTableProcedure.builder)
       ,(PartitionBucketIndexManager.NAME, PartitionBucketIndexManager.builder)
       ,(ShowCleansProcedure.NAME, ShowCleansProcedure.builder)
-<<<<<<< HEAD
-=======
-      ,(ShowCleansPartitionMetadataProcedure.NAME, ShowCleansPartitionMetadataProcedure.builder)
-      ,(ShowCleansPlanProcedure.NAME, ShowCleansPlanProcedure.builder)
       ,(ShowTimelineProcedure.NAME, ShowTimelineProcedure.builder)
->>>>>>> c4886690
       ,(SetAuditLockProcedure.NAME, SetAuditLockProcedure.builder)
       ,(ShowAuditLockStatusProcedure.NAME, ShowAuditLockStatusProcedure.builder)
       ,(ValidateAuditLockProcedure.NAME, ValidateAuditLockProcedure.builder)
