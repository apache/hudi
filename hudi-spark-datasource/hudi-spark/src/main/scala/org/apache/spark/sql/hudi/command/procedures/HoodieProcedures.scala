--- conflicted
+++ resolved
@@ -100,14 +100,11 @@
       ,(ShowCleansProcedure.NAME, ShowCleansProcedure.builder)
       ,(ShowCleansPartitionMetadataProcedure.NAME, ShowCleansPartitionMetadataProcedure.builder)
       ,(ShowCleansPlanProcedure.NAME, ShowCleansPlanProcedure.builder)
-<<<<<<< HEAD
       ,(ShowTimelineProcedure.NAME, ShowTimelineProcedure.builder)
-=======
       ,(SetAuditLockProcedure.NAME, SetAuditLockProcedure.builder)
       ,(ShowAuditLockStatusProcedure.NAME, ShowAuditLockStatusProcedure.builder)
       ,(ValidateAuditLockProcedure.NAME, ValidateAuditLockProcedure.builder)
       ,(CleanupAuditLockProcedure.NAME, CleanupAuditLockProcedure.builder)
->>>>>>> 87d0086e
     )
   }
 }