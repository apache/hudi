--- conflicted
+++ resolved
@@ -96,15 +96,10 @@
       ,(TruncateTableProcedure.NAME, TruncateTableProcedure.builder)
       ,(PartitionBucketIndexManager.NAME, PartitionBucketIndexManager.builder)
       ,(ShowCleansProcedure.NAME, ShowCleansProcedure.builder)
-<<<<<<< HEAD
-=======
-      ,(ShowCleansPartitionMetadataProcedure.NAME, ShowCleansPartitionMetadataProcedure.builder)
-      ,(ShowCleansPlanProcedure.NAME, ShowCleansPlanProcedure.builder)
       ,(SetAuditLockProcedure.NAME, SetAuditLockProcedure.builder)
       ,(ShowAuditLockStatusProcedure.NAME, ShowAuditLockStatusProcedure.builder)
       ,(ValidateAuditLockProcedure.NAME, ValidateAuditLockProcedure.builder)
       ,(CleanupAuditLockProcedure.NAME, CleanupAuditLockProcedure.builder)
->>>>>>> ab8ac547
     )
   }
 }