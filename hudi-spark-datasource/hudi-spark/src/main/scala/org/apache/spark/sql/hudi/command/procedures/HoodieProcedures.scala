--- conflicted
+++ resolved
@@ -97,13 +97,10 @@
       ,(DropPartitionProcedure.NAME, DropPartitionProcedure.builder)
       ,(TruncateTableProcedure.NAME, TruncateTableProcedure.builder)
       ,(PartitionBucketIndexManager.NAME, PartitionBucketIndexManager.builder)
-<<<<<<< HEAD
       ,(ShowFileGroupHistoryProcedure.NAME, ShowFileGroupHistoryProcedure.builder)
-=======
       ,(ShowCleansProcedure.NAME, ShowCleansProcedure.builder)
       ,(ShowCleansPartitionMetadataProcedure.NAME, ShowCleansPartitionMetadataProcedure.builder)
       ,(ShowCleansPlanProcedure.NAME, ShowCleansPlanProcedure.builder)
->>>>>>> 69715586
     )
   }
 }