/*
 * Licensed to the Apache Software Foundation (ASF) under one or more
 * contributor license agreements.  See the NOTICE file distributed with
 * this work for additional information regarding copyright ownership.
 * The ASF licenses this file to You under the Apache License, Version 2.0
 * (the "License"); you may not use this file except in compliance with
 * the License.  You may obtain a copy of the License at
 *
 *    http://www.apache.org/licenses/LICENSE-2.0
 *
 * Unless required by applicable law or agreed to in writing, software
 * distributed under the License is distributed on an "AS IS" BASIS,
 * WITHOUT WARRANTIES OR CONDITIONS OF ANY KIND, either express or implied.
 * See the License for the specific language governing permissions and
 * limitations under the License.
 */

package org.apache.spark.sql.hudi.command.procedures

import java.util.Locale
import java.util.function.Supplier

object HoodieProcedures {
  private val BUILDERS: Map[String, Supplier[ProcedureBuilder]] = initProcedureBuilders

  def newBuilder(name: String): ProcedureBuilder = {
    val builderSupplier = BUILDERS.get(name.toLowerCase(Locale.ROOT))
    if (builderSupplier.isDefined) builderSupplier.get.get() else null
  }

  def procedures(): Map[String, Supplier[ProcedureBuilder]] = {
    BUILDERS
  }

  private def initProcedureBuilders: Map[String, Supplier[ProcedureBuilder]] = {
    Map((RunCompactionProcedure.NAME, RunCompactionProcedure.builder)
      ,(ShowCompactionProcedure.NAME, ShowCompactionProcedure.builder)
      ,(CreateSavepointProcedure.NAME, CreateSavepointProcedure.builder)
      ,(DeleteSavepointProcedure.NAME, DeleteSavepointProcedure.builder)
      ,(RollbackToSavepointProcedure.NAME, RollbackToSavepointProcedure.builder)
      ,(RollbackToInstantTimeProcedure.NAME, RollbackToInstantTimeProcedure.builder)
      ,(RunClusteringProcedure.NAME, RunClusteringProcedure.builder)
      ,(ShowClusteringProcedure.NAME, ShowClusteringProcedure.builder)
      ,(ShowCommitsProcedure.NAME, ShowCommitsProcedure.builder)
      ,(ShowCommitsMetadataProcedure.NAME, ShowCommitsMetadataProcedure.builder)
      ,(ShowArchivedCommitsProcedure.NAME, ShowArchivedCommitsProcedure.builder)
      ,(ShowArchivedCommitsMetadataProcedure.NAME, ShowArchivedCommitsMetadataProcedure.builder)
      ,(ShowCommitFilesProcedure.NAME, ShowCommitFilesProcedure.builder)
      ,(ShowCommitPartitionsProcedure.NAME, ShowCommitPartitionsProcedure.builder)
      ,(ShowCommitWriteStatsProcedure.NAME, ShowCommitWriteStatsProcedure.builder)
      ,(CommitsCompareProcedure.NAME, CommitsCompareProcedure.builder)
      ,(ShowSavepointsProcedure.NAME, ShowSavepointsProcedure.builder)
      ,(DeleteMarkerProcedure.NAME, DeleteMarkerProcedure.builder)
      ,(ShowRollbacksProcedure.NAME, ShowRollbacksProcedure.builder)
      ,(ShowRollbackDetailProcedure.NAME, ShowRollbackDetailProcedure.builder)
      ,(RunRollbackInflightTableServiceProcedure.NAME, RunRollbackInflightTableServiceProcedure.builder)
      ,(ExportInstantsProcedure.NAME, ExportInstantsProcedure.builder)
      ,(ShowAllFileSystemViewProcedure.NAME, ShowAllFileSystemViewProcedure.builder)
      ,(ShowLatestFileSystemViewProcedure.NAME, ShowLatestFileSystemViewProcedure.builder)
      ,(ShowHoodieLogFileMetadataProcedure.NAME, ShowHoodieLogFileMetadataProcedure.builder)
      ,(ShowHoodieLogFileRecordsProcedure.NAME, ShowHoodieLogFileRecordsProcedure.builder)
      ,(StatsWriteAmplificationProcedure.NAME, StatsWriteAmplificationProcedure.builder)
      ,(StatsFileSizeProcedure.NAME, StatsFileSizeProcedure.builder)
      ,(HdfsParquetImportProcedure.NAME, HdfsParquetImportProcedure.builder)
      ,(RunBootstrapProcedure.NAME, RunBootstrapProcedure.builder)
      ,(ShowBootstrapMappingProcedure.NAME, ShowBootstrapMappingProcedure.builder)
      ,(ShowBootstrapPartitionsProcedure.NAME, ShowBootstrapPartitionsProcedure.builder)
      ,(UpgradeTableProcedure.NAME, UpgradeTableProcedure.builder)
      ,(DowngradeTableProcedure.NAME, DowngradeTableProcedure.builder)
      ,(ShowMetadataTableColumnStatsProcedure.NAME, ShowMetadataTableColumnStatsProcedure.builder)
      ,(ShowColumnStatsOverlapProcedure.NAME, ShowColumnStatsOverlapProcedure.builder)
      ,(ShowMetadataTableFilesProcedure.NAME, ShowMetadataTableFilesProcedure.builder)
      ,(ShowMetadataTablePartitionsProcedure.NAME, ShowMetadataTablePartitionsProcedure.builder)
      ,(CreateMetadataTableProcedure.NAME, CreateMetadataTableProcedure.builder)
      ,(DeleteMetadataTableProcedure.NAME, DeleteMetadataTableProcedure.builder)
      ,(InitMetadataTableProcedure.NAME, InitMetadataTableProcedure.builder)
      ,(ShowMetadataTableStatsProcedure.NAME, ShowMetadataTableStatsProcedure.builder)
      ,(ValidateMetadataTableFilesProcedure.NAME, ValidateMetadataTableFilesProcedure.builder)
      ,(ShowFsPathDetailProcedure.NAME, ShowFsPathDetailProcedure.builder)
      ,(ShowFileStatusProcedure.NAME, ShowFileStatusProcedure.builder)
      ,(CopyToTableProcedure.NAME, CopyToTableProcedure.builder)
      ,(RepairAddpartitionmetaProcedure.NAME, RepairAddpartitionmetaProcedure.builder)
      ,(RepairCorruptedCleanFilesProcedure.NAME, RepairCorruptedCleanFilesProcedure.builder)
      ,(RepairDeduplicateProcedure.NAME, RepairDeduplicateProcedure.builder)
      ,(RepairMigratePartitionMetaProcedure.NAME, RepairMigratePartitionMetaProcedure.builder)
      ,(RepairOverwriteHoodiePropsProcedure.NAME, RepairOverwriteHoodiePropsProcedure.builder)
      ,(RunCleanProcedure.NAME, RunCleanProcedure.builder)
      ,(ValidateHoodieSyncProcedure.NAME, ValidateHoodieSyncProcedure.builder)
      ,(ShowInvalidParquetProcedure.NAME, ShowInvalidParquetProcedure.builder)
      ,(HiveSyncProcedure.NAME, HiveSyncProcedure.builder)
      ,(CopyToTempViewProcedure.NAME, CopyToTempViewProcedure.builder)
      ,(ShowCommitExtraMetadataProcedure.NAME, ShowCommitExtraMetadataProcedure.builder)
      ,(ShowTablePropertiesProcedure.NAME, ShowTablePropertiesProcedure.builder)
      ,(HelpProcedure.NAME, HelpProcedure.builder)
      ,(ArchiveCommitsProcedure.NAME, ArchiveCommitsProcedure.builder)
      ,(RunTTLProcedure.NAME, RunTTLProcedure.builder)
<<<<<<< HEAD
      ,(TruncateTableProcedure.NAME, TruncateTableProcedure.builder)
=======
      ,(DropPartitionProcedure.NAME, DropPartitionProcedure.builder)
>>>>>>> 87926383
    )
  }
}<|MERGE_RESOLUTION|>--- conflicted
+++ resolved
@@ -94,11 +94,8 @@
       ,(HelpProcedure.NAME, HelpProcedure.builder)
       ,(ArchiveCommitsProcedure.NAME, ArchiveCommitsProcedure.builder)
       ,(RunTTLProcedure.NAME, RunTTLProcedure.builder)
-<<<<<<< HEAD
+      ,(DropPartitionProcedure.NAME, DropPartitionProcedure.builder)
       ,(TruncateTableProcedure.NAME, TruncateTableProcedure.builder)
-=======
-      ,(DropPartitionProcedure.NAME, DropPartitionProcedure.builder)
->>>>>>> 87926383
     )
   }
 }