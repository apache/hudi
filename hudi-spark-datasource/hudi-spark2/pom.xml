<?xml version="1.0" encoding="UTF-8"?>
<!--
  Licensed to the Apache Software Foundation (ASF) under one or more
  contributor license agreements.  See the NOTICE file distributed with
  this work for additional information regarding copyright ownership.
  The ASF licenses this file to You under the Apache License, Version 2.0
  (the "License"); you may not use this file except in compliance with
  the License.  You may obtain a copy of the License at
       http://www.apache.org/licenses/LICENSE-2.0
  Unless required by applicable law or agreed to in writing, software
  distributed under the License is distributed on an "AS IS" BASIS,
  WITHOUT WARRANTIES OR CONDITIONS OF ANY KIND, either express or implied.
  See the License for the specific language governing permissions and
  limitations under the License.
-->
<project xmlns="http://maven.apache.org/POM/4.0.0" xmlns:xsi="http://www.w3.org/2001/XMLSchema-instance" xsi:schemaLocation="http://maven.apache.org/POM/4.0.0 http://maven.apache.org/xsd/maven-4.0.0.xsd">
  <parent>
    <artifactId>hudi-spark-datasource</artifactId>
    <groupId>org.apache.hudi</groupId>
    <version>0.12.0-SNAPSHOT</version>
  </parent>
  <modelVersion>4.0.0</modelVersion>

  <artifactId>hudi-spark2_${scala.binary.version}</artifactId>
  <version>0.12.0-SNAPSHOT</version>

  <name>hudi-spark2_${scala.binary.version}</name>
  <packaging>jar</packaging>

  <properties>
    <main.basedir>${project.parent.parent.basedir}</main.basedir>
  </properties>

  <build>
    <resources>
      <resource>
        <directory>src/main/resources</directory>
      </resource>
    </resources>
    <pluginManagement>
      <plugins>
        <plugin>
          <groupId>net.alchim31.maven</groupId>
          <artifactId>scala-maven-plugin</artifactId>
          <version>${scala-maven-plugin.version}</version>
          <configuration>
            <args>
              <arg>-nobootcp</arg>
            </args>
            <checkMultipleScalaVersions>false</checkMultipleScalaVersions>
          </configuration>
        </plugin>
        <plugin>
          <groupId>org.apache.maven.plugins</groupId>
          <artifactId>maven-compiler-plugin</artifactId>
        </plugin>
      </plugins>
    </pluginManagement>

    <plugins>
      <plugin>
        <groupId>org.apache.maven.plugins</groupId>
        <artifactId>maven-dependency-plugin</artifactId>
        <executions>
          <execution>
            <id>copy-dependencies</id>
            <phase>prepare-package</phase>
            <goals>
              <goal>copy-dependencies</goal>
            </goals>
            <configuration>
              <outputDirectory>${project.build.directory}/lib</outputDirectory>
              <overWriteReleases>true</overWriteReleases>
              <overWriteSnapshots>true</overWriteSnapshots>
              <overWriteIfNewer>true</overWriteIfNewer>
            </configuration>
          </execution>
        </executions>
      </plugin>
      <plugin>
        <groupId>net.alchim31.maven</groupId>
        <artifactId>scala-maven-plugin</artifactId>
        <executions>
          <execution>
            <id>scala-compile-first</id>
            <phase>process-resources</phase>
            <goals>
              <goal>add-source</goal>
              <goal>compile</goal>
            </goals>
          </execution>
          <execution>
            <id>scala-test-compile</id>
            <phase>process-test-resources</phase>
            <goals>
              <goal>testCompile</goal>
            </goals>
          </execution>
        </executions>
      </plugin>
      <plugin>
        <groupId>org.apache.maven.plugins</groupId>
        <artifactId>maven-compiler-plugin</artifactId>
        <executions>
          <execution>
            <phase>compile</phase>
            <goals>
              <goal>compile</goal>
            </goals>
          </execution>
        </executions>
      </plugin>
      <plugin>
        <groupId>org.apache.maven.plugins</groupId>
        <artifactId>maven-jar-plugin</artifactId>
        <executions>
          <execution>
            <goals>
              <goal>test-jar</goal>
            </goals>
            <phase>test-compile</phase>
          </execution>
        </executions>
        <configuration>
          <skip>false</skip>
        </configuration>
      </plugin>
      <plugin>
        <groupId>org.apache.maven.plugins</groupId>
        <artifactId>maven-surefire-plugin</artifactId>
        <configuration>
          <skipTests>${skip.hudi-spark2.unit.tests}</skipTests>
        </configuration>
      </plugin>
      <plugin>
        <groupId>org.apache.rat</groupId>
        <artifactId>apache-rat-plugin</artifactId>
      </plugin>
      <plugin>
        <groupId>org.scalastyle</groupId>
        <artifactId>scalastyle-maven-plugin</artifactId>
      </plugin>
      <plugin>
        <groupId>org.jacoco</groupId>
        <artifactId>jacoco-maven-plugin</artifactId>
      </plugin>
      <plugin>
        <groupId>org.antlr</groupId>
        <artifactId>antlr4-maven-plugin</artifactId>
        <version>${antlr.version}</version>
        <executions>
          <execution>
            <goals>
              <goal>antlr4</goal>
            </goals>
          </execution>
        </executions>
        <configuration>
          <visitor>true</visitor>
          <listener>true</listener>
          <sourceDirectory>../hudi-spark2/src/main/antlr4/</sourceDirectory>
          <libDirectory>../hudi-spark2/src/main/antlr4/imports</libDirectory>
        </configuration>
      </plugin>
    </plugins>
  </build>

  <dependencies>
    <!-- Scala -->
    <dependency>
      <groupId>org.scala-lang</groupId>
      <artifactId>scala-library</artifactId>
      <version>${scala.version}</version>
    </dependency>

    <!-- Hoodie -->
    <dependency>
      <groupId>org.apache.hudi</groupId>
      <artifactId>hudi-client-common</artifactId>
      <version>${project.version}</version>
    </dependency>
    <dependency>
      <groupId>org.apache.hudi</groupId>
      <artifactId>hudi-spark-client</artifactId>
      <version>${project.version}</version>
    </dependency>
    <dependency>
      <groupId>org.apache.hudi</groupId>
      <artifactId>hudi-common</artifactId>
      <version>${project.version}</version>
    </dependency>
    <dependency>
      <groupId>org.apache.hudi</groupId>
      <artifactId>hudi-spark-common_${scala.binary.version}</artifactId>
      <version>${project.version}</version>
    </dependency>

    <dependency>
      <groupId>org.apache.spark</groupId>
      <artifactId>spark-sql_${scala.binary.version}</artifactId>
      <version>${spark2.version}</version>
      <scope>provided</scope>
      <optional>true</optional>
    </dependency>

    <!-- Hoodie - Test -->
    <dependency>
      <groupId>org.apache.hudi</groupId>
      <artifactId>hudi-client-common</artifactId>
      <version>${project.version}</version>
      <classifier>tests</classifier>
      <type>test-jar</type>
      <scope>test</scope>
    </dependency>
    <dependency>
      <groupId>org.apache.hudi</groupId>
      <artifactId>hudi-spark-client</artifactId>
      <version>${project.version}</version>
      <classifier>tests</classifier>
      <type>test-jar</type>
      <scope>test</scope>
    </dependency>
    <dependency>
      <groupId>org.apache.hudi</groupId>
      <artifactId>hudi-common</artifactId>
      <version>${project.version}</version>
      <classifier>tests</classifier>
      <type>test-jar</type>
      <scope>test</scope>
    </dependency>
    <dependency>
      <groupId>org.apache.hudi</groupId>
      <artifactId>hudi-spark-common_${scala.binary.version}</artifactId>
      <version>${project.version}</version>
      <classifier>tests</classifier>
      <type>test-jar</type>
      <scope>test</scope>
    </dependency>

    <dependency>
      <groupId>org.junit.jupiter</groupId>
      <artifactId>junit-jupiter-api</artifactId>
      <scope>test</scope>
    </dependency>

    <dependency>
      <groupId>org.junit.jupiter</groupId>
      <artifactId>junit-jupiter-engine</artifactId>
      <scope>test</scope>
    </dependency>

    <dependency>
      <groupId>org.junit.vintage</groupId>
      <artifactId>junit-vintage-engine</artifactId>
      <scope>test</scope>
    </dependency>

    <dependency>
      <groupId>org.junit.jupiter</groupId>
      <artifactId>junit-jupiter-params</artifactId>
      <scope>test</scope>
    </dependency>

    <dependency>
<<<<<<< HEAD
      <groupId>org.apache.hadoop</groupId>
      <artifactId>hadoop-hdfs</artifactId>
      <classifier>tests</classifier>
      <scope>test</scope>
    </dependency>

    <dependency>
      <groupId>org.apache.parquet</groupId>
      <artifactId>parquet-avro</artifactId>
    </dependency>

=======
      <groupId>org.mockito</groupId>
      <artifactId>mockito-junit-jupiter</artifactId>
      <scope>test</scope>
    </dependency>

    <dependency>
      <groupId>org.junit.platform</groupId>
      <artifactId>junit-platform-runner</artifactId>
      <scope>test</scope>
    </dependency>

    <dependency>
      <groupId>org.junit.platform</groupId>
      <artifactId>junit-platform-suite-api</artifactId>
      <scope>test</scope>
    </dependency>

    <!-- Parquet -->
    <dependency>
      <groupId>org.apache.parquet</groupId>
      <artifactId>parquet-avro</artifactId>
      <scope>test</scope>
    </dependency>

    <dependency>
      <groupId>org.apache.hadoop</groupId>
      <artifactId>hadoop-hdfs</artifactId>
      <classifier>tests</classifier>
      <scope>test</scope>
      <!-- Need these exclusions to make sure JavaSparkContext can be setup. https://issues.apache.org/jira/browse/SPARK-1693 -->
      <exclusions>
        <exclusion>
          <groupId>org.mortbay.jetty</groupId>
          <artifactId>*</artifactId>
        </exclusion>
        <exclusion>
          <groupId>javax.servlet.jsp</groupId>
          <artifactId>*</artifactId>
        </exclusion>
        <exclusion>
          <groupId>javax.servlet</groupId>
          <artifactId>*</artifactId>
        </exclusion>
      </exclusions>
    </dependency>
>>>>>>> 26c967ba
  </dependencies>

</project><|MERGE_RESOLUTION|>--- conflicted
+++ resolved
@@ -250,31 +250,12 @@
     </dependency>
 
     <dependency>
-      <groupId>org.junit.vintage</groupId>
-      <artifactId>junit-vintage-engine</artifactId>
-      <scope>test</scope>
-    </dependency>
-
-    <dependency>
       <groupId>org.junit.jupiter</groupId>
       <artifactId>junit-jupiter-params</artifactId>
       <scope>test</scope>
     </dependency>
 
     <dependency>
-<<<<<<< HEAD
-      <groupId>org.apache.hadoop</groupId>
-      <artifactId>hadoop-hdfs</artifactId>
-      <classifier>tests</classifier>
-      <scope>test</scope>
-    </dependency>
-
-    <dependency>
-      <groupId>org.apache.parquet</groupId>
-      <artifactId>parquet-avro</artifactId>
-    </dependency>
-
-=======
       <groupId>org.mockito</groupId>
       <artifactId>mockito-junit-jupiter</artifactId>
       <scope>test</scope>
@@ -320,7 +301,6 @@
         </exclusion>
       </exclusions>
     </dependency>
->>>>>>> 26c967ba
   </dependencies>
 
 </project>