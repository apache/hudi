--- conflicted
+++ resolved
@@ -220,7 +220,12 @@
           if (!isValidFile(baseFile.getFileStatus())) {
             return;
           }
-<<<<<<< HEAD
+
+          /*try (ClosableIterator<HoodieKey> iterator = fileUtils.getHoodieKeyIterator(this.hadoopConf, new Path(baseFile.getPath()))) {
+            iterator.forEachRemaining(hoodieKey -> {
+              output.collect(new StreamRecord(new IndexRecord(generateHoodieRecord(hoodieKey, fileSlice))));
+            });
+          }*/
 
           try {
             final List<GenericRecord> hoodieRecords = fileUtils.readAvroRecords(this.hadoopConf, new Path(baseFile.getPath()));
@@ -232,12 +237,6 @@
             }
           } catch (Exception e) {
             throw new HoodieException(String.format("Error when loading record from file: %s", baseFile), e);
-=======
-          try (ClosableIterator<HoodieKey> iterator = fileUtils.getHoodieKeyIterator(this.hadoopConf, new Path(baseFile.getPath()))) {
-            iterator.forEachRemaining(hoodieKey -> {
-              output.collect(new StreamRecord(new IndexRecord(generateHoodieRecord(hoodieKey, fileSlice))));
-            });
->>>>>>> 83279971
           }
         });
 
