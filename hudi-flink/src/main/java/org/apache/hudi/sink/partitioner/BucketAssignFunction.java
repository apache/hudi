/*
 * Licensed to the Apache Software Foundation (ASF) under one
 * or more contributor license agreements.  See the NOTICE file
 * distributed with this work for additional information
 * regarding copyright ownership.  The ASF licenses this file
 * to you under the Apache License, Version 2.0 (the
 * "License"); you may not use this file except in compliance
 * with the License.  You may obtain a copy of the License at
 *
 * http://www.apache.org/licenses/LICENSE-2.0
 *
 * Unless required by applicable law or agreed to in writing, software
 * distributed under the License is distributed on an "AS IS" BASIS,
 * WITHOUT WARRANTIES OR CONDITIONS OF ANY KIND, either express or implied.
 * See the License for the specific language governing permissions and
 * limitations under the License.
 */

package org.apache.hudi.sink.partitioner;

import org.apache.hudi.client.FlinkTaskContextSupplier;
import org.apache.hudi.client.common.HoodieFlinkEngineContext;
import org.apache.hudi.common.config.SerializableConfiguration;
import org.apache.hudi.common.model.BaseAvroPayload;
import org.apache.hudi.common.model.HoodieAvroRecord;
import org.apache.hudi.common.model.HoodieKey;
import org.apache.hudi.common.model.HoodieRecord;
import org.apache.hudi.common.model.HoodieRecordLocation;
import org.apache.hudi.common.model.HoodieTableType;
import org.apache.hudi.common.model.WriteOperationType;
import org.apache.hudi.config.HoodieWriteConfig;
import org.apache.hudi.configuration.FlinkOptions;
import org.apache.hudi.sink.bootstrap.IndexRecord;
import org.apache.hudi.sink.utils.PayloadCreation;
import org.apache.hudi.table.action.commit.BucketInfo;
import org.apache.hudi.util.StreamerUtil;

import org.apache.flink.api.common.state.CheckpointListener;
import org.apache.flink.api.common.state.StateTtlConfig;
import org.apache.flink.api.common.state.ValueState;
import org.apache.flink.api.common.state.ValueStateDescriptor;
import org.apache.flink.api.common.time.Time;
import org.apache.flink.api.common.typeinfo.TypeInformation;
import org.apache.flink.configuration.Configuration;
import org.apache.flink.runtime.state.FunctionInitializationContext;
import org.apache.flink.runtime.state.FunctionSnapshotContext;
import org.apache.flink.streaming.api.checkpoint.CheckpointedFunction;
import org.apache.flink.streaming.api.functions.KeyedProcessFunction;
import org.apache.flink.util.Collector;

import java.io.IOException;
import java.util.Objects;

/**
 * The function to build the write profile incrementally for records within a checkpoint,
 * it then assigns the bucket with ID using the {@link BucketAssigner}.
 *
 * <p>All the records are tagged with HoodieRecordLocation, instead of real instant time,
 * INSERT record uses "I" and UPSERT record uses "U" as instant time. There is no need to keep
 * the "real" instant time for each record, the bucket ID (partition path & fileID) actually decides
 * where the record should write to. The "I" and "U" tags are only used for downstream to decide whether
 * the data bucket is an INSERT or an UPSERT, we should factor the tags out when the underneath writer
 * supports specifying the bucket type explicitly.
 *
 * <p>The output records should then shuffle by the bucket ID and thus do scalable write.
 *
 * @see BucketAssigner
 */
public class BucketAssignFunction<K, I, O extends HoodieRecord<?>>
    extends KeyedProcessFunction<K, I, O>
    implements CheckpointedFunction, CheckpointListener {

  /**
   * Index cache(speed-up) state for the underneath file based(BloomFilter) indices.
   * When a record came in, we do these check:
   *
   * <ul>
   *   <li>Try to load all the records in the partition path where the record belongs to</li>
   *   <li>Checks whether the state contains the record key</li>
   *   <li>If it does, tag the record with the location</li>
   *   <li>If it does not, use the {@link BucketAssigner} to generate a new bucket ID</li>
   * </ul>
   */
  private ValueState<HoodieRecord> indexState;

  /**
   * Bucket assigner to assign new bucket IDs or reuse existing ones.
   */
  private BucketAssigner bucketAssigner;

  private final Configuration conf;

  private final boolean isChangingRecords;

  /**
   * Used to create DELETE payload.
   */
  private PayloadCreation payloadCreation;

  /**
   * If the index is global, update the index for the old partition path
   * if same key record with different partition path came in.
   */
  private final boolean globalIndex;

  public BucketAssignFunction(Configuration conf) {
    this.conf = conf;
    this.isChangingRecords = WriteOperationType.isChangingRecords(
        WriteOperationType.fromValue(conf.getString(FlinkOptions.OPERATION)));
    this.globalIndex = conf.getBoolean(FlinkOptions.INDEX_GLOBAL_ENABLED)
        && !conf.getBoolean(FlinkOptions.CHANGELOG_ENABLED);
  }

  @Override
  public void open(Configuration parameters) throws Exception {
    super.open(parameters);
    HoodieWriteConfig writeConfig = StreamerUtil.getHoodieClientConfig(this.conf, true);
    HoodieFlinkEngineContext context = new HoodieFlinkEngineContext(
        new SerializableConfiguration(StreamerUtil.getHadoopConf()),
        new FlinkTaskContextSupplier(getRuntimeContext()));
    this.bucketAssigner = BucketAssigners.create(
        getRuntimeContext().getIndexOfThisSubtask(),
        getRuntimeContext().getMaxNumberOfParallelSubtasks(),
        getRuntimeContext().getNumberOfParallelSubtasks(),
        ignoreSmallFiles(),
        HoodieTableType.valueOf(conf.getString(FlinkOptions.TABLE_TYPE)),
        context,
        writeConfig);
    this.payloadCreation = PayloadCreation.instance(this.conf);
  }

  private boolean ignoreSmallFiles() {
    WriteOperationType operationType = WriteOperationType.fromValue(conf.getString(FlinkOptions.OPERATION));
    return WriteOperationType.isOverwrite(operationType);
  }

  @Override
  public void snapshotState(FunctionSnapshotContext context) {
    this.bucketAssigner.reset();
  }

  @Override
  public void initializeState(FunctionInitializationContext context) {
    ValueStateDescriptor<HoodieRecord> indexStateDesc =
        new ValueStateDescriptor<>(
            "indexState",
            TypeInformation.of(HoodieRecord.class));
    double ttl = conf.getDouble(FlinkOptions.INDEX_STATE_TTL) * 24 * 60 * 60 * 1000;
    if (ttl > 0) {
      indexStateDesc.enableTimeToLive(StateTtlConfig.newBuilder(Time.milliseconds((long) ttl)).build());
    }
    this.indexState = context.getKeyedStateStore().getState(indexStateDesc);
  }

  @Override
  public void processElement(I value, Context ctx, Collector<O> out) throws Exception {
    if (value instanceof IndexRecord) {
      IndexRecord<?> indexRecord = (IndexRecord<?>) value;
      indexRecord.setCurrentLocation(getNewRecordLocation(indexRecord.getPartitionPath()));
      this.indexState.update(indexRecord);
    } else {
      processRecord((HoodieRecord<?>) value, out);
    }
  }

  private void updateIndexState(HoodieRecord newRecord) throws IOException {
    HoodieRecord oldRecord = indexState.value();
    if (null == oldRecord) {
      this.indexState.update(newRecord);
    } else {
      HoodieRecord hoodieRecord = new HoodieRecord(newRecord.getKey(), newRecord.getData().preCombine(oldRecord.getData()), newRecord.getOperation());
      hoodieRecord.setCurrentLocation(newRecord.getCurrentLocation());
      this.indexState.update(hoodieRecord);
    }
  }

  @SuppressWarnings("unchecked")
  private void processRecord(HoodieRecord<?> record, Collector<O> out) throws Exception {
    // 1. put the record into the BucketAssigner;
    // 2. look up the state for location, if the record has a location, just send it out;
    // 3. if it is an INSERT, decide the location using the BucketAssigner then send it out.
    final HoodieKey hoodieKey = record.getKey();
    final String recordKey = hoodieKey.getRecordKey();
    final String partitionPath = hoodieKey.getPartitionPath();
    final HoodieRecordLocation location;

    // Only changing records need looking up the index for the location,
    // append only records are always recognized as INSERT.
    HoodieRecord oldRecord = indexState.value();
    if (isChangingRecords && oldRecord != null) {
      // Set up the instant time as "U" to mark the bucket as an update bucket.
      if (!Objects.equals(oldRecord.getPartitionPath(), partitionPath)) {
        location = getNewRecordLocation(partitionPath);
        if (globalIndex) {
          // if partition path changes, emit a delete record for old partition path,
          // then update the index state using location with new partition path.
<<<<<<< HEAD
          HoodieRecord<?> deleteRecord = new HoodieRecord<>(new HoodieKey(recordKey, oldRecord.getPartitionPath()),
=======
          HoodieRecord<?> deleteRecord = new HoodieAvroRecord<>(new HoodieKey(recordKey, oldLoc.getPartitionPath()),
>>>>>>> b8601a9f
              payloadCreation.createDeletePayload((BaseAvroPayload) record.getData()));
          deleteRecord.setCurrentLocation(oldRecord.getCurrentLocation().toLocal("U"));
          deleteRecord.seal();
          out.collect((O) deleteRecord);

          if (conf.getBoolean(FlinkOptions.PARTIAL_OVERWRITE_ENABLED)) {
            HoodieRecord newRecord = new HoodieRecord(new HoodieKey(recordKey, partitionPath), oldRecord.getData());
            newRecord.setCurrentLocation(location);
            out.collect((O) newRecord);
          }
        }
        record.setCurrentLocation(location);
        this.indexState.update(record);
      } else {
        location = oldRecord.getCurrentLocation().toLocal("U");
        this.bucketAssigner.addUpdate(partitionPath, location.getFileId());
      }
    } else {
      location = getNewRecordLocation(partitionPath);
    }
    record.setCurrentLocation(location);
    out.collect((O) record);

    // always refresh the index
    if (isChangingRecords) {
      updateIndexState(record);
    }
  }

  private HoodieRecordLocation getNewRecordLocation(String partitionPath) {
    final BucketInfo bucketInfo = this.bucketAssigner.addInsert(partitionPath);
    final HoodieRecordLocation location;
    switch (bucketInfo.getBucketType()) {
      case INSERT:
        // This is an insert bucket, use HoodieRecordLocation instant time as "I".
        // Downstream operators can then check the instant time to know whether
        // a record belongs to an insert bucket.
        location = new HoodieRecordLocation("I", bucketInfo.getFileIdPrefix());
        break;
      case UPDATE:
        location = new HoodieRecordLocation("U", bucketInfo.getFileIdPrefix());
        break;
      default:
        throw new AssertionError();
    }
    return location;
  }

  @Override
  public void notifyCheckpointComplete(long checkpointId) {
    // Refresh the table state when there are new commits.
    this.bucketAssigner.reload(checkpointId);
  }

  @Override
  public void close() throws Exception {
    this.bucketAssigner.close();
  }
}<|MERGE_RESOLUTION|>--- conflicted
+++ resolved
@@ -194,11 +194,7 @@
         if (globalIndex) {
           // if partition path changes, emit a delete record for old partition path,
           // then update the index state using location with new partition path.
-<<<<<<< HEAD
-          HoodieRecord<?> deleteRecord = new HoodieRecord<>(new HoodieKey(recordKey, oldRecord.getPartitionPath()),
-=======
-          HoodieRecord<?> deleteRecord = new HoodieAvroRecord<>(new HoodieKey(recordKey, oldLoc.getPartitionPath()),
->>>>>>> b8601a9f
+          HoodieRecord<?> deleteRecord = new HoodieAvroRecord<>(new HoodieKey(recordKey, oldRecord.getPartitionPath()),
               payloadCreation.createDeletePayload((BaseAvroPayload) record.getData()));
           deleteRecord.setCurrentLocation(oldRecord.getCurrentLocation().toLocal("U"));
           deleteRecord.seal();
