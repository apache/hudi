/*
 * Licensed to the Apache Software Foundation (ASF) under one
 * or more contributor license agreements.  See the NOTICE file
 * distributed with this work for additional information
 * regarding copyright ownership.  The ASF licenses this file
 * to you under the Apache License, Version 2.0 (the
 * "License"); you may not use this file except in compliance
 * with the License.  You may obtain a copy of the License at
 *
 * http://www.apache.org/licenses/LICENSE-2.0
 *
 * Unless required by applicable law or agreed to in writing, software
 * distributed under the License is distributed on an "AS IS" BASIS,
 * WITHOUT WARRANTIES OR CONDITIONS OF ANY KIND, either express or implied.
 * See the License for the specific language governing permissions and
 * limitations under the License.
 */

package org.apache.hudi.sink.partitioner;

import org.apache.hudi.client.FlinkTaskContextSupplier;
import org.apache.hudi.client.common.HoodieFlinkEngineContext;
import org.apache.hudi.common.config.SerializableConfiguration;
import org.apache.hudi.common.model.BaseAvroPayload;
import org.apache.hudi.common.model.HoodieBaseFile;
import org.apache.hudi.common.model.HoodieKey;
import org.apache.hudi.common.model.HoodieRecord;
import org.apache.hudi.common.model.HoodieRecordGlobalLocation;
import org.apache.hudi.common.model.HoodieRecordLocation;
import org.apache.hudi.common.model.HoodieTableType;
import org.apache.hudi.common.model.WriteOperationType;
import org.apache.hudi.common.util.BaseFileUtils;
import org.apache.hudi.config.HoodieWriteConfig;
import org.apache.hudi.configuration.FlinkOptions;
import org.apache.hudi.index.HoodieIndexUtils;
import org.apache.hudi.sink.utils.PayloadCreation;
import org.apache.hudi.table.HoodieTable;
import org.apache.hudi.table.action.commit.BucketInfo;
import org.apache.hudi.util.StreamerUtil;

import com.google.common.annotations.VisibleForTesting;
import org.apache.flink.api.common.state.CheckpointListener;
<<<<<<< HEAD
=======
import org.apache.flink.api.common.state.MapState;
import org.apache.flink.api.common.state.MapStateDescriptor;
>>>>>>> e0b3350b
import org.apache.flink.api.common.state.ValueState;
import org.apache.flink.api.common.state.ValueStateDescriptor;
import org.apache.flink.api.common.typeinfo.TypeInformation;
import org.apache.flink.api.common.typeinfo.Types;
import org.apache.flink.configuration.Configuration;
import org.apache.flink.runtime.state.FunctionInitializationContext;
import org.apache.flink.runtime.state.FunctionSnapshotContext;
import org.apache.flink.runtime.state.KeyGroupRangeAssignment;
import org.apache.flink.streaming.api.checkpoint.CheckpointedFunction;
import org.apache.flink.streaming.api.functions.KeyedProcessFunction;
import org.apache.flink.table.runtime.util.StateTtlConfigUtil;
import org.apache.flink.util.Collector;
import org.apache.hadoop.fs.Path;
import org.slf4j.Logger;
import org.slf4j.LoggerFactory;

import java.text.SimpleDateFormat;
import java.util.List;
import java.util.Objects;

/**
 * The function to build the write profile incrementally for records within a checkpoint,
 * it then assigns the bucket with ID using the {@link BucketAssigner}.
 *
 * <p>All the records are tagged with HoodieRecordLocation, instead of real instant time,
 * INSERT record uses "I" and UPSERT record uses "U" as instant time. There is no need to keep
 * the "real" instant time for each record, the bucket ID (partition path & fileID) actually decides
 * where the record should write to. The "I" and "U" tags are only used for downstream to decide whether
 * the data bucket is an INSERT or an UPSERT, we should factor the tags out when the underneath writer
 * supports specifying the bucket type explicitly.
 *
 * <p>The output records should then shuffle by the bucket ID and thus do scalable write.
 *
 * @see BucketAssigner
 */
public class BucketAssignFunction<K, I, O extends HoodieRecord<?>>
    extends KeyedProcessFunction<K, I, O>
    implements CheckpointedFunction, CheckpointListener {

  private static final Logger LOG = LoggerFactory.getLogger(BucketAssignFunction.class);

  private BucketAssignOperator.Context context;

  /**
   * Index cache(speed-up) state for the underneath file based(BloomFilter) indices.
   * When a record came in, we do these check:
   *
   * <ul>
   *   <li>Try to load all the records in the partition path where the record belongs to</li>
   *   <li>Checks whether the state contains the record key</li>
   *   <li>If it does, tag the record with the location</li>
   *   <li>If it does not, use the {@link BucketAssigner} to generate a new bucket ID</li>
   * </ul>
   */
  private ValueState<HoodieRecordGlobalLocation> indexState;

  /**
   * Bucket assigner to assign new bucket IDs or reuse existing ones.
   */
  private BucketAssigner bucketAssigner;

  private final Configuration conf;

  private transient org.apache.hadoop.conf.Configuration hadoopConf;

  private final boolean isChangingRecords;

  private final boolean bootstrapIndex;

  /**
   * Indicate whether the index information of the current {@link HoodieKey} is loaded into state or not.
   * If it is empty or false, hoodie will load the index from table first.
   */
  private ValueState<Boolean> stateLoadFlag;

  /**
   * Used to create DELETE payload.
   */
  private PayloadCreation payloadCreation;

  /**
   * If the index is global, update the index for the old partition path
   * if same key record with different partition path came in.
   */
  private final boolean globalIndex;

  private final double ttlTime;

  private final SimpleDateFormat instantDateFormat;

  public BucketAssignFunction(Configuration conf) {
    this.conf = conf;
    this.isChangingRecords = WriteOperationType.isChangingRecords(
        WriteOperationType.fromValue(conf.getString(FlinkOptions.OPERATION)));
    this.bootstrapIndex = conf.getBoolean(FlinkOptions.INDEX_BOOTSTRAP_ENABLED);
    this.globalIndex = conf.getBoolean(FlinkOptions.INDEX_GLOBAL_ENABLED);
    this.ttlTime = conf.getDouble(FlinkOptions.INDEX_STATE_TTL) * 24 * 60 * 60 * 1000;
    this.instantDateFormat = new SimpleDateFormat("yyyyMMddHHmmss");
  }

  @Override
  public void open(Configuration parameters) throws Exception {
    super.open(parameters);
    HoodieWriteConfig writeConfig = StreamerUtil.getHoodieClientConfig(this.conf);
    this.hadoopConf = StreamerUtil.getHadoopConf();
    HoodieFlinkEngineContext context = new HoodieFlinkEngineContext(
        new SerializableConfiguration(this.hadoopConf),
        new FlinkTaskContextSupplier(getRuntimeContext()));
    this.bucketAssigner = BucketAssigners.create(
        getRuntimeContext().getIndexOfThisSubtask(),
        getRuntimeContext().getNumberOfParallelSubtasks(),
        WriteOperationType.isOverwrite(WriteOperationType.fromValue(conf.getString(FlinkOptions.OPERATION))),
        HoodieTableType.valueOf(conf.getString(FlinkOptions.TABLE_TYPE)),
        context,
        writeConfig);
    this.payloadCreation = PayloadCreation.instance(this.conf);
  }

  @Override
  public void snapshotState(FunctionSnapshotContext context) {
    this.bucketAssigner.reset();
  }

  @Override
  public void initializeState(FunctionInitializationContext context) {
    ValueStateDescriptor<HoodieRecordGlobalLocation> indexStateDesc =
        new ValueStateDescriptor<>(
            "indexState",
            TypeInformation.of(HoodieRecordGlobalLocation.class));
    if (ttlTime > 0) {
      indexStateDesc.enableTimeToLive(StateTtlConfigUtil.createTtlConfig((long) ttlTime));
    }
    indexState = context.getKeyedStateStore().getState(indexStateDesc);
    if (bootstrapIndex) {
      ValueStateDescriptor<Boolean> partitionLoadStateDesc =
          new ValueStateDescriptor<>("stateLoadFlag", Types.BOOLEAN);
      stateLoadFlag = context.getKeyedStateStore().getState(partitionLoadStateDesc);
    }
  }

  @SuppressWarnings("unchecked")
  @Override
  public void processElement(I value, Context ctx, Collector<O> out) throws Exception {
    // 1. put the record into the BucketAssigner;
    // 2. look up the state for location, if the record has a location, just send it out;
    // 3. if it is an INSERT, decide the location using the BucketAssigner then send it out.
    HoodieRecord<?> record = (HoodieRecord<?>) value;
    final HoodieKey hoodieKey = record.getKey();
    final String recordKey = hoodieKey.getRecordKey();
    final String partitionPath = hoodieKey.getPartitionPath();
    final HoodieRecordLocation location;

    // The dataset may be huge, thus the processing would block for long,
    // disabled by default.
    if (bootstrapIndex && !Boolean.TRUE.equals(stateLoadFlag.value())) {
      // If the partition records are never loaded, load the records first.
      loadRecords(partitionPath, recordKey);
<<<<<<< HEAD
      // Mark the partition path as loaded.
      stateLoadFlag.update(true);
=======
>>>>>>> e0b3350b
    }
    // Only changing records need looking up the index for the location,
    // append only records are always recognized as INSERT.
    HoodieRecordGlobalLocation oldLoc = indexState.value();
    if (isChangingRecords && oldLoc != null) {
      // Set up the instant time as "U" to mark the bucket as an update bucket.
      if (!Objects.equals(oldLoc.getPartitionPath(), partitionPath)) {
        if (globalIndex) {
          // if partition path changes, emit a delete record for old partition path,
          // then update the index state using location with new partition path.
          HoodieRecord<?> deleteRecord = new HoodieRecord<>(new HoodieKey(recordKey, oldLoc.getPartitionPath()),
              payloadCreation.createDeletePayload((BaseAvroPayload) record.getData()));
          deleteRecord.setCurrentLocation(oldLoc.toLocal("U"));
          deleteRecord.seal();
          out.collect((O) deleteRecord);
        }
        location = getNewRecordLocation(partitionPath);
<<<<<<< HEAD
        this.indexState.update(HoodieRecordGlobalLocation.fromLocal(partitionPath, location));
=======
        updateIndexState(partitionPath, location);
>>>>>>> e0b3350b
      } else {
        location = oldLoc.toLocal("U");
        this.bucketAssigner.addUpdate(partitionPath, location.getFileId());
      }
    } else {
      location = getNewRecordLocation(partitionPath);
      if (isChangingRecords) {
<<<<<<< HEAD
        this.indexState.update(HoodieRecordGlobalLocation.fromLocal(partitionPath, location));
=======
        updateIndexState(partitionPath, location);
>>>>>>> e0b3350b
      }
    }
    record.setCurrentLocation(location);
    out.collect((O) record);
  }

  private HoodieRecordLocation getNewRecordLocation(String partitionPath) {
    final BucketInfo bucketInfo = this.bucketAssigner.addInsert(partitionPath);
    final HoodieRecordLocation location;
    switch (bucketInfo.getBucketType()) {
      case INSERT:
        // This is an insert bucket, use HoodieRecordLocation instant time as "I".
        // Downstream operators can then check the instant time to know whether
        // a record belongs to an insert bucket.
        location = new HoodieRecordLocation("I", bucketInfo.getFileIdPrefix());
        break;
      case UPDATE:
        location = new HoodieRecordLocation("U", bucketInfo.getFileIdPrefix());
        break;
      default:
        throw new AssertionError();
    }
    return location;
  }

<<<<<<< HEAD
=======
  private void updateIndexState(
      String partitionPath,
      HoodieRecordLocation localLoc) throws Exception {
    this.indexState.update(HoodieRecordGlobalLocation.fromLocal(partitionPath, localLoc));
  }

>>>>>>> e0b3350b
  @Override
  public void notifyCheckpointComplete(long checkpointId) {
    // Refresh the table state when there are new commits.
    this.bucketAssigner.reload(checkpointId);
  }

  @Override
  public void close() throws Exception {
    this.bucketAssigner.close();
  }

  public void setContext(BucketAssignOperator.Context context) {
    this.context = context;
  }

  /**
   * Load all the indices of give partition path into the backup state.
   *
   * @param partitionPath The partition path
   * @param curRecordKey  The current record key
   * @throws Exception when error occurs for state update
   */
<<<<<<< HEAD
  private void loadRecords(String partitionPath, String recordKey) throws Exception {
=======
  private void loadRecords(String partitionPath, String curRecordKey) throws Exception {
>>>>>>> e0b3350b
    LOG.info("Start loading records under partition {} into the index state", partitionPath);
    HoodieTable<?, ?, ?, ?> hoodieTable = bucketAssigner.getTable();
    BaseFileUtils fileUtils = BaseFileUtils.getInstance(hoodieTable.getBaseFileFormat());
    List<HoodieBaseFile> latestBaseFiles =
        HoodieIndexUtils.getLatestBaseFilesForPartition(partitionPath, hoodieTable);
    final int parallelism = getRuntimeContext().getNumberOfParallelSubtasks();
    final int maxParallelism = getRuntimeContext().getMaxNumberOfParallelSubtasks();
    final int taskID = getRuntimeContext().getIndexOfThisSubtask();
    final long currentTimeMillis = System.currentTimeMillis();
    for (HoodieBaseFile baseFile : latestBaseFiles) {
      String commitTime = baseFile.getCommitTime();
      long commitTimeLong = instantDateFormat.parse(commitTime).getTime();
      // file was expired, needn't to fetch hoodieKeys
      if (ttlTime > 0 && (commitTimeLong + ttlTime) < currentTimeMillis) {
        continue;
      }
      final List<HoodieKey> hoodieKeys;
      try {
        hoodieKeys =
            fileUtils.fetchRecordKeyPartitionPath(hadoopConf, new Path(baseFile.getPath()));
      } catch (Exception e) {
        // in case there was some empty parquet file when the pipeline
        // this exception is every important may cause duplication data , exception shouldn't be swallowed
        LOG.error("Error when loading record keys from file: {}", baseFile, e);
        throw e;
      }
      hoodieKeys.stream().filter(hoodieKey -> recordKey.equals(hoodieKey.getRecordKey())).forEach(hoodieKey -> {
        try {
          // Reference: org.apache.flink.streaming.api.datastream.KeyedStream,
          // the input records is shuffled by record key
          boolean shouldLoad = KeyGroupRangeAssignment.assignKeyToParallelOperator(
              hoodieKey.getRecordKey(), maxParallelism, parallelism) == taskID;
          if (shouldLoad) {
<<<<<<< HEAD
            this.indexState.update(
                new HoodieRecordGlobalLocation(hoodieKey.getPartitionPath(), commitTime, baseFile.getFileId()));
=======
            this.context.setCurrentKey(hoodieKey.getRecordKey());
            this.indexState.update(
                new HoodieRecordGlobalLocation(
                    hoodieKey.getPartitionPath(),
                    baseFile.getCommitTime(),
                    baseFile.getFileId()));
>>>>>>> e0b3350b
          }
        } catch (Exception e) {
          LOG.error("Error when putting record keys into the state from file: {}", baseFile);
        }
      });
    }
<<<<<<< HEAD
=======
    // recover the currentKey
    this.context.setCurrentKey(curRecordKey);
    // Mark the partition path as loaded.
    partitionLoadState.put(partitionPath, 0);
>>>>>>> e0b3350b
    LOG.info("Finish loading records under partition {} into the index state", partitionPath);
  }

  @VisibleForTesting
  public void clearIndexState() {
    this.partitionLoadState.clear();
    this.indexState.clear();
  }
<<<<<<< HEAD

  @VisibleForTesting
  public boolean isKeyInState(HoodieKey hoodieKey) {
    try {
      return this.indexState.value() != null;
    } catch (Exception e) {
      throw new HoodieException(e);
    }
  }
=======
>>>>>>> e0b3350b
}<|MERGE_RESOLUTION|>--- conflicted
+++ resolved
@@ -32,19 +32,15 @@
 import org.apache.hudi.common.util.BaseFileUtils;
 import org.apache.hudi.config.HoodieWriteConfig;
 import org.apache.hudi.configuration.FlinkOptions;
+import org.apache.hudi.exception.HoodieException;
 import org.apache.hudi.index.HoodieIndexUtils;
 import org.apache.hudi.sink.utils.PayloadCreation;
 import org.apache.hudi.table.HoodieTable;
 import org.apache.hudi.table.action.commit.BucketInfo;
 import org.apache.hudi.util.StreamerUtil;
 
-import com.google.common.annotations.VisibleForTesting;
+import org.apache.flink.annotation.VisibleForTesting;
 import org.apache.flink.api.common.state.CheckpointListener;
-<<<<<<< HEAD
-=======
-import org.apache.flink.api.common.state.MapState;
-import org.apache.flink.api.common.state.MapStateDescriptor;
->>>>>>> e0b3350b
 import org.apache.flink.api.common.state.ValueState;
 import org.apache.flink.api.common.state.ValueStateDescriptor;
 import org.apache.flink.api.common.typeinfo.TypeInformation;
@@ -202,11 +198,8 @@
     if (bootstrapIndex && !Boolean.TRUE.equals(stateLoadFlag.value())) {
       // If the partition records are never loaded, load the records first.
       loadRecords(partitionPath, recordKey);
-<<<<<<< HEAD
       // Mark the partition path as loaded.
       stateLoadFlag.update(true);
-=======
->>>>>>> e0b3350b
     }
     // Only changing records need looking up the index for the location,
     // append only records are always recognized as INSERT.
@@ -224,11 +217,7 @@
           out.collect((O) deleteRecord);
         }
         location = getNewRecordLocation(partitionPath);
-<<<<<<< HEAD
         this.indexState.update(HoodieRecordGlobalLocation.fromLocal(partitionPath, location));
-=======
-        updateIndexState(partitionPath, location);
->>>>>>> e0b3350b
       } else {
         location = oldLoc.toLocal("U");
         this.bucketAssigner.addUpdate(partitionPath, location.getFileId());
@@ -236,11 +225,7 @@
     } else {
       location = getNewRecordLocation(partitionPath);
       if (isChangingRecords) {
-<<<<<<< HEAD
         this.indexState.update(HoodieRecordGlobalLocation.fromLocal(partitionPath, location));
-=======
-        updateIndexState(partitionPath, location);
->>>>>>> e0b3350b
       }
     }
     record.setCurrentLocation(location);
@@ -266,15 +251,6 @@
     return location;
   }
 
-<<<<<<< HEAD
-=======
-  private void updateIndexState(
-      String partitionPath,
-      HoodieRecordLocation localLoc) throws Exception {
-    this.indexState.update(HoodieRecordGlobalLocation.fromLocal(partitionPath, localLoc));
-  }
-
->>>>>>> e0b3350b
   @Override
   public void notifyCheckpointComplete(long checkpointId) {
     // Refresh the table state when there are new commits.
@@ -297,11 +273,7 @@
    * @param curRecordKey  The current record key
    * @throws Exception when error occurs for state update
    */
-<<<<<<< HEAD
-  private void loadRecords(String partitionPath, String recordKey) throws Exception {
-=======
   private void loadRecords(String partitionPath, String curRecordKey) throws Exception {
->>>>>>> e0b3350b
     LOG.info("Start loading records under partition {} into the index state", partitionPath);
     HoodieTable<?, ?, ?, ?> hoodieTable = bucketAssigner.getTable();
     BaseFileUtils fileUtils = BaseFileUtils.getInstance(hoodieTable.getBaseFileFormat());
@@ -328,55 +300,30 @@
         LOG.error("Error when loading record keys from file: {}", baseFile, e);
         throw e;
       }
-      hoodieKeys.stream().filter(hoodieKey -> recordKey.equals(hoodieKey.getRecordKey())).forEach(hoodieKey -> {
+      hoodieKeys.stream().filter(hoodieKey -> curRecordKey.equals(hoodieKey.getRecordKey())).forEach(hoodieKey -> {
         try {
           // Reference: org.apache.flink.streaming.api.datastream.KeyedStream,
           // the input records is shuffled by record key
           boolean shouldLoad = KeyGroupRangeAssignment.assignKeyToParallelOperator(
               hoodieKey.getRecordKey(), maxParallelism, parallelism) == taskID;
           if (shouldLoad) {
-<<<<<<< HEAD
+            this.context.setCurrentKey(hoodieKey.getRecordKey());
             this.indexState.update(
                 new HoodieRecordGlobalLocation(hoodieKey.getPartitionPath(), commitTime, baseFile.getFileId()));
-=======
-            this.context.setCurrentKey(hoodieKey.getRecordKey());
-            this.indexState.update(
-                new HoodieRecordGlobalLocation(
-                    hoodieKey.getPartitionPath(),
-                    baseFile.getCommitTime(),
-                    baseFile.getFileId()));
->>>>>>> e0b3350b
           }
         } catch (Exception e) {
           LOG.error("Error when putting record keys into the state from file: {}", baseFile);
         }
       });
     }
-<<<<<<< HEAD
-=======
     // recover the currentKey
     this.context.setCurrentKey(curRecordKey);
-    // Mark the partition path as loaded.
-    partitionLoadState.put(partitionPath, 0);
->>>>>>> e0b3350b
     LOG.info("Finish loading records under partition {} into the index state", partitionPath);
   }
 
   @VisibleForTesting
   public void clearIndexState() {
-    this.partitionLoadState.clear();
+    this.stateLoadFlag.clear();
     this.indexState.clear();
   }
-<<<<<<< HEAD
-
-  @VisibleForTesting
-  public boolean isKeyInState(HoodieKey hoodieKey) {
-    try {
-      return this.indexState.value() != null;
-    } catch (Exception e) {
-      throw new HoodieException(e);
-    }
-  }
-=======
->>>>>>> e0b3350b
 }