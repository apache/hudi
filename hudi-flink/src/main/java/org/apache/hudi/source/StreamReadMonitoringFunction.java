--- conflicted
+++ resolved
@@ -245,13 +245,8 @@
     // 3. filter the full file paths
     // 4. use the file paths from #step 3 as the back-up of the filesystem view
 
-<<<<<<< HEAD
     String tableName = conf.getString(FlinkWriteOptions.TABLE_NAME);
-    List<HoodieCommitMetadata> metadataList = instants.stream()
-=======
-    String tableName = conf.getString(FlinkOptions.TABLE_NAME);
     List<HoodieCommitMetadata> activeMetadataList = instants.stream()
->>>>>>> db2ab9a1
         .map(instant -> WriteProfiles.getCommitMetadata(tableName, path, instant, commitTimeline)).collect(Collectors.toList());
     List<HoodieCommitMetadata> archivedMetadataList = getArchivedMetadata(instantRange, commitTimeline, tableName);
     List<HoodieCommitMetadata> metadataList = archivedMetadataList.size() > 0
@@ -391,17 +386,10 @@
       return completedTimeline.getInstants()
           .filter(s -> HoodieTimeline.compareTimestamps(s.getTimestamp(), GREATER_THAN, issuedInstant))
           .collect(Collectors.toList());
-<<<<<<< HEAD
     } else if (this.conf.getOptional(FlinkReadOptions.READ_STREAMING_START_COMMIT).isPresent()
         && !this.conf.get(FlinkReadOptions.READ_STREAMING_START_COMMIT).equalsIgnoreCase(FlinkReadOptions.START_COMMIT_EARLIEST)) {
       String definedStartCommit = this.conf.get(FlinkReadOptions.READ_STREAMING_START_COMMIT);
-      return commitTimeline.getInstants()
-=======
-    } else if (this.conf.getOptional(FlinkOptions.READ_STREAMING_START_COMMIT).isPresent()
-        && !this.conf.get(FlinkOptions.READ_STREAMING_START_COMMIT).equalsIgnoreCase(FlinkOptions.START_COMMIT_EARLIEST)) {
-      String definedStartCommit = this.conf.get(FlinkOptions.READ_STREAMING_START_COMMIT);
       return completedTimeline.getInstants()
->>>>>>> db2ab9a1
           .filter(s -> HoodieTimeline.compareTimestamps(s.getTimestamp(), GREATER_THAN_OR_EQUALS, definedStartCommit))
           .collect(Collectors.toList());
     } else {
