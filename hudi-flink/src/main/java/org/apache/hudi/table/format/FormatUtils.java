--- conflicted
+++ resolved
@@ -49,11 +49,8 @@
 import java.util.Iterator;
 import java.util.List;
 import java.util.Locale;
-<<<<<<< HEAD
-=======
 import java.util.Map;
 import java.util.function.Function;
->>>>>>> 907e60c2
 
 /**
  * Utilities for format.
