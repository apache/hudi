/*
 * Licensed to the Apache Software Foundation (ASF) under one
 * or more contributor license agreements.  See the NOTICE file
 * distributed with this work for additional information
 * regarding copyright ownership.  The ASF licenses this file
 * to you under the Apache License, Version 2.0 (the
 * "License"); you may not use this file except in compliance
 * with the License.  You may obtain a copy of the License at
 *
 * http://www.apache.org/licenses/LICENSE-2.0
 *
 * Unless required by applicable law or agreed to in writing, software
 * distributed under the License is distributed on an "AS IS" BASIS,
 * WITHOUT WARRANTIES OR CONDITIONS OF ANY KIND, either express or implied.
 * See the License for the specific language governing permissions and
 * limitations under the License.
 */

package org.apache.hudi.configuration;

import org.apache.hudi.common.config.ConfigClassProperty;
import org.apache.hudi.common.config.ConfigGroups;
import org.apache.hudi.common.config.HoodieConfig;
import org.apache.hudi.common.model.HoodieTableType;
import org.apache.hudi.common.model.OverwriteWithLatestAvroPayload;
import org.apache.hudi.config.HoodieIndexConfig;
import org.apache.hudi.config.HoodieWriteConfig;
import org.apache.hudi.exception.HoodieException;
import org.apache.hudi.hive.SlashEncodedDayPartitionValueExtractor;
import org.apache.hudi.index.HoodieIndex;
import org.apache.hudi.keygen.constant.KeyGeneratorOptions;
import org.apache.hudi.keygen.constant.KeyGeneratorType;

import org.apache.flink.configuration.ConfigOption;
import org.apache.flink.configuration.ConfigOptions;
import org.apache.flink.configuration.Configuration;

import java.lang.reflect.Field;
import java.util.ArrayList;
import java.util.HashMap;
import java.util.HashSet;
import java.util.List;
import java.util.Map;
import java.util.Set;

/**
 * Hoodie Flink config options.
 *
 * <p>It has the options for Hoodie table read and write. It also defines some utilities.
 */
@ConfigClassProperty(name = "Flink Options",
    groupName = ConfigGroups.Names.FLINK_SQL,
    description = "Flink jobs using the SQL can be configured through the options in WITH clause."
        + " The actual datasource level configs are listed below.")
public class FlinkOptions extends HoodieConfig {
  private FlinkOptions() {
  }

  // ------------------------------------------------------------------------
  //  Base Options
  // ------------------------------------------------------------------------
  public static final ConfigOption<String> PATH = ConfigOptions
      .key("path")
      .stringType()
      .noDefaultValue()
      .withDescription("Base path for the target hoodie table.\n"
          + "The path would be created if it does not exist,\n"
          + "otherwise a Hoodie table expects to be initialized successfully");

  // ------------------------------------------------------------------------
  //  Common Options
  // ------------------------------------------------------------------------

  public static final ConfigOption<String> PARTITION_DEFAULT_NAME = ConfigOptions
      .key("partition.default_name")
      .stringType()
      .defaultValue("default") // keep sync with hoodie style
      .withDescription("The default partition name in case the dynamic partition"
          + " column value is null/empty string");

  public static final ConfigOption<Boolean> CHANGELOG_ENABLED = ConfigOptions
      .key("changelog.enabled")
      .booleanType()
      .defaultValue(false)
      .withDescription("Whether to keep all the intermediate changes, "
          + "we try to keep all the changes of a record when enabled:\n"
          + "1). The sink accept the UPDATE_BEFORE message;\n"
          + "2). The source try to emit every changes of a record.\n"
          + "The semantics is best effort because the compaction job would finally merge all changes of a record into one.\n"
          + " default false to have UPSERT semantics");

  // ------------------------------------------------------------------------
  //  Metadata table Options
  // ------------------------------------------------------------------------

  public static final ConfigOption<Boolean> METADATA_ENABLED = ConfigOptions
      .key("metadata.enabled")
      .booleanType()
      .defaultValue(false)
      .withDescription("Enable the internal metadata table which serves table metadata like level file listings, default false");

  public static final ConfigOption<Integer> METADATA_COMPACTION_DELTA_COMMITS = ConfigOptions
      .key("metadata.compaction.delta_commits")
      .intType()
      .defaultValue(10)
      .withDescription("Max delta commits for metadata table to trigger compaction, default 24");

  // ------------------------------------------------------------------------
  //  Index Options
  // ------------------------------------------------------------------------
  public static final ConfigOption<String> INDEX_TYPE = ConfigOptions
      .key("index.type")
      .stringType()
      .defaultValue(HoodieIndex.IndexType.FLINK_STATE.name())
      .withDescription("Index type of Flink write job, default is using state backed index.");

  public static final ConfigOption<Boolean> INDEX_BOOTSTRAP_ENABLED = ConfigOptions
      .key("index.bootstrap.enabled")
      .booleanType()
      .defaultValue(false)
      .withDescription("Whether to bootstrap the index state from existing hoodie table, default false");

  public static final ConfigOption<Double> INDEX_STATE_TTL = ConfigOptions
      .key("index.state.ttl")
      .doubleType()
      .defaultValue(0D)
      .withDescription("Index state ttl in days, default stores the index permanently");

  public static final ConfigOption<Boolean> INDEX_GLOBAL_ENABLED = ConfigOptions
      .key("index.global.enabled")
      .booleanType()
      .defaultValue(true)
      .withDescription("Whether to update index for the old partition path\n"
          + "if same key record with different partition path came in, default true");

  public static final ConfigOption<String> INDEX_PARTITION_REGEX = ConfigOptions
      .key("index.partition.regex")
      .stringType()
      .defaultValue(".*")
      .withDescription("Whether to load partitions in state if partition path matching， default *");

  // ------------------------------------------------------------------------
  //  Read Options
  // ------------------------------------------------------------------------
  public static final ConfigOption<Integer> READ_TASKS = ConfigOptions
      .key("read.tasks")
      .intType()
      .defaultValue(4)
      .withDescription("Parallelism of tasks that do actual read, default is 4");

  public static final ConfigOption<String> SOURCE_AVRO_SCHEMA_PATH = ConfigOptions
      .key("source.avro-schema.path")
      .stringType()
      .noDefaultValue()
      .withDescription("Source avro schema file path, the parsed schema is used for deserialization");

  public static final ConfigOption<String> SOURCE_AVRO_SCHEMA = ConfigOptions
      .key("source.avro-schema")
      .stringType()
      .noDefaultValue()
      .withDescription("Source avro schema string, the parsed schema is used for deserialization");

  public static final String QUERY_TYPE_SNAPSHOT = "snapshot";
  public static final String QUERY_TYPE_READ_OPTIMIZED = "read_optimized";
  public static final String QUERY_TYPE_INCREMENTAL = "incremental";
  public static final ConfigOption<String> QUERY_TYPE = ConfigOptions
      .key("hoodie.datasource.query.type")
      .stringType()
      .defaultValue(QUERY_TYPE_SNAPSHOT)
      .withDescription("Decides how data files need to be read, in\n"
          + "1) Snapshot mode (obtain latest view, based on row & columnar data);\n"
          + "2) incremental mode (new data since an instantTime);\n"
          + "3) Read Optimized mode (obtain latest view, based on columnar data)\n."
          + "Default: snapshot");

  public static final String REALTIME_SKIP_MERGE = "skip_merge";
  public static final String REALTIME_PAYLOAD_COMBINE = "payload_combine";
  public static final ConfigOption<String> MERGE_TYPE = ConfigOptions
      .key("hoodie.datasource.merge.type")
      .stringType()
      .defaultValue(REALTIME_PAYLOAD_COMBINE)
      .withDescription("For Snapshot query on merge on read table. Use this key to define how the payloads are merged, in\n"
          + "1) skip_merge: read the base file records plus the log file records;\n"
          + "2) payload_combine: read the base file records first, for each record in base file, checks whether the key is in the\n"
          + "   log file records(combines the two records with same key for base and log file records), then read the left log file records");

  public static final ConfigOption<Boolean> UTC_TIMEZONE = ConfigOptions
      .key("read.utc-timezone")
      .booleanType()
      .defaultValue(true)
      .withDescription("Use UTC timezone or local timezone to the conversion between epoch"
          + " time and LocalDateTime. Hive 0.x/1.x/2.x use local timezone. But Hive 3.x"
          + " use UTC timezone, by default true");

  public static final ConfigOption<Boolean> READ_AS_STREAMING = ConfigOptions
      .key("read.streaming.enabled")
      .booleanType()
      .defaultValue(false)// default read as batch
      .withDescription("Whether to read as streaming source, default false");

  public static final ConfigOption<Integer> READ_STREAMING_CHECK_INTERVAL = ConfigOptions
      .key("read.streaming.check-interval")
      .intType()
      .defaultValue(60)// default 1 minute
      .withDescription("Check interval for streaming read of SECOND, default 1 minute");

  // this option is experimental
  public static final ConfigOption<Boolean> READ_STREAMING_SKIP_COMPACT = ConfigOptions
      .key("read.streaming.skip_compaction")
      .booleanType()
      .defaultValue(false)// default read as batch
      .withDescription("Whether to skip compaction instants for streaming read,\n"
          + "there are two cases that this option can be used to avoid reading duplicates:\n"
          + "1) you are definitely sure that the consumer reads faster than any compaction instants, "
          + "usually with delta time compaction strategy that is long enough, for e.g, one week;\n"
          + "2) changelog mode is enabled, this option is a solution to keep data integrity");

  public static final String START_COMMIT_EARLIEST = "earliest";
  public static final ConfigOption<String> READ_START_COMMIT = ConfigOptions
      .key("read.start-commit")
      .stringType()
      .noDefaultValue()
      .withDescription("Start commit instant for reading, the commit time format should be 'yyyyMMddHHmmss', "
          + "by default reading from the latest instant for streaming read");

  public static final ConfigOption<String> READ_END_COMMIT = ConfigOptions
      .key("read.end-commit")
      .stringType()
      .noDefaultValue()
      .withDescription("End commit instant for reading, the commit time format should be 'yyyyMMddHHmmss'");

  // ------------------------------------------------------------------------
  //  Write Options
  // ------------------------------------------------------------------------
  public static final ConfigOption<String> TABLE_NAME = ConfigOptions
      .key(HoodieWriteConfig.TBL_NAME.key())
      .stringType()
      .noDefaultValue()
      .withDescription("Table name to register to Hive metastore");

  public static final String TABLE_TYPE_COPY_ON_WRITE = HoodieTableType.COPY_ON_WRITE.name();
  public static final String TABLE_TYPE_MERGE_ON_READ = HoodieTableType.MERGE_ON_READ.name();
  public static final ConfigOption<String> TABLE_TYPE = ConfigOptions
      .key("table.type")
      .stringType()
      .defaultValue(TABLE_TYPE_COPY_ON_WRITE)
      .withDescription("Type of table to write. COPY_ON_WRITE (or) MERGE_ON_READ");

  public static final ConfigOption<Boolean> INSERT_CLUSTER = ConfigOptions
      .key("write.insert.cluster")
      .booleanType()
      .defaultValue(false)
      .withDescription("Whether to merge small files for insert mode, "
          + "if true, the write throughput will decrease because the read/write of existing small file, "
          + "only valid for COW table, default false");

  public static final ConfigOption<String> OPERATION = ConfigOptions
      .key("write.operation")
      .stringType()
      .defaultValue("upsert")
      .withDescription("The write operation, that this write should do");

  public static final String NO_PRE_COMBINE = "no_precombine";
  public static final ConfigOption<String> PRECOMBINE_FIELD = ConfigOptions
      .key("write.precombine.field")
      .stringType()
      .defaultValue("ts")
      .withDescription("Field used in preCombining before actual write. When two records have the same\n"
          + "key value, we will pick the one with the largest value for the precombine field,\n"
          + "determined by Object.compareTo(..)");

  public static final ConfigOption<String> PAYLOAD_CLASS_NAME = ConfigOptions
      .key("write.payload.class")
      .stringType()
      .defaultValue(OverwriteWithLatestAvroPayload.class.getName())
      .withDescription("Payload class used. Override this, if you like to roll your own merge logic, when upserting/inserting.\n"
          + "This will render any value set for the option in-effective");

  /**
   * Flag to indicate whether to drop duplicates before insert/upsert.
   * By default false to gain extra performance.
   */
  public static final ConfigOption<Boolean> PRE_COMBINE = ConfigOptions
      .key("write.precombine")
      .booleanType()
      .defaultValue(false)
      .withDescription("Flag to indicate whether to drop duplicates before insert/upsert.\n"
          + "By default these cases will accept duplicates, to gain extra performance:\n"
          + "1) insert operation;\n"
          + "2) upsert for MOR table, the MOR table deduplicate on reading");

  public static final ConfigOption<Integer> RETRY_TIMES = ConfigOptions
      .key("write.retry.times")
      .intType()
      .defaultValue(3)
      .withDescription("Flag to indicate how many times streaming job should retry for a failed checkpoint batch.\n"
          + "By default 3");

  public static final ConfigOption<Long> RETRY_INTERVAL_MS = ConfigOptions
      .key("write.retry.interval.ms")
      .longType()
      .defaultValue(2000L)
      .withDescription("Flag to indicate how long (by millisecond) before a retry should issued for failed checkpoint batch.\n"
          + "By default 2000 and it will be doubled by every retry");

  public static final ConfigOption<Boolean> IGNORE_FAILED = ConfigOptions
      .key("write.ignore.failed")
      .booleanType()
      .defaultValue(true)
      .withDescription("Flag to indicate whether to ignore any non exception error (e.g. writestatus error). within a checkpoint batch.\n"
          + "By default true (in favor of streaming progressing over data integrity)");

  public static final ConfigOption<String> RECORD_KEY_FIELD = ConfigOptions
      .key(KeyGeneratorOptions.RECORDKEY_FIELD_NAME.key())
      .stringType()
      .defaultValue("uuid")
      .withDescription("Record key field. Value to be used as the `recordKey` component of `HoodieKey`.\n"
          + "Actual value will be obtained by invoking .toString() on the field value. Nested fields can be specified using "
          + "the dot notation eg: `a.b.c`");

  public static final ConfigOption<String> INDEX_KEY_FIELD = ConfigOptions
      .key(HoodieIndexConfig.BUCKET_INDEX_HASH_FIELD.key())
      .stringType()
      .defaultValue("")
      .withDescription("Index key field. Value to be used as hashing to find the bucket ID. Should be a subset of or equal to the recordKey fields.\n"
        + "Actual value will be obtained by invoking .toString() on the field value. Nested fields can be specified using "
        + "the dot notation eg: `a.b.c`");

  public static final ConfigOption<Integer> BUCKET_INDEX_NUM_BUCKETS = ConfigOptions
      .key(HoodieIndexConfig.BUCKET_INDEX_NUM_BUCKETS.key())
      .intType()
      .defaultValue(4) // default 4 buckets per partition
      .withDescription("Hudi bucket number per partition. Only affected if using Hudi bucket index.");

  public static final ConfigOption<String> PARTITION_PATH_FIELD = ConfigOptions
      .key(KeyGeneratorOptions.PARTITIONPATH_FIELD_NAME.key())
      .stringType()
      .defaultValue("")
      .withDescription("Partition path field. Value to be used at the `partitionPath` component of `HoodieKey`.\n"
          + "Actual value obtained by invoking .toString(), default ''");

  public static final ConfigOption<Boolean> URL_ENCODE_PARTITIONING = ConfigOptions
      .key(KeyGeneratorOptions.URL_ENCODE_PARTITIONING.key())
      .booleanType()
      .defaultValue(false)
      .withDescription("Whether to encode the partition path url, default false");

  public static final ConfigOption<Boolean> HIVE_STYLE_PARTITIONING = ConfigOptions
      .key(KeyGeneratorOptions.HIVE_STYLE_PARTITIONING_ENABLE.key())
      .booleanType()
      .defaultValue(false)
      .withDescription("Whether to use Hive style partitioning.\n"
          + "If set true, the names of partition folders follow <partition_column_name>=<partition_value> format.\n"
          + "By default false (the names of partition folders are only partition values)");

  public static final ConfigOption<String> KEYGEN_CLASS_NAME = ConfigOptions
      .key(HoodieWriteConfig.KEYGENERATOR_CLASS_NAME.key())
      .stringType()
      .defaultValue("")
      .withDescription("Key generator class, that implements will extract the key out of incoming record");

  public static final ConfigOption<String> KEYGEN_TYPE = ConfigOptions
      .key(HoodieWriteConfig.KEYGENERATOR_TYPE.key())
      .stringType()
      .defaultValue(KeyGeneratorType.SIMPLE.name())
      .withDescription("Key generator type, that implements will extract the key out of incoming record");

  public static final String PARTITION_FORMAT_HOUR = "yyyyMMddHH";
  public static final String PARTITION_FORMAT_DAY = "yyyyMMdd";
  public static final ConfigOption<String> PARTITION_FORMAT = ConfigOptions
      .key("write.partition.format")
      .stringType()
      .noDefaultValue()
      .withDescription("Partition path format, only valid when 'write.datetime.partitioning' is true, default is:\n"
          + "1) 'yyyyMMddHH' for timestamp(3) WITHOUT TIME ZONE, LONG, FLOAT, DOUBLE, DECIMAL;\n"
          + "2) 'yyyyMMdd' for DAY and INT.");

  public static final ConfigOption<Integer> INDEX_BOOTSTRAP_TASKS = ConfigOptions
      .key("write.index_bootstrap.tasks")
      .intType()
      .noDefaultValue()
      .withDescription("Parallelism of tasks that do index bootstrap, default is the parallelism of the execution environment");

  public static final ConfigOption<Integer> BUCKET_ASSIGN_TASKS = ConfigOptions
      .key("write.bucket_assign.tasks")
      .intType()
      .noDefaultValue()
      .withDescription("Parallelism of tasks that do bucket assign, default is the parallelism of the execution environment");

  public static final ConfigOption<Integer> WRITE_TASKS = ConfigOptions
      .key("write.tasks")
      .intType()
      .defaultValue(4)
      .withDescription("Parallelism of tasks that do actual write, default is 4");

  public static final ConfigOption<Double> WRITE_TASK_MAX_SIZE = ConfigOptions
      .key("write.task.max.size")
      .doubleType()
      .defaultValue(1024D) // 1GB
      .withDescription("Maximum memory in MB for a write task, when the threshold hits,\n"
          + "it flushes the max size data bucket to avoid OOM, default 1GB");

  public static final ConfigOption<Long> WRITE_RATE_LIMIT = ConfigOptions
      .key("write.rate.limit")
      .longType()
      .defaultValue(0L) // default no limit
      .withDescription("Write record rate limit per second to prevent traffic jitter and improve stability, default 0 (no limit)");

  public static final ConfigOption<Double> WRITE_BATCH_SIZE = ConfigOptions
      .key("write.batch.size")
      .doubleType()
      .defaultValue(256D) // 256MB
      .withDescription("Batch buffer size in MB to flush data into the underneath filesystem, default 256MB");

  public static final ConfigOption<Integer> WRITE_LOG_BLOCK_SIZE = ConfigOptions
      .key("write.log_block.size")
      .intType()
      .defaultValue(128)
      .withDescription("Max log block size in MB for log file, default 128MB");

  public static final ConfigOption<Long> WRITE_LOG_MAX_SIZE = ConfigOptions
      .key("write.log.max.size")
      .longType()
      .defaultValue(1024L)
      .withDescription("Maximum size allowed in MB for a log file before it is rolled over to the next version, default 1GB");

  public static final ConfigOption<Integer> WRITE_PARQUET_BLOCK_SIZE = ConfigOptions
      .key("write.parquet.block.size")
      .intType()
      .defaultValue(120)
      .withDescription("Parquet RowGroup size. It's recommended to make this large enough that scan costs can be"
          + " amortized by packing enough column values into a single row group.");

  public static final ConfigOption<Integer> WRITE_PARQUET_MAX_FILE_SIZE = ConfigOptions
      .key("write.parquet.max.file.size")
      .intType()
      .defaultValue(120)
      .withDescription("Target size for parquet files produced by Hudi write phases. "
          + "For DFS, this needs to be aligned with the underlying filesystem block size for optimal performance.");

  public static final ConfigOption<Integer> WRITE_PARQUET_PAGE_SIZE = ConfigOptions
      .key("write.parquet.page.size")
      .intType()
      .defaultValue(1)
      .withDescription("Parquet page size. Page is the unit of read within a parquet file. "
          + "Within a block, pages are compressed separately.");

  public static final ConfigOption<Integer> WRITE_MERGE_MAX_MEMORY = ConfigOptions
      .key("write.merge.max_memory")
      .intType()
      .defaultValue(100) // default 100 MB
      .withDescription("Max memory in MB for merge, default 100MB");

  // this is only for internal use
  public static final ConfigOption<Long> WRITE_COMMIT_ACK_TIMEOUT = ConfigOptions
      .key("write.commit.ack.timeout")
      .longType()
      .defaultValue(-1L) // default at least once
      .withDescription("Timeout limit for a writer task after it finishes a checkpoint and\n"
          + "waits for the instant commit success, only for internal use");

  public static final ConfigOption<Boolean> WRITE_BULK_INSERT_SHUFFLE_BY_PARTITION = ConfigOptions
      .key("write.bulk_insert.shuffle_by_partition")
      .booleanType()
      .defaultValue(true)
      .withDescription("Whether to shuffle the inputs by partition path for bulk insert tasks, default true");

  public static final ConfigOption<Boolean> WRITE_BULK_INSERT_SORT_BY_PARTITION = ConfigOptions
      .key("write.bulk_insert.sort_by_partition")
      .booleanType()
      .defaultValue(true)
      .withDescription("Whether to sort the inputs by partition path for bulk insert tasks, default true");

  public static final ConfigOption<Integer> WRITE_SORT_MEMORY = ConfigOptions
      .key("write.sort.memory")
      .intType()
      .defaultValue(128)
      .withDescription("Sort memory in MB, default 128MB");

  // ------------------------------------------------------------------------
  //  Compaction Options
  // ------------------------------------------------------------------------

  public static final ConfigOption<Boolean> COMPACTION_SCHEDULE_ENABLED = ConfigOptions
      .key("compaction.schedule.enabled")
      .booleanType()
      .defaultValue(true) // default true for MOR write
      .withDescription("Schedule the compaction plan, enabled by default for MOR");

  public static final ConfigOption<Boolean> COMPACTION_ASYNC_ENABLED = ConfigOptions
      .key("compaction.async.enabled")
      .booleanType()
      .defaultValue(true) // default true for MOR write
      .withDescription("Async Compaction, enabled by default for MOR");

  public static final ConfigOption<Integer> COMPACTION_TASKS = ConfigOptions
      .key("compaction.tasks")
      .intType()
      .defaultValue(4) // default WRITE_TASKS * COMPACTION_DELTA_COMMITS * 0.2 (assumes 5 commits generate one bucket)
      .withDescription("Parallelism of tasks that do actual compaction, default is 4");

  public static final String NUM_COMMITS = "num_commits";
  public static final String TIME_ELAPSED = "time_elapsed";
  public static final String NUM_AND_TIME = "num_and_time";
  public static final String NUM_OR_TIME = "num_or_time";
  public static final ConfigOption<String> COMPACTION_TRIGGER_STRATEGY = ConfigOptions
      .key("compaction.trigger.strategy")
      .stringType()
      .defaultValue(NUM_COMMITS) // default true for MOR write
      .withDescription("Strategy to trigger compaction, options are 'num_commits': trigger compaction when reach N delta commits;\n"
          + "'time_elapsed': trigger compaction when time elapsed > N seconds since last compaction;\n"
          + "'num_and_time': trigger compaction when both NUM_COMMITS and TIME_ELAPSED are satisfied;\n"
          + "'num_or_time': trigger compaction when NUM_COMMITS or TIME_ELAPSED is satisfied.\n"
          + "Default is 'num_commits'");

  public static final ConfigOption<Integer> COMPACTION_DELTA_COMMITS = ConfigOptions
      .key("compaction.delta_commits")
      .intType()
      .defaultValue(5)
      .withDescription("Max delta commits needed to trigger compaction, default 5 commits");

  public static final ConfigOption<Integer> COMPACTION_DELTA_SECONDS = ConfigOptions
      .key("compaction.delta_seconds")
      .intType()
      .defaultValue(3600) // default 1 hour
      .withDescription("Max delta seconds time needed to trigger compaction, default 1 hour");

  public static final ConfigOption<Integer> COMPACTION_TIMEOUT_SECONDS = ConfigOptions
      .key("compaction.timeout.seconds")
      .intType()
      .defaultValue(1200) // default 20 minutes
      .withDescription("Max timeout time in seconds for online compaction to rollback, default 20 minutes");

  public static final ConfigOption<Integer> COMPACTION_MAX_MEMORY = ConfigOptions
      .key("compaction.max_memory")
      .intType()
      .defaultValue(100) // default 100 MB
      .withDescription("Max memory in MB for compaction spillable map, default 100MB");

  public static final ConfigOption<Long> COMPACTION_TARGET_IO = ConfigOptions
      .key("compaction.target_io")
      .longType()
      .defaultValue(500 * 1024L) // default 500 GB
      .withDescription("Target IO per compaction (both read and write), default 500 GB");

  public static final ConfigOption<Boolean> CLEAN_ASYNC_ENABLED = ConfigOptions
      .key("clean.async.enabled")
      .booleanType()
      .defaultValue(true)
      .withDescription("Whether to cleanup the old commits immediately on new commits, enabled by default");

  public static final ConfigOption<Integer> CLEAN_RETAIN_COMMITS = ConfigOptions
      .key("clean.retain_commits")
      .intType()
      .defaultValue(30)// default 30 commits
      .withDescription("Number of commits to retain. So data will be retained for num_of_commits * time_between_commits (scheduled).\n"
          + "This also directly translates into how much you can incrementally pull on this table, default 30");

  public static final ConfigOption<Integer> ARCHIVE_MAX_COMMITS = ConfigOptions
      .key("archive.max_commits")
      .intType()
      .defaultValue(50)// default max 50 commits
      .withDescription("Max number of commits to keep before archiving older commits into a sequential log, default 50");

  public static final ConfigOption<Integer> ARCHIVE_MIN_COMMITS = ConfigOptions
      .key("archive.min_commits")
      .intType()
      .defaultValue(40)// default min 40 commits
      .withDescription("Min number of commits to keep before archiving older commits into a sequential log, default 40");

  // ------------------------------------------------------------------------
  //  Hive Sync Options
  // ------------------------------------------------------------------------
  public static final ConfigOption<Boolean> HIVE_SYNC_ENABLED = ConfigOptions
      .key("hive_sync.enable")
      .booleanType()
      .defaultValue(false)
      .withDescription("Asynchronously sync Hive meta to HMS, default false");

  public static final ConfigOption<String> HIVE_SYNC_DB = ConfigOptions
      .key("hive_sync.db")
      .stringType()
      .defaultValue("default")
      .withDescription("Database name for hive sync, default 'default'");

  public static final ConfigOption<String> HIVE_SYNC_TABLE = ConfigOptions
      .key("hive_sync.table")
      .stringType()
      .defaultValue("unknown")
      .withDescription("Table name for hive sync, default 'unknown'");

  public static final ConfigOption<String> HIVE_SYNC_FILE_FORMAT = ConfigOptions
      .key("hive_sync.file_format")
      .stringType()
      .defaultValue("PARQUET")
      .withDescription("File format for hive sync, default 'PARQUET'");

  public static final ConfigOption<String> HIVE_SYNC_MODE = ConfigOptions
      .key("hive_sync.mode")
      .stringType()
      .defaultValue("jdbc")
      .withDescription("Mode to choose for Hive ops. Valid values are hms, jdbc and hiveql, default 'jdbc'");

  public static final ConfigOption<String> HIVE_SYNC_USERNAME = ConfigOptions
      .key("hive_sync.username")
      .stringType()
      .defaultValue("hive")
      .withDescription("Username for hive sync, default 'hive'");

  public static final ConfigOption<String> HIVE_SYNC_PASSWORD = ConfigOptions
      .key("hive_sync.password")
      .stringType()
      .defaultValue("hive")
      .withDescription("Password for hive sync, default 'hive'");

  public static final ConfigOption<String> HIVE_SYNC_JDBC_URL = ConfigOptions
      .key("hive_sync.jdbc_url")
      .stringType()
      .defaultValue("jdbc:hive2://localhost:10000")
      .withDescription("Jdbc URL for hive sync, default 'jdbc:hive2://localhost:10000'");

  public static final ConfigOption<String> HIVE_SYNC_METASTORE_URIS = ConfigOptions
      .key("hive_sync.metastore.uris")
      .stringType()
      .defaultValue("")
      .withDescription("Metastore uris for hive sync, default ''");

  public static final ConfigOption<String> HIVE_SYNC_PARTITION_FIELDS = ConfigOptions
      .key("hive_sync.partition_fields")
      .stringType()
      .defaultValue("")
      .withDescription("Partition fields for hive sync, default ''");

  public static final ConfigOption<String> HIVE_SYNC_PARTITION_EXTRACTOR_CLASS_NAME = ConfigOptions
      .key("hive_sync.partition_extractor_class")
      .stringType()
      .defaultValue(SlashEncodedDayPartitionValueExtractor.class.getCanonicalName())
      .withDescription("Tool to extract the partition value from HDFS path, "
          + "default 'SlashEncodedDayPartitionValueExtractor'");

  public static final ConfigOption<Boolean> HIVE_SYNC_ASSUME_DATE_PARTITION = ConfigOptions
      .key("hive_sync.assume_date_partitioning")
      .booleanType()
      .defaultValue(false)
      .withDescription("Assume partitioning is yyyy/mm/dd, default false");

  public static final ConfigOption<Boolean> HIVE_SYNC_USE_JDBC = ConfigOptions
      .key("hive_sync.use_jdbc")
      .booleanType()
      .defaultValue(true)
      .withDescription("Use JDBC when hive synchronization is enabled, default true");

  public static final ConfigOption<Boolean> HIVE_SYNC_AUTO_CREATE_DB = ConfigOptions
      .key("hive_sync.auto_create_db")
      .booleanType()
      .defaultValue(true)
      .withDescription("Auto create hive database if it does not exists, default true");

  public static final ConfigOption<Boolean> HIVE_SYNC_IGNORE_EXCEPTIONS = ConfigOptions
      .key("hive_sync.ignore_exceptions")
      .booleanType()
      .defaultValue(false)
      .withDescription("Ignore exceptions during hive synchronization, default false");

  public static final ConfigOption<Boolean> HIVE_SYNC_SKIP_RO_SUFFIX = ConfigOptions
      .key("hive_sync.skip_ro_suffix")
      .booleanType()
      .defaultValue(false)
      .withDescription("Skip the _ro suffix for Read optimized table when registering, default false");

  public static final ConfigOption<Boolean> HIVE_SYNC_SUPPORT_TIMESTAMP = ConfigOptions
      .key("hive_sync.support_timestamp")
      .booleanType()
      .defaultValue(false)
      .withDescription("INT64 with original type TIMESTAMP_MICROS is converted to hive timestamp type.\n"
          + "Disabled by default for backward compatibility.");

<<<<<<< HEAD
  public static final ConfigOption<Boolean> HIVE_SYNC_ENABLE_CUSTOM_TABLE_NAME = ConfigOptions
          .key("hive_sync.enable_custom_table_name")
          .booleanType()
          .defaultValue(false)
          .withDescription("define custom table name with merge on read table type");

  public static final ConfigOption<String> HIVE_SYNC_CUSTOM_RO_NAME = ConfigOptions
          .key("hive_sync.custom_ro_name")
          .stringType()
          .defaultValue("")
          .withDescription("custom ro table name for merge on read , only valid when enable_custom_table_name is true, should different from custom_rt_name''");

  public static final ConfigOption<String> HIVE_SYNC_CUSTOM_RT_NAME = ConfigOptions
          .key("hive_sync.custom_rt_name")
          .stringType()
          .defaultValue("")
          .withDescription("custom snapshot table name for merge on read, only valid when enable_custom_table_name is true, should different from custom_ro_name''");
=======
  public static final ConfigOption<String> HIVE_SYNC_TABLE_PROPERTIES = ConfigOptions
      .key("hive_sync.table_properties")
      .stringType()
      .noDefaultValue()
      .withDescription("Additional properties to store with table, the data format is k1=v1\nk2=v2");

  public static final ConfigOption<String> HIVE_SYNC_TABLE_SERDE_PROPERTIES = ConfigOptions
      .key("hive_sync.serde_properties")
      .stringType()
      .noDefaultValue()
      .withDescription("Serde properties to hive table, the data format is k1=v1\nk2=v2");
>>>>>>> 6fe4d6e2

  // -------------------------------------------------------------------------
  //  Utilities
  // -------------------------------------------------------------------------

  // Prefix for Hoodie specific properties.
  private static final String PROPERTIES_PREFIX = "properties.";

  /**
   * Collects the config options that start with 'properties.' into a 'key'='value' list.
   */
  public static Map<String, String> getHoodieProperties(Map<String, String> options) {
    return getHoodiePropertiesWithPrefix(options, PROPERTIES_PREFIX);
  }

  /**
   * Collects the config options that start with specified prefix {@code prefix} into a 'key'='value' list.
   */
  public static Map<String, String> getHoodiePropertiesWithPrefix(Map<String, String> options, String prefix) {
    final Map<String, String> hoodieProperties = new HashMap<>();

    if (hasPropertyOptions(options)) {
      options.keySet().stream()
          .filter(key -> key.startsWith(PROPERTIES_PREFIX))
          .forEach(key -> {
            final String value = options.get(key);
            final String subKey = key.substring((prefix).length());
            hoodieProperties.put(subKey, value);
          });
    }
    return hoodieProperties;
  }

  /**
   * Collects all the config options, the 'properties.' prefix would be removed if the option key starts with it.
   */
  public static Configuration flatOptions(Configuration conf) {
    final Map<String, String> propsMap = new HashMap<>();

    conf.toMap().forEach((key, value) -> {
      final String subKey = key.startsWith(PROPERTIES_PREFIX)
          ? key.substring((PROPERTIES_PREFIX).length())
          : key;
      propsMap.put(subKey, value);
    });
    return fromMap(propsMap);
  }

  private static boolean hasPropertyOptions(Map<String, String> options) {
    return options.keySet().stream().anyMatch(k -> k.startsWith(PROPERTIES_PREFIX));
  }

  /**
   * Creates a new configuration that is initialized with the options of the given map.
   */
  public static Configuration fromMap(Map<String, String> map) {
    final Configuration configuration = new Configuration();
    map.forEach(configuration::setString);
    return configuration;
  }

  /**
   * Returns whether the given conf defines default value for the option {@code option}.
   */
  public static <T> boolean isDefaultValueDefined(Configuration conf, ConfigOption<T> option) {
    return !conf.getOptional(option).isPresent()
        || conf.get(option).equals(option.defaultValue());
  }

  /**
   * Returns all the optional config options.
   */
  public static Set<ConfigOption<?>> optionalOptions() {
    Set<ConfigOption<?>> options = new HashSet<>(allOptions());
    options.remove(PATH);
    return options;
  }

  /**
   * Returns all the config options.
   */
  public static List<ConfigOption<?>> allOptions() {
    Field[] declaredFields = FlinkOptions.class.getDeclaredFields();
    List<ConfigOption<?>> options = new ArrayList<>();
    for (Field field : declaredFields) {
      if (java.lang.reflect.Modifier.isStatic(field.getModifiers())
          && field.getType().equals(ConfigOption.class)) {
        try {
          options.add((ConfigOption<?>) field.get(ConfigOption.class));
        } catch (IllegalAccessException e) {
          throw new HoodieException("Error while fetching static config option", e);
        }
      }
    }
    return options;
  }
}<|MERGE_RESOLUTION|>--- conflicted
+++ resolved
@@ -675,7 +675,6 @@
       .withDescription("INT64 with original type TIMESTAMP_MICROS is converted to hive timestamp type.\n"
           + "Disabled by default for backward compatibility.");
 
-<<<<<<< HEAD
   public static final ConfigOption<Boolean> HIVE_SYNC_ENABLE_CUSTOM_TABLE_NAME = ConfigOptions
           .key("hive_sync.enable_custom_table_name")
           .booleanType()
@@ -693,7 +692,6 @@
           .stringType()
           .defaultValue("")
           .withDescription("custom snapshot table name for merge on read, only valid when enable_custom_table_name is true, should different from custom_ro_name''");
-=======
   public static final ConfigOption<String> HIVE_SYNC_TABLE_PROPERTIES = ConfigOptions
       .key("hive_sync.table_properties")
       .stringType()
@@ -705,7 +703,6 @@
       .stringType()
       .noDefaultValue()
       .withDescription("Serde properties to hive table, the data format is k1=v1\nk2=v2");
->>>>>>> 6fe4d6e2
 
   // -------------------------------------------------------------------------
   //  Utilities
