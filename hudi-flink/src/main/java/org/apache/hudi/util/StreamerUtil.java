/*
 * Licensed to the Apache Software Foundation (ASF) under one
 * or more contributor license agreements.  See the NOTICE file
 * distributed with this work for additional information
 * regarding copyright ownership.  The ASF licenses this file
 * to you under the Apache License, Version 2.0 (the
 * "License"); you may not use this file except in compliance
 * with the License.  You may obtain a copy of the License at
 *
 *      http://www.apache.org/licenses/LICENSE-2.0
 *
 * Unless required by applicable law or agreed to in writing, software
 * distributed under the License is distributed on an "AS IS" BASIS,
 * WITHOUT WARRANTIES OR CONDITIONS OF ANY KIND, either express or implied.
 * See the License for the specific language governing permissions and
 * limitations under the License.
 */

package org.apache.hudi.util;

import org.apache.hudi.client.FlinkTaskContextSupplier;
import org.apache.hudi.client.HoodieFlinkWriteClient;
import org.apache.hudi.client.common.HoodieFlinkEngineContext;
import org.apache.hudi.common.config.DFSPropertiesConfiguration;
import org.apache.hudi.common.config.HoodieMetadataConfig;
import org.apache.hudi.common.config.SerializableConfiguration;
import org.apache.hudi.common.config.TypedProperties;
import org.apache.hudi.common.engine.EngineType;
import org.apache.hudi.common.fs.FSUtils;
import org.apache.hudi.common.model.HoodieCleaningPolicy;
import org.apache.hudi.common.table.HoodieTableMetaClient;
import org.apache.hudi.common.table.log.HoodieLogFormat;
import org.apache.hudi.common.table.timeline.HoodieActiveTimeline;
import org.apache.hudi.common.table.timeline.HoodieInstant;
import org.apache.hudi.common.table.timeline.HoodieTimeline;
import org.apache.hudi.common.table.view.FileSystemViewStorageConfig;
import org.apache.hudi.common.util.Option;
import org.apache.hudi.common.util.ReflectionUtils;
import org.apache.hudi.common.util.ValidationUtils;
import org.apache.hudi.config.HoodieCompactionConfig;
import org.apache.hudi.config.HoodieMemoryConfig;
import org.apache.hudi.config.HoodiePayloadConfig;
import org.apache.hudi.config.HoodieStorageConfig;
import org.apache.hudi.config.HoodieWriteConfig;
import org.apache.hudi.configuration.FlinkOptions;
import org.apache.hudi.configuration.OptionsResolver;
import org.apache.hudi.exception.HoodieException;
import org.apache.hudi.exception.HoodieIOException;
import org.apache.hudi.schema.FilebasedSchemaProvider;
import org.apache.hudi.sink.transform.ChainedTransformer;
import org.apache.hudi.sink.transform.Transformer;
import org.apache.hudi.streamer.FlinkStreamerConfig;
import org.apache.hudi.table.action.compact.CompactionTriggerStrategy;

import org.apache.avro.Schema;
import org.apache.flink.api.common.functions.RuntimeContext;
import org.apache.flink.configuration.ConfigOption;
import org.apache.flink.configuration.Configuration;
import org.apache.flink.util.Preconditions;
import org.apache.hadoop.fs.FileStatus;
import org.apache.hadoop.fs.FileSystem;
import org.apache.hadoop.fs.Path;
import org.apache.kafka.clients.consumer.ConsumerConfig;
import org.apache.orc.OrcFile;
import org.apache.parquet.hadoop.ParquetFileWriter;
import org.slf4j.Logger;
import org.slf4j.LoggerFactory;

import java.io.BufferedReader;
import java.io.IOException;
import java.io.StringReader;
import java.text.ParseException;
import java.util.ArrayList;
import java.util.Collections;
import java.util.Date;
import java.util.List;
import java.util.Locale;
import java.util.Properties;

import static org.apache.hudi.common.model.HoodieFileFormat.HOODIE_LOG;
import static org.apache.hudi.common.model.HoodieFileFormat.ORC;
import static org.apache.hudi.common.model.HoodieFileFormat.PARQUET;
import static org.apache.hudi.common.table.HoodieTableConfig.ARCHIVELOG_FOLDER;

/**
 * Utilities for Flink stream read and write.
 */
public class StreamerUtil {

  private static final Logger LOG = LoggerFactory.getLogger(StreamerUtil.class);

  public static TypedProperties appendKafkaProps(FlinkStreamerConfig config) {
    TypedProperties properties = getProps(config);
    properties.put(ConsumerConfig.BOOTSTRAP_SERVERS_CONFIG, config.kafkaBootstrapServers);
    properties.put(ConsumerConfig.GROUP_ID_CONFIG, config.kafkaGroupId);
    return properties;
  }

  public static TypedProperties getProps(FlinkStreamerConfig cfg) {
    if (cfg.propsFilePath.isEmpty()) {
      return new TypedProperties();
    }
    return readConfig(
        FlinkOptions.getHadoopConf(cfg),
        new Path(cfg.propsFilePath), cfg.configs).getProps();
  }

  public static Schema getSourceSchema(FlinkStreamerConfig cfg) {
    return new FilebasedSchemaProvider(FlinkStreamerConfig.toFlinkConfig(cfg)).getSourceSchema();
  }

  public static Schema getSourceSchema(org.apache.flink.configuration.Configuration conf) {
    if (conf.getOptional(FlinkOptions.SOURCE_AVRO_SCHEMA_PATH).isPresent()) {
      return new FilebasedSchemaProvider(conf).getSourceSchema();
    } else if (conf.getOptional(FlinkOptions.SOURCE_AVRO_SCHEMA).isPresent()) {
      final String schemaStr = conf.get(FlinkOptions.SOURCE_AVRO_SCHEMA);
      return new Schema.Parser().parse(schemaStr);
    } else {
      final String errorMsg = String.format("Either option '%s' or '%s' "
              + "should be specified for avro schema deserialization",
          FlinkOptions.SOURCE_AVRO_SCHEMA_PATH.key(), FlinkOptions.SOURCE_AVRO_SCHEMA.key());
      throw new HoodieException(errorMsg);
    }
  }

  /**
   * Read config from properties file (`--props` option) and cmd line (`--hoodie-conf` option).
   */
  public static DFSPropertiesConfiguration readConfig(org.apache.hadoop.conf.Configuration hadoopConfig, Path cfgPath, List<String> overriddenProps) {
    DFSPropertiesConfiguration conf = new DFSPropertiesConfiguration(hadoopConfig, cfgPath);
    try {
      if (!overriddenProps.isEmpty()) {
        LOG.info("Adding overridden properties to file properties.");
        conf.addPropsFromStream(new BufferedReader(new StringReader(String.join("\n", overriddenProps))));
      }
    } catch (IOException ioe) {
      throw new HoodieIOException("Unexpected error adding config overrides", ioe);
    }

    return conf;
  }

  /**
   * Keep the redundant to avoid too many modifications.
   * @deprecated Use {@link FlinkOptions#getHadoopConf(Configuration)} instead.
   */
  @Deprecated
  public static org.apache.hadoop.conf.Configuration getHadoopConf() {
    return FlinkOptions.getHadoopConf(new Configuration());
  }

  /**
   * Mainly used for tests.
   */
  public static HoodieWriteConfig getHoodieClientConfig(Configuration conf) {
    return getHoodieClientConfig(conf, false, false);
  }

  public static HoodieWriteConfig getHoodieClientConfig(Configuration conf, boolean loadFsViewStorageConfig) {
    return getHoodieClientConfig(conf, false, loadFsViewStorageConfig);
  }

  public static HoodieWriteConfig getHoodieClientConfig(
      Configuration conf,
      boolean enableEmbeddedTimelineService,
      boolean loadFsViewStorageConfig) {
    HoodieWriteConfig.Builder builder =
        HoodieWriteConfig.newBuilder()
            .withEngineType(EngineType.FLINK)
            .withPath(conf.getString(FlinkOptions.PATH))
            .combineInput(conf.getBoolean(FlinkOptions.PRE_COMBINE), true)
            .withMergeAllowDuplicateOnInserts(OptionsResolver.insertClustering(conf))
            .withCompactionConfig(
                HoodieCompactionConfig.newBuilder()
                    .withPayloadClass(conf.getString(FlinkOptions.PAYLOAD_CLASS_NAME))
                    .withTargetIOPerCompactionInMB(conf.getLong(FlinkOptions.COMPACTION_TARGET_IO))
                    .withInlineCompactionTriggerStrategy(
                        CompactionTriggerStrategy.valueOf(conf.getString(FlinkOptions.COMPACTION_TRIGGER_STRATEGY).toUpperCase(Locale.ROOT)))
                    .withMaxNumDeltaCommitsBeforeCompaction(conf.getInteger(FlinkOptions.COMPACTION_DELTA_COMMITS))
                    .withMaxDeltaSecondsBeforeCompaction(conf.getInteger(FlinkOptions.COMPACTION_DELTA_SECONDS))
                    .withAsyncClean(conf.getBoolean(FlinkOptions.CLEAN_ASYNC_ENABLED))
                    .retainCommits(conf.getInteger(FlinkOptions.CLEAN_RETAIN_COMMITS))
                    // override and hardcode to 20,
                    // actually Flink cleaning is always with parallelism 1 now
                    .withCleanerParallelism(20)
                    .archiveCommitsWith(conf.getInteger(FlinkOptions.ARCHIVE_MIN_COMMITS), conf.getInteger(FlinkOptions.ARCHIVE_MAX_COMMITS))
                    .withCleanerPolicy(HoodieCleaningPolicy.KEEP_LATEST_COMMITS)
                    .build())
            .withMemoryConfig(
                HoodieMemoryConfig.newBuilder()
                    .withMaxMemoryMaxSize(
                        conf.getInteger(FlinkOptions.WRITE_MERGE_MAX_MEMORY) * 1024 * 1024L,
                        conf.getInteger(FlinkOptions.COMPACTION_MAX_MEMORY) * 1024 * 1024L
                    ).build())
            .forTable(conf.getString(FlinkOptions.TABLE_NAME))
            .withStorageConfig(HoodieStorageConfig.newBuilder()
                .logFileDataBlockMaxSize(conf.getInteger(FlinkOptions.WRITE_LOG_BLOCK_SIZE) * 1024 * 1024)
                .logFileMaxSize(conf.getLong(FlinkOptions.WRITE_LOG_MAX_SIZE) * 1024 * 1024)
                .parquetBlockSize(conf.getInteger(FlinkOptions.WRITE_PARQUET_BLOCK_SIZE) * 1024 * 1024)
                .parquetPageSize(conf.getInteger(FlinkOptions.WRITE_PARQUET_PAGE_SIZE) * 1024 * 1024)
                .parquetMaxFileSize(conf.getInteger(FlinkOptions.WRITE_PARQUET_MAX_FILE_SIZE) * 1024 * 1024L)
                .build())
            .withMetadataConfig(HoodieMetadataConfig.newBuilder()
                .enable(conf.getBoolean(FlinkOptions.METADATA_ENABLED))
                .withMaxNumDeltaCommitsBeforeCompaction(conf.getInteger(FlinkOptions.METADATA_COMPACTION_DELTA_COMMITS))
                .build())
            .withPayloadConfig(HoodiePayloadConfig.newBuilder()
                .withPayloadOrderingField(conf.getString(FlinkOptions.PRECOMBINE_FIELD))
                .withPayloadEventTimeField(conf.getString(FlinkOptions.PRECOMBINE_FIELD))
                .build())
            .withEmbeddedTimelineServerEnabled(enableEmbeddedTimelineService)
            .withEmbeddedTimelineServerReuseEnabled(true) // make write client embedded timeline service singleton
            .withAutoCommit(false)
            .withAllowOperationMetadataField(conf.getBoolean(FlinkOptions.CHANGELOG_ENABLED))
            .withProps(flinkConf2TypedProperties(conf))
            .withSchema(getSourceSchema(conf).toString());

    HoodieWriteConfig writeConfig = builder.build();
    if (loadFsViewStorageConfig) {
      // do not use the builder to give a change for recovering the original fs view storage config
      FileSystemViewStorageConfig viewStorageConfig = ViewStorageProperties.loadFromProperties(conf.getString(FlinkOptions.PATH), conf);
      writeConfig.setViewStorageConfig(viewStorageConfig);
    }
    return writeConfig;
  }

  /**
   * Converts the give {@link Configuration} to {@link TypedProperties}.
   * The default values are also set up.
   *
   * @param conf The flink configuration
   * @return a TypedProperties instance
   */
  public static TypedProperties flinkConf2TypedProperties(Configuration conf) {
    Configuration flatConf = FlinkOptions.flatOptions(conf);
    Properties properties = new Properties();
    // put all the set options
    flatConf.addAllToProperties(properties);
    // put all the default options
    for (ConfigOption<?> option : FlinkOptions.optionalOptions()) {
      if (!flatConf.contains(option) && option.hasDefaultValue()) {
        properties.put(option.key(), option.defaultValue());
      }
    }
    return new TypedProperties(properties);
  }

  public static void checkRequiredProperties(TypedProperties props, List<String> checkPropNames) {
    checkPropNames.forEach(prop ->
        Preconditions.checkState(props.containsKey(prop), "Required property " + prop + " is missing"));
  }

  /**
   * Initialize the table if it does not exist.
   *
   * @param conf the configuration
   * @throws IOException if errors happens when writing metadata
   */
  public static HoodieTableMetaClient initTableIfNotExists(Configuration conf) throws IOException {
    final String basePath = conf.getString(FlinkOptions.PATH);
    final org.apache.hadoop.conf.Configuration hadoopConf = FlinkOptions.getHadoopConf(conf);
    if (!tableExists(basePath, hadoopConf)) {
      HoodieTableMetaClient metaClient = HoodieTableMetaClient.withPropertyBuilder()
          .setTableCreateSchema(conf.getString(FlinkOptions.SOURCE_AVRO_SCHEMA))
          .setTableType(conf.getString(FlinkOptions.TABLE_TYPE))
          .setTableName(conf.getString(FlinkOptions.TABLE_NAME))
          .setRecordKeyFields(conf.getString(FlinkOptions.RECORD_KEY_FIELD, null))
          .setPayloadClassName(conf.getString(FlinkOptions.PAYLOAD_CLASS_NAME))
          .setPreCombineField(OptionsResolver.getPreCombineField(conf))
          .setArchiveLogFolder(ARCHIVELOG_FOLDER.defaultValue())
          .setPartitionFields(conf.getString(FlinkOptions.PARTITION_PATH_FIELD, null))
          .setKeyGeneratorClassProp(conf.getString(FlinkOptions.KEYGEN_CLASS_NAME))
          .setHiveStylePartitioningEnable(conf.getBoolean(FlinkOptions.HIVE_STYLE_PARTITIONING))
          .setUrlEncodePartitioning(conf.getBoolean(FlinkOptions.URL_ENCODE_PARTITIONING))
          .setTimelineLayoutVersion(1)
          .initTable(hadoopConf, basePath);
      LOG.info("Table initialized under base path {}", basePath);
      return metaClient;
    } else {
      LOG.info("Table [{}/{}] already exists, no need to initialize the table",
          basePath, conf.getString(FlinkOptions.TABLE_NAME));
      return StreamerUtil.createMetaClient(basePath, hadoopConf);
    }
    // Do not close the filesystem in order to use the CACHE,
    // some filesystems release the handles in #close method.
  }

  /**
   * Returns whether the hoodie table exists under given path {@code basePath}.
   */
  public static boolean tableExists(String basePath, org.apache.hadoop.conf.Configuration hadoopConf) {
    // Hadoop FileSystem
    FileSystem fs = FSUtils.getFs(basePath, hadoopConf);
    try {
      return fs.exists(new Path(basePath, HoodieTableMetaClient.METAFOLDER_NAME));
    } catch (IOException e) {
      throw new HoodieException("Error while checking whether table exists under path:" + basePath, e);
    }
  }

  /**
   * Generates the bucket ID using format {partition path}_{fileID}.
   */
  public static String generateBucketKey(String partitionPath, String fileId) {
    return String.format("%s_%s", partitionPath, fileId);
  }

  /**
   * Returns whether there is need to schedule the async compaction.
   *
   * @param conf The flink configuration.
   */
  public static boolean needsAsyncCompaction(Configuration conf) {
    return OptionsResolver.isMorTable(conf)
        && conf.getBoolean(FlinkOptions.COMPACTION_ASYNC_ENABLED);
  }

  /**
   * Returns whether there is need to schedule the compaction plan.
   *
   * @param conf The flink configuration.
   */
  public static boolean needsScheduleCompaction(Configuration conf) {
    return OptionsResolver.isMorTable(conf)
        && conf.getBoolean(FlinkOptions.COMPACTION_SCHEDULE_ENABLED);
  }

  /**
   * Creates the meta client for reader.
   *
   * <p>The streaming pipeline process is long-running, so empty table path is allowed,
   * the reader would then check and refresh the meta client.
   *
   * @see org.apache.hudi.source.StreamReadMonitoringFunction
   */
  public static HoodieTableMetaClient metaClientForReader(
      Configuration conf,
      org.apache.hadoop.conf.Configuration hadoopConf) {
    final String basePath = conf.getString(FlinkOptions.PATH);
    if (conf.getBoolean(FlinkOptions.READ_AS_STREAMING) && !tableExists(basePath, hadoopConf)) {
      return null;
    } else {
      return createMetaClient(basePath, hadoopConf);
    }
  }

  /**
   * Creates the meta client.
   */
  public static HoodieTableMetaClient createMetaClient(String basePath, org.apache.hadoop.conf.Configuration hadoopConf) {
    return HoodieTableMetaClient.builder().setBasePath(basePath).setConf(hadoopConf).build();
  }

  /**
   * Creates the meta client.
   */
  public static HoodieTableMetaClient createMetaClient(String basePath) {
    return createMetaClient(basePath, FlinkClientUtil.getHadoopConf());
  }

  /**
   * Creates the meta client.
   */
  public static HoodieTableMetaClient createMetaClient(Configuration conf) {
    return createMetaClient(conf.getString(FlinkOptions.PATH));
  }

  /**
   * Creates the Flink write client.
   *
   * <p>This expects to be used by client, the driver should start an embedded timeline server.
   */
  @SuppressWarnings("rawtypes")
  public static HoodieFlinkWriteClient createWriteClient(Configuration conf, RuntimeContext runtimeContext) {
    return createWriteClient(conf, runtimeContext, true);
  }

  /**
   * Creates the Flink write client.
   *
   * <p>This expects to be used by client, set flag {@code loadFsViewStorageConfig} to use
   * remote filesystem view storage config, or an in-memory filesystem view storage is used.
   */
  @SuppressWarnings("rawtypes")
  public static HoodieFlinkWriteClient createWriteClient(Configuration conf, RuntimeContext runtimeContext, boolean loadFsViewStorageConfig) {
    HoodieFlinkEngineContext context =
        new HoodieFlinkEngineContext(
            new SerializableConfiguration(FlinkOptions.getHadoopConf(conf)),
            new FlinkTaskContextSupplier(runtimeContext));

    HoodieWriteConfig writeConfig = getHoodieClientConfig(conf, loadFsViewStorageConfig);
    return new HoodieFlinkWriteClient<>(context, writeConfig);
  }

  /**
   * Creates the Flink write client.
   *
   * <p>This expects to be used by the driver, the client can then send requests for files view.
   *
   * <p>The task context supplier is a constant: the write token is always '0-1-0'.
   */
  @SuppressWarnings("rawtypes")
  public static HoodieFlinkWriteClient createWriteClient(Configuration conf) throws IOException {
    HoodieWriteConfig writeConfig = getHoodieClientConfig(conf, true, false);
    // build the write client to start the embedded timeline server
    final HoodieFlinkWriteClient writeClient = new HoodieFlinkWriteClient<>(HoodieFlinkEngineContext.DEFAULT, writeConfig);
    // create the filesystem view storage properties for client
    final FileSystemViewStorageConfig viewStorageConfig = writeConfig.getViewStorageConfig();
    // rebuild the view storage config with simplified options.
    FileSystemViewStorageConfig rebuilt = FileSystemViewStorageConfig.newBuilder()
        .withStorageType(viewStorageConfig.getStorageType())
        .withRemoteServerHost(viewStorageConfig.getRemoteViewServerHost())
<<<<<<< HEAD
        .withRemoteServerPort(viewStorageConfig.getRemoteViewServerPort()).build();
    ViewStorageProperties.createProperties(conf.getString(FlinkOptions.PATH), rebuilt, conf);
=======
        .withRemoteServerPort(viewStorageConfig.getRemoteViewServerPort())
        .withRemoteTimelineClientTimeoutSecs(viewStorageConfig.getRemoteTimelineClientTimeoutSecs())
        .build();
    ViewStorageProperties.createProperties(conf.getString(FlinkOptions.PATH), rebuilt);
>>>>>>> 907e60c2
    return writeClient;
  }

  /**
   * Returns the median instant time between the given two instant time.
   */
  public static Option<String> medianInstantTime(String highVal, String lowVal) {
    try {
      long high = HoodieActiveTimeline.parseDateFromInstantTime(highVal).getTime();
      long low = HoodieActiveTimeline.parseDateFromInstantTime(lowVal).getTime();
      ValidationUtils.checkArgument(high > low,
          "Instant [" + highVal + "] should have newer timestamp than instant [" + lowVal + "]");
      long median = low + (high - low) / 2;
      final String instantTime = HoodieActiveTimeline.formatDate(new Date(median));
      if (HoodieTimeline.compareTimestamps(lowVal, HoodieTimeline.GREATER_THAN_OR_EQUALS, instantTime)
          || HoodieTimeline.compareTimestamps(highVal, HoodieTimeline.LESSER_THAN_OR_EQUALS, instantTime)) {
        return Option.empty();
      }
      return Option.of(instantTime);
    } catch (ParseException e) {
      throw new HoodieException("Get median instant time with interval [" + lowVal + ", " + highVal + "] error", e);
    }
  }

  /**
   * Returns the time interval in seconds between the given instant time.
   */
  public static long instantTimeDiffSeconds(String newInstantTime, String oldInstantTime) {
    try {
      long newTimestamp = HoodieActiveTimeline.parseDateFromInstantTime(newInstantTime).getTime();
      long oldTimestamp = HoodieActiveTimeline.parseDateFromInstantTime(oldInstantTime).getTime();
      return (newTimestamp - oldTimestamp) / 1000;
    } catch (ParseException e) {
      throw new HoodieException("Get instant time diff with interval [" + oldInstantTime + ", " + newInstantTime + "] error", e);
    }
  }

  public static Option<Transformer> createTransformer(List<String> classNames) throws IOException {
    try {
      List<Transformer> transformers = new ArrayList<>();
      for (String className : Option.ofNullable(classNames).orElse(Collections.emptyList())) {
        transformers.add(ReflectionUtils.loadClass(className));
      }
      return transformers.isEmpty() ? Option.empty() : Option.of(new ChainedTransformer(transformers));
    } catch (Throwable e) {
      throw new IOException("Could not load transformer class(es) " + classNames, e);
    }
  }

  /**
   * Returns whether the give file is in valid hoodie format.
   * For example, filtering out the empty or corrupt files.
   */
  public static boolean isValidFile(FileStatus fileStatus) {
    final String extension = FSUtils.getFileExtension(fileStatus.getPath().toString());
    if (PARQUET.getFileExtension().equals(extension)) {
      return fileStatus.getLen() > ParquetFileWriter.MAGIC.length;
    }

    if (ORC.getFileExtension().equals(extension)) {
      return fileStatus.getLen() > OrcFile.MAGIC.length();
    }

    if (HOODIE_LOG.getFileExtension().equals(extension)) {
      return fileStatus.getLen() > HoodieLogFormat.MAGIC.length;
    }

    return fileStatus.getLen() > 0;
  }

  public static String getLastPendingInstant(HoodieTableMetaClient metaClient) {
    return getLastPendingInstant(metaClient, true);
  }

  public static String getLastPendingInstant(HoodieTableMetaClient metaClient, boolean reloadTimeline) {
    if (reloadTimeline) {
      metaClient.reloadActiveTimeline();
    }
    return metaClient.getCommitsTimeline().filterInflights()
        .lastInstant()
        .map(HoodieInstant::getTimestamp)
        .orElse(null);
  }

  public static String getLastCompletedInstant(HoodieTableMetaClient metaClient) {
    return metaClient.getCommitsTimeline().filterCompletedInstants()
        .lastInstant()
        .map(HoodieInstant::getTimestamp)
        .orElse(null);
  }

  /**
   * Returns whether there are successful commits on the timeline.
   * @param metaClient The meta client
   * @return true if there is any successful commit
   */
  public static boolean haveSuccessfulCommits(HoodieTableMetaClient metaClient) {
    return !metaClient.getCommitsTimeline().filterCompletedInstants().empty();
  }
}<|MERGE_RESOLUTION|>--- conflicted
+++ resolved
@@ -410,15 +410,10 @@
     FileSystemViewStorageConfig rebuilt = FileSystemViewStorageConfig.newBuilder()
         .withStorageType(viewStorageConfig.getStorageType())
         .withRemoteServerHost(viewStorageConfig.getRemoteViewServerHost())
-<<<<<<< HEAD
-        .withRemoteServerPort(viewStorageConfig.getRemoteViewServerPort()).build();
-    ViewStorageProperties.createProperties(conf.getString(FlinkOptions.PATH), rebuilt, conf);
-=======
         .withRemoteServerPort(viewStorageConfig.getRemoteViewServerPort())
         .withRemoteTimelineClientTimeoutSecs(viewStorageConfig.getRemoteTimelineClientTimeoutSecs())
         .build();
     ViewStorageProperties.createProperties(conf.getString(FlinkOptions.PATH), rebuilt);
->>>>>>> 907e60c2
     return writeClient;
   }
 
