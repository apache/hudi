--- conflicted
+++ resolved
@@ -20,6 +20,7 @@
 
 import org.apache.hudi.AvroConversionUtils;
 import org.apache.hudi.HoodieSparkUtils;
+import org.apache.hudi.avro.HoodieAvroUtils;
 import org.apache.hudi.common.config.ConfigProperty;
 import org.apache.hudi.common.config.HoodieConfig;
 import org.apache.hudi.common.config.TypedProperties;
@@ -38,6 +39,10 @@
 import org.apache.spark.api.java.JavaRDD;
 import org.apache.spark.sql.Dataset;
 import org.apache.spark.sql.Row;
+import org.apache.spark.sql.types.ArrayType;
+import org.apache.spark.sql.types.DataType;
+import org.apache.spark.sql.types.MapType;
+import org.apache.spark.sql.types.StructField;
 import org.apache.spark.sql.types.StructType;
 
 import java.io.Closeable;
@@ -181,12 +186,8 @@
             r.getCheckpointForNextBatch(), r.getSchemaProvider());
       }
       case ROW: {
-<<<<<<< HEAD
         InputBatch<Dataset<Row>> r = trySanitizeFieldNames(((Source<Dataset<Row>>) source).fetchNext(lastCkptStr, sourceLimit),
             isNameSanitizingEnabled(), getInvalidCharMask());
-=======
-        InputBatch<Dataset<Row>> r = ((Source<Dataset<Row>>) source).fetchNext(lastCkptStr, sourceLimit);
->>>>>>> c36b24a7
         return new InputBatch<>(Option.ofNullable(r.getBatch().map(
             rdd -> {
               SchemaProvider originalProvider = UtilHelpers.getOriginalSchemaProvider(r.getSchemaProvider());
@@ -218,12 +219,8 @@
   public InputBatch<Dataset<Row>> fetchNewDataInRowFormat(Option<String> lastCkptStr, long sourceLimit) {
     switch (source.getSourceType()) {
       case ROW:
-<<<<<<< HEAD
         return trySanitizeFieldNames(((Source<Dataset<Row>>) source).fetchNext(lastCkptStr, sourceLimit),
             isNameSanitizingEnabled(), getInvalidCharMask());
-=======
-        return ((Source<Dataset<Row>>) source).fetchNext(lastCkptStr, sourceLimit);
->>>>>>> c36b24a7
       case AVRO: {
         InputBatch<JavaRDD<GenericRecord>> r = ((Source<JavaRDD<GenericRecord>>) source).fetchNext(lastCkptStr, sourceLimit);
         Schema sourceSchema = r.getSchemaProvider().getSourceSchema();
