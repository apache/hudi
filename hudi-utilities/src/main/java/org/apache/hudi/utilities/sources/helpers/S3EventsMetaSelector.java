--- conflicted
+++ resolved
@@ -1,172 +1,168 @@
-/*
- * Licensed to the Apache Software Foundation (ASF) under one
- * or more contributor license agreements.  See the NOTICE file
- * distributed with this work for additional information
- * regarding copyright ownership.  The ASF licenses this file
- * to you under the Apache License, Version 2.0 (the
- * "License"); you may not use this file except in compliance
- * with the License.  You may obtain a copy of the License at
- *
- *      http://www.apache.org/licenses/LICENSE-2.0
- *
- * Unless required by applicable law or agreed to in writing, software
- * distributed under the License is distributed on an "AS IS" BASIS,
- * WITHOUT WARRANTIES OR CONDITIONS OF ANY KIND, either express or implied.
- * See the License for the specific language governing permissions and
- * limitations under the License.
- */
-
-package org.apache.hudi.utilities.sources.helpers;
-
-import org.apache.hudi.common.config.TypedProperties;
-import org.apache.hudi.common.table.checkpoint.Checkpoint;
-import org.apache.hudi.common.table.checkpoint.StreamerCheckpointV2;
-import org.apache.hudi.common.util.Option;
-import org.apache.hudi.common.util.ReflectionUtils;
-import org.apache.hudi.common.util.collection.ImmutablePair;
-import org.apache.hudi.common.util.collection.Pair;
-import org.apache.hudi.exception.HoodieException;
-import org.apache.hudi.utilities.config.DFSPathSelectorConfig;
-
-import com.fasterxml.jackson.databind.ObjectMapper;
-import org.json.JSONException;
-import org.json.JSONObject;
-import software.amazon.awssdk.services.sqs.SqsClient;
-import software.amazon.awssdk.services.sqs.model.Message;
-
-import java.io.IOException;
-import java.time.Instant;
-import java.time.format.DateTimeFormatter;
-import java.util.ArrayList;
-import java.util.Date;
-import java.util.List;
-import java.util.Map;
-
-import static org.apache.hudi.common.util.ConfigUtils.getStringWithAltKeys;
-
-/**
- * S3 events metadata selector class. This class provides methods to process the
- * messages from SQS for {@link org.apache.hudi.utilities.sources.S3EventsSource}.
- */
-public class S3EventsMetaSelector extends CloudObjectsSelector {
-
-  private static final String S3_EVENT_RESPONSE_ELEMENTS = "responseElements";
-
-  /**
-   * Cloud Objects Meta Selector Class. {@link CloudObjectsSelector}
-   */
-  public S3EventsMetaSelector(TypedProperties props) {
-    super(props);
-  }
-
-  /**
-   * Factory method for creating custom CloudObjectsMetaSelector. Default selector to use is {@link
-   * S3EventsMetaSelector}
-   */
-  public static S3EventsMetaSelector createSourceSelector(TypedProperties props) {
-    String sourceSelectorClass = getStringWithAltKeys(
-        props, DFSPathSelectorConfig.SOURCE_INPUT_SELECTOR, S3EventsMetaSelector.class.getName());
-    try {
-      S3EventsMetaSelector selector =
-          (S3EventsMetaSelector)
-              ReflectionUtils.loadClass(
-                  sourceSelectorClass, new Class<?>[] {TypedProperties.class}, props);
-
-      log.info("Using path selector " + selector.getClass().getName());
-      return selector;
-    } catch (Exception e) {
-      throw new HoodieException("Could not load source selector class " + sourceSelectorClass, e);
-    }
-  }
-
-  /**
-   * List messages from queue, filter out illegible events while doing so. It will also delete the
-   * ineligible messages from queue.
-   *
-   * @param processedMessages array of processed messages to add more messages
-   * @return the filtered list of valid S3 events in SQS.
-   */
-  protected List<Map<String, Object>> getValidEvents(SqsClient sqs, List<Message> processedMessages) throws IOException {
-    List<Message> messages =
-        getMessagesToProcess(
-            sqs,
-            this.queueUrl,
-            this.longPollWait,
-            this.visibilityTimeout,
-            this.maxMessagePerBatch,
-            this.maxMessagesPerRequest);
-    return processAndDeleteInvalidMessages(processedMessages, messages);
-  }
-
-  private List<Map<String, Object>> processAndDeleteInvalidMessages(List<Message> processedMessages,
-                                                                    List<Message> messages) throws IOException {
-    List<Map<String, Object>> validEvents = new ArrayList<>();
-    for (Message message : messages) {
-      JSONObject messageBody = new JSONObject(message.body());
-      Map<String, Object> messageMap;
-      ObjectMapper mapper = new ObjectMapper();
-      if (messageBody.has(SQS_MODEL_MESSAGE)) {
-        // If this messages is from S3Event -> SNS -> SQS
-        messageMap = (Map<String, Object>) mapper.readValue(messageBody.getString(SQS_MODEL_MESSAGE), Map.class);
-      } else {
-        // If this messages is from S3Event -> SQS
-        messageMap = (Map<String, Object>) mapper.readValue(messageBody.toString(), Map.class);
-      }
-      if (messageMap.containsKey(SQS_MODEL_EVENT_RECORDS)) {
-        List<Map<String, Object>> events = (List<Map<String, Object>>) messageMap.get(SQS_MODEL_EVENT_RECORDS);
-        for (Map<String, Object> event : events) {
-          event.remove(S3_EVENT_RESPONSE_ELEMENTS);
-          String eventName = (String) event.get(SQS_MODEL_EVENT_NAME);
-          // filter only allowed s3 event types
-          if (ALLOWED_S3_EVENT_PREFIX.stream().anyMatch(eventName::startsWith)) {
-            validEvents.add(event);
-          } else {
-            log.debug("This S3 event {} is not allowed, so ignoring it.", eventName);
-          }
-        }
-      } else {
-        log.debug("Message is not expected format or it's s3:TestEvent. Message: {}", message);
-      }
-      processedMessages.add(message);
-    }
-    return validEvents;
-  }
-
-  /**
-   * Get the list of events from queue.
-   *
-   * @param lastCheckpoint The last checkpoint instant string, empty if first run.
-   * @return A pair of dataset of event records and the next checkpoint instant string.
-   */
-  public Pair<List<String>, Checkpoint> getNextEventsFromQueue(SqsClient sqs,
-                                                               Option<Checkpoint> lastCheckpoint,
-                                                               List<Message> processedMessages) {
-    processedMessages.clear();
-    log.info("Reading messages....");
-    try {
-<<<<<<< HEAD
-      log.info("Start Checkpoint : {}", lastCheckpointStr);
-=======
-      log.info("Start Checkpoint : " + lastCheckpoint);
->>>>>>> 14c292c6
-      List<Map<String, Object>> eventRecords = getValidEvents(sqs, processedMessages);
-      log.info("Number of valid events: {}", eventRecords.size());
-      List<String> filteredEventRecords = new ArrayList<>();
-      long newCheckpointTime = eventRecords.stream()
-          .mapToLong(eventRecord -> Date.from(Instant.from(
-                  DateTimeFormatter.ISO_INSTANT.parse((String) eventRecord.get(S3_MODEL_EVENT_TIME))))
-              .getTime()).max().orElse(lastCheckpoint.map(e -> Long.parseLong(e.getCheckpointKey())).orElse(0L));
-
-      for (Map<String, Object> eventRecord : eventRecords) {
-        filteredEventRecords.add(new ObjectMapper().writeValueAsString(eventRecord).replace("%3D", "=")
-            .replace("%24", "$").replace("%A3", "£").replace("%23", "#").replace("%26", "&").replace("%3F", "?")
-            .replace("%7E", "~").replace("%25", "%").replace("%2B", "+"));
-      }
-      // Return the old checkpoint if no messages to consume from queue.
-      Checkpoint newCheckpoint = newCheckpointTime == 0 ? lastCheckpoint.orElse(null) : new StreamerCheckpointV2(String.valueOf(newCheckpointTime));
-      return new ImmutablePair<>(filteredEventRecords, newCheckpoint);
-    } catch (JSONException | IOException e) {
-      throw new HoodieException("Unable to read from SQS: ", e);
-    }
-  }
-}
+/*
+ * Licensed to the Apache Software Foundation (ASF) under one
+ * or more contributor license agreements.  See the NOTICE file
+ * distributed with this work for additional information
+ * regarding copyright ownership.  The ASF licenses this file
+ * to you under the Apache License, Version 2.0 (the
+ * "License"); you may not use this file except in compliance
+ * with the License.  You may obtain a copy of the License at
+ *
+ *      http://www.apache.org/licenses/LICENSE-2.0
+ *
+ * Unless required by applicable law or agreed to in writing, software
+ * distributed under the License is distributed on an "AS IS" BASIS,
+ * WITHOUT WARRANTIES OR CONDITIONS OF ANY KIND, either express or implied.
+ * See the License for the specific language governing permissions and
+ * limitations under the License.
+ */
+
+package org.apache.hudi.utilities.sources.helpers;
+
+import org.apache.hudi.common.config.TypedProperties;
+import org.apache.hudi.common.table.checkpoint.Checkpoint;
+import org.apache.hudi.common.table.checkpoint.StreamerCheckpointV2;
+import org.apache.hudi.common.util.Option;
+import org.apache.hudi.common.util.ReflectionUtils;
+import org.apache.hudi.common.util.collection.ImmutablePair;
+import org.apache.hudi.common.util.collection.Pair;
+import org.apache.hudi.exception.HoodieException;
+import org.apache.hudi.utilities.config.DFSPathSelectorConfig;
+
+import com.fasterxml.jackson.databind.ObjectMapper;
+import org.json.JSONException;
+import org.json.JSONObject;
+import software.amazon.awssdk.services.sqs.SqsClient;
+import software.amazon.awssdk.services.sqs.model.Message;
+
+import java.io.IOException;
+import java.time.Instant;
+import java.time.format.DateTimeFormatter;
+import java.util.ArrayList;
+import java.util.Date;
+import java.util.List;
+import java.util.Map;
+
+import static org.apache.hudi.common.util.ConfigUtils.getStringWithAltKeys;
+
+/**
+ * S3 events metadata selector class. This class provides methods to process the
+ * messages from SQS for {@link org.apache.hudi.utilities.sources.S3EventsSource}.
+ */
+public class S3EventsMetaSelector extends CloudObjectsSelector {
+
+  private static final String S3_EVENT_RESPONSE_ELEMENTS = "responseElements";
+
+  /**
+   * Cloud Objects Meta Selector Class. {@link CloudObjectsSelector}
+   */
+  public S3EventsMetaSelector(TypedProperties props) {
+    super(props);
+  }
+
+  /**
+   * Factory method for creating custom CloudObjectsMetaSelector. Default selector to use is {@link
+   * S3EventsMetaSelector}
+   */
+  public static S3EventsMetaSelector createSourceSelector(TypedProperties props) {
+    String sourceSelectorClass = getStringWithAltKeys(
+        props, DFSPathSelectorConfig.SOURCE_INPUT_SELECTOR, S3EventsMetaSelector.class.getName());
+    try {
+      S3EventsMetaSelector selector =
+          (S3EventsMetaSelector)
+              ReflectionUtils.loadClass(
+                  sourceSelectorClass, new Class<?>[] {TypedProperties.class}, props);
+
+      log.info("Using path selector " + selector.getClass().getName());
+      return selector;
+    } catch (Exception e) {
+      throw new HoodieException("Could not load source selector class " + sourceSelectorClass, e);
+    }
+  }
+
+  /**
+   * List messages from queue, filter out illegible events while doing so. It will also delete the
+   * ineligible messages from queue.
+   *
+   * @param processedMessages array of processed messages to add more messages
+   * @return the filtered list of valid S3 events in SQS.
+   */
+  protected List<Map<String, Object>> getValidEvents(SqsClient sqs, List<Message> processedMessages) throws IOException {
+    List<Message> messages =
+        getMessagesToProcess(
+            sqs,
+            this.queueUrl,
+            this.longPollWait,
+            this.visibilityTimeout,
+            this.maxMessagePerBatch,
+            this.maxMessagesPerRequest);
+    return processAndDeleteInvalidMessages(processedMessages, messages);
+  }
+
+  private List<Map<String, Object>> processAndDeleteInvalidMessages(List<Message> processedMessages,
+                                                                    List<Message> messages) throws IOException {
+    List<Map<String, Object>> validEvents = new ArrayList<>();
+    for (Message message : messages) {
+      JSONObject messageBody = new JSONObject(message.body());
+      Map<String, Object> messageMap;
+      ObjectMapper mapper = new ObjectMapper();
+      if (messageBody.has(SQS_MODEL_MESSAGE)) {
+        // If this messages is from S3Event -> SNS -> SQS
+        messageMap = (Map<String, Object>) mapper.readValue(messageBody.getString(SQS_MODEL_MESSAGE), Map.class);
+      } else {
+        // If this messages is from S3Event -> SQS
+        messageMap = (Map<String, Object>) mapper.readValue(messageBody.toString(), Map.class);
+      }
+      if (messageMap.containsKey(SQS_MODEL_EVENT_RECORDS)) {
+        List<Map<String, Object>> events = (List<Map<String, Object>>) messageMap.get(SQS_MODEL_EVENT_RECORDS);
+        for (Map<String, Object> event : events) {
+          event.remove(S3_EVENT_RESPONSE_ELEMENTS);
+          String eventName = (String) event.get(SQS_MODEL_EVENT_NAME);
+          // filter only allowed s3 event types
+          if (ALLOWED_S3_EVENT_PREFIX.stream().anyMatch(eventName::startsWith)) {
+            validEvents.add(event);
+          } else {
+            log.debug("This S3 event {} is not allowed, so ignoring it.", eventName);
+          }
+        }
+      } else {
+        log.debug("Message is not expected format or it's s3:TestEvent. Message: {}", message);
+      }
+      processedMessages.add(message);
+    }
+    return validEvents;
+  }
+
+  /**
+   * Get the list of events from queue.
+   *
+   * @param lastCheckpoint The last checkpoint instant string, empty if first run.
+   * @return A pair of dataset of event records and the next checkpoint instant string.
+   */
+  public Pair<List<String>, Checkpoint> getNextEventsFromQueue(SqsClient sqs,
+                                                               Option<Checkpoint> lastCheckpoint,
+                                                               List<Message> processedMessages) {
+    processedMessages.clear();
+    log.info("Reading messages....");
+    try {
+      log.info("Start Checkpoint : {}", lastCheckpoint);
+      List<Map<String, Object>> eventRecords = getValidEvents(sqs, processedMessages);
+      log.info("Number of valid events: {}", eventRecords.size());
+      List<String> filteredEventRecords = new ArrayList<>();
+      long newCheckpointTime = eventRecords.stream()
+          .mapToLong(eventRecord -> Date.from(Instant.from(
+                  DateTimeFormatter.ISO_INSTANT.parse((String) eventRecord.get(S3_MODEL_EVENT_TIME))))
+              .getTime()).max().orElse(lastCheckpoint.map(e -> Long.parseLong(e.getCheckpointKey())).orElse(0L));
+
+      for (Map<String, Object> eventRecord : eventRecords) {
+        filteredEventRecords.add(new ObjectMapper().writeValueAsString(eventRecord).replace("%3D", "=")
+            .replace("%24", "$").replace("%A3", "£").replace("%23", "#").replace("%26", "&").replace("%3F", "?")
+            .replace("%7E", "~").replace("%25", "%").replace("%2B", "+"));
+      }
+      // Return the old checkpoint if no messages to consume from queue.
+      Checkpoint newCheckpoint = newCheckpointTime == 0 ? lastCheckpoint.orElse(null) : new StreamerCheckpointV2(String.valueOf(newCheckpointTime));
+      return new ImmutablePair<>(filteredEventRecords, newCheckpoint);
+    } catch (JSONException | IOException e) {
+      throw new HoodieException("Unable to read from SQS: ", e);
+    }
+  }
+}