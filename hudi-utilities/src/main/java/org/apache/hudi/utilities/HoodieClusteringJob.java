--- conflicted
+++ resolved
@@ -254,11 +254,7 @@
         HoodieTimeline inflightHoodieTimeline = table.getActiveTimeline().filterPendingReplaceTimeline().filterInflights();
         if (!inflightHoodieTimeline.empty()) {
           HoodieInstant inflightClusteringInstant = inflightHoodieTimeline.lastInstant().get();
-<<<<<<< HEAD
-          Date clusteringStartTime = HoodieActiveTimeline.parseInstantTime(inflightClusteringInstant.getTimestamp());
-=======
           Date clusteringStartTime = HoodieActiveTimeline.parseDateFromInstantTime(inflightClusteringInstant.getTimestamp());
->>>>>>> fe57e9be
           if (clusteringStartTime.getTime() + cfg.maxProcessingTimeMs < System.currentTimeMillis()) {
             // if there has failed clustering, then we will use the failed clustering instant-time to trigger next clustering action which will rollback and clustering.
             LOG.info("Found failed clustering instant at : " + inflightClusteringInstant + "; Will rollback the failed clustering and re-trigger again.");
