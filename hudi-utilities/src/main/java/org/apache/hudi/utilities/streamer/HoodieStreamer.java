/*
 * Licensed to the Apache Software Foundation (ASF) under one
 * or more contributor license agreements.  See the NOTICE file
 * distributed with this work for additional information
 * regarding copyright ownership.  The ASF licenses this file
 * to you under the Apache License, Version 2.0 (the
 * "License"); you may not use this file except in compliance
 * with the License.  You may obtain a copy of the License at
 *
 *   http://www.apache.org/licenses/LICENSE-2.0
 *
 * Unless required by applicable law or agreed to in writing,
 * software distributed under the License is distributed on an
 * "AS IS" BASIS, WITHOUT WARRANTIES OR CONDITIONS OF ANY
 * KIND, either express or implied.  See the License for the
 * specific language governing permissions and limitations
 * under the License.
 */

package org.apache.hudi.utilities.streamer;

import org.apache.hudi.DataSourceWriteOptions;
import org.apache.hudi.HoodieWriterUtils;
import org.apache.hudi.async.AsyncClusteringService;
import org.apache.hudi.async.AsyncCompactService;
import org.apache.hudi.async.SparkAsyncClusteringService;
import org.apache.hudi.async.SparkAsyncCompactService;
import org.apache.hudi.client.SparkRDDWriteClient;
import org.apache.hudi.client.WriteStatus;
import org.apache.hudi.client.common.HoodieSparkEngineContext;
import org.apache.hudi.client.utils.OperationConverter;
import org.apache.hudi.common.bootstrap.index.hfile.HFileBootstrapIndex;
import org.apache.hudi.common.config.HoodieConfig;
import org.apache.hudi.common.config.TypedProperties;
import org.apache.hudi.common.data.HoodieData;
import org.apache.hudi.common.engine.EngineProperty;
import org.apache.hudi.common.model.HoodieTableType;
import org.apache.hudi.common.model.OverwriteWithLatestAvroPayload;
import org.apache.hudi.common.model.WriteOperationType;
import org.apache.hudi.common.table.HoodieTableConfig;
import org.apache.hudi.common.table.HoodieTableMetaClient;
import org.apache.hudi.common.table.timeline.HoodieInstant;
import org.apache.hudi.common.table.timeline.HoodieInstant.State;
import org.apache.hudi.common.table.timeline.HoodieTimeline;
import org.apache.hudi.common.util.ClusteringUtils;
import org.apache.hudi.common.util.CompactionUtils;
import org.apache.hudi.common.util.Option;
import org.apache.hudi.common.util.StringUtils;
import org.apache.hudi.common.util.VisibleForTesting;
import org.apache.hudi.common.util.collection.Pair;
import org.apache.hudi.config.HoodieClusteringConfig;
import org.apache.hudi.config.HoodieWriteConfig;
import org.apache.hudi.data.HoodieJavaRDD;
import org.apache.hudi.exception.HoodieClusteringUpdateException;
import org.apache.hudi.exception.HoodieException;
import org.apache.hudi.exception.HoodieIOException;
import org.apache.hudi.exception.HoodieUpsertException;
import org.apache.hudi.hadoop.fs.HadoopFSUtils;
import org.apache.hudi.hive.HiveSyncTool;
import org.apache.hudi.storage.HoodieStorage;
import org.apache.hudi.storage.StoragePath;
import org.apache.hudi.storage.hadoop.HoodieHadoopStorage;
import org.apache.hudi.utilities.HiveIncrementalPuller;
import org.apache.hudi.utilities.IdentitySplitter;
import org.apache.hudi.utilities.UtilHelpers;
import org.apache.hudi.utilities.checkpointing.InitialCheckPointProvider;
import org.apache.hudi.utilities.ingestion.HoodieIngestionException;
import org.apache.hudi.utilities.ingestion.HoodieIngestionMetrics;
import org.apache.hudi.utilities.ingestion.HoodieIngestionService;
import org.apache.hudi.utilities.schema.SchemaProvider;
import org.apache.hudi.utilities.sources.JsonDFSSource;

import com.beust.jcommander.JCommander;
import com.beust.jcommander.Parameter;
import org.apache.hadoop.conf.Configuration;
import org.apache.hadoop.fs.FileSystem;
import org.apache.hadoop.fs.Path;
import org.apache.spark.api.java.JavaRDD;
import org.apache.spark.api.java.JavaSparkContext;
import org.apache.spark.sql.SparkSession;
import org.slf4j.Logger;
import org.slf4j.LoggerFactory;

import java.io.IOException;
import java.io.Serializable;
import java.util.ArrayList;
import java.util.Arrays;
import java.util.Collections;
import java.util.HashMap;
import java.util.List;
import java.util.Map;
import java.util.Objects;
import java.util.concurrent.CompletableFuture;
import java.util.concurrent.ExecutorService;
import java.util.concurrent.Executors;

import static java.lang.String.format;
import static org.apache.hudi.common.util.ValidationUtils.checkArgument;
import static org.apache.hudi.utilities.UtilHelpers.buildProperties;
import static org.apache.hudi.utilities.UtilHelpers.readConfig;

/**
 * An Utility which can incrementally take the output from {@link HiveIncrementalPuller} and apply it to the target
 * table. Does not maintain any state, queries at runtime to see how far behind the target table is from the source
 * table. This can be overridden to force sync from a timestamp.
 * <p>
 * In continuous mode, DeltaStreamer runs in loop-mode going through the below operations (a) pull-from-source (b)
 * write-to-sink (c) Schedule Compactions if needed (d) Conditionally Sync to Hive each cycle. For MOR table with
 * continuous mode enabled, a separate compactor thread is allocated to execute compactions
 */
public class HoodieStreamer implements Serializable {

  private static final long serialVersionUID = 1L;
  private static final Logger LOG = LoggerFactory.getLogger(HoodieStreamer.class);
  private static final List<String> DEFAULT_SENSITIVE_CONFIG_KEYS = Arrays.asList(
      HoodieWriteConfig.SENSITIVE_CONFIG_KEYS_FILTER.defaultValue().split(","));
  private static final String SENSITIVE_VALUES_MASKED = "SENSITIVE_INFO_MASKED";

  public static final String CHECKPOINT_KEY = HoodieWriteConfig.STREAMER_CHECKPOINT_KEY;
  public static final String CHECKPOINT_RESET_KEY = "deltastreamer.checkpoint.reset_key";

  protected final transient Config cfg;

  /**
   * NOTE: These properties are already consolidated w/ CLI provided config-overrides.
   */
  private final TypedProperties properties;

  protected transient Option<HoodieIngestionService> ingestionService;

  private final Option<BootstrapExecutor> bootstrapExecutor;

  public static final String STREAMSYNC_POOL_NAME = "hoodiedeltasync";

  public HoodieStreamer(Config cfg, JavaSparkContext jssc) throws IOException {
    this(cfg, jssc, HadoopFSUtils.getFs(cfg.targetBasePath, jssc.hadoopConfiguration()),
        jssc.hadoopConfiguration(), Option.empty());
  }

  public HoodieStreamer(Config cfg, JavaSparkContext jssc, Option<TypedProperties> props) throws IOException {
    this(cfg, jssc, HadoopFSUtils.getFs(cfg.targetBasePath, jssc.hadoopConfiguration()),
        jssc.hadoopConfiguration(), props);
  }

  public HoodieStreamer(Config cfg, JavaSparkContext jssc, FileSystem fs, Configuration conf) throws IOException {
    this(cfg, jssc, fs, conf, Option.empty());
  }

  public HoodieStreamer(Config cfg, JavaSparkContext jssc, FileSystem fs, Configuration conf, Option<TypedProperties> propsOverride) throws IOException {
    this(cfg, jssc, fs, conf, propsOverride, Option.empty());
  }

  public HoodieStreamer(Config cfg, JavaSparkContext jssc, FileSystem fs, Configuration conf,
                        Option<TypedProperties> propsOverride, Option<SourceProfileSupplier> sourceProfileSupplier) throws IOException {
    this.properties = combineProperties(cfg, propsOverride, jssc.hadoopConfiguration());
    if (cfg.initialCheckpointProvider != null && cfg.checkpoint == null) {
      InitialCheckPointProvider checkPointProvider =
          UtilHelpers.createInitialCheckpointProvider(cfg.initialCheckpointProvider, this.properties);
      checkPointProvider.init(conf);
      cfg.checkpoint = checkPointProvider.getCheckpoint();
    }

    this.cfg = cfg;
    this.bootstrapExecutor = Option.ofNullable(
        cfg.runBootstrap ? new BootstrapExecutor(cfg, jssc, fs, conf, this.properties) : null);
    HoodieSparkEngineContext sparkEngineContext = new HoodieSparkEngineContext(jssc);
    this.ingestionService = Option.ofNullable(
        cfg.runBootstrap ? null : new StreamSyncService(cfg, sparkEngineContext, fs, conf, Option.ofNullable(this.properties), sourceProfileSupplier));
  }

  private static TypedProperties combineProperties(Config cfg, Option<TypedProperties> propsOverride, Configuration hadoopConf) {
    HoodieConfig hoodieConfig = new HoodieConfig();
    // Resolving the properties in a consistent way:
    //   1. Properties override always takes precedence
    //   2. Otherwise, check if there's no props file specified (merging in CLI overrides)
    //   3. Otherwise, parse provided specified props file (merging in CLI overrides)
    if (propsOverride.isPresent()) {
      hoodieConfig.setAll(propsOverride.get());
    } else if (cfg.propsFilePath.equals(Config.DEFAULT_DFS_SOURCE_PROPERTIES)) {
      hoodieConfig.setAll(UtilHelpers.getConfig(cfg.configs).getProps());
    } else {
      hoodieConfig.setAll(readConfig(hadoopConf, new Path(cfg.propsFilePath), cfg.configs).getProps());
    }

    // set any configs that Deltastreamer has to override explicitly
    hoodieConfig.setDefaultValue(DataSourceWriteOptions.RECONCILE_SCHEMA());
    // we need auto adjustment enabled for deltastreamer since async table services are feasible within the same JVM.
    hoodieConfig.setValue(HoodieWriteConfig.AUTO_ADJUST_LOCK_CONFIGS.key(), "true");
    if (cfg.tableType.equals(HoodieTableType.MERGE_ON_READ.name())) {
      // Explicitly set the table type
      hoodieConfig.setValue(HoodieTableConfig.TYPE.key(), HoodieTableType.MERGE_ON_READ.name());
    }

    return hoodieConfig.getProps(true);
  }

  public void shutdownGracefully() {
    ingestionService.ifPresent(ds -> {
      LOG.info("Shutting down DeltaStreamer");
      ds.shutdown(false);
      LOG.info("Async service shutdown complete. Closing DeltaSync ");
      ds.close();
    });
  }

  /**
   * Main method to start syncing.
   */
  public void sync() throws Exception {
    if (bootstrapExecutor.isPresent()) {
      LOG.info("Performing bootstrap. Source=" + bootstrapExecutor.get().getBootstrapConfig().getBootstrapSourceBasePath());
      bootstrapExecutor.get().execute();
    } else {
      ingestionService.ifPresent(HoodieIngestionService::startIngestion);
    }
  }

  public Config getConfig() {
    return cfg;
  }

  public static class Config implements Serializable {
    public static final String DEFAULT_DFS_SOURCE_PROPERTIES = "file://" + System.getProperty("user.dir")
        + "/src/test/resources/streamer-config/dfs-source.properties";

    @Parameter(names = {"--target-base-path"},
        description = "base path for the target hoodie table. "
            + "(Will be created if did not exist first time around. If exists, expected to be a hoodie table)",
        required = true)
    public String targetBasePath;

    // TODO: How to obtain hive configs to register?
    @Parameter(names = {"--target-table"}, description = "name of the target table", required = true)
    public String targetTableName;

    @Parameter(names = {"--table-type"}, description = "Type of table. COPY_ON_WRITE (or) MERGE_ON_READ", required = true)
    public String tableType;

    @Parameter(names = {"--base-file-format"}, description = "File format for the base files. PARQUET (or) HFILE", required = false)
    public String baseFileFormat = "PARQUET";

    @Parameter(names = {"--props"}, description = "path to properties file on localfs or dfs, with configurations for "
        + "hoodie client, schema provider, key generator and data source. For hoodie client props, sane defaults are "
        + "used, but recommend use to provide basic things like metrics endpoints, hive configs etc. For sources, refer"
        + "to individual classes, for supported properties."
        + " Properties in this file can be overridden by \"--hoodie-conf\"")
    public String propsFilePath = DEFAULT_DFS_SOURCE_PROPERTIES;

    @Parameter(names = {"--hoodie-conf"}, description = "Any configuration that can be set in the properties file "
        + "(using the CLI parameter \"--props\") can also be passed command line using this parameter. This can be repeated",
        splitter = IdentitySplitter.class)
    public List<String> configs = new ArrayList<>();

    @Parameter(names = {"--source-class"},
        description = "Subclass of org.apache.hudi.utilities.sources to read data. "
            + "Built-in options: org.apache.hudi.utilities.sources.{JsonDFSSource (default), AvroDFSSource, "
            + "JsonKafkaSource, AvroKafkaSource, HiveIncrPullSource}")
    public String sourceClassName = JsonDFSSource.class.getName();

    @Parameter(names = {"--source-ordering-field"}, description = "Field within source record to decide how"
        + " to break ties between records with same key in input data. Default: 'ts' holding unix timestamp of record")
    public String sourceOrderingField = "ts";

    @Parameter(names = {"--payload-class"}, description = "subclass of HoodieRecordPayload, that works off "
        + "a GenericRecord. Implement your own, if you want to do something other than overwriting existing value")
    public String payloadClassName = OverwriteWithLatestAvroPayload.class.getName();

    @Parameter(names = {"--schemaprovider-class"}, description = "subclass of org.apache.hudi.utilities.schema"
        + ".SchemaProvider to attach schemas to input & target table data, built in options: "
        + "org.apache.hudi.utilities.schema.FilebasedSchemaProvider."
        + "Source (See org.apache.hudi.utilities.sources.Source) implementation can implement their own SchemaProvider."
        + " For Sources that return Dataset<Row>, the schema is obtained implicitly. "
        + "However, this CLI option allows overriding the schemaprovider returned by Source.")
    public String schemaProviderClassName = null;

    @Parameter(names = {"--transformer-class"},
        description = "A subclass or a list of subclasses of org.apache.hudi.utilities.transform.Transformer"
            + ". Allows transforming raw source Dataset to a target Dataset (conforming to target schema) before "
            + "writing. Default : Not set. E:g - org.apache.hudi.utilities.transform.SqlQueryBasedTransformer (which "
            + "allows a SQL query templated to be passed as a transformation function). "
            + "Pass a comma-separated list of subclass names to chain the transformations. If there are two or more "
            + "transformers using the same config keys and expect different values for those keys, then transformer can include "
            + "an identifier. E:g - tr1:org.apache.hudi.utilities.transform.SqlQueryBasedTransformer. Here the identifier tr1 "
            + "can be used along with property key like `hoodie.streamer.transformer.sql.tr1` to identify properties related "
            + "to the transformer. So effective value for `hoodie.streamer.transformer.sql` is determined by key "
            + "`hoodie.streamer.transformer.sql.tr1` for this transformer. If identifier is used, it should "
            + "be specified for all the transformers. Further the order in which transformer is applied is determined by the occurrence "
            + "of transformer irrespective of the identifier used for the transformer. For example: In the configured value below "
            + "tr2:org.apache.hudi.utilities.transform.SqlQueryBasedTransformer,tr1:org.apache.hudi.utilities.transform.SqlQueryBasedTransformer "
            + ", tr2 is applied before tr1 based on order of occurrence."
    )
    public List<String> transformerClassNames = null;

    @Parameter(names = {"--source-limit"}, description = "Maximum amount of data to read from source. "
        + "Default: No limit, e.g: DFS-Source => max bytes to read, Kafka-Source => max events to read")
    public long sourceLimit = Long.MAX_VALUE;

    @Parameter(names = {"--op"}, description = "Takes one of these values : UPSERT (default), INSERT, "
        + "BULK_INSERT, INSERT_OVERWRITE, INSERT_OVERWRITE_TABLE, DELETE_PARTITION",
        converter = OperationConverter.class)
    public WriteOperationType operation = WriteOperationType.UPSERT;

    @Parameter(names = {"--filter-dupes"},
        description = "Should duplicate records from source be dropped/filtered out before insert/bulk-insert")
    public Boolean filterDupes = false;

    //will abandon in the future version, recommended use --enable-sync
    @Parameter(names = {"--enable-hive-sync"}, description = "Enable syncing to hive")
    public Boolean enableHiveSync = false;

    @Parameter(names = {"--enable-sync"}, description = "Enable syncing meta")
    public Boolean enableMetaSync = false;

    @Parameter(names = {"--force-empty-sync"}, description = "Force syncing meta even on empty commit")
    public Boolean forceEmptyMetaSync = false;

    @Parameter(names = {"--sync-tool-classes"}, description = "Meta sync client tool, using comma to separate multi tools")
    public String syncClientToolClassNames = HiveSyncTool.class.getName();

    @Parameter(names = {"--max-pending-compactions"},
        description = "Maximum number of outstanding inflight/requested compactions. Delta Sync will not happen unless"
            + "outstanding compactions is less than this number")
    public Integer maxPendingCompactions = 5;

    @Parameter(names = {"--max-pending-clustering"},
        description = "Maximum number of outstanding inflight/requested clustering. Delta Sync will not happen unless"
            + "outstanding clustering is less than this number")
    public Integer maxPendingClustering = 5;

    @Parameter(names = {"--continuous"}, description = "Hudi Streamer runs in continuous mode running"
        + " source-fetch -> Transform -> Hudi Write in loop")
    public Boolean continuousMode = false;

    @Parameter(names = {"--min-sync-interval-seconds"},
        description = "the min sync interval of each sync in continuous mode")
    public Integer minSyncIntervalSeconds = 0;

    @Parameter(names = {"--spark-master"},
        description = "spark master to use, if not defined inherits from your environment taking into "
            + "account Spark Configuration priority rules (e.g. not using spark-submit command).")
    public String sparkMaster = "";

    @Parameter(names = {"--commit-on-errors"}, description = "Commit even when some records failed to be written")
    public Boolean commitOnErrors = false;

    @Parameter(names = {"--delta-sync-scheduling-weight"},
        description = "Scheduling weight for delta sync as defined in "
            + "https://spark.apache.org/docs/latest/job-scheduling.html")
    public Integer deltaSyncSchedulingWeight = 1;

    @Parameter(names = {"--compact-scheduling-weight"}, description = "Scheduling weight for compaction as defined in "
        + "https://spark.apache.org/docs/latest/job-scheduling.html")
    public Integer compactSchedulingWeight = 1;

    @Parameter(names = {"--delta-sync-scheduling-minshare"}, description = "Minshare for delta sync as defined in "
        + "https://spark.apache.org/docs/latest/job-scheduling.html")
    public Integer deltaSyncSchedulingMinShare = 0;

    @Parameter(names = {"--compact-scheduling-minshare"}, description = "Minshare for compaction as defined in "
        + "https://spark.apache.org/docs/latest/job-scheduling.html")
    public Integer compactSchedulingMinShare = 0;

    /**
     * Compaction is enabled for MoR table by default. This flag disables it
     */
    @Parameter(names = {"--disable-compaction"},
        description = "Compaction is enabled for MoR table by default. This flag disables it ")
    public Boolean forceDisableCompaction = false;

    /**
     * Resume Hudi Streamer from this checkpoint.
     */
    @Parameter(names = {"--checkpoint"}, description = "Resume Hudi Streamer from this checkpoint.")
    public String checkpoint = null;

    @Parameter(names = {"--initial-checkpoint-provider"}, description = "subclass of "
        + "org.apache.hudi.utilities.checkpointing.InitialCheckpointProvider. Generate check point for Hudi Streamer "
        + "for the first run. This field will override the checkpoint of last commit using the checkpoint field. "
        + "Use this field only when switching source, for example, from DFS source to Kafka Source.")
    public String initialCheckpointProvider = null;

    @Parameter(names = {"--run-bootstrap"}, description = "Run bootstrap if bootstrap index is not found")
    public Boolean runBootstrap = false;

    @Parameter(names = {"--bootstrap-overwrite"}, description = "Overwrite existing target table, default false")
    public Boolean bootstrapOverwrite = false;

    @Parameter(names = {"--bootstrap-index-class"}, description = "subclass of BootstrapIndex")
    public String bootstrapIndexClass = HFileBootstrapIndex.class.getName();

    @Parameter(names = {"--retry-on-source-failures"}, description = "Retry on any source failures")
    public Boolean retryOnSourceFailures = false;

    @Parameter(names = {"--retry-interval-seconds"}, description = "the retry interval for source failures if --retry-on-source-failures is enabled")
    public Integer retryIntervalSecs = 30;

    @Parameter(names = {"--max-retry-count"}, description = "the max retry count if --retry-on-source-failures is enabled")
    public Integer maxRetryCount = 3;

    @Parameter(names = {"--allow-commit-on-no-checkpoint-change"}, description = "allow commits even if checkpoint has not changed before and after fetch data"
        + "from source. This might be useful in sources like SqlSource where there is not checkpoint. And is not recommended to enable in continuous mode.")
    public Boolean allowCommitOnNoCheckpointChange = false;

    @Parameter(names = {"--help", "-h"}, help = true)
    public Boolean help = false;

    @Parameter(names = {"--retry-last-pending-inline-clustering", "-rc"}, description = "Retry last pending inline clustering plan before writing to sink.")
    public Boolean retryLastPendingInlineClusteringJob = false;

    @Parameter(names = {"--retry-last-pending-inline-compaction"}, description = "Retry last pending inline compaction plan before writing to sink.")
    public Boolean retryLastPendingInlineCompactionJob = false;

    @Parameter(names = {"--cluster-scheduling-weight"}, description = "Scheduling weight for clustering as defined in "
        + "https://spark.apache.org/docs/latest/job-scheduling.html")
    public Integer clusterSchedulingWeight = 1;

    @Parameter(names = {"--cluster-scheduling-minshare"}, description = "Minshare for clustering as defined in "
        + "https://spark.apache.org/docs/latest/job-scheduling.html")
    public Integer clusterSchedulingMinShare = 0;

    @Parameter(names = {"--post-write-termination-strategy-class"}, description = "Post writer termination strategy class to gracefully shutdown deltastreamer in continuous mode")
    public String postWriteTerminationStrategyClass = "";

    @Parameter(names = {"--ingestion-metrics-class"}, description = "Ingestion metrics class for reporting metrics during ingestion lifecycles.")
    public String ingestionMetricsClass = HoodieStreamerMetrics.class.getCanonicalName();

    @Parameter(names = {"--config-hot-update-strategy-class"}, description = "Configuration hot update in continuous mode")
    public String configHotUpdateStrategyClass = "";

    @Parameter(names = {"--ignore-checkpoint"}, description = "Set this config with a unique value, recommend using a timestamp value or UUID."
        + " Setting this config indicates that the subsequent sync should ignore the last committed checkpoint for the source. The config value is stored"
        + " in the commit history, so setting the config with same values would not have any affect. This config can be used in scenarios like kafka topic change,"
        + " where we would want to start ingesting from the latest or earliest offset after switching the topic (in this case we would want to ignore the previously"
        + " committed checkpoint, and rely on other configs to pick the starting offsets).")
    public String ignoreCheckpoint = null;

    public boolean isAsyncCompactionEnabled() {
      return continuousMode && !forceDisableCompaction
          && HoodieTableType.MERGE_ON_READ.equals(HoodieTableType.valueOf(tableType));
    }

    public boolean isInlineCompactionEnabled() {
      // Inline compaction is disabled for continuous mode, otherwise enabled for MOR
      return !continuousMode && !forceDisableCompaction
          && HoodieTableType.MERGE_ON_READ.equals(HoodieTableType.valueOf(tableType));
    }

<<<<<<< HEAD
    public static TypedProperties getProps(FileSystem fs, Config cfg) {
      return cfg.propsFilePath.equals(Config.DEFAULT_DFS_SOURCE_PROPERTIES)
=======
    public static TypedProperties getProps(Configuration conf, Config cfg) {
      return cfg.propsFilePath.isEmpty()
>>>>>>> 38832854
          ? buildProperties(cfg.configs)
          : readConfig(conf, new Path(cfg.propsFilePath), cfg.configs).getProps();
    }

    @Override
    public boolean equals(Object o) {
      if (this == o) {
        return true;
      }
      if (o == null || getClass() != o.getClass()) {
        return false;
      }
      Config config = (Config) o;
      return sourceLimit == config.sourceLimit
          && Objects.equals(targetBasePath, config.targetBasePath)
          && Objects.equals(targetTableName, config.targetTableName)
          && Objects.equals(tableType, config.tableType)
          && Objects.equals(baseFileFormat, config.baseFileFormat)
          && Objects.equals(propsFilePath, config.propsFilePath)
          && Objects.equals(configs, config.configs)
          && Objects.equals(sourceClassName, config.sourceClassName)
          && Objects.equals(sourceOrderingField, config.sourceOrderingField)
          && Objects.equals(payloadClassName, config.payloadClassName)
          && Objects.equals(schemaProviderClassName, config.schemaProviderClassName)
          && Objects.equals(transformerClassNames, config.transformerClassNames)
          && operation == config.operation
          && Objects.equals(filterDupes, config.filterDupes)
          && Objects.equals(enableHiveSync, config.enableHiveSync)
          && Objects.equals(enableMetaSync, config.enableMetaSync)
          && Objects.equals(forceEmptyMetaSync, config.forceEmptyMetaSync)
          && Objects.equals(syncClientToolClassNames, config.syncClientToolClassNames)
          && Objects.equals(maxPendingCompactions, config.maxPendingCompactions)
          && Objects.equals(maxPendingClustering, config.maxPendingClustering)
          && Objects.equals(continuousMode, config.continuousMode)
          && Objects.equals(minSyncIntervalSeconds, config.minSyncIntervalSeconds)
          && Objects.equals(sparkMaster, config.sparkMaster)
          && Objects.equals(commitOnErrors, config.commitOnErrors)
          && Objects.equals(deltaSyncSchedulingWeight, config.deltaSyncSchedulingWeight)
          && Objects.equals(compactSchedulingWeight, config.compactSchedulingWeight)
          && Objects.equals(clusterSchedulingWeight, config.clusterSchedulingWeight)
          && Objects.equals(deltaSyncSchedulingMinShare, config.deltaSyncSchedulingMinShare)
          && Objects.equals(compactSchedulingMinShare, config.compactSchedulingMinShare)
          && Objects.equals(clusterSchedulingMinShare, config.clusterSchedulingMinShare)
          && Objects.equals(forceDisableCompaction, config.forceDisableCompaction)
          && Objects.equals(checkpoint, config.checkpoint)
          && Objects.equals(initialCheckpointProvider, config.initialCheckpointProvider)
          && Objects.equals(ingestionMetricsClass, config.ingestionMetricsClass)
          && Objects.equals(help, config.help);
    }

    @Override
    public int hashCode() {
      return Objects.hash(targetBasePath, targetTableName, tableType,
          baseFileFormat, propsFilePath, configs, sourceClassName,
          sourceOrderingField, payloadClassName, schemaProviderClassName,
          transformerClassNames, sourceLimit, operation, filterDupes,
          enableHiveSync, enableMetaSync, forceEmptyMetaSync, syncClientToolClassNames, maxPendingCompactions, maxPendingClustering,
          continuousMode, minSyncIntervalSeconds, sparkMaster, commitOnErrors,
          deltaSyncSchedulingWeight, compactSchedulingWeight, clusterSchedulingWeight, deltaSyncSchedulingMinShare,
          compactSchedulingMinShare, clusterSchedulingMinShare, forceDisableCompaction, checkpoint,
          initialCheckpointProvider, ingestionMetricsClass, help);
    }

    @Override
    public String toString() {
      return "Config{"
          + "targetBasePath='" + targetBasePath + '\''
          + ", targetTableName='" + targetTableName + '\''
          + ", tableType='" + tableType + '\''
          + ", baseFileFormat='" + baseFileFormat + '\''
          + ", propsFilePath='" + propsFilePath + '\''
          + ", configs=" + configs
          + ", sourceClassName='" + sourceClassName + '\''
          + ", sourceOrderingField='" + sourceOrderingField + '\''
          + ", payloadClassName='" + payloadClassName + '\''
          + ", schemaProviderClassName='" + schemaProviderClassName + '\''
          + ", transformerClassNames=" + transformerClassNames
          + ", sourceLimit=" + sourceLimit
          + ", operation=" + operation
          + ", filterDupes=" + filterDupes
          + ", enableHiveSync=" + enableHiveSync
          + ", enableMetaSync=" + enableMetaSync
          + ", forceEmptyMetaSync=" + forceEmptyMetaSync
          + ", syncClientToolClassNames=" + syncClientToolClassNames
          + ", maxPendingCompactions=" + maxPendingCompactions
          + ", maxPendingClustering=" + maxPendingClustering
          + ", continuousMode=" + continuousMode
          + ", minSyncIntervalSeconds=" + minSyncIntervalSeconds
          + ", sparkMaster='" + sparkMaster + '\''
          + ", commitOnErrors=" + commitOnErrors
          + ", deltaSyncSchedulingWeight=" + deltaSyncSchedulingWeight
          + ", compactSchedulingWeight=" + compactSchedulingWeight
          + ", clusterSchedulingWeight=" + clusterSchedulingWeight
          + ", deltaSyncSchedulingMinShare=" + deltaSyncSchedulingMinShare
          + ", compactSchedulingMinShare=" + compactSchedulingMinShare
          + ", clusterSchedulingMinShare=" + clusterSchedulingMinShare
          + ", forceDisableCompaction=" + forceDisableCompaction
          + ", checkpoint='" + checkpoint + '\''
          + ", initialCheckpointProvider='" + initialCheckpointProvider + '\''
          + ", ingestionMetricsClass='" + ingestionMetricsClass + '\''
          + ", help=" + help
          + '}';
    }
  }

  public static String toSortedTruncatedString(TypedProperties props) {
    List<String> sensitiveConfigList = props.getStringList(HoodieWriteConfig.SENSITIVE_CONFIG_KEYS_FILTER.key(),
        ",", DEFAULT_SENSITIVE_CONFIG_KEYS);

    List<String> allKeys = new ArrayList<>();
    for (Object k : props.keySet()) {
      allKeys.add(k.toString());
    }
    Collections.sort(allKeys);
    StringBuilder propsLog = new StringBuilder("Creating Hudi Streamer with configs:\n");
    for (String key : allKeys) {
      String value = Option.ofNullable(props.get(key)).orElse("").toString();
      // Truncate too long values.
      if (value.length() > 255 && !LOG.isDebugEnabled()) {
        value = value.substring(0, 128) + "[...]";
      }

      // Mask values for security/ credentials and other sensitive configs
      if (sensitiveConfigList.stream().anyMatch(key::contains)) {
        value = SENSITIVE_VALUES_MASKED;
      }

      propsLog.append(key).append(": ").append(value).append("\n");
    }
    return propsLog.toString();
  }

  public static final Config getConfig(String[] args) {
    Config cfg = new Config();
    JCommander cmd = new JCommander(cfg, null, args);
    if (cfg.help || args.length == 0) {
      cmd.usage();
      System.exit(1);
    }
    return cfg;
  }

  public static void main(String[] args) throws Exception {
    final Config cfg = getConfig(args);
    Map<String, String> additionalSparkConfigs = SchedulerConfGenerator.getSparkSchedulingConfigs(cfg);
    JavaSparkContext jssc = null;
    if (StringUtils.isNullOrEmpty(cfg.sparkMaster)) {
      jssc = UtilHelpers.buildSparkContext("streamer-" + cfg.targetTableName, additionalSparkConfigs);
    } else {
      jssc = UtilHelpers.buildSparkContext("streamer-" + cfg.targetTableName, cfg.sparkMaster, additionalSparkConfigs);
    }
    if (cfg.enableHiveSync) {
      LOG.warn("--enable-hive-sync will be deprecated in a future release; please use --enable-sync instead for Hive syncing");
    }

    try {
      new HoodieStreamer(cfg, jssc).sync();
    } finally {
      jssc.stop();
    }
  }

  /**
   * Syncs data either in single-run or in continuous mode.
   */
  public static class StreamSyncService extends HoodieIngestionService {

    private static final long serialVersionUID = 1L;
    /**
     * Delta Sync Config.
     */
    private final HoodieStreamer.Config cfg;

    /**
     * Schema provider that supplies the command for reading the input and writing out the target table.
     */
    private transient SchemaProvider schemaProvider;

    /**
     * Spark Session.
     */
    private transient SparkSession sparkSession;

    /**
     * Spark context Wrapper.
     */

    private final transient HoodieSparkEngineContext hoodieSparkContext;

    private transient HoodieStorage storage;

    private transient Configuration hiveConf;

    /**
     * Bag of properties with source, hoodie client, key generator etc.
     */
    TypedProperties props;

    /**
     * Async Compactor Service.
     */
    private Option<AsyncCompactService> asyncCompactService;

    /**
     * Async clustering service.
     */
    private Option<AsyncClusteringService> asyncClusteringService;

    /**
     * Table Type.
     */
    private HoodieTableType tableType;

    /**
     * Delta Sync.
     */
    private transient StreamSync streamSync;

    private final Option<PostWriteTerminationStrategy> postWriteTerminationStrategy;

    private final Option<ConfigurationHotUpdateStrategy> configurationHotUpdateStrategyOpt;

    public StreamSyncService(Config cfg, HoodieSparkEngineContext hoodieSparkContext,
                             FileSystem fs, Configuration conf,
                             Option<TypedProperties> properties, Option<SourceProfileSupplier> sourceProfileSupplier) throws IOException {
      super(HoodieIngestionConfig.newBuilder()
          .isContinuous(cfg.continuousMode)
          .withMinSyncInternalSeconds(cfg.minSyncIntervalSeconds).build());
      this.cfg = cfg;
      this.hoodieSparkContext = hoodieSparkContext;
      this.storage = new HoodieHadoopStorage(fs);
      this.hiveConf = conf;
      this.sparkSession = SparkSession.builder().config(hoodieSparkContext.getConf()).getOrCreate();
      this.asyncCompactService = Option.empty();
      this.asyncClusteringService = Option.empty();
      this.postWriteTerminationStrategy = StringUtils.isNullOrEmpty(cfg.postWriteTerminationStrategyClass) ? Option.empty() :
          TerminationStrategyUtils.createPostWriteTerminationStrategy(properties.get(), cfg.postWriteTerminationStrategyClass);
      this.configurationHotUpdateStrategyOpt = StringUtils.isNullOrEmpty(cfg.configHotUpdateStrategyClass) ? Option.empty() :
          ConfigurationHotUpdateStrategyUtils.createConfigurationHotUpdateStrategy(cfg.configHotUpdateStrategyClass, cfg, properties.get());

      if (this.storage.exists(new StoragePath(cfg.targetBasePath))) {
        try {
          HoodieTableMetaClient meta = HoodieTableMetaClient.builder()
              .setConf(this.storage.getConf().newInstance())
              .setBasePath(cfg.targetBasePath).setLoadActiveTimelineOnLoad(false).build();
          tableType = meta.getTableType();
          // This will guarantee there is no surprise with table type
          checkArgument(tableType.equals(HoodieTableType.valueOf(cfg.tableType)), "Hoodie table is of type " + tableType + " but passed in CLI argument is " + cfg.tableType);

          // Load base file format
          // This will guarantee there is no surprise with base file type
          String baseFileFormat = meta.getTableConfig().getBaseFileFormat().toString();
          checkArgument(baseFileFormat.equals(cfg.baseFileFormat) || cfg.baseFileFormat == null,
              format("Hoodie table's base file format is of type %s but passed in CLI argument is %s", baseFileFormat, cfg.baseFileFormat));
          cfg.baseFileFormat = baseFileFormat;
          this.cfg.baseFileFormat = baseFileFormat;
          Map<String, String> propsToValidate = new HashMap<>();
          properties.get().forEach((k, v) -> propsToValidate.put(k.toString(), v.toString()));
          HoodieWriterUtils.validateTableConfig(this.sparkSession, org.apache.hudi.HoodieConversionUtils.mapAsScalaImmutableMap(propsToValidate), meta.getTableConfig());
        } catch (HoodieIOException e) {
          LOG.warn("Full exception msg " + e.getLocalizedMessage() + ",  msg " + e.getMessage());
          if (e.getMessage().contains("Could not load Hoodie properties") && e.getMessage().contains(HoodieTableConfig.HOODIE_PROPERTIES_FILE)) {
            initializeTableTypeAndBaseFileFormat();
          } else {
            throw e;
          }
        }
      } else {
        initializeTableTypeAndBaseFileFormat();
      }

      checkArgument(!cfg.filterDupes || cfg.operation != WriteOperationType.UPSERT,
          "'--filter-dupes' needs to be disabled when '--op' is 'UPSERT' to ensure updates are not missed.");

      this.props = properties.get();
      LOG.info(toSortedTruncatedString(props));

      this.schemaProvider = UtilHelpers.wrapSchemaProviderWithPostProcessor(

          UtilHelpers.createSchemaProvider(cfg.schemaProviderClassName, props, hoodieSparkContext.jsc()),
          props, hoodieSparkContext.jsc(), cfg.transformerClassNames);

      streamSync = new StreamSync(cfg, sparkSession, props, hoodieSparkContext,
          fs, conf, this::onInitializingWriteClient, new DefaultStreamContext(schemaProvider, sourceProfileSupplier));
    }

    public StreamSyncService(HoodieStreamer.Config cfg,
                             HoodieSparkEngineContext hoodieSparkContext, FileSystem fs,
                             Configuration conf)
        throws IOException {
      this(cfg, hoodieSparkContext, fs, conf, Option.empty(), Option.empty());
    }

    public StreamSyncService(HoodieStreamer.Config cfg, HoodieSparkEngineContext hoodieSparkContext, FileSystem fs, Configuration conf, Option<TypedProperties> properties)
            throws IOException {
      this(cfg, hoodieSparkContext, fs, conf, properties, Option.empty());
    }

    private void initializeTableTypeAndBaseFileFormat() {
      tableType = HoodieTableType.valueOf(cfg.tableType);
      if (cfg.baseFileFormat == null) {
        cfg.baseFileFormat = "PARQUET"; // default for backward compatibility
      }
    }

    private void reInitDeltaSync() throws IOException {
      if (streamSync != null) {
        streamSync.close();
      }
      streamSync = new StreamSync(cfg, sparkSession, props, hoodieSparkContext,
          (FileSystem) storage.getFileSystem(), hiveConf, this::onInitializingWriteClient,
          new DefaultStreamContext(schemaProvider, Option.empty()));
    }

    @Override
    protected Pair<CompletableFuture, ExecutorService> startService() {
      ExecutorService executor = Executors.newFixedThreadPool(1);
      return Pair.of(CompletableFuture.supplyAsync(() -> {
        boolean error = false;
        if (cfg.isAsyncCompactionEnabled()) {
          // set Scheduler Pool.
          LOG.info("Setting Spark Pool name for delta-sync to " + STREAMSYNC_POOL_NAME);
          hoodieSparkContext.setProperty(EngineProperty.DELTASYNC_POOL_NAME, STREAMSYNC_POOL_NAME);
        }

        HoodieClusteringConfig clusteringConfig = HoodieClusteringConfig.from(props);
        try {
          while (!isShutdownRequested()) {
            try {
              long start = System.currentTimeMillis();
              // Send a heartbeat metrics event to track the active ingestion job for this table.
              streamSync.getMetrics().updateStreamerHeartbeatTimestamp(start);
              // check if deltastreamer need to update the configuration before the sync
              if (configurationHotUpdateStrategyOpt.isPresent()) {
                Option<TypedProperties> newProps = configurationHotUpdateStrategyOpt.get().updateProperties(props);
                if (newProps.isPresent()) {
                  this.props = newProps.get();
                  // reinit the DeltaSync only when the props updated
                  LOG.info("Re-init delta sync with new config properties:");
                  LOG.info(toSortedTruncatedString(props));
                  reInitDeltaSync();
                }
              }
              Option<Pair<Option<String>, JavaRDD<WriteStatus>>> scheduledCompactionInstantAndRDD = Option.ofNullable(streamSync.syncOnce());
              if (scheduledCompactionInstantAndRDD.isPresent() && scheduledCompactionInstantAndRDD.get().getLeft().isPresent()) {
                LOG.info("Enqueuing new pending compaction instant (" + scheduledCompactionInstantAndRDD.get().getLeft() + ")");
                asyncCompactService.get().enqueuePendingAsyncServiceInstant(new HoodieInstant(State.REQUESTED,
                    HoodieTimeline.COMPACTION_ACTION, scheduledCompactionInstantAndRDD.get().getLeft().get()));
                asyncCompactService.get().waitTillPendingAsyncServiceInstantsReducesTo(cfg.maxPendingCompactions);
                if (asyncCompactService.get().hasError()) {
                  error = true;
                  throw new HoodieException("Async compaction failed.  Shutting down Delta Sync...");
                }
              }
              if (clusteringConfig.isAsyncClusteringEnabled()) {
                Option<String> clusteringInstant = streamSync.getClusteringInstantOpt();
                if (clusteringInstant.isPresent()) {
                  LOG.info("Scheduled async clustering for instant: " + clusteringInstant.get());
                  asyncClusteringService.get().enqueuePendingAsyncServiceInstant(new HoodieInstant(State.REQUESTED, HoodieTimeline.REPLACE_COMMIT_ACTION, clusteringInstant.get()));
                  asyncClusteringService.get().waitTillPendingAsyncServiceInstantsReducesTo(cfg.maxPendingClustering);
                  if (asyncClusteringService.get().hasError()) {
                    error = true;
                    throw new HoodieException("Async clustering failed.  Shutting down Delta Sync...");
                  }
                }
              }
              // check if deltastreamer need to be shutdown
              Option<HoodieData<WriteStatus>> lastWriteStatuses = Option.ofNullable(
                  scheduledCompactionInstantAndRDD.isPresent() ? HoodieJavaRDD.of(scheduledCompactionInstantAndRDD.get().getRight()) : null);
              if (requestShutdownIfNeeded(lastWriteStatuses)) {
                LOG.warn("Closing and shutting down ingestion service");
                error = true;
                onIngestionCompletes(false);
                shutdownAsyncServices(error);
                shutdown(true);
              } else {
                sleepBeforeNextIngestion(start);
              }
            } catch (HoodieUpsertException ue) {
              handleUpsertException(ue);
            } catch (Exception e) {
              LOG.error("Shutting down delta-sync due to exception", e);
              error = true;
              throw new HoodieException(e.getMessage(), e);
            }
          }
        } finally {
          shutdownAsyncServices(error);
          executor.shutdownNow();
        }
        return true;
      }, executor), executor);
    }

    private void handleUpsertException(HoodieUpsertException ue) {
      if (ue.getCause() instanceof HoodieClusteringUpdateException) {
        LOG.warn("Write rejected due to conflicts with pending clustering operation. Going to retry after 1 min with the hope "
            + "that clustering will complete by then.", ue);
        try {
          Thread.sleep(60000); // Intentionally not using cfg.minSyncIntervalSeconds, since it could be too high or it could be 0.
          // Once the Hudi Streamer gets past this clustering update exception, regular syncs will honor cfg.minSyncIntervalSeconds.
        } catch (InterruptedException e) {
          throw new HoodieException("Deltastreamer interrupted while waiting for next round ", e);
        }
      } else {
        throw ue;
      }
    }

    /**
     * Shutdown async services like compaction/clustering as DeltaSync is shutdown.
     */
    private void shutdownAsyncServices(boolean error) {
      LOG.info("Delta Sync shutdown. Error ?" + error);
      if (asyncCompactService.isPresent()) {
        LOG.warn("Gracefully shutting down compactor");
        asyncCompactService.get().shutdown(false);
      }
      if (asyncClusteringService.isPresent()) {
        LOG.warn("Gracefully shutting down clustering service");
        asyncClusteringService.get().shutdown(false);
      }
    }

    @Override
    public void ingestOnce() {
      try {
        streamSync.syncOnce();
      } catch (IOException e) {
        throw new HoodieIngestionException(String.format("Ingestion via %s failed with exception.", this.getClass()), e);
      } finally {
        close();
      }
    }

    @Override
    protected boolean requestShutdownIfNeeded(Option<HoodieData<WriteStatus>> lastWriteStatuses) {
      Option<JavaRDD<WriteStatus>> lastWriteStatusRDD = Option.ofNullable(lastWriteStatuses.isPresent() ? HoodieJavaRDD.getJavaRDD(lastWriteStatuses.get()) : null);
      return postWriteTerminationStrategy.isPresent() && postWriteTerminationStrategy.get().shouldShutdown(lastWriteStatusRDD);
    }

    /**
     * Callback to initialize write client and start compaction service if required.
     *
     * @param writeClient HoodieWriteClient
     * @return
     */
    protected Boolean onInitializingWriteClient(SparkRDDWriteClient writeClient) {
      if (cfg.isAsyncCompactionEnabled()) {
        if (asyncCompactService.isPresent()) {
          // Update the write client used by Async Compactor.
          asyncCompactService.get().updateWriteClient(writeClient);
        } else {
          asyncCompactService = Option.ofNullable(new SparkAsyncCompactService(hoodieSparkContext, writeClient));
          // Enqueue existing pending compactions first
          HoodieTableMetaClient meta = HoodieTableMetaClient.builder()
              .setConf(HadoopFSUtils.getStorageConfWithCopy(hoodieSparkContext.hadoopConfiguration()))
              .setBasePath(cfg.targetBasePath).setLoadActiveTimelineOnLoad(true).build();
          List<HoodieInstant> pending = CompactionUtils.getPendingCompactionInstantTimes(meta);
          pending.forEach(hoodieInstant -> asyncCompactService.get().enqueuePendingAsyncServiceInstant(hoodieInstant));
          asyncCompactService.get().start(error -> true);
          try {
            asyncCompactService.get().waitTillPendingAsyncServiceInstantsReducesTo(cfg.maxPendingCompactions);
            if (asyncCompactService.get().hasError()) {
              throw new HoodieException("Async compaction failed during write client initialization.");
            }
          } catch (InterruptedException ie) {
            throw new HoodieException(ie);
          }
        }
      }
      // start async clustering if required
      if (HoodieClusteringConfig.from(props).isAsyncClusteringEnabled()) {
        if (asyncClusteringService.isPresent()) {
          asyncClusteringService.get().updateWriteClient(writeClient);
        } else {
          asyncClusteringService = Option.ofNullable(new SparkAsyncClusteringService(hoodieSparkContext, writeClient));
          HoodieTableMetaClient meta = HoodieTableMetaClient.builder()
              .setConf(HadoopFSUtils.getStorageConfWithCopy(hoodieSparkContext.hadoopConfiguration()))
              .setBasePath(cfg.targetBasePath)
              .setLoadActiveTimelineOnLoad(true).build();
          List<HoodieInstant> pending = ClusteringUtils.getPendingClusteringInstantTimes(meta);
          LOG.info(format("Found %d pending clustering instants ", pending.size()));
          pending.forEach(hoodieInstant -> asyncClusteringService.get().enqueuePendingAsyncServiceInstant(hoodieInstant));
          asyncClusteringService.get().start(error -> true);
          try {
            asyncClusteringService.get().waitTillPendingAsyncServiceInstantsReducesTo(cfg.maxPendingClustering);
            if (asyncClusteringService.get().hasError()) {
              throw new HoodieException("Async clustering failed during write client initialization.");
            }
          } catch (InterruptedException e) {
            throw new HoodieException(e);
          }
        }
      }
      return true;
    }

    @Override
    protected boolean onIngestionCompletes(boolean hasError) {
      LOG.info("Ingestion completed. Has error: " + hasError);
      close();
      return true;
    }

    @Override
    public Option<HoodieIngestionMetrics> getMetrics() {
      return Option.ofNullable(streamSync.getMetrics());
    }

    @Override
    public void close() {
      if (streamSync != null) {
        streamSync.close();
      }
    }

    public SchemaProvider getSchemaProvider() {
      return schemaProvider;
    }

    public SparkSession getSparkSession() {
      return sparkSession;
    }

    public TypedProperties getProps() {
      return props;
    }

    @VisibleForTesting
    public HoodieSparkEngineContext getHoodieSparkContext() {
      return hoodieSparkContext;
    }

    @VisibleForTesting
    public StreamSync getStreamSync() {
      return streamSync;
    }
  }

  @VisibleForTesting
  public HoodieIngestionService getIngestionService() {
    return ingestionService.get();
  }
}<|MERGE_RESOLUTION|>--- conflicted
+++ resolved
@@ -34,6 +34,7 @@
 import org.apache.hudi.common.config.TypedProperties;
 import org.apache.hudi.common.data.HoodieData;
 import org.apache.hudi.common.engine.EngineProperty;
+import org.apache.hudi.common.fs.FSUtils;
 import org.apache.hudi.common.model.HoodieTableType;
 import org.apache.hudi.common.model.OverwriteWithLatestAvroPayload;
 import org.apache.hudi.common.model.WriteOperationType;
@@ -445,15 +446,10 @@
           && HoodieTableType.MERGE_ON_READ.equals(HoodieTableType.valueOf(tableType));
     }
 
-<<<<<<< HEAD
     public static TypedProperties getProps(FileSystem fs, Config cfg) {
       return cfg.propsFilePath.equals(Config.DEFAULT_DFS_SOURCE_PROPERTIES)
-=======
-    public static TypedProperties getProps(Configuration conf, Config cfg) {
-      return cfg.propsFilePath.isEmpty()
->>>>>>> 38832854
           ? buildProperties(cfg.configs)
-          : readConfig(conf, new Path(cfg.propsFilePath), cfg.configs).getProps();
+          : readConfig(fs.getConf(), new Path(cfg.propsFilePath), cfg.configs).getProps();
     }
 
     @Override
