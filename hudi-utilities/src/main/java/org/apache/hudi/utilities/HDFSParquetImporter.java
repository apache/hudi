/*
 * Licensed to the Apache Software Foundation (ASF) under one
 * or more contributor license agreements.  See the NOTICE file
 * distributed with this work for additional information
 * regarding copyright ownership.  The ASF licenses this file
 * to you under the Apache License, Version 2.0 (the
 * "License"); you may not use this file except in compliance
 * with the License.  You may obtain a copy of the License at
 *
 *      http://www.apache.org/licenses/LICENSE-2.0
 *
 * Unless required by applicable law or agreed to in writing, software
 * distributed under the License is distributed on an "AS IS" BASIS,
 * WITHOUT WARRANTIES OR CONDITIONS OF ANY KIND, either express or implied.
 * See the License for the specific language governing permissions and
 * limitations under the License.
 */

package org.apache.hudi.utilities;

import org.apache.hudi.client.HoodieWriteClient;
import org.apache.hudi.client.WriteStatus;
import org.apache.hudi.common.HoodieJsonPayload;
import org.apache.hudi.common.model.HoodieKey;
import org.apache.hudi.common.model.HoodieRecord;
import org.apache.hudi.common.model.HoodieRecordPayload;
import org.apache.hudi.common.table.HoodieTableConfig;
import org.apache.hudi.common.table.HoodieTableMetaClient;
import org.apache.hudi.common.util.FSUtils;
import org.apache.hudi.common.util.Option;
import org.apache.hudi.common.util.TypedProperties;
import org.apache.hudi.exception.HoodieIOException;

import com.beust.jcommander.IValueValidator;
import com.beust.jcommander.Parameter;
import com.beust.jcommander.ParameterException;
import org.apache.avro.Schema;
import org.apache.avro.generic.GenericRecord;
import org.apache.hadoop.fs.FileSystem;
import org.apache.hadoop.fs.Path;
import org.apache.hadoop.mapreduce.Job;
import org.apache.hadoop.mapreduce.lib.input.FileInputFormat;
import org.apache.hudi.utilities.config.AbstractCommandConfig;
import org.apache.log4j.LogManager;
import org.apache.log4j.Logger;
import org.apache.parquet.avro.AvroReadSupport;
import org.apache.parquet.hadoop.ParquetInputFormat;
import org.apache.spark.api.java.JavaRDD;
import org.apache.spark.api.java.JavaSparkContext;

import java.io.IOException;
import java.io.Serializable;
import java.time.Instant;
import java.time.ZoneId;
import java.time.format.DateTimeFormatter;
import java.util.ArrayList;
import java.util.Arrays;
import java.util.Collections;
import java.util.List;
import java.util.Properties;

import scala.Tuple2;

/**
 * Loads data from Parquet Sources.
 */
public class HDFSParquetImporter implements Serializable {

  private static final Logger LOG = LogManager.getLogger(HDFSParquetImporter.class);

  private static final DateTimeFormatter PARTITION_FORMATTER = DateTimeFormatter.ofPattern("yyyy/MM/dd")
      .withZone(ZoneId.systemDefault());
  private final Config cfg;
  private transient FileSystem fs;
  /**
   * Bag of properties with source, hoodie client, key generator etc.
   */
  private TypedProperties props;

  public HDFSParquetImporter(Config cfg) {
    this.cfg = cfg;
  }

  public static void main(String[] args) {
    final Config cfg = new Config();
    cfg.parseCommandConfig(args, true, true);
    HDFSParquetImporter dataImporter = new HDFSParquetImporter(cfg);
    JavaSparkContext jssc =
        UtilHelpers.buildSparkContext("data-importer-" + cfg.tableName, cfg.sparkMaster, cfg.sparkMemory);
    try {
      dataImporter.dataImport(jssc, cfg.retry);
    } finally {
      jssc.stop();
    }

  }

  public int dataImport(JavaSparkContext jsc, int retry) {
    this.fs = FSUtils.getFs(cfg.targetPath, jsc.hadoopConfiguration());
    this.props = cfg.propsFilePath == null ? UtilHelpers.buildProperties(cfg.configs)
        : UtilHelpers.readConfig(fs, new Path(cfg.propsFilePath), cfg.configs).getConfig();
    LOG.info("Starting data import with configs : " + props.toString());
    int ret = -1;
    try {
      // Verify that targetPath is not present.
      if (fs.exists(new Path(cfg.targetPath))) {
        throw new HoodieIOException(String.format("Make sure %s is not present.", cfg.targetPath));
      }
      do {
        ret = dataImport(jsc);
      } while (ret != 0 && retry-- > 0);
    } catch (Throwable t) {
      LOG.error(t);
    }
    return ret;
  }

  protected int dataImport(JavaSparkContext jsc) throws IOException {
    try {
      if (fs.exists(new Path(cfg.targetPath))) {
        // cleanup target directory.
        fs.delete(new Path(cfg.targetPath), true);
      }

      // Get schema.
      String schemaStr = UtilHelpers.parseSchema(fs, cfg.schemaFile);

      // Initialize target hoodie table.
      Properties properties = new Properties();
      properties.put(HoodieTableConfig.HOODIE_TABLE_NAME_PROP_NAME, cfg.tableName);
      properties.put(HoodieTableConfig.HOODIE_TABLE_TYPE_PROP_NAME, cfg.tableType);
      HoodieTableMetaClient.initTableAndGetMetaClient(jsc.hadoopConfiguration(), cfg.targetPath, properties);

      HoodieWriteClient client =
          UtilHelpers.createHoodieClient(jsc, cfg.targetPath, schemaStr, cfg.parallelism, Option.empty(), props);

      JavaRDD<HoodieRecord<HoodieRecordPayload>> hoodieRecords = buildHoodieRecordsForImport(jsc, schemaStr);
      // Get instant time.
      String instantTime = client.startCommit();
      JavaRDD<WriteStatus> writeResponse = load(client, instantTime, hoodieRecords);
      return UtilHelpers.handleErrors(jsc, instantTime, writeResponse);
    } catch (Throwable t) {
      LOG.error("Error occurred.", t);
    }
    return -1;
  }

  protected JavaRDD<HoodieRecord<HoodieRecordPayload>> buildHoodieRecordsForImport(JavaSparkContext jsc,
      String schemaStr) throws IOException {
    Job job = Job.getInstance(jsc.hadoopConfiguration());
    // Allow recursive directories to be found
    job.getConfiguration().set(FileInputFormat.INPUT_DIR_RECURSIVE, "true");
    // To parallelize reading file status.
    job.getConfiguration().set(FileInputFormat.LIST_STATUS_NUM_THREADS, "1024");
    AvroReadSupport.setAvroReadSchema(jsc.hadoopConfiguration(), (new Schema.Parser().parse(schemaStr)));
    ParquetInputFormat.setReadSupportClass(job, (AvroReadSupport.class));

    return jsc.newAPIHadoopFile(cfg.srcPath, ParquetInputFormat.class, Void.class, GenericRecord.class,
            job.getConfiguration())
        // To reduce large number of tasks.
        .coalesce(16 * cfg.parallelism).map(entry -> {
          GenericRecord genericRecord = ((Tuple2<Void, GenericRecord>) entry)._2();
          Object partitionField = genericRecord.get(cfg.partitionKey);
          if (partitionField == null) {
            throw new HoodieIOException("partition key is missing. :" + cfg.partitionKey);
          }
          Object rowField = genericRecord.get(cfg.rowKey);
          if (rowField == null) {
            throw new HoodieIOException("row field is missing. :" + cfg.rowKey);
          }
          String partitionPath = partitionField.toString();
          LOG.debug("Row Key : " + rowField + ", Partition Path is (" + partitionPath + ")");
          if (partitionField instanceof Number) {
            try {
              long ts = (long) (Double.parseDouble(partitionField.toString()) * 1000L);
              partitionPath = PARTITION_FORMATTER.format(Instant.ofEpochMilli(ts));
            } catch (NumberFormatException nfe) {
              LOG.warn("Unable to parse date from partition field. Assuming partition as (" + partitionField + ")");
            }
          }
          return new HoodieRecord<>(new HoodieKey(rowField.toString(), partitionPath),
              new HoodieJsonPayload(genericRecord.toString()));
        });
  }

  /**
   * Imports records to Hoodie table.
   *
   * @param client Hoodie Client
   * @param instantTime Instant Time
   * @param hoodieRecords Hoodie Records
   * @param <T> Type
   */
  protected <T extends HoodieRecordPayload> JavaRDD<WriteStatus> load(HoodieWriteClient client, String instantTime,
      JavaRDD<HoodieRecord<T>> hoodieRecords) {
    switch (cfg.command.toLowerCase()) {
      case "upsert": {
        return client.upsert(hoodieRecords, instantTime);
      }
      case "bulkinsert": {
        return client.bulkInsert(hoodieRecords, instantTime);
      }
      default: {
        return client.insert(hoodieRecords, instantTime);
      }
    }
  }

  public static class CommandValidator implements IValueValidator<String> {

    List<String> validCommands = Arrays.asList("insert", "upsert", "bulkinsert");

    @Override
    public void validate(String name, String value) {
      if (value == null || !validCommands.contains(value.toLowerCase())) {
        throw new ParameterException(
            String.format("Invalid command: value:%s: supported commands:%s", value, validCommands));
      }
    }
  }

  public static class FormatValidator implements IValueValidator<String> {

    List<String> validFormats = Collections.singletonList("parquet");

    @Override
    public void validate(String name, String value) {
      if (value == null || !validFormats.contains(value)) {
        throw new ParameterException(
            String.format("Invalid format type: value:%s: supported formats:%s", value, validFormats));
      }
    }
  }

  public static class Config extends AbstractCommandConfig {

    @Parameter(names = {"--command", "-c"}, description = "Write command Valid values are insert(default)/upsert/bulkinsert",
        validateValueWith = CommandValidator.class)
    public String command = "INSERT";
    @Parameter(names = {"--src-path", "-sp"}, description = "Base path for the input table", required = true)
    public String srcPath = null;
    @Parameter(names = {"--target-path", "-tp"}, description = "Base path for the target hoodie table",
        required = true)
    public String targetPath = null;
    @Parameter(names = {"--table-name", "-tn"}, description = "Table name", required = true)
    public String tableName = null;
    @Parameter(names = {"--table-type", "-tt"}, description = "Table type", required = true)
    public String tableType = null;
    @Parameter(names = {"--row-key-field", "-rk"}, description = "Row key field name", required = true)
    public String rowKey = null;
    @Parameter(names = {"--partition-key-field", "-pk"}, description = "Partition key field name", required = true)
    public String partitionKey = null;
    @Parameter(names = {"--parallelism", "-pl"}, description = "Parallelism for hoodie insert(default)/upsert/bulkinsert", required = true)
    public int parallelism = 1;
    @Parameter(names = {"--schema-file", "-sf"}, description = "path for Avro schema file", required = true)
    public String schemaFile = null;
<<<<<<< HEAD
    @Parameter(names = {"--format", "-f"}, description = "Format for the input data.",
        validateValueWith = FormatValidator.class)
=======
    @Parameter(names = {"--format", "-f"}, description = "Format for the input data.", validateValueWith = FormatValidator.class)
>>>>>>> fb7fba36
    public String format = null;
    @Parameter(names = {"--spark-master", "-ms"}, description = "Spark master")
    public String sparkMaster = null;
    @Parameter(names = {"--spark-memory", "-sm"}, description = "spark memory to use", required = true)
    public String sparkMemory = null;
    @Parameter(names = {"--retry", "-rt"}, description = "number of retries")
    public int retry = 0;
    @Parameter(names = {"--props"}, description = "path to properties file on localfs or dfs, with configurations for "
        + "hoodie client for importing")
    public String propsFilePath = null;
    @Parameter(names = {"--hoodie-conf"}, description = "Any configuration that can be set in the properties file "
        + "(using the CLI parameter \"--propsFilePath\") can also be passed command line using this parameter")
    public List<String> configs = new ArrayList<>();
  }
}<|MERGE_RESOLUTION|>--- conflicted
+++ resolved
@@ -254,12 +254,7 @@
     public int parallelism = 1;
     @Parameter(names = {"--schema-file", "-sf"}, description = "path for Avro schema file", required = true)
     public String schemaFile = null;
-<<<<<<< HEAD
-    @Parameter(names = {"--format", "-f"}, description = "Format for the input data.",
-        validateValueWith = FormatValidator.class)
-=======
     @Parameter(names = {"--format", "-f"}, description = "Format for the input data.", validateValueWith = FormatValidator.class)
->>>>>>> fb7fba36
     public String format = null;
     @Parameter(names = {"--spark-master", "-ms"}, description = "Spark master")
     public String sparkMaster = null;
