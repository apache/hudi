/*
 * Licensed to the Apache Software Foundation (ASF) under one
 * or more contributor license agreements.  See the NOTICE file
 * distributed with this work for additional information
 * regarding copyright ownership.  The ASF licenses this file
 * to you under the Apache License, Version 2.0 (the
 * "License"); you may not use this file except in compliance
 * with the License.  You may obtain a copy of the License at
 *
 *      http://www.apache.org/licenses/LICENSE-2.0
 *
 * Unless required by applicable law or agreed to in writing, software
 * distributed under the License is distributed on an "AS IS" BASIS,
 * WITHOUT WARRANTIES OR CONDITIONS OF ANY KIND, either express or implied.
 * See the License for the specific language governing permissions and
 * limitations under the License.
 */

package org.apache.hudi.utilities.sources;

import org.apache.hudi.common.config.TypedProperties;
import org.apache.hudi.common.util.ConfigUtils;
import org.apache.hudi.common.util.Option;
import org.apache.hudi.common.util.ReflectionUtils;
import org.apache.hudi.utilities.UtilHelpers;
import org.apache.hudi.utilities.config.KafkaSourceConfig;
import org.apache.hudi.utilities.config.ProtoClassBasedSchemaProviderConfig;
import org.apache.hudi.utilities.exception.HoodieReadFromSourceException;
import org.apache.hudi.utilities.ingestion.HoodieIngestionMetrics;
import org.apache.hudi.utilities.schema.SchemaProvider;
import org.apache.hudi.utilities.sources.helpers.KafkaOffsetGen;
import org.apache.hudi.utilities.streamer.DefaultStreamContext;
import org.apache.hudi.utilities.streamer.StreamContext;

import com.google.protobuf.Message;
import io.confluent.kafka.serializers.protobuf.KafkaProtobufDeserializer;
import org.apache.kafka.clients.consumer.ConsumerRecord;
import org.apache.kafka.common.serialization.ByteArrayDeserializer;
import org.apache.kafka.common.serialization.StringDeserializer;
import org.apache.spark.api.java.JavaRDD;
import org.apache.spark.api.java.JavaSparkContext;
import org.apache.spark.sql.SparkSession;
import org.apache.spark.streaming.kafka010.KafkaUtils;
import org.apache.spark.streaming.kafka010.LocationStrategies;
import org.apache.spark.streaming.kafka010.OffsetRange;

import java.io.Serializable;
import java.lang.reflect.InvocationTargetException;
import java.lang.reflect.Method;
import java.util.Collections;

import static org.apache.hudi.common.util.ConfigUtils.checkRequiredConfigProperties;
import static org.apache.hudi.common.util.ConfigUtils.getStringWithAltKeys;

/**
 * Reads protobuf serialized Kafka data, based on a provided class name.
 */
<<<<<<< HEAD
public class ProtoKafkaSource extends KafkaSource<Message> {
=======
public class ProtoKafkaSource extends KafkaSource<JavaRDD<Message>> {

>>>>>>> a6026614
  private final String className;
  private final String deserializerName;

  public ProtoKafkaSource(TypedProperties props, JavaSparkContext sparkContext, SparkSession sparkSession,
                          SchemaProvider schemaProvider, HoodieIngestionMetrics metrics) {
    this(props, sparkContext, sparkSession, metrics, new DefaultStreamContext(schemaProvider, Option.empty()));
  }

  public ProtoKafkaSource(TypedProperties properties, JavaSparkContext sparkContext, SparkSession sparkSession, HoodieIngestionMetrics metrics, StreamContext streamContext) {
    super(properties, sparkContext, sparkSession, SourceType.PROTO, metrics,
        new DefaultStreamContext(UtilHelpers.getSchemaProviderForKafkaSource(streamContext.getSchemaProvider(), properties, sparkContext), streamContext.getSourceProfileSupplier()));
    this.deserializerName = ConfigUtils.getStringWithAltKeys(props, KafkaSourceConfig.KAFKA_PROTO_VALUE_DESERIALIZER_CLASS, true);
    if (!deserializerName.equals(ByteArrayDeserializer.class.getName()) && !deserializerName.equals(KafkaProtobufDeserializer.class.getName())) {
      throw new HoodieReadFromSourceException("Only ByteArrayDeserializer and KafkaProtobufDeserializer are supported for ProtoKafkaSource");
    }
    if (deserializerName.equals(ByteArrayDeserializer.class.getName())) {
      checkRequiredConfigProperties(props, Collections.singletonList(ProtoClassBasedSchemaProviderConfig.PROTO_SCHEMA_CLASS_NAME));
      className = getStringWithAltKeys(props, ProtoClassBasedSchemaProviderConfig.PROTO_SCHEMA_CLASS_NAME);
    } else {
      className = null;
    }
    props.put(NATIVE_KAFKA_KEY_DESERIALIZER_PROP, StringDeserializer.class.getName());
    props.put(NATIVE_KAFKA_VALUE_DESERIALIZER_PROP, deserializerName);
    this.offsetGen = new KafkaOffsetGen(props);
    if (this.shouldAddOffsets) {
      throw new HoodieReadFromSourceException("Appending kafka offsets to ProtoKafkaSource is not supported");
    }
  }

  @Override
<<<<<<< HEAD
  JavaRDD<Message> toRDD(OffsetRange[] offsetRanges) {
    if (deserializerName.equals(ByteArrayDeserializer.class.getName())) {
      ProtoDeserializer deserializer = new ProtoDeserializer(className);
      return KafkaUtils.<String, byte[]>createRDD(sparkContext, offsetGen.getKafkaParams(), offsetRanges,
          LocationStrategies.PreferConsistent()).map(obj -> deserializer.parse(obj.value()));
    } else {
      return KafkaUtils.<String, Message>createRDD(sparkContext, offsetGen.getKafkaParams(), offsetRanges,
          LocationStrategies.PreferConsistent()).map(ConsumerRecord::value);
    }
=======
  protected JavaRDD<Message> toBatch(OffsetRange[] offsetRanges) {
    ProtoDeserializer deserializer = new ProtoDeserializer(className);
    return KafkaUtils.<String, byte[]>createRDD(sparkContext, offsetGen.getKafkaParams(), offsetRanges,
        LocationStrategies.PreferConsistent()).map(obj -> deserializer.parse(obj.value()));
>>>>>>> a6026614
  }

  private static class ProtoDeserializer implements Serializable {
    private final String className;
    private transient Class protoClass;
    private transient Method parseMethod;

    public ProtoDeserializer(String className) {
      this.className = className;
    }

    public Message parse(byte[] bytes) {
      try {
        return (Message) getParseMethod().invoke(getClass(), bytes);
      } catch (IllegalAccessException | InvocationTargetException ex) {
        throw new HoodieReadFromSourceException("Failed to parse proto message from kafka", ex);
      }
    }

    private Class getProtoClass() {
      if (protoClass == null) {
        protoClass = ReflectionUtils.getClass(className);
      }
      return protoClass;
    }

    private Method getParseMethod() {
      if (parseMethod == null) {
        try {
          parseMethod = getProtoClass().getMethod("parseFrom", byte[].class);
        } catch (NoSuchMethodException ex) {
          throw new HoodieReadFromSourceException("Unable to get proto parsing method from specified class: " + className, ex);
        }
      }
      return parseMethod;
    }
  }
}<|MERGE_RESOLUTION|>--- conflicted
+++ resolved
@@ -55,12 +55,7 @@
 /**
  * Reads protobuf serialized Kafka data, based on a provided class name.
  */
-<<<<<<< HEAD
-public class ProtoKafkaSource extends KafkaSource<Message> {
-=======
 public class ProtoKafkaSource extends KafkaSource<JavaRDD<Message>> {
-
->>>>>>> a6026614
   private final String className;
   private final String deserializerName;
 
@@ -91,8 +86,7 @@
   }
 
   @Override
-<<<<<<< HEAD
-  JavaRDD<Message> toRDD(OffsetRange[] offsetRanges) {
+  protected JavaRDD<Message> toBatch(OffsetRange[] offsetRanges) {
     if (deserializerName.equals(ByteArrayDeserializer.class.getName())) {
       ProtoDeserializer deserializer = new ProtoDeserializer(className);
       return KafkaUtils.<String, byte[]>createRDD(sparkContext, offsetGen.getKafkaParams(), offsetRanges,
@@ -101,12 +95,6 @@
       return KafkaUtils.<String, Message>createRDD(sparkContext, offsetGen.getKafkaParams(), offsetRanges,
           LocationStrategies.PreferConsistent()).map(ConsumerRecord::value);
     }
-=======
-  protected JavaRDD<Message> toBatch(OffsetRange[] offsetRanges) {
-    ProtoDeserializer deserializer = new ProtoDeserializer(className);
-    return KafkaUtils.<String, byte[]>createRDD(sparkContext, offsetGen.getKafkaParams(), offsetRanges,
-        LocationStrategies.PreferConsistent()).map(obj -> deserializer.parse(obj.value()));
->>>>>>> a6026614
   }
 
   private static class ProtoDeserializer implements Serializable {
