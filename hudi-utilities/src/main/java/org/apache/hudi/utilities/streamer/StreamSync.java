--- conflicted
+++ resolved
@@ -415,25 +415,7 @@
     }
   }
 
-<<<<<<< HEAD
   private HoodieTableMetaClient initializeEmptyTable() throws IOException {
-    this.commitsTimelineOpt = Option.empty();
-    this.allCommitsTimelineOpt = Option.empty();
-    String partitionColumns = SparkKeyGenUtils.getPartitionColumnsForKeyGenerator(props);
-    return HoodieTableMetaClient.withPropertyBuilder()
-        .setTableType(cfg.tableType)
-=======
-  private HoodieTableMetaClient getMetaClient() {
-    return HoodieTableMetaClient.builder()
-        .setConf(HadoopFSUtils.getStorageConfWithCopy(conf))
-        .setBasePath(cfg.targetBasePath)
-        .setPayloadClassName(cfg.payloadClassName)
-        .setRecordMergerStrategy(null)
-        .setTimeGeneratorConfig(HoodieTimeGeneratorConfig.newBuilder().fromProperties(props).withPath(cfg.targetBasePath).build())
-        .build();
-  }
-
-  private void initializeEmptyTable() throws IOException {
     initializeEmptyTable(HoodieTableMetaClient.newTableBuilder(),
         SparkKeyGenUtils.getPartitionColumnsForKeyGenerator(props),
         HadoopFSUtils.getStorageConfWithCopy(hoodieSparkContext.hadoopConfiguration()));
@@ -444,7 +426,6 @@
     this.commitsTimelineOpt = Option.empty();
     this.allCommitsTimelineOpt = Option.empty();
     tableBuilder.setTableType(cfg.tableType)
->>>>>>> ece8d7c1
         .setTableName(cfg.targetTableName)
         .setArchiveLogFolder(ARCHIVELOG_FOLDER.defaultValue())
         .setPayloadClassName(cfg.payloadClassName)
