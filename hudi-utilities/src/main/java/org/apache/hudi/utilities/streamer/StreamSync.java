--- conflicted
+++ resolved
@@ -543,21 +543,8 @@
    */
   public Pair<InputBatch, Boolean> readFromSource(String instantTime, HoodieTableMetaClient metaClient) throws IOException {
     // Retrieve the previous round checkpoints, if any
-<<<<<<< HEAD
-    Option<String> resumeCheckpointStr = Option.empty();
-    if (commitsTimelineOpt.isPresent()) {
-      resumeCheckpointStr = getCheckpointToResume(commitsTimelineOpt);
-    }
-
-    LOG.debug("Checkpoint from config: {}", cfg.checkpoint);
-    if (!resumeCheckpointStr.isPresent() && cfg.checkpoint != null) {
-      resumeCheckpointStr = Option.of(cfg.checkpoint);
-    }
-    LOG.info("Checkpoint to resume from : {}", resumeCheckpointStr);
-=======
     Option<Checkpoint> checkpointToResume = StreamerCheckpointUtils.resolveCheckpointToResumeFrom(commitsTimelineOpt, cfg, props, metaClient);
-    LOG.info("Checkpoint to resume from : " + checkpointToResume);
->>>>>>> 14c292c6
+    LOG.info("Checkpoint to resume from : {}", checkpointToResume);
 
     int maxRetryCount = cfg.retryOnSourceFailures ? cfg.maxRetryCount : 1;
     int curRetryCount = 0;
@@ -778,93 +765,6 @@
         Option.ofNullable(readerSchema)).toJavaRDD();
   }
 
-<<<<<<< HEAD
-  /**
-   * Process previous commit metadata and checkpoint configs set by user to determine the checkpoint to resume from.
-   *
-   * @param commitsTimelineOpt commits timeline of interest, including .commit and .deltacommit.
-   * @return the checkpoint to resume from if applicable.
-   * @throws IOException
-   */
-  @VisibleForTesting
-  Option<String> getCheckpointToResume(Option<HoodieTimeline> commitsTimelineOpt) throws IOException {
-    Option<String> resumeCheckpointStr = Option.empty();
-    // try get checkpoint from commits(including commit and deltacommit)
-    // in COW migrating to MOR case, the first batch of the deltastreamer will lost the checkpoint from COW table, cause the dataloss
-    HoodieTimeline deltaCommitTimeline = commitsTimelineOpt.get().filter(instant -> instant.getAction().equals(HoodieTimeline.DELTA_COMMIT_ACTION));
-    // has deltacommit and this is a MOR table, then we should get checkpoint from .deltacommit
-    // if changing from mor to cow, before changing we must do a full compaction, so we can only consider .commit in such case
-    if (cfg.tableType.equals(HoodieTableType.MERGE_ON_READ.name()) && !deltaCommitTimeline.empty()) {
-      commitsTimelineOpt = Option.of(deltaCommitTimeline);
-    }
-    Option<HoodieInstant> lastCommit = commitsTimelineOpt.get().lastInstant();
-    if (lastCommit.isPresent()) {
-      // if previous commit metadata did not have the checkpoint key, try traversing previous commits until we find one.
-      Option<HoodieCommitMetadata> commitMetadataOption = getLatestCommitMetadataWithValidCheckpointInfo(commitsTimelineOpt.get());
-      if (commitMetadataOption.isPresent()) {
-        HoodieCommitMetadata commitMetadata = commitMetadataOption.get();
-        LOG.debug("Checkpoint reset from metadata: {}", commitMetadata.getMetadata(CHECKPOINT_RESET_KEY));
-        if (cfg.ignoreCheckpoint != null && (StringUtils.isNullOrEmpty(commitMetadata.getMetadata(CHECKPOINT_IGNORE_KEY))
-            || !cfg.ignoreCheckpoint.equals(commitMetadata.getMetadata(CHECKPOINT_IGNORE_KEY)))) {
-          // we ignore any existing checkpoint and start ingesting afresh
-          resumeCheckpointStr = Option.empty();
-        } else if (cfg.checkpoint != null && (StringUtils.isNullOrEmpty(commitMetadata.getMetadata(CHECKPOINT_RESET_KEY))
-            || !cfg.checkpoint.equals(commitMetadata.getMetadata(CHECKPOINT_RESET_KEY)))) {
-          resumeCheckpointStr = Option.of(cfg.checkpoint);
-        } else if (!StringUtils.isNullOrEmpty(commitMetadata.getMetadata(CHECKPOINT_KEY))) {
-          //if previous checkpoint is an empty string, skip resume use Option.empty()
-          String value = commitMetadata.getMetadata(CHECKPOINT_KEY);
-          resumeCheckpointStr = Option.of(value);
-        } else if (HoodieTimeline.compareTimestamps(HoodieTimeline.FULL_BOOTSTRAP_INSTANT_TS,
-            HoodieTimeline.LESSER_THAN, lastCommit.get().getTimestamp())) {
-          throw new HoodieStreamerException(
-              "Unable to find previous checkpoint. Please double check if this table "
-                  + "was indeed built via delta streamer. Last Commit :" + lastCommit + ", Instants :"
-                  + commitsTimelineOpt.get().getInstants());
-        }
-        // KAFKA_CHECKPOINT_TYPE will be honored only for first batch.
-        if (!StringUtils.isNullOrEmpty(commitMetadata.getMetadata(CHECKPOINT_RESET_KEY))) {
-          removeConfigFromProps(props, KafkaSourceConfig.KAFKA_CHECKPOINT_TYPE);
-        }
-      } else if (cfg.checkpoint != null) { // getLatestCommitMetadataWithValidCheckpointInfo(commitTimelineOpt.get()) will never return a commit metadata w/o any checkpoint key set.
-        resumeCheckpointStr = Option.of(cfg.checkpoint);
-      }
-    }
-    return resumeCheckpointStr;
-  }
-
-  protected Option<Pair<String, HoodieCommitMetadata>> getLatestInstantAndCommitMetadataWithValidCheckpointInfo(HoodieTimeline timeline) throws IOException {
-    return (Option<Pair<String, HoodieCommitMetadata>>) timeline.getReverseOrderedInstants().map(instant -> {
-      try {
-        HoodieCommitMetadata commitMetadata = HoodieCommitMetadata
-            .fromBytes(timeline.getInstantDetails(instant).get(), HoodieCommitMetadata.class);
-        if (!StringUtils.isNullOrEmpty(commitMetadata.getMetadata(CHECKPOINT_KEY)) || !StringUtils.isNullOrEmpty(commitMetadata.getMetadata(CHECKPOINT_RESET_KEY))) {
-          return Option.of(Pair.of(instant.toString(), commitMetadata));
-        } else {
-          return Option.empty();
-        }
-      } catch (IOException e) {
-        throw new HoodieIOException("Failed to parse HoodieCommitMetadata for " + instant.toString(), e);
-      }
-    }).filter(Option::isPresent).findFirst().orElse(Option.empty());
-  }
-
-  protected Option<HoodieCommitMetadata> getLatestCommitMetadataWithValidCheckpointInfo(HoodieTimeline timeline) throws IOException {
-    return getLatestInstantAndCommitMetadataWithValidCheckpointInfo(timeline).map(pair -> pair.getRight());
-  }
-
-  protected Option<String> getLatestInstantWithValidCheckpointInfo(Option<HoodieTimeline> timelineOpt) {
-    return timelineOpt.map(timeline -> {
-      try {
-        return getLatestInstantAndCommitMetadataWithValidCheckpointInfo(timeline).map(pair -> pair.getLeft());
-      } catch (IOException e) {
-        throw new HoodieIOException("failed to get latest instant with ValidCheckpointInfo", e);
-      }
-    }).orElse(Option.empty());
-  }
-
-=======
->>>>>>> 14c292c6
   private HoodieWriteConfig prepareHoodieConfigForRowWriter(Schema writerSchema) {
     HoodieConfig hoodieConfig = new HoodieConfig(HoodieStreamer.Config.getProps(conf, cfg));
     hoodieConfig.setValue(DataSourceWriteOptions.TABLE_TYPE(), cfg.tableType);
