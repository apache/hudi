--- conflicted
+++ resolved
@@ -33,11 +33,8 @@
 import org.apache.hudi.client.common.HoodieSparkEngineContext;
 import org.apache.hudi.client.embedded.EmbeddedTimelineServerHelper;
 import org.apache.hudi.client.embedded.EmbeddedTimelineService;
-<<<<<<< HEAD
-=======
 import org.apache.hudi.commit.BaseDatasetBulkInsertCommitActionExecutor;
 import org.apache.hudi.commit.HoodieStreamerDatasetBulkInsertCommitActionExecutor;
->>>>>>> 43a39b90
 import org.apache.hudi.common.config.HoodieConfig;
 import org.apache.hudi.common.config.HoodieStorageConfig;
 import org.apache.hudi.common.config.HoodieTimeGeneratorConfig;
@@ -405,10 +402,7 @@
         .build();
     String instantTime = metaClient.createNewInstantTime();
 
-<<<<<<< HEAD
-    Pair<SchemaProvider, Pair<String, JavaRDD<HoodieRecord>>> srcRecordsWithCkpt = readFromSource(instantTime, metaClient);
-=======
-    Pair<InputBatch,Boolean> inputBatchIsEmptyPair = readFromSource(instantTime);
+    Pair<InputBatch,Boolean> inputBatchIsEmptyPair = readFromSource(instantTime, metaClient);
 
     if (inputBatchIsEmptyPair != null) {
       final JavaRDD<HoodieRecord> recordsFromSource;
@@ -417,7 +411,6 @@
       } else {
         recordsFromSource = (JavaRDD<HoodieRecord>) inputBatchIsEmptyPair.getKey().getBatch().get();
       }
->>>>>>> 43a39b90
 
       // this is the first input batch. If schemaProvider not set, use it and register Avro Schema and start
       // compactor
@@ -485,11 +478,8 @@
    * @return Pair<InputBatch and Boolean> Input data read from upstream source, and boolean is true if empty.
    * @throws Exception in case of any Exception
    */
-<<<<<<< HEAD
-  public Pair<SchemaProvider, Pair<String, JavaRDD<HoodieRecord>>> readFromSource(String instantTime, HoodieTableMetaClient metaClient) throws IOException {
-=======
-  public Pair<InputBatch, Boolean> readFromSource(String instantTime) throws IOException {
->>>>>>> 43a39b90
+
+  public Pair<InputBatch, Boolean> readFromSource(String instantTime, HoodieTableMetaClient metaClient) throws IOException {
     // Retrieve the previous round checkpoints, if any
     Option<String> resumeCheckpointStr = Option.empty();
     if (commitsTimelineOpt.isPresent()) {
@@ -507,11 +497,7 @@
     Pair<InputBatch, Boolean> sourceDataToSync = null;
     while (curRetryCount++ < maxRetryCount && sourceDataToSync == null) {
       try {
-<<<<<<< HEAD
-        sourceDataToSync = fetchFromSource(resumeCheckpointStr, instantTime, metaClient);
-=======
-        sourceDataToSync = fetchFromSourceAndPrepareRecords(resumeCheckpointStr, instantTime);
->>>>>>> 43a39b90
+        sourceDataToSync = fetchFromSourceAndPrepareRecords(resumeCheckpointStr, instantTime, metaClient);
       } catch (HoodieSourceTimeoutException e) {
         if (curRetryCount >= maxRetryCount) {
           throw e;
@@ -528,12 +514,8 @@
     return sourceDataToSync;
   }
 
-<<<<<<< HEAD
-  private Pair<SchemaProvider, Pair<String, JavaRDD<HoodieRecord>>> fetchFromSource(Option<String> resumeCheckpointStr, String instantTime,
-                                                                                    HoodieTableMetaClient metaClient) {
-=======
-  private Pair<InputBatch, Boolean> fetchFromSourceAndPrepareRecords(Option<String> resumeCheckpointStr, String instantTime) {
->>>>>>> 43a39b90
+  private Pair<InputBatch, Boolean> fetchFromSourceAndPrepareRecords(Option<String> resumeCheckpointStr, String instantTime,
+        HoodieTableMetaClient metaClient) {
     HoodieRecordType recordType = createRecordMerger(props).getRecordType();
     if (recordType == HoodieRecordType.SPARK && HoodieTableType.valueOf(cfg.tableType) == HoodieTableType.MERGE_ON_READ
         && !cfg.operation.equals(WriteOperationType.BULK_INSERT)
@@ -542,13 +524,7 @@
       throw new UnsupportedOperationException("Spark record only support parquet log.");
     }
 
-<<<<<<< HEAD
-    final Option<JavaRDD<GenericRecord>> avroRDDOptional;
-    final String checkpointStr;
-    SchemaProvider schemaProvider;
-    boolean reconcileSchema = props.getBoolean(DataSourceWriteOptions.RECONCILE_SCHEMA().key());
-=======
-    InputBatch inputBatch = fetchNextBatchFromSource(resumeCheckpointStr);
+    InputBatch inputBatch = fetchNextBatchFromSource(resumeCheckpointStr, metaClient);
     final String checkpointStr = inputBatch.getCheckpointForNextBatch();
     final SchemaProvider schemaProvider = inputBatch.getSchemaProvider();
 
@@ -582,12 +558,12 @@
    * @param resumeCheckpointStr checkpoint to resume from source.
    * @return {@link InputBatch} containing the new batch of data from source along with new checkpoint and schema provider instance to use.
    */
-  private InputBatch fetchNextBatchFromSource(Option<String> resumeCheckpointStr) {
+  private InputBatch fetchNextBatchFromSource(Option<String> resumeCheckpointStr, HoodieTableMetaClient metaClient) {
     Option<JavaRDD<GenericRecord>> avroRDDOptional = null;
     String checkpointStr = null;
     SchemaProvider schemaProvider = null;
     InputBatch inputBatchForWriter = null; // row writer
->>>>>>> 43a39b90
+    boolean reconcileSchema = props.getBoolean(DataSourceWriteOptions.RECONCILE_SCHEMA().key());
     if (transformer.isPresent()) {
       // Transformation is needed. Fetch New rows in Row Format, apply transformation and then convert them
       // to generic records for writing
@@ -602,31 +578,6 @@
 
       checkpointStr = dataAndCheckpoint.getCheckpointForNextBatch();
       if (this.userProvidedSchemaProvider != null && this.userProvidedSchemaProvider.getTargetSchema() != null) {
-<<<<<<< HEAD
-        // Let's deduce the schema provider for writer side first!
-        schemaProvider = getDeducedSchemaProvider(this.userProvidedSchemaProvider.getTargetSchema(), this.userProvidedSchemaProvider, metaClient);
-        // If the target schema is specified through Avro schema,
-        // pass in the schema for the Row-to-Avro conversion
-        // to avoid nullability mismatch between Avro schema and Row schema
-        if (errorTableWriter.isPresent()
-            && props.getBoolean(HoodieErrorTableConfig.ERROR_ENABLE_VALIDATE_TARGET_SCHEMA.key(),
-            HoodieErrorTableConfig.ERROR_ENABLE_VALIDATE_TARGET_SCHEMA.defaultValue())) {
-          // If the above conditions are met, trigger error events for the rows whose conversion to
-          // avro records fails.
-          avroRDDOptional = transformed.map(
-              rowDataset -> {
-                Tuple2<RDD<GenericRecord>, RDD<String>> safeCreateRDDs = HoodieSparkUtils.safeCreateRDD(rowDataset,
-                    HOODIE_RECORD_STRUCT_NAME, HOODIE_RECORD_NAMESPACE, reconcileSchema,
-                    Option.of(schemaProvider.getTargetSchema()));
-                errorTableWriter.get().addErrorEvents(safeCreateRDDs._2().toJavaRDD()
-                    .map(evStr -> new ErrorEvent<>(evStr,
-                        ErrorEvent.ErrorReason.AVRO_DESERIALIZATION_FAILURE)));
-                return safeCreateRDDs._1.toJavaRDD();
-              });
-        } else {
-          avroRDDOptional = transformed.map(
-              rowDataset -> getTransformedRDD(rowDataset, reconcileSchema, schemaProvider.getTargetSchema()));
-=======
         if (useRowWriter) {
           if (errorTableWriter.isPresent()) {
             throw new HoodieException("Error table is not yet supported with row writer");
@@ -634,6 +585,9 @@
           inputBatchForWriter = new InputBatch(transformed, checkpointStr, this.userProvidedSchemaProvider);
         } else {
           // non row writer path
+          // Let's deduce the schema provider for writer side first!
+          schemaProvider = getDeducedSchemaProvider(this.userProvidedSchemaProvider.getTargetSchema(), this.userProvidedSchemaProvider, metaClient);
+          SchemaProvider finalSchemaProvider = schemaProvider;
           // If the target schema is specified through Avro schema,
           // pass in the schema for the Row-to-Avro conversion
           // to avoid nullability mismatch between Avro schema and Row schema
@@ -646,7 +600,7 @@
                 rowDataset -> {
                   Tuple2<RDD<GenericRecord>, RDD<String>> safeCreateRDDs = HoodieSparkUtils.safeCreateRDD(rowDataset,
                       HOODIE_RECORD_STRUCT_NAME, HOODIE_RECORD_NAMESPACE, reconcileSchema,
-                      Option.of(this.userProvidedSchemaProvider.getTargetSchema()));
+                      Option.of(finalSchemaProvider.getTargetSchema()));
                   errorTableWriter.get().addErrorEvents(safeCreateRDDs._2().toJavaRDD()
                       .map(evStr -> new ErrorEvent<>(evStr,
                           ErrorEvent.ErrorReason.AVRO_DESERIALIZATION_FAILURE)));
@@ -654,10 +608,8 @@
                 });
           } else {
             avroRDDOptional = transformed.map(
-                rowDataset -> getTransformedRDD(rowDataset, reconcileSchema, this.userProvidedSchemaProvider.getTargetSchema()));
+                rowDataset -> getTransformedRDD(rowDataset, reconcileSchema, finalSchemaProvider.getTargetSchema()));
           }
-          schemaProvider = this.userProvidedSchemaProvider;
->>>>>>> 43a39b90
         }
       } else {
         // Deduce proper target (writer's) schema for the input dataset, reconciling its
@@ -667,6 +619,7 @@
 
         schemaProvider = incomingSchemaOpt.map(incomingSchema -> getDeducedSchemaProvider(incomingSchema, dataAndCheckpoint.getSchemaProvider(), metaClient))
             .orElse(dataAndCheckpoint.getSchemaProvider());
+
         if (useRowWriter) {
           inputBatchForWriter = new InputBatch(transformed, checkpointStr, schemaProvider);
         } else {
@@ -676,29 +629,19 @@
         }
       }
     } else {
-<<<<<<< HEAD
-      // Pull the data from the source & prepare the write
-      InputBatch<JavaRDD<GenericRecord>> dataAndCheckpoint = formatAdapter.fetchNewDataInAvroFormat(resumeCheckpointStr, cfg.sourceLimit);
-      checkpointStr = dataAndCheckpoint.getCheckpointForNextBatch();
-      // Rewrite transformed records into the expected target schema
-      schemaProvider = getDeducedSchemaProvider(dataAndCheckpoint.getSchemaProvider().getTargetSchema(), dataAndCheckpoint.getSchemaProvider(), metaClient);
-      String serializedTargetSchema = schemaProvider.getTargetSchema().toString();
-      avroRDDOptional = dataAndCheckpoint.getBatch().map(t -> t.mapPartitions(iterator ->
-          new LazyCastingIterator(iterator, serializedTargetSchema)));
-=======
       if (useRowWriter) {
         inputBatchForWriter = formatAdapter.fetchNewDataInRowFormat(resumeCheckpointStr, cfg.sourceLimit);
       } else {
         // Pull the data from the source & prepare the write
-        InputBatch<JavaRDD<GenericRecord>> dataAndCheckpoint =
-            formatAdapter.fetchNewDataInAvroFormat(resumeCheckpointStr, cfg.sourceLimit);
-        avroRDDOptional = dataAndCheckpoint.getBatch();
+        InputBatch<JavaRDD<GenericRecord>> dataAndCheckpoint = formatAdapter.fetchNewDataInAvroFormat(resumeCheckpointStr, cfg.sourceLimit);
         checkpointStr = dataAndCheckpoint.getCheckpointForNextBatch();
-        schemaProvider = dataAndCheckpoint.getSchemaProvider();
-      }
->>>>>>> 43a39b90
-    }
-
+        // Rewrite transformed records into the expected target schema
+        schemaProvider = getDeducedSchemaProvider(dataAndCheckpoint.getSchemaProvider().getTargetSchema(), dataAndCheckpoint.getSchemaProvider(), metaClient);
+        String serializedTargetSchema = schemaProvider.getTargetSchema().toString();
+        avroRDDOptional = dataAndCheckpoint.getBatch().map(t -> t.mapPartitions(iterator ->
+            new LazyCastingIterator(iterator, serializedTargetSchema)));
+      }
+    }
     if (useRowWriter) {
       return inputBatchForWriter;
     } else {
