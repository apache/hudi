--- conflicted
+++ resolved
@@ -184,11 +184,7 @@
       // Determine the offset ranges to read from
       if (lastCheckpointStr.isPresent() && !lastCheckpointStr.get().isEmpty()) {
         fromOffsets = checkupValidOffsets(consumer, lastCheckpointStr, topicPartitions);
-<<<<<<< HEAD
-        metrics.updateDeltaStreamerKafkaDelayCountMetrics(delayOffectCalculation(lastCheckpointStr, topicPartitions, consumer));
-=======
         metrics.updateDeltaStreamerKafkaDelayCountMetrics(delayOffsetCalculation(lastCheckpointStr, topicPartitions, consumer));
->>>>>>> 20b9b399
       } else {
         KafkaResetOffsetStrategies autoResetValue = KafkaResetOffsetStrategies
                 .valueOf(props.getString("auto.offset.reset", Config.DEFAULT_AUTO_RESET_OFFSET.toString()).toUpperCase());
@@ -239,11 +235,7 @@
     return checkpointOffsetReseter ? earliestOffsets : checkpointOffsets;
   }
 
-<<<<<<< HEAD
-  private Long delayOffectCalculation(Option<String> lastCheckpointStr, Set<TopicPartition> topicPartitions, KafkaConsumer consumer) {
-=======
   private Long delayOffsetCalculation(Option<String> lastCheckpointStr, Set<TopicPartition> topicPartitions, KafkaConsumer consumer) {
->>>>>>> 20b9b399
     Long delayCount = 0L;
     Map<TopicPartition, Long> checkpointOffsets = CheckpointUtils.strToOffsets(lastCheckpointStr.get());
     Map<TopicPartition, Long> lastOffsets = consumer.endOffsets(topicPartitions);
@@ -255,8 +247,6 @@
     return delayCount;
   }
 
-<<<<<<< HEAD
-=======
   /**
    * Check if topic exists.
    * @param consumer kafka consumer
@@ -267,7 +257,6 @@
     return result.containsKey(topicName);
   }
 
->>>>>>> 20b9b399
   public String getTopicName() {
     return topicName;
   }
