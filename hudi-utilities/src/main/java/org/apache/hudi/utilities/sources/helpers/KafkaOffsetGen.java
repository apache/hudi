/*
 * Licensed to the Apache Software Foundation (ASF) under one
 * or more contributor license agreements.  See the NOTICE file
 * distributed with this work for additional information
 * regarding copyright ownership.  The ASF licenses this file
 * to you under the Apache License, Version 2.0 (the
 * "License"); you may not use this file except in compliance
 * with the License.  You may obtain a copy of the License at
 *
 *      http://www.apache.org/licenses/LICENSE-2.0
 *
 * Unless required by applicable law or agreed to in writing, software
 * distributed under the License is distributed on an "AS IS" BASIS,
 * WITHOUT WARRANTIES OR CONDITIONS OF ANY KIND, either express or implied.
 * See the License for the specific language governing permissions and
 * limitations under the License.
 */

package org.apache.hudi.utilities.sources.helpers;

import org.apache.hudi.DataSourceUtils;
import org.apache.hudi.common.config.TypedProperties;
import org.apache.hudi.common.util.Option;
import org.apache.hudi.exception.HoodieException;
import org.apache.hudi.exception.HoodieNotSupportedException;

import org.apache.hudi.utilities.deltastreamer.HoodieDeltaStreamerMetrics;
import org.apache.kafka.clients.consumer.KafkaConsumer;
import org.apache.kafka.common.PartitionInfo;
import org.apache.kafka.common.TopicPartition;
import org.apache.log4j.LogManager;
import org.apache.log4j.Logger;
import org.apache.spark.streaming.kafka010.OffsetRange;

import java.util.Arrays;
import java.util.Collections;
import java.util.Comparator;
import java.util.HashMap;
import java.util.HashSet;
import java.util.List;
import java.util.Map;
import java.util.Set;
import java.util.stream.Collectors;

/**
 * Source to read data from Kafka, incrementally.
 */
public class KafkaOffsetGen {

  private static final Logger LOG = LogManager.getLogger(KafkaOffsetGen.class);

  public static class CheckpointUtils {

    /**
     * Reconstruct checkpoint from timeline.
     */
    public static HashMap<TopicPartition, Long> strToOffsets(String checkpointStr) {
      HashMap<TopicPartition, Long> offsetMap = new HashMap<>();
      String[] splits = checkpointStr.split(",");
      String topic = splits[0];
      for (int i = 1; i < splits.length; i++) {
        String[] subSplits = splits[i].split(":");
        offsetMap.put(new TopicPartition(topic, Integer.parseInt(subSplits[0])), Long.parseLong(subSplits[1]));
      }
      return offsetMap;
    }

    /**
     * String representation of checkpoint
     * <p>
     * Format: topic1,0:offset0,1:offset1,2:offset2, .....
     */
    public static String offsetsToStr(OffsetRange[] ranges) {
      StringBuilder sb = new StringBuilder();
      // at least 1 partition will be present.
      sb.append(ranges[0].topic() + ",");
      sb.append(Arrays.stream(ranges).map(r -> String.format("%s:%d", r.partition(), r.untilOffset()))
              .collect(Collectors.joining(",")));
      return sb.toString();
    }

    /**
     * Compute the offset ranges to read from Kafka, while handling newly added partitions, skews, event limits.
     *
     * @param fromOffsetMap offsets where we left off last time
     * @param toOffsetMap offsets of where each partitions is currently at
     * @param numEvents maximum number of events to read.
     */
    public static OffsetRange[] computeOffsetRanges(Map<TopicPartition, Long> fromOffsetMap,
                                                    Map<TopicPartition, Long> toOffsetMap, long numEvents) {

      Comparator<OffsetRange> byPartition = Comparator.comparing(OffsetRange::partition);

      // Create initial offset ranges for each 'to' partition, with from = to offsets.
      OffsetRange[] ranges = new OffsetRange[toOffsetMap.size()];
      toOffsetMap.keySet().stream().map(tp -> {
        long fromOffset = fromOffsetMap.getOrDefault(tp, 0L);
        return OffsetRange.create(tp, fromOffset, fromOffset);
      }).sorted(byPartition).collect(Collectors.toList()).toArray(ranges);

      long allocedEvents = 0;
      Set<Integer> exhaustedPartitions = new HashSet<>();
      // keep going until we have events to allocate and partitions still not exhausted.
      while (allocedEvents < numEvents && exhaustedPartitions.size() < toOffsetMap.size()) {
        long remainingEvents = numEvents - allocedEvents;
        long eventsPerPartition =
                (long) Math.ceil((1.0 * remainingEvents) / (toOffsetMap.size() - exhaustedPartitions.size()));

        // Allocate the remaining events to non-exhausted partitions, in round robin fashion
        for (int i = 0; i < ranges.length; i++) {
          OffsetRange range = ranges[i];
          if (!exhaustedPartitions.contains(range.partition())) {
            long toOffsetMax = toOffsetMap.get(range.topicPartition());
            long toOffset = Math.min(toOffsetMax, range.untilOffset() + eventsPerPartition);
            if (toOffset == toOffsetMax) {
              exhaustedPartitions.add(range.partition());
            }
            allocedEvents += toOffset - range.untilOffset();
            // We need recompute toOffset if allocedEvents larger than numEvents.
            if (allocedEvents > numEvents) {
              long offsetsToAdd = Math.min(eventsPerPartition, (numEvents - allocedEvents));
              toOffset = Math.min(toOffsetMax, toOffset + offsetsToAdd);
            }
            ranges[i] = OffsetRange.create(range.topicPartition(), range.fromOffset(), toOffset);
          }
        }
      }

      return ranges;
    }

    public static long totalNewMessages(OffsetRange[] ranges) {
      return Arrays.stream(ranges).mapToLong(OffsetRange::count).sum();
    }
  }

  /**
   * Kafka reset offset strategies.
   */
  enum KafkaResetOffsetStrategies {
    LATEST, EARLIEST
  }

  /**
   * Configs to be passed for this source. All standard Kafka consumer configs are also respected
   */
  public static class Config {

    private static final String KAFKA_TOPIC_NAME = "hoodie.deltastreamer.source.kafka.topic";
    private static final String MAX_EVENTS_FROM_KAFKA_SOURCE_PROP = "hoodie.deltastreamer.kafka.source.maxEvents";
    private static final KafkaResetOffsetStrategies DEFAULT_AUTO_RESET_OFFSET = KafkaResetOffsetStrategies.LATEST;
    public static final long DEFAULT_MAX_EVENTS_FROM_KAFKA_SOURCE = 5000000;
    public static long maxEventsFromKafkaSource = DEFAULT_MAX_EVENTS_FROM_KAFKA_SOURCE;
  }

  private final HashMap<String, Object> kafkaParams;
  private final TypedProperties props;
  protected final String topicName;

  public KafkaOffsetGen(TypedProperties props) {
    this.props = props;
    kafkaParams = new HashMap<>();
    for (Object prop : props.keySet()) {
      kafkaParams.put(prop.toString(), props.get(prop.toString()));
    }
    DataSourceUtils.checkRequiredProperties(props, Collections.singletonList(Config.KAFKA_TOPIC_NAME));
    topicName = props.getString(Config.KAFKA_TOPIC_NAME);
  }

  public OffsetRange[] getNextOffsetRanges(Option<String> lastCheckpointStr, long sourceLimit, HoodieDeltaStreamerMetrics metrics) {

    // Obtain current metadata for the topic
    Map<TopicPartition, Long> fromOffsets;
    Map<TopicPartition, Long> toOffsets;
    try (KafkaConsumer consumer = new KafkaConsumer(kafkaParams)) {
      if (!checkTopicExists(consumer)) {
        throw new HoodieException("Kafka topic:" + topicName + " does not exist");
      }
      List<PartitionInfo> partitionInfoList;
      partitionInfoList = consumer.partitionsFor(topicName);
      Set<TopicPartition> topicPartitions = partitionInfoList.stream()
              .map(x -> new TopicPartition(x.topic(), x.partition())).collect(Collectors.toSet());

      // Determine the offset ranges to read from
      if (lastCheckpointStr.isPresent() && !lastCheckpointStr.get().isEmpty()) {
        fromOffsets = checkupValidOffsets(consumer, lastCheckpointStr, topicPartitions);
        metrics.updateDeltaStreamerKafkaDelayCountMetrics(delayOffectCalculation(lastCheckpointStr, topicPartitions, consumer));
      } else {
        KafkaResetOffsetStrategies autoResetValue = KafkaResetOffsetStrategies
                .valueOf(props.getString("auto.offset.reset", Config.DEFAULT_AUTO_RESET_OFFSET.toString()).toUpperCase());
        switch (autoResetValue) {
          case EARLIEST:
            fromOffsets = consumer.beginningOffsets(topicPartitions);
            break;
          case LATEST:
            fromOffsets = consumer.endOffsets(topicPartitions);
            break;
          default:
            throw new HoodieNotSupportedException("Auto reset value must be one of 'earliest' or 'latest' ");
        }
      }
      // Obtain the latest offsets.
      toOffsets = consumer.endOffsets(topicPartitions);
    }

    // Come up with final set of OffsetRanges to read (account for new partitions, limit number of events)
    long maxEventsToReadFromKafka = props.getLong(Config.MAX_EVENTS_FROM_KAFKA_SOURCE_PROP,
        Config.maxEventsFromKafkaSource);

    long numEvents;
    if (sourceLimit == Long.MAX_VALUE) {
      numEvents = maxEventsToReadFromKafka;
      LOG.info("SourceLimit not configured, set numEvents to default value : " + maxEventsToReadFromKafka);
    } else {
      numEvents = sourceLimit;
    }

    if (numEvents < toOffsets.size()) {
      throw new HoodieException("sourceLimit should not be less than the number of kafka partitions");
    }

    return CheckpointUtils.computeOffsetRanges(fromOffsets, toOffsets, numEvents);
  }

  // check up checkpoint offsets is valid or not, if true, return checkpoint offsets,
  // else return earliest offsets
  private Map<TopicPartition, Long> checkupValidOffsets(KafkaConsumer consumer,
                                                        Option<String> lastCheckpointStr, Set<TopicPartition> topicPartitions) {
    Map<TopicPartition, Long> checkpointOffsets = CheckpointUtils.strToOffsets(lastCheckpointStr.get());
    Map<TopicPartition, Long> earliestOffsets = consumer.beginningOffsets(topicPartitions);

    boolean checkpointOffsetReseter = checkpointOffsets.entrySet().stream()
            .anyMatch(offset -> offset.getValue() < earliestOffsets.get(offset.getKey()));
    return checkpointOffsetReseter ? earliestOffsets : checkpointOffsets;
  }

<<<<<<< HEAD
  private Long delayOffectCalculation(Option<String> lastCheckpointStr, Set<TopicPartition> topicPartitions, KafkaConsumer consumer) {
    Long delayCount = 0L;
    Map<TopicPartition, Long> checkpointOffsets = CheckpointUtils.strToOffsets(lastCheckpointStr.get());
    Map<TopicPartition, Long> lastOffsets = consumer.endOffsets(topicPartitions);

    for (Map.Entry<TopicPartition, Long> entry : lastOffsets.entrySet()) {
      Long offect = checkpointOffsets.getOrDefault(entry.getKey(), 0L);
      delayCount += entry.getValue() - offect > 0 ? entry.getValue() - offect : 0L;
    }
    return delayCount;
=======
  /**
   * Check if topic exists.
   * @param consumer kafka consumer
   * @return
   */
  public boolean checkTopicExists(KafkaConsumer consumer)  {
    Map<String, List<PartitionInfo>> result = consumer.listTopics();
    return result.containsKey(topicName);
>>>>>>> 581d5409
  }

  public String getTopicName() {
    return topicName;
  }

  public HashMap<String, Object> getKafkaParams() {
    return kafkaParams;
  }
}<|MERGE_RESOLUTION|>--- conflicted
+++ resolved
@@ -199,6 +199,7 @@
             throw new HoodieNotSupportedException("Auto reset value must be one of 'earliest' or 'latest' ");
         }
       }
+
       // Obtain the latest offsets.
       toOffsets = consumer.endOffsets(topicPartitions);
     }
@@ -234,7 +235,6 @@
     return checkpointOffsetReseter ? earliestOffsets : checkpointOffsets;
   }
 
-<<<<<<< HEAD
   private Long delayOffectCalculation(Option<String> lastCheckpointStr, Set<TopicPartition> topicPartitions, KafkaConsumer consumer) {
     Long delayCount = 0L;
     Map<TopicPartition, Long> checkpointOffsets = CheckpointUtils.strToOffsets(lastCheckpointStr.get());
@@ -245,7 +245,8 @@
       delayCount += entry.getValue() - offect > 0 ? entry.getValue() - offect : 0L;
     }
     return delayCount;
-=======
+  }
+
   /**
    * Check if topic exists.
    * @param consumer kafka consumer
@@ -254,7 +255,6 @@
   public boolean checkTopicExists(KafkaConsumer consumer)  {
     Map<String, List<PartitionInfo>> result = consumer.listTopics();
     return result.containsKey(topicName);
->>>>>>> 581d5409
   }
 
   public String getTopicName() {
