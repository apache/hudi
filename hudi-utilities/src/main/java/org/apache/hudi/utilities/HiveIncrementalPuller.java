--- conflicted
+++ resolved
@@ -185,15 +185,9 @@
       throw new HoodieIncrementalPullSQLException(
           "Incremental SQL does not have " + config.sourceDb + "." + config.sourceTable);
     }
-<<<<<<< HEAD
     if (!incrementalSQL.contains("`_hoodie_commit_time` > '%s'")) {
-      LOG.info("Incremental SQL : " + incrementalSQL
+      LOG.error("Incremental SQL : " + incrementalSQL
           + " does not contain `_hoodie_commit_time` > '%s'. Please add "
-=======
-    if (!incrementalSQL.contains("`_hoodie_commit_time` > '%targetBasePath'")) {
-      LOG.error("Incremental SQL : " + incrementalSQL
-          + " does not contain `_hoodie_commit_time` > '%targetBasePath'. Please add "
->>>>>>> 4f991ee3
           + "this clause for incremental to work properly.");
       throw new HoodieIncrementalPullSQLException(
           "Incremental SQL does not have clause `_hoodie_commit_time` > '%s', which "
