--- conflicted
+++ resolved
@@ -369,20 +369,6 @@
       // initialize the table for the first time.
       String partitionColumns = SparkKeyGenUtils.getPartitionColumns(keyGenerator, props);
       HoodieTableMetaClient.withPropertyBuilder()
-<<<<<<< HEAD
-              .setTableType(cfg.tableType)
-              .setTableName(cfg.targetTableName)
-              .setArchiveLogFolder(ARCHIVELOG_FOLDER.defaultValue())
-              .setPayloadClassName(cfg.payloadClassName)
-              .setBaseFileFormat(cfg.baseFileFormat)
-              .setPartitionFields(partitionColumns)
-              .setRecordKeyFields(props.getProperty(DataSourceWriteOptions.RECORDKEY_FIELD().key()))
-              .setPopulateMetaFields(props.getBoolean(HoodieTableConfig.POPULATE_META_FIELDS.key(),
-                      HoodieTableConfig.POPULATE_META_FIELDS.defaultValue()))
-              .setKeyGeneratorClassProp(props.getProperty(DataSourceWriteOptions.KEYGENERATOR_CLASS_NAME().key(),
-                      SimpleKeyGenerator.class.getName()))
-              .initTable(new Configuration(jssc.hadoopConfiguration()), cfg.targetBasePath);
-=======
           .setTableType(cfg.tableType)
           .setTableName(cfg.targetTableName)
           .setArchiveLogFolder(ARCHIVELOG_FOLDER.defaultValue())
@@ -398,12 +384,6 @@
               HoodieTableConfig.PARTITION_METAFILE_USE_BASE_FORMAT.defaultValue()))
           .setShouldDropPartitionColumns(isDropPartitionColumns())
           .initTable(new Configuration(jssc.hadoopConfiguration()), cfg.targetBasePath);
-    }
-
-    LOG.debug("Checkpoint from config: " + cfg.checkpoint);
-    if (!resumeCheckpointStr.isPresent() && cfg.checkpoint != null) {
-      resumeCheckpointStr = Option.of(cfg.checkpoint);
->>>>>>> 7f9e43be
     }
 
     int maxRetryCount = cfg.retryOnSourceFailures ? cfg.maxRetryCount : 1;
