/*
 * Licensed to the Apache Software Foundation (ASF) under one
 * or more contributor license agreements.  See the NOTICE file
 * distributed with this work for additional information
 * regarding copyright ownership.  The ASF licenses this file
 * to you under the Apache License, Version 2.0 (the
 * "License"); you may not use this file except in compliance
 * with the License.  You may obtain a copy of the License at
 *
 *      http://www.apache.org/licenses/LICENSE-2.0
 *
 * Unless required by applicable law or agreed to in writing, software
 * distributed under the License is distributed on an "AS IS" BASIS,
 * WITHOUT WARRANTIES OR CONDITIONS OF ANY KIND, either express or implied.
 * See the License for the specific language governing permissions and
 * limitations under the License.
 */

package org.apache.hudi.utilities.deltastreamer;

import org.apache.hudi.DataSourceUtils;
import org.apache.hudi.DataSourceWriteOptions;
import org.apache.hudi.HoodieSparkUtils;
import org.apache.hudi.avro.HoodieAvroUtils;
import org.apache.hudi.client.SparkRDDWriteClient;
import org.apache.hudi.client.WriteStatus;
import org.apache.hudi.client.common.HoodieSparkEngineContext;
import org.apache.hudi.client.embedded.EmbeddedTimelineServerHelper;
import org.apache.hudi.client.embedded.EmbeddedTimelineService;
import org.apache.hudi.common.config.TypedProperties;
import org.apache.hudi.common.fs.FSUtils;
import org.apache.hudi.common.model.HoodieAvroRecord;
import org.apache.hudi.common.model.HoodieCommitMetadata;
import org.apache.hudi.common.model.HoodieRecord;
import org.apache.hudi.common.model.HoodieRecordPayload;
import org.apache.hudi.common.model.HoodieTableType;
import org.apache.hudi.common.model.WriteOperationType;
import org.apache.hudi.common.table.HoodieTableConfig;
import org.apache.hudi.common.table.HoodieTableMetaClient;
import org.apache.hudi.common.table.TableSchemaResolver;
import org.apache.hudi.common.table.timeline.HoodieActiveTimeline;
import org.apache.hudi.common.table.timeline.HoodieInstant;
import org.apache.hudi.common.table.timeline.HoodieTimeline;
import org.apache.hudi.common.util.CommitUtils;
import org.apache.hudi.common.util.Option;
import org.apache.hudi.common.util.StringUtils;
import org.apache.hudi.common.util.ValidationUtils;
import org.apache.hudi.common.util.collection.Pair;
import org.apache.hudi.config.HoodieClusteringConfig;
import org.apache.hudi.config.HoodieCompactionConfig;
import org.apache.hudi.config.HoodieIndexConfig;
import org.apache.hudi.config.HoodiePayloadConfig;
import org.apache.hudi.config.HoodieWriteConfig;
import org.apache.hudi.exception.HoodieException;
import org.apache.hudi.exception.HoodieIOException;
import org.apache.hudi.hive.HiveSyncConfig;
import org.apache.hudi.hive.HiveSyncTool;
import org.apache.hudi.keygen.KeyGenerator;
import org.apache.hudi.keygen.SimpleKeyGenerator;
import org.apache.hudi.keygen.constant.KeyGeneratorOptions;
import org.apache.hudi.keygen.factory.HoodieSparkKeyGeneratorFactory;
import org.apache.hudi.metrics.HoodieMetrics;
import org.apache.hudi.sync.common.SupportMetaSync;
import org.apache.hudi.sync.common.util.SyncUtilHelpers;
import org.apache.hudi.utilities.UtilHelpers;
import org.apache.hudi.utilities.callback.kafka.HoodieWriteCommitKafkaCallback;
import org.apache.hudi.utilities.callback.kafka.HoodieWriteCommitKafkaCallbackConfig;
import org.apache.hudi.utilities.callback.pulsar.HoodieWriteCommitPulsarCallback;
import org.apache.hudi.utilities.callback.pulsar.HoodieWriteCommitPulsarCallbackConfig;
import org.apache.hudi.utilities.deltastreamer.HoodieDeltaStreamer.Config;
import org.apache.hudi.utilities.exception.HoodieDeltaStreamerException;
import org.apache.hudi.utilities.exception.HoodieSourceTimeoutException;
import org.apache.hudi.utilities.schema.DelegatingSchemaProvider;
import org.apache.hudi.utilities.schema.SchemaProvider;
import org.apache.hudi.utilities.schema.SchemaSet;
import org.apache.hudi.utilities.sources.InputBatch;
import org.apache.hudi.utilities.sources.helpers.KafkaOffsetGen;
import org.apache.hudi.utilities.transform.Transformer;

import com.codahale.metrics.Timer;
import org.apache.avro.Schema;
import org.apache.avro.SchemaCompatibility;
import org.apache.avro.generic.GenericRecord;
import org.apache.hadoop.conf.Configuration;
import org.apache.hadoop.fs.FileSystem;
import org.apache.hadoop.fs.Path;
import org.apache.log4j.LogManager;
import org.apache.log4j.Logger;
import org.apache.spark.api.java.JavaRDD;
import org.apache.spark.api.java.JavaSparkContext;
import org.apache.spark.sql.Dataset;
import org.apache.spark.sql.Row;
import org.apache.spark.sql.SparkSession;

import java.io.IOException;
import java.io.Serializable;
import java.util.ArrayList;
import java.util.Arrays;
import java.util.Collections;
import java.util.HashMap;
import java.util.HashSet;
import java.util.List;
import java.util.Objects;
import java.util.Set;
import java.util.function.Function;
import java.util.stream.Collectors;

import scala.collection.JavaConversions;

import static org.apache.hudi.common.table.HoodieTableConfig.ARCHIVELOG_FOLDER;
import static org.apache.hudi.common.table.HoodieTableConfig.DROP_PARTITION_COLUMNS;
import static org.apache.hudi.config.HoodieClusteringConfig.ASYNC_CLUSTERING_ENABLE;
import static org.apache.hudi.config.HoodieClusteringConfig.INLINE_CLUSTERING;
import static org.apache.hudi.config.HoodieCompactionConfig.INLINE_COMPACT;
import static org.apache.hudi.config.HoodieWriteConfig.AUTO_COMMIT_ENABLE;
import static org.apache.hudi.config.HoodieWriteConfig.COMBINE_BEFORE_INSERT;
import static org.apache.hudi.config.HoodieWriteConfig.COMBINE_BEFORE_UPSERT;
import static org.apache.hudi.utilities.deltastreamer.HoodieDeltaStreamer.CHECKPOINT_KEY;
import static org.apache.hudi.utilities.deltastreamer.HoodieDeltaStreamer.CHECKPOINT_RESET_KEY;
import static org.apache.hudi.utilities.schema.RowBasedSchemaProvider.HOODIE_RECORD_NAMESPACE;
import static org.apache.hudi.utilities.schema.RowBasedSchemaProvider.HOODIE_RECORD_STRUCT_NAME;

/**
 * Sync's one batch of data to hoodie table.
 */
public class DeltaSync implements SupportMetaSync, Serializable {

  private static final long serialVersionUID = 1L;
  private static final Logger LOG = LogManager.getLogger(DeltaSync.class);

  /**
   * Delta Sync Config.
   */
  private final HoodieDeltaStreamer.Config cfg;

  /**
   * Source to pull deltas from.
   */
  private transient SourceFormatAdapter formatAdapter;

  /**
   * User Provided Schema Provider.
   */
  private transient SchemaProvider userProvidedSchemaProvider;

  /**
   * Schema provider that supplies the command for reading the input and writing out the target table.
   */
  private transient SchemaProvider schemaProvider;

  /**
   * Allows transforming source to target table before writing.
   */
  private transient Option<Transformer> transformer;

  /**
   * Extract the key for the target table.
   */
  private KeyGenerator keyGenerator;

  /**
   * Filesystem used.
   */
  private transient FileSystem fs;

  /**
   * Spark context.
   */
  private transient JavaSparkContext jssc;

  /**
   * Spark Session.
   */
  private transient SparkSession sparkSession;

  /**
   * Hive Config.
   */
  private transient Configuration conf;

  /**
   * Bag of properties with source, hoodie client, key generator etc.
   *
   * NOTE: These properties are already consolidated w/ CLI provided config-overrides
   */
  private final TypedProperties props;

  /**
   * Callback when write client is instantiated.
   */
  private transient Function<SparkRDDWriteClient, Boolean> onInitializingHoodieWriteClient;

  /**
   * Timeline with completed commits.
   */
  private transient Option<HoodieTimeline> commitTimelineOpt;

  // all commits timeline
  private transient Option<HoodieTimeline> allCommitsTimelineOpt;

  /**
   * Tracks whether new schema is being seen and creates client accordingly.
   */
  private final SchemaSet processedSchema;

  /**
   * DeltaSync will explicitly manage embedded timeline server so that they can be reused across Write Client
   * instantiations.
   */
  private transient Option<EmbeddedTimelineService> embeddedTimelineService = Option.empty();

  /**
   * Write Client.
   */
  private transient SparkRDDWriteClient writeClient;

  private transient HoodieDeltaStreamerMetrics metrics;

  private transient HoodieMetrics hoodieMetrics;

  public DeltaSync(HoodieDeltaStreamer.Config cfg, SparkSession sparkSession, SchemaProvider schemaProvider,
                   TypedProperties props, JavaSparkContext jssc, FileSystem fs, Configuration conf,
                   Function<SparkRDDWriteClient, Boolean> onInitializingHoodieWriteClient) throws IOException {

    this.cfg = cfg;
    this.jssc = jssc;
    this.sparkSession = sparkSession;
    this.fs = fs;
    this.onInitializingHoodieWriteClient = onInitializingHoodieWriteClient;
    this.props = props;
    this.userProvidedSchemaProvider = schemaProvider;
    this.processedSchema = new SchemaSet();
    this.keyGenerator = HoodieSparkKeyGeneratorFactory.createKeyGenerator(props);
    refreshTimeline();
    // Register User Provided schema first
    registerAvroSchemas(schemaProvider);

    this.transformer = UtilHelpers.createTransformer(cfg.transformerClassNames);

    this.metrics = new HoodieDeltaStreamerMetrics(getHoodieClientConfig(this.schemaProvider));
    this.hoodieMetrics = new HoodieMetrics(getHoodieClientConfig(this.schemaProvider));

    this.formatAdapter = new SourceFormatAdapter(
        UtilHelpers.createSource(cfg.sourceClassName, props, jssc, sparkSession, schemaProvider, metrics));
    this.conf = conf;
  }

  /**
   * Refresh Timeline.
   *
   * @throws IOException in case of any IOException
   */
  public void refreshTimeline() throws IOException {
    if (fs.exists(new Path(cfg.targetBasePath))) {
      HoodieTableMetaClient meta = HoodieTableMetaClient.builder().setConf(new Configuration(fs.getConf())).setBasePath(cfg.targetBasePath).setPayloadClassName(cfg.payloadClassName).build();
      switch (meta.getTableType()) {
        case COPY_ON_WRITE:
          this.commitTimelineOpt = Option.of(meta.getActiveTimeline().getCommitTimeline().filterCompletedInstants());
          this.allCommitsTimelineOpt = Option.of(meta.getActiveTimeline().getAllCommitsTimeline());
          break;
        case MERGE_ON_READ:
          this.commitTimelineOpt = Option.of(meta.getActiveTimeline().getDeltaCommitTimeline().filterCompletedInstants());
          this.allCommitsTimelineOpt = Option.of(meta.getActiveTimeline().getAllCommitsTimeline());
          break;
        default:
          throw new HoodieException("Unsupported table type :" + meta.getTableType());
      }
    } else {
      this.commitTimelineOpt = Option.empty();
      this.allCommitsTimelineOpt = Option.empty();
      String partitionColumns = HoodieSparkUtils.getPartitionColumns(keyGenerator, props);
      HoodieTableMetaClient.withPropertyBuilder()
          .setTableType(cfg.tableType)
          .setTableName(cfg.targetTableName)
          .setArchiveLogFolder(ARCHIVELOG_FOLDER.defaultValue())
          .setPayloadClassName(cfg.payloadClassName)
          .setBaseFileFormat(cfg.baseFileFormat)
          .setPartitionFields(partitionColumns)
          .setRecordKeyFields(props.getProperty(DataSourceWriteOptions.RECORDKEY_FIELD().key()))
          .setPopulateMetaFields(props.getBoolean(HoodieTableConfig.POPULATE_META_FIELDS.key(),
              HoodieTableConfig.POPULATE_META_FIELDS.defaultValue()))
          .setKeyGeneratorClassProp(props.getProperty(DataSourceWriteOptions.KEYGENERATOR_CLASS_NAME().key(),
              SimpleKeyGenerator.class.getName()))
          .setPreCombineField(cfg.sourceOrderingField)
          .setPartitionMetafileUseBaseFormat(props.getBoolean(HoodieTableConfig.PARTITION_METAFILE_USE_BASE_FORMAT.key(),
              HoodieTableConfig.PARTITION_METAFILE_USE_BASE_FORMAT.defaultValue()))
          .setShouldDropPartitionColumns(isDropPartitionColumns())
          .initTable(new Configuration(jssc.hadoopConfiguration()),
            cfg.targetBasePath);
    }
  }

  /**
   * Run one round of delta sync and return new compaction instant if one got scheduled.
   */
  public Pair<Option<String>, JavaRDD<WriteStatus>> syncOnce() throws IOException {
    Pair<Option<String>, JavaRDD<WriteStatus>> result = null;
    Timer.Context overallTimerContext = metrics.getOverallTimerContext();

    // Refresh Timeline
    refreshTimeline();

    Pair<SchemaProvider, Pair<String, JavaRDD<HoodieRecord>>> srcRecordsWithCkpt = readFromSource(commitTimelineOpt);

    if (null != srcRecordsWithCkpt) {
      // this is the first input batch. If schemaProvider not set, use it and register Avro Schema and start
      // compactor
      if (null == writeClient) {
        this.schemaProvider = srcRecordsWithCkpt.getKey();
        // Setup HoodieWriteClient and compaction now that we decided on schema
        setupWriteClient();
      } else {
        Schema newSourceSchema = srcRecordsWithCkpt.getKey().getSourceSchema();
        Schema newTargetSchema = srcRecordsWithCkpt.getKey().getTargetSchema();
        if (!(processedSchema.isSchemaPresent(newSourceSchema))
            || !(processedSchema.isSchemaPresent(newTargetSchema))) {
          LOG.info("Seeing new schema. Source :" + newSourceSchema.toString(true)
              + ", Target :" + newTargetSchema.toString(true));
          // We need to recreate write client with new schema and register them.
          reInitWriteClient(newSourceSchema, newTargetSchema);
          processedSchema.addSchema(newSourceSchema);
          processedSchema.addSchema(newTargetSchema);
        }
      }

      // complete the pending clustering before writing to sink
      if (cfg.retryLastPendingInlineClusteringJob && getHoodieClientConfig(this.schemaProvider).inlineClusteringEnabled()) {
        Option<String> pendingClusteringInstant = getLastPendingClusteringInstant(allCommitsTimelineOpt);
        if (pendingClusteringInstant.isPresent()) {
          writeClient.cluster(pendingClusteringInstant.get(), true);
        }
      }

      result = writeToSink(srcRecordsWithCkpt.getRight().getRight(),
          srcRecordsWithCkpt.getRight().getLeft(), metrics, overallTimerContext);
    }

    metrics.updateDeltaStreamerSyncMetrics(System.currentTimeMillis());

    // Clear persistent RDDs
    jssc.getPersistentRDDs().values().forEach(JavaRDD::unpersist);
    return result;
  }

  private Option<String> getLastPendingClusteringInstant(Option<HoodieTimeline> commitTimelineOpt) {
    if (commitTimelineOpt.isPresent()) {
      Option<HoodieInstant> pendingClusteringInstant = commitTimelineOpt.get().filterPendingReplaceTimeline().lastInstant();
      return pendingClusteringInstant.isPresent() ? Option.of(pendingClusteringInstant.get().getTimestamp()) : Option.empty();
    }
    return Option.empty();
  }

  /**
   * Read from Upstream Source and apply transformation if needed.
   *
   * @param commitTimelineOpt Timeline with completed commits
   * @return Pair<SchemaProvider, Pair<String, JavaRDD<HoodieRecord>>> Input data read from upstream source, consists
   * of schemaProvider, checkpointStr and hoodieRecord
   * @throws Exception in case of any Exception
   */
  public Pair<SchemaProvider, Pair<String, JavaRDD<HoodieRecord>>> readFromSource(Option<HoodieTimeline> commitTimelineOpt) throws IOException {
    // Retrieve the previous round checkpoints, if any
    Option<String> resumeCheckpointStr = Option.empty();
    if (commitTimelineOpt.isPresent()) {
      resumeCheckpointStr = getCheckpointToResume(commitTimelineOpt);
    } else {
      // initialize the table for the first time.
      String partitionColumns = HoodieSparkUtils.getPartitionColumns(keyGenerator, props);
      HoodieTableMetaClient.withPropertyBuilder()
          .setTableType(cfg.tableType)
          .setTableName(cfg.targetTableName)
          .setArchiveLogFolder(ARCHIVELOG_FOLDER.defaultValue())
          .setPayloadClassName(cfg.payloadClassName)
          .setBaseFileFormat(cfg.baseFileFormat)
          .setPartitionFields(partitionColumns)
          .setRecordKeyFields(props.getProperty(DataSourceWriteOptions.RECORDKEY_FIELD().key()))
          .setPopulateMetaFields(props.getBoolean(HoodieTableConfig.POPULATE_META_FIELDS.key(),
              HoodieTableConfig.POPULATE_META_FIELDS.defaultValue()))
          .setKeyGeneratorClassProp(props.getProperty(DataSourceWriteOptions.KEYGENERATOR_CLASS_NAME().key(),
              SimpleKeyGenerator.class.getName()))
          .setPartitionMetafileUseBaseFormat(props.getBoolean(HoodieTableConfig.PARTITION_METAFILE_USE_BASE_FORMAT.key(),
              HoodieTableConfig.PARTITION_METAFILE_USE_BASE_FORMAT.defaultValue()))
          .setShouldDropPartitionColumns(isDropPartitionColumns())
          .initTable(new Configuration(jssc.hadoopConfiguration()), cfg.targetBasePath);
    }

    LOG.debug("Checkpoint from config: " + cfg.checkpoint);
    if (!resumeCheckpointStr.isPresent() && cfg.checkpoint != null) {
      resumeCheckpointStr = Option.of(cfg.checkpoint);
    }
    LOG.info("Checkpoint to resume from : " + resumeCheckpointStr);

    int maxRetryCount = cfg.retryOnSourceFailures ? cfg.maxRetryCount : 1;
    int curRetryCount = 0;
    Pair<SchemaProvider, Pair<String, JavaRDD<HoodieRecord>>> sourceDataToSync = null;
    while (curRetryCount++ < maxRetryCount && sourceDataToSync == null) {
      try {
        sourceDataToSync = fetchFromSource(resumeCheckpointStr);
      } catch (HoodieSourceTimeoutException e) {
        if (curRetryCount >= maxRetryCount) {
          throw e;
        }
        try {
          LOG.error("Exception thrown while fetching data from source. Msg : " + e.getMessage() + ", class : " + e.getClass() + ", cause : " + e.getCause());
          LOG.error("Sleeping for " + (cfg.retryIntervalSecs) + " before retrying again. Current retry count " + curRetryCount + ", max retry count " + cfg.maxRetryCount);
          Thread.sleep(cfg.retryIntervalSecs * 1000);
        } catch (InterruptedException ex) {
          LOG.error("Ignoring InterruptedException while waiting to retry on source failure " + e.getMessage());
        }
      }
    }
    return sourceDataToSync;
  }

  private Pair<SchemaProvider, Pair<String, JavaRDD<HoodieRecord>>> fetchFromSource(Option<String> resumeCheckpointStr) {
    final Option<JavaRDD<GenericRecord>> avroRDDOptional;
    final String checkpointStr;
    SchemaProvider schemaProvider;
    if (transformer.isPresent()) {
      // Transformation is needed. Fetch New rows in Row Format, apply transformation and then convert them
      // to generic records for writing
      InputBatch<Dataset<Row>> dataAndCheckpoint =
          formatAdapter.fetchNewDataInRowFormat(resumeCheckpointStr, cfg.sourceLimit);

      Option<Dataset<Row>> transformed =
          dataAndCheckpoint.getBatch().map(data -> transformer.get().apply(jssc, sparkSession, data, props));

      checkpointStr = dataAndCheckpoint.getCheckpointForNextBatch();
      boolean reconcileSchema = props.getBoolean(DataSourceWriteOptions.RECONCILE_SCHEMA().key());
      if (this.userProvidedSchemaProvider != null && this.userProvidedSchemaProvider.getTargetSchema() != null) {
        // If the target schema is specified through Avro schema,
        // pass in the schema for the Row-to-Avro conversion
        // to avoid nullability mismatch between Avro schema and Row schema
        avroRDDOptional = transformed
            .map(t -> HoodieSparkUtils.createRdd(
                t, HOODIE_RECORD_STRUCT_NAME, HOODIE_RECORD_NAMESPACE, reconcileSchema,
                Option.of(this.userProvidedSchemaProvider.getTargetSchema())
            ).toJavaRDD());
        schemaProvider = this.userProvidedSchemaProvider;
      } else {
        // Use Transformed Row's schema if not overridden. If target schema is not specified
        // default to RowBasedSchemaProvider
        schemaProvider =
            transformed
                .map(r -> {
                  // determine the targetSchemaProvider. use latestTableSchema if reconcileSchema is enabled.
                  SchemaProvider targetSchemaProvider = null;
                  if (reconcileSchema) {
                    targetSchemaProvider = UtilHelpers.createLatestSchemaProvider(r.schema(), jssc, fs, cfg.targetBasePath);
                  } else {
                    targetSchemaProvider = UtilHelpers.createRowBasedSchemaProvider(r.schema(), props, jssc);
                  }
                  return (SchemaProvider) new DelegatingSchemaProvider(props, jssc,
                      dataAndCheckpoint.getSchemaProvider(), targetSchemaProvider); })
                .orElse(dataAndCheckpoint.getSchemaProvider());
        avroRDDOptional = transformed
            .map(t -> HoodieSparkUtils.createRdd(
                t, HOODIE_RECORD_STRUCT_NAME, HOODIE_RECORD_NAMESPACE, reconcileSchema,
                Option.ofNullable(schemaProvider.getTargetSchema())
            ).toJavaRDD());
      }
    } else {
      // Pull the data from the source & prepare the write
      InputBatch<JavaRDD<GenericRecord>> dataAndCheckpoint =
          formatAdapter.fetchNewDataInAvroFormat(resumeCheckpointStr, cfg.sourceLimit);
      avroRDDOptional = dataAndCheckpoint.getBatch();
      checkpointStr = dataAndCheckpoint.getCheckpointForNextBatch();
      schemaProvider = dataAndCheckpoint.getSchemaProvider();
    }

    if (!cfg.allowCommitOnNoCheckpointChange && Objects.equals(checkpointStr, resumeCheckpointStr.orElse(null))) {
      LOG.info("No new data, source checkpoint has not changed. Nothing to commit. Old checkpoint=("
          + resumeCheckpointStr + "). New Checkpoint=(" + checkpointStr + ")");
      String commitActionType = CommitUtils.getCommitActionType(cfg.operation, HoodieTableType.valueOf(cfg.tableType));
      hoodieMetrics.updateMetricsForEmptyData(commitActionType);
      return null;
    }

    jssc.setJobGroup(this.getClass().getSimpleName(), "Checking if input is empty");
    if ((!avroRDDOptional.isPresent()) || (avroRDDOptional.get().isEmpty())) {
      LOG.info("No new data, perform empty commit.");
      return Pair.of(schemaProvider, Pair.of(checkpointStr, jssc.emptyRDD()));
    }

    boolean shouldCombine = cfg.filterDupes || cfg.operation.equals(WriteOperationType.UPSERT);
    List<String> partitionColumns = getPartitionColumns(keyGenerator, props);
    JavaRDD<GenericRecord> avroRDD = avroRDDOptional.get();
    JavaRDD<HoodieRecord> records = avroRDD.map(record -> {
      GenericRecord gr = isDropPartitionColumns() ? HoodieAvroUtils.removeFields(record, partitionColumns) : record;
      HoodieRecordPayload payload = shouldCombine ? DataSourceUtils.createPayload(cfg.payloadClassName, gr,
          (Comparable) HoodieAvroUtils.getNestedFieldVal(gr, cfg.sourceOrderingField, false, props.getBoolean(
              KeyGeneratorOptions.KEYGENERATOR_CONSISTENT_LOGICAL_TIMESTAMP_ENABLED.key(),
              Boolean.parseBoolean(KeyGeneratorOptions.KEYGENERATOR_CONSISTENT_LOGICAL_TIMESTAMP_ENABLED.defaultValue()))))
          : DataSourceUtils.createPayload(cfg.payloadClassName, gr);
      return new HoodieAvroRecord<>(keyGenerator.getKey(record), payload);
    });

    return Pair.of(schemaProvider, Pair.of(checkpointStr, records));
  }

  /**
   * Process previous commit metadata and checkpoint configs set by user to determine the checkpoint to resume from.
   * @param commitTimelineOpt commit timeline of interest.
   * @return the checkpoint to resume from if applicable.
   * @throws IOException
   */
  private Option<String> getCheckpointToResume(Option<HoodieTimeline> commitTimelineOpt) throws IOException {
    Option<String> resumeCheckpointStr = Option.empty();
    Option<HoodieInstant> lastCommit = commitTimelineOpt.get().lastInstant();
    if (lastCommit.isPresent()) {
      // if previous commit metadata did not have the checkpoint key, try traversing previous commits until we find one.
      Option<HoodieCommitMetadata> commitMetadataOption = getLatestCommitMetadataWithValidCheckpointInfo(commitTimelineOpt.get());
      if (commitMetadataOption.isPresent()) {
        HoodieCommitMetadata commitMetadata = commitMetadataOption.get();
        LOG.debug("Checkpoint reset from metadata: " + commitMetadata.getMetadata(CHECKPOINT_RESET_KEY));
        if (cfg.checkpoint != null && (StringUtils.isNullOrEmpty(commitMetadata.getMetadata(CHECKPOINT_RESET_KEY))
            || !cfg.checkpoint.equals(commitMetadata.getMetadata(CHECKPOINT_RESET_KEY)))) {
          resumeCheckpointStr = Option.of(cfg.checkpoint);
        } else if (!StringUtils.isNullOrEmpty(commitMetadata.getMetadata(CHECKPOINT_KEY))) {
          //if previous checkpoint is an empty string, skip resume use Option.empty()
          resumeCheckpointStr = Option.of(commitMetadata.getMetadata(CHECKPOINT_KEY));
        } else if (HoodieTimeline.compareTimestamps(HoodieTimeline.FULL_BOOTSTRAP_INSTANT_TS,
            HoodieTimeline.LESSER_THAN, lastCommit.get().getTimestamp())) {
          throw new HoodieDeltaStreamerException(
              "Unable to find previous checkpoint. Please double check if this table "
                  + "was indeed built via delta streamer. Last Commit :" + lastCommit + ", Instants :"
                  + commitTimelineOpt.get().getInstants().collect(Collectors.toList()) + ", CommitMetadata="
                  + commitMetadata.toJsonString());
        }
        // KAFKA_CHECKPOINT_TYPE will be honored only for first batch.
        if (!StringUtils.isNullOrEmpty(commitMetadata.getMetadata(CHECKPOINT_RESET_KEY))) {
          props.remove(KafkaOffsetGen.Config.KAFKA_CHECKPOINT_TYPE.key());
        }
      } else if (cfg.checkpoint != null) { // getLatestCommitMetadataWithValidCheckpointInfo(commitTimelineOpt.get()) will never return a commit metadata w/o any checkpoint key set.
        resumeCheckpointStr = Option.of(cfg.checkpoint);
      }
    }
    return resumeCheckpointStr;
  }

  protected Option<HoodieCommitMetadata> getLatestCommitMetadataWithValidCheckpointInfo(HoodieTimeline timeline) throws IOException {
    return (Option<HoodieCommitMetadata>) timeline.getReverseOrderedInstants().map(instant -> {
      try {
        HoodieCommitMetadata commitMetadata = HoodieCommitMetadata
            .fromBytes(timeline.getInstantDetails(instant).get(), HoodieCommitMetadata.class);
        if (!StringUtils.isNullOrEmpty(commitMetadata.getMetadata(CHECKPOINT_KEY)) || !StringUtils.isNullOrEmpty(commitMetadata.getMetadata(CHECKPOINT_RESET_KEY))) {
          return Option.of(commitMetadata);
        } else {
          return Option.empty();
        }
      } catch (IOException e) {
        throw new HoodieIOException("Failed to parse HoodieCommitMetadata for " + instant.toString(), e);
      }
    }).filter(Option::isPresent).findFirst().orElse(Option.empty());
  }

  /**
   * Perform Hoodie Write. Run Cleaner, schedule compaction and syncs to hive if needed.
   *
   * @param records             Input Records
   * @param checkpointStr       Checkpoint String
   * @param metrics             Metrics
   * @param overallTimerContext Timer Context
   * @return Option Compaction instant if one is scheduled
   */
  private Pair<Option<String>, JavaRDD<WriteStatus>> writeToSink(JavaRDD<HoodieRecord> records, String checkpointStr,
                                                                 HoodieDeltaStreamerMetrics metrics,
                                                                 Timer.Context overallTimerContext) {
    Option<String> scheduledCompactionInstant = Option.empty();
    // filter dupes if needed
    if (cfg.filterDupes) {
      records = DataSourceUtils.dropDuplicates(jssc, records, writeClient.getConfig());
    }

    boolean isEmpty = records.isEmpty();

    // try to start a new commit
    String instantTime = startCommit();
    LOG.info("Starting commit  : " + instantTime);

    JavaRDD<WriteStatus> writeStatusRDD;
    switch (cfg.operation) {
      case INSERT:
        writeStatusRDD = writeClient.insert(records, instantTime);
        break;
      case UPSERT:
        writeStatusRDD = writeClient.upsert(records, instantTime);
        break;
      case BULK_INSERT:
        writeStatusRDD = writeClient.bulkInsert(records, instantTime);
        break;
      case INSERT_OVERWRITE:
        writeStatusRDD = writeClient.insertOverwrite(records, instantTime).getWriteStatuses();
        break;
      case INSERT_OVERWRITE_TABLE:
        writeStatusRDD = writeClient.insertOverwriteTable(records, instantTime).getWriteStatuses();
        break;
      case DELETE_PARTITION:
        List<String> partitions = records.map(record -> record.getPartitionPath()).distinct().collect();
        writeStatusRDD = writeClient.deletePartitions(partitions, instantTime).getWriteStatuses();
        break;
      default:
        throw new HoodieDeltaStreamerException("Unknown operation : " + cfg.operation);
    }

    long totalErrorRecords = writeStatusRDD.mapToDouble(WriteStatus::getTotalErrorRecords).sum().longValue();
    long totalRecords = writeStatusRDD.mapToDouble(WriteStatus::getTotalRecords).sum().longValue();
    boolean hasErrors = totalErrorRecords > 0;
    if (!hasErrors || cfg.commitOnErrors) {
      HashMap<String, String> checkpointCommitMetadata = new HashMap<>();
      if (checkpointStr != null) {
        checkpointCommitMetadata.put(CHECKPOINT_KEY, checkpointStr);
      }
      if (cfg.checkpoint != null) {
        checkpointCommitMetadata.put(CHECKPOINT_RESET_KEY, cfg.checkpoint);
      }

      if (hasErrors) {
        LOG.warn("Some records failed to be merged but forcing commit since commitOnErrors set. Errors/Total="
            + totalErrorRecords + "/" + totalRecords);
      }
      String commitActionType = CommitUtils.getCommitActionType(cfg.operation, HoodieTableType.valueOf(cfg.tableType));
      boolean success = writeClient.commit(instantTime, writeStatusRDD, Option.of(checkpointCommitMetadata), commitActionType, Collections.emptyMap());
      if (success) {
        LOG.info("Commit " + instantTime + " successful!");
        this.formatAdapter.getSource().onCommit(checkpointStr);
        // Schedule compaction if needed
        if (cfg.isAsyncCompactionEnabled()) {
          scheduledCompactionInstant = writeClient.scheduleCompaction(Option.empty());
        }

        if (!isEmpty) {
          runMetaSync();
        }
      } else {
        LOG.info("Commit " + instantTime + " failed!");
        throw new HoodieException("Commit " + instantTime + " failed!");
      }
    } else {
      LOG.error("Delta Sync found errors when writing. Errors/Total=" + totalErrorRecords + "/" + totalRecords);
      LOG.error("Printing out the top 100 errors");
      writeStatusRDD.filter(WriteStatus::hasErrors).take(100).forEach(ws -> {
        LOG.error("Global error :", ws.getGlobalError());
        if (ws.getErrors().size() > 0) {
          ws.getErrors().forEach((key, value) -> LOG.trace("Error for key:" + key + " is " + value));
        }
      });
      // Rolling back instant
      writeClient.rollback(instantTime);
      throw new HoodieException("Commit " + instantTime + " failed and rolled-back !");
    }
    long overallTimeMs = overallTimerContext != null ? overallTimerContext.stop() : 0;

    // Send DeltaStreamer Metrics
    metrics.updateDeltaStreamerMetrics(overallTimeMs);
    return Pair.of(scheduledCompactionInstant, writeStatusRDD);
  }

  /**
   * Try to start a new commit.
   * <p>
   * Exception will be thrown if it failed in 2 tries.
   *
   * @return Instant time of the commit
   */
  private String startCommit() {
    final int maxRetries = 2;
    int retryNum = 1;
    RuntimeException lastException = null;
    while (retryNum <= maxRetries) {
      try {
        String instantTime = HoodieActiveTimeline.createNewInstantTime();
        String commitActionType = CommitUtils.getCommitActionType(cfg.operation, HoodieTableType.valueOf(cfg.tableType));
        writeClient.startCommitWithTime(instantTime, commitActionType);
        return instantTime;
      } catch (IllegalArgumentException ie) {
        lastException = ie;
        LOG.error("Got error trying to start a new commit. Retrying after sleeping for a sec", ie);
        retryNum++;
        try {
          Thread.sleep(1000);
        } catch (InterruptedException e) {
          // No-Op
        }
      }
    }
    throw lastException;
  }

  private String getSyncClassShortName(String syncClassName) {
    return syncClassName.substring(syncClassName.lastIndexOf(".") + 1);
  }

<<<<<<< HEAD
  public void runMetaSync() {
    Set<String> syncClientToolClasses = new HashSet<>(Arrays.asList(cfg.syncClientToolClass.split(",")));
=======
  private void syncMeta(HoodieDeltaStreamerMetrics metrics) {
    Set<String> syncClientToolClasses = new HashSet<>(Arrays.asList(cfg.syncClientToolClassNames.split(",")));
>>>>>>> bd26d633
    // for backward compatibility
    if (cfg.enableHiveSync) {
      cfg.enableMetaSync = true;
      syncClientToolClasses.add(HiveSyncTool.class.getName());
      LOG.info("When set --enable-hive-sync will use HiveSyncTool for backward compatibility");
    }
    if (cfg.enableMetaSync) {
      FileSystem fs = FSUtils.getFs(cfg.targetBasePath, jssc.hadoopConfiguration());

      TypedProperties metaProps = new TypedProperties();
      metaProps.putAll(props);
      if (props.getBoolean(HiveSyncConfig.HIVE_SYNC_BUCKET_SYNC.key(), HiveSyncConfig.HIVE_SYNC_BUCKET_SYNC.defaultValue())) {
        metaProps.put(HiveSyncConfig.HIVE_SYNC_BUCKET_SYNC_SPEC.key(), HiveSyncConfig.getBucketSpec(props.getString(HoodieIndexConfig.BUCKET_INDEX_HASH_FIELD.key()),
            props.getInteger(HoodieIndexConfig.BUCKET_INDEX_NUM_BUCKETS.key())));
      }

      for (String impl : syncClientToolClasses) {
        Timer.Context syncContext = metrics.getMetaSyncTimerContext();
        SyncUtilHelpers.runHoodieMetaSync(impl.trim(), metaProps, conf, fs, cfg.targetBasePath, cfg.baseFileFormat);
        long metaSyncTimeMs = syncContext != null ? syncContext.stop() : 0;
        metrics.updateDeltaStreamerMetaSyncMetrics(getSyncClassShortName(impl), metaSyncTimeMs);
      }
    }
  }

  /**
   * Note that depending on configs and source-type, schemaProvider could either be eagerly or lazily created.
   * SchemaProvider creation is a precursor to HoodieWriteClient and AsyncCompactor creation. This method takes care of
   * this constraint.
   */
  public void setupWriteClient() throws IOException {
    if ((null != schemaProvider)) {
      Schema sourceSchema = schemaProvider.getSourceSchema();
      Schema targetSchema = schemaProvider.getTargetSchema();
      reInitWriteClient(sourceSchema, targetSchema);
    }
  }

  private void reInitWriteClient(Schema sourceSchema, Schema targetSchema) throws IOException {
    LOG.info("Setting up new Hoodie Write Client");
    if (isDropPartitionColumns()) {
      targetSchema = HoodieAvroUtils.removeFields(targetSchema, getPartitionColumns(keyGenerator, props));
    }
    registerAvroSchemas(sourceSchema, targetSchema);
    HoodieWriteConfig hoodieCfg = getHoodieClientConfig(targetSchema);
    if (hoodieCfg.isEmbeddedTimelineServerEnabled()) {
      if (!embeddedTimelineService.isPresent()) {
        embeddedTimelineService = EmbeddedTimelineServerHelper.createEmbeddedTimelineService(new HoodieSparkEngineContext(jssc), hoodieCfg);
      } else {
        EmbeddedTimelineServerHelper.updateWriteConfigWithTimelineServer(embeddedTimelineService.get(), hoodieCfg);
      }
    }

    if (null != writeClient) {
      // Close Write client.
      writeClient.close();
    }
    writeClient = new SparkRDDWriteClient<>(new HoodieSparkEngineContext(jssc), hoodieCfg, embeddedTimelineService);
    onInitializingHoodieWriteClient.apply(writeClient);
  }

  /**
   * Helper to construct Write Client config.
   *
   * @param schemaProvider Schema Provider
   */
  private HoodieWriteConfig getHoodieClientConfig(SchemaProvider schemaProvider) {
    return getHoodieClientConfig(schemaProvider != null ? schemaProvider.getTargetSchema() : null);
  }

  /**
   * Helper to construct Write Client config.
   *
   * @param schema Schema
   */
  private HoodieWriteConfig getHoodieClientConfig(Schema schema) {
    final boolean combineBeforeUpsert = true;
    final boolean autoCommit = false;

    // NOTE: Provided that we're injecting combined properties
    //       (from {@code props}, including CLI overrides), there's no
    //       need to explicitly set up some configuration aspects that
    //       are based on these (for ex Clustering configuration)
    HoodieWriteConfig.Builder builder =
        HoodieWriteConfig.newBuilder()
            .withPath(cfg.targetBasePath)
            .combineInput(cfg.filterDupes, combineBeforeUpsert)
            .withCompactionConfig(
                HoodieCompactionConfig.newBuilder()
                    .withPayloadClass(cfg.payloadClassName)
                    .withInlineCompaction(cfg.isInlineCompactionEnabled())
                    .build()
            )
            .withPayloadConfig(
                HoodiePayloadConfig.newBuilder()
                    .withPayloadOrderingField(cfg.sourceOrderingField)
                    .build())
            .forTable(cfg.targetTableName)
            .withAutoCommit(autoCommit)
            .withProps(props);

    if (schema != null) {
      builder.withSchema(getSchemaForWriteConfig(schema).toString());
    }

    HoodieWriteConfig config = builder.build();

    if (config.writeCommitCallbackOn()) {
      // set default value for {@link HoodieWriteCommitKafkaCallbackConfig} if needed.
      if (HoodieWriteCommitKafkaCallback.class.getName().equals(config.getCallbackClass())) {
        HoodieWriteCommitKafkaCallbackConfig.setCallbackKafkaConfigIfNeeded(config);
      }

      // set default value for {@link HoodieWriteCommitPulsarCallbackConfig} if needed.
      if (HoodieWriteCommitPulsarCallback.class.getName().equals(config.getCallbackClass())) {
        HoodieWriteCommitPulsarCallbackConfig.setCallbackPulsarConfigIfNeeded(config);
      }
    }

    HoodieClusteringConfig clusteringConfig = HoodieClusteringConfig.from(props);

    // Validate what deltastreamer assumes of write-config to be really safe
    ValidationUtils.checkArgument(config.inlineCompactionEnabled() == cfg.isInlineCompactionEnabled(),
        String.format("%s should be set to %s", INLINE_COMPACT.key(), cfg.isInlineCompactionEnabled()));
    ValidationUtils.checkArgument(config.inlineClusteringEnabled() == clusteringConfig.isInlineClusteringEnabled(),
        String.format("%s should be set to %s", INLINE_CLUSTERING.key(), clusteringConfig.isInlineClusteringEnabled()));
    ValidationUtils.checkArgument(config.isAsyncClusteringEnabled() == clusteringConfig.isAsyncClusteringEnabled(),
        String.format("%s should be set to %s", ASYNC_CLUSTERING_ENABLE.key(), clusteringConfig.isAsyncClusteringEnabled()));
    ValidationUtils.checkArgument(!config.shouldAutoCommit(),
        String.format("%s should be set to %s", AUTO_COMMIT_ENABLE.key(), autoCommit));
    ValidationUtils.checkArgument(config.shouldCombineBeforeInsert() == cfg.filterDupes,
        String.format("%s should be set to %s", COMBINE_BEFORE_INSERT.key(), cfg.filterDupes));
    ValidationUtils.checkArgument(config.shouldCombineBeforeUpsert(),
        String.format("%s should be set to %s", COMBINE_BEFORE_UPSERT.key(), combineBeforeUpsert));
    return config;
  }

  private Schema getSchemaForWriteConfig(Schema targetSchema) {
    Schema newWriteSchema = targetSchema;
    try {
      if (targetSchema != null) {
        // check if targetSchema is equal to NULL schema
        if (SchemaCompatibility.checkReaderWriterCompatibility(targetSchema, InputBatch.NULL_SCHEMA).getType() == SchemaCompatibility.SchemaCompatibilityType.COMPATIBLE
            && SchemaCompatibility.checkReaderWriterCompatibility(InputBatch.NULL_SCHEMA, targetSchema).getType() == SchemaCompatibility.SchemaCompatibilityType.COMPATIBLE) {
          // target schema is null. fetch schema from commit metadata and use it
          HoodieTableMetaClient meta = HoodieTableMetaClient.builder().setConf(new Configuration(fs.getConf())).setBasePath(cfg.targetBasePath).setPayloadClassName(cfg.payloadClassName).build();
          int totalCompleted = meta.getActiveTimeline().getCommitsTimeline().filterCompletedInstants().countInstants();
          if (totalCompleted > 0) {
            try {
              TableSchemaResolver schemaResolver = new TableSchemaResolver(meta);
              newWriteSchema = schemaResolver.getTableAvroSchema(false);
            } catch (IllegalArgumentException e) {
              LOG.warn("Could not fetch schema from table. Falling back to using target schema from schema provider");
            }
          }
        }
      }
      return newWriteSchema;
    } catch (Exception e) {
      throw new HoodieException("Failed to fetch schema from table ", e);
    }
  }

  /**
   * Register Avro Schemas.
   *
   * @param schemaProvider Schema Provider
   */
  private void registerAvroSchemas(SchemaProvider schemaProvider) {
    if (null != schemaProvider) {
      registerAvroSchemas(schemaProvider.getSourceSchema(), schemaProvider.getTargetSchema());
    }
  }

  /**
   * Register Avro Schemas.
   *
   * @param sourceSchema Source Schema
   * @param targetSchema Target Schema
   */
  private void registerAvroSchemas(Schema sourceSchema, Schema targetSchema) {
    // register the schemas, so that shuffle does not serialize the full schemas
    if (null != sourceSchema) {
      List<Schema> schemas = new ArrayList<>();
      schemas.add(sourceSchema);
      if (targetSchema != null) {
        schemas.add(targetSchema);
      }

      if (LOG.isDebugEnabled()) {
        LOG.debug("Registering Schema: " + schemas);
      }
      jssc.sc().getConf().registerAvroSchemas(JavaConversions.asScalaBuffer(schemas).toList());
    }
  }

  /**
   * Close all resources.
   */
  public void close() {
    if (null != writeClient) {
      writeClient.close();
      writeClient = null;
    }

    LOG.info("Shutting down embedded timeline server");
    if (embeddedTimelineService.isPresent()) {
      embeddedTimelineService.get().stop();
    }
  }

  public FileSystem getFs() {
    return fs;
  }

  public TypedProperties getProps() {
    return props;
  }

  public Config getCfg() {
    return cfg;
  }

  public Option<HoodieTimeline> getCommitTimelineOpt() {
    return commitTimelineOpt;
  }

  /**
   * Schedule clustering.
   * Called from {@link HoodieDeltaStreamer} when async clustering is enabled.
   *
   * @return Requested clustering instant.
   */
  public Option<String> getClusteringInstantOpt() {
    if (writeClient != null) {
      return writeClient.scheduleClustering(Option.empty());
    } else {
      return Option.empty();
    }
  }

  /**
   * Set based on hoodie.datasource.write.drop.partition.columns config.
   * When set to true, will not write the partition columns into the table.
   */
  private Boolean isDropPartitionColumns() {
    return props.getBoolean(DROP_PARTITION_COLUMNS.key(), DROP_PARTITION_COLUMNS.defaultValue());
  }

  /**
   * Get the list of partition columns as a list of strings.
   *
   * @param keyGenerator KeyGenerator
   * @param props TypedProperties
   * @return List of partition columns.
   */
  private List<String> getPartitionColumns(KeyGenerator keyGenerator, TypedProperties props) {
    String partitionColumns = HoodieSparkUtils.getPartitionColumns(keyGenerator, props);
    return Arrays.asList(partitionColumns.split(","));
  }
}<|MERGE_RESOLUTION|>--- conflicted
+++ resolved
@@ -691,13 +691,8 @@
     return syncClassName.substring(syncClassName.lastIndexOf(".") + 1);
   }
 
-<<<<<<< HEAD
   public void runMetaSync() {
-    Set<String> syncClientToolClasses = new HashSet<>(Arrays.asList(cfg.syncClientToolClass.split(",")));
-=======
-  private void syncMeta(HoodieDeltaStreamerMetrics metrics) {
     Set<String> syncClientToolClasses = new HashSet<>(Arrays.asList(cfg.syncClientToolClassNames.split(",")));
->>>>>>> bd26d633
     // for backward compatibility
     if (cfg.enableHiveSync) {
       cfg.enableMetaSync = true;
