/*
 * Licensed to the Apache Software Foundation (ASF) under one
 * or more contributor license agreements.  See the NOTICE file
 * distributed with this work for additional information
 * regarding copyright ownership.  The ASF licenses this file
 * to you under the Apache License, Version 2.0 (the
 * "License"); you may not use this file except in compliance
 * with the License.  You may obtain a copy of the License at
 *
 *      http://www.apache.org/licenses/LICENSE-2.0
 *
 * Unless required by applicable law or agreed to in writing, software
 * distributed under the License is distributed on an "AS IS" BASIS,
 * WITHOUT WARRANTIES OR CONDITIONS OF ANY KIND, either express or implied.
 * See the License for the specific language governing permissions and
 * limitations under the License.
 */

package org.apache.hudi.utilities.deltastreamer;

import org.apache.hudi.AvroConversionUtils;
import org.apache.hudi.DataSourceUtils;
import org.apache.hudi.avro.HoodieAvroUtils;
import org.apache.hudi.client.HoodieWriteClient;
import org.apache.hudi.client.WriteStatus;
import org.apache.hudi.common.config.TypedProperties;
import org.apache.hudi.common.fs.FSUtils;
import org.apache.hudi.common.model.HoodieCommitMetadata;
import org.apache.hudi.common.model.HoodieRecord;
import org.apache.hudi.common.model.HoodieRecordPayload;
import org.apache.hudi.common.model.HoodieTableType;
import org.apache.hudi.common.table.HoodieTableMetaClient;
import org.apache.hudi.common.table.timeline.HoodieInstant;
import org.apache.hudi.common.table.timeline.HoodieTimeline;
import org.apache.hudi.common.util.Option;
import org.apache.hudi.common.util.ReflectionUtils;
import org.apache.hudi.common.util.ValidationUtils;
import org.apache.hudi.common.util.collection.Pair;
import org.apache.hudi.config.HoodieCompactionConfig;
import org.apache.hudi.config.HoodieWriteConfig;
import org.apache.hudi.exception.HoodieException;
import org.apache.hudi.hive.HiveSyncConfig;
import org.apache.hudi.hive.HiveSyncTool;
import org.apache.hudi.keygen.KeyGenerator;
import org.apache.hudi.sync.common.AbstractSyncTool;
import org.apache.hudi.utilities.UtilHelpers;
import org.apache.hudi.exception.HoodieDeltaStreamerException;
import org.apache.hudi.utilities.deltastreamer.HoodieDeltaStreamer.Config;
import org.apache.hudi.utilities.callback.kafka.HoodieWriteCommitKafkaCallback;
import org.apache.hudi.utilities.callback.kafka.HoodieWriteCommitKafkaCallbackConfig;
import org.apache.hudi.utilities.schema.DelegatingSchemaProvider;
import org.apache.hudi.utilities.schema.SchemaProvider;
import org.apache.hudi.utilities.sources.InputBatch;
import org.apache.hudi.utilities.transform.Transformer;

import com.codahale.metrics.Timer;
import org.apache.avro.Schema;
import org.apache.avro.generic.GenericRecord;
import org.apache.hadoop.conf.Configuration;
import org.apache.hadoop.fs.FileSystem;
import org.apache.hadoop.fs.Path;
import org.apache.hadoop.hive.conf.HiveConf;
import org.apache.log4j.LogManager;
import org.apache.log4j.Logger;
import org.apache.spark.api.java.JavaRDD;
import org.apache.spark.api.java.JavaSparkContext;
import org.apache.spark.sql.Dataset;
import org.apache.spark.sql.Row;
import org.apache.spark.sql.SparkSession;

import java.io.IOException;
import java.io.Serializable;
import java.util.ArrayList;
import java.util.Arrays;
import java.util.function.Function;
import java.util.HashMap;
import java.util.HashSet;
import java.util.List;
import java.util.Objects;
import java.util.Properties;
import java.util.Set;
import java.util.stream.Collectors;

import scala.collection.JavaConversions;

import static org.apache.hudi.utilities.deltastreamer.HoodieDeltaStreamer.CHECKPOINT_KEY;
import static org.apache.hudi.utilities.deltastreamer.HoodieDeltaStreamer.CHECKPOINT_RESET_KEY;
import static org.apache.hudi.config.HoodieCompactionConfig.INLINE_COMPACT_PROP;
import static org.apache.hudi.config.HoodieWriteConfig.COMBINE_BEFORE_INSERT_PROP;
import static org.apache.hudi.config.HoodieWriteConfig.COMBINE_BEFORE_UPSERT_PROP;
import static org.apache.hudi.config.HoodieWriteConfig.HOODIE_AUTO_COMMIT_PROP;
import static org.apache.hudi.utilities.schema.RowBasedSchemaProvider.HOODIE_RECORD_NAMESPACE;
import static org.apache.hudi.utilities.schema.RowBasedSchemaProvider.HOODIE_RECORD_STRUCT_NAME;

/**
 * Sync's one batch of data to hoodie table.
 */
public class DeltaSync implements Serializable {

  private static final long serialVersionUID = 1L;
  private static final Logger LOG = LogManager.getLogger(DeltaSync.class);

  /**
   * Delta Sync Config.
   */
  private final HoodieDeltaStreamer.Config cfg;

  /**
   * Source to pull deltas from.
   */
  private transient SourceFormatAdapter formatAdapter;

  /**
   * User Provided Schema Provider.
   */
  private transient SchemaProvider userProvidedSchemaProvider;

  /**
   * Schema provider that supplies the command for reading the input and writing out the target table.
   */
  private transient SchemaProvider schemaProvider;

  /**
   * Allows transforming source to target table before writing.
   */
  private transient Option<Transformer> transformer;

  /**
   * Extract the key for the target table.
   */
  private KeyGenerator keyGenerator;

  /**
   * Filesystem used.
   */
  private transient FileSystem fs;

  /**
   * Spark context.
   */
  private transient JavaSparkContext jssc;

  /**
   * Spark Session.
   */
  private transient SparkSession sparkSession;

  /**
   * Hive Config.
   */
  private transient Configuration conf;

  /**
   * Bag of properties with source, hoodie client, key generator etc.
   */
  private final TypedProperties props;

  /**
   * Callback when write client is instantiated.
   */
  private transient Function<HoodieWriteClient, Boolean> onInitializingHoodieWriteClient;

  /**
   * Timeline with completed commits.
   */
  private transient Option<HoodieTimeline> commitTimelineOpt;

  /**
   * Write Client.
   */
  private transient HoodieWriteClient writeClient;

  private transient HoodieDeltaStreamerMetrics metrics;

  public DeltaSync(HoodieDeltaStreamer.Config cfg, SparkSession sparkSession, SchemaProvider schemaProvider,
                   TypedProperties props, JavaSparkContext jssc, FileSystem fs, Configuration conf,
                   Function<HoodieWriteClient, Boolean> onInitializingHoodieWriteClient) throws IOException {

    this.cfg = cfg;
    this.jssc = jssc;
    this.sparkSession = sparkSession;
    this.fs = fs;
    this.onInitializingHoodieWriteClient = onInitializingHoodieWriteClient;
    this.props = props;
    this.userProvidedSchemaProvider = schemaProvider;

    refreshTimeline();
    // Register User Provided schema first
    registerAvroSchemas(schemaProvider);

    this.transformer = UtilHelpers.createTransformer(cfg.transformerClassNames);
    this.keyGenerator = DataSourceUtils.createKeyGenerator(props);

    this.metrics = new HoodieDeltaStreamerMetrics(getHoodieClientConfig(this.schemaProvider));
<<<<<<< HEAD
=======

>>>>>>> 20b9b399
    this.formatAdapter = new SourceFormatAdapter(
        UtilHelpers.createSource(cfg.sourceClassName, props, jssc, sparkSession, schemaProvider, metrics));
    this.conf = conf;
  }

  /**
   * Refresh Timeline.
   *
   * @throws IOException in case of any IOException
   */
  private void refreshTimeline() throws IOException {
    if (fs.exists(new Path(cfg.targetBasePath))) {
      HoodieTableMetaClient meta = new HoodieTableMetaClient(new Configuration(fs.getConf()), cfg.targetBasePath,
          cfg.payloadClassName);
      switch (meta.getTableType()) {
        case COPY_ON_WRITE:
          this.commitTimelineOpt = Option.of(meta.getActiveTimeline().getCommitTimeline().filterCompletedInstants());
          break;
        case MERGE_ON_READ:
          this.commitTimelineOpt = Option.of(meta.getActiveTimeline().getDeltaCommitTimeline().filterCompletedInstants());
          break;
        default:
          throw new HoodieException("Unsupported table type :" + meta.getTableType());
      }
    } else {
      this.commitTimelineOpt = Option.empty();
      HoodieTableMetaClient.initTableType(new Configuration(jssc.hadoopConfiguration()), cfg.targetBasePath,
          HoodieTableType.valueOf(cfg.tableType), cfg.targetTableName, "archived", cfg.payloadClassName, cfg.baseFileFormat);
    }
  }

  /**
   * Run one round of delta sync and return new compaction instant if one got scheduled.
   */
  public Pair<Option<String>, JavaRDD<WriteStatus>> syncOnce() throws IOException {
    Pair<Option<String>, JavaRDD<WriteStatus>> result = null;
    Timer.Context overallTimerContext = metrics.getOverallTimerContext();

    // Refresh Timeline
    refreshTimeline();

    Pair<SchemaProvider, Pair<String, JavaRDD<HoodieRecord>>> srcRecordsWithCkpt = readFromSource(commitTimelineOpt);

    if (null != srcRecordsWithCkpt) {
      // this is the first input batch. If schemaProvider not set, use it and register Avro Schema and start
      // compactor
      if (null == writeClient) {
        this.schemaProvider = srcRecordsWithCkpt.getKey();
        // Setup HoodieWriteClient and compaction now that we decided on schema
        setupWriteClient();
      }

      result = writeToSink(srcRecordsWithCkpt.getRight().getRight(),
          srcRecordsWithCkpt.getRight().getLeft(), metrics, overallTimerContext);
    }

    // Clear persistent RDDs
    jssc.getPersistentRDDs().values().forEach(JavaRDD::unpersist);
    return result;
  }

  /**
   * Read from Upstream Source and apply transformation if needed.
   *
   * @param commitTimelineOpt Timeline with completed commits
   * @return Pair<SchemaProvider, Pair<String, JavaRDD<HoodieRecord>>> Input data read from upstream source, consists
   * of schemaProvider, checkpointStr and hoodieRecord
   * @throws Exception in case of any Exception
   */
  public Pair<SchemaProvider, Pair<String, JavaRDD<HoodieRecord>>> readFromSource(Option<HoodieTimeline> commitTimelineOpt) throws IOException {
    // Retrieve the previous round checkpoints, if any
    Option<String> resumeCheckpointStr = Option.empty();
    if (commitTimelineOpt.isPresent()) {
      Option<HoodieInstant> lastCommit = commitTimelineOpt.get().lastInstant();
      if (lastCommit.isPresent()) {
        HoodieCommitMetadata commitMetadata = HoodieCommitMetadata
            .fromBytes(commitTimelineOpt.get().getInstantDetails(lastCommit.get()).get(), HoodieCommitMetadata.class);
        if (cfg.checkpoint != null && !cfg.checkpoint.equals(commitMetadata.getMetadata(CHECKPOINT_RESET_KEY))) {
          resumeCheckpointStr = Option.of(cfg.checkpoint);
        } else if (commitMetadata.getMetadata(CHECKPOINT_KEY) != null) {
          //if previous checkpoint is an empty string, skip resume use Option.empty()
          if (!commitMetadata.getMetadata(CHECKPOINT_KEY).isEmpty()) {
            resumeCheckpointStr = Option.of(commitMetadata.getMetadata(CHECKPOINT_KEY));
          }
        }  else if (HoodieTimeline.compareTimestamps(HoodieTimeline.FULL_BOOTSTRAP_INSTANT_TS,
            HoodieTimeline.LESSER_THAN, lastCommit.get().getTimestamp())) {
          throw new HoodieDeltaStreamerException(
              "Unable to find previous checkpoint. Please double check if this table "
                  + "was indeed built via delta streamer. Last Commit :" + lastCommit + ", Instants :"
                  + commitTimelineOpt.get().getInstants().collect(Collectors.toList()) + ", CommitMetadata="
                  + commitMetadata.toJsonString());
        }
      }
    } else {
      HoodieTableMetaClient.initTableType(new Configuration(jssc.hadoopConfiguration()), cfg.targetBasePath,
          HoodieTableType.valueOf(cfg.tableType), cfg.targetTableName, "archived", cfg.payloadClassName, cfg.baseFileFormat);
    }

    if (!resumeCheckpointStr.isPresent() && cfg.checkpoint != null) {
      resumeCheckpointStr = Option.of(cfg.checkpoint);
    }
    LOG.info("Checkpoint to resume from : " + resumeCheckpointStr);

    final Option<JavaRDD<GenericRecord>> avroRDDOptional;
    final String checkpointStr;
    final SchemaProvider schemaProvider;
    if (transformer.isPresent()) {
      // Transformation is needed. Fetch New rows in Row Format, apply transformation and then convert them
      // to generic records for writing
      InputBatch<Dataset<Row>> dataAndCheckpoint =
          formatAdapter.fetchNewDataInRowFormat(resumeCheckpointStr, cfg.sourceLimit);

      Option<Dataset<Row>> transformed =
          dataAndCheckpoint.getBatch().map(data -> transformer.get().apply(jssc, sparkSession, data, props));
      checkpointStr = dataAndCheckpoint.getCheckpointForNextBatch();
      if (this.userProvidedSchemaProvider != null && this.userProvidedSchemaProvider.getTargetSchema() != null) {
        // If the target schema is specified through Avro schema,
        // pass in the schema for the Row-to-Avro conversion
        // to avoid nullability mismatch between Avro schema and Row schema
        avroRDDOptional = transformed
            .map(t -> AvroConversionUtils.createRdd(
                t, this.userProvidedSchemaProvider.getTargetSchema(),
                HOODIE_RECORD_STRUCT_NAME, HOODIE_RECORD_NAMESPACE).toJavaRDD());
        schemaProvider = this.userProvidedSchemaProvider;
      } else {
        // Use Transformed Row's schema if not overridden. If target schema is not specified
        // default to RowBasedSchemaProvider
        schemaProvider =
            transformed
                .map(r -> (SchemaProvider) new DelegatingSchemaProvider(props, jssc,
                    dataAndCheckpoint.getSchemaProvider(),
                    UtilHelpers.createRowBasedSchemaProvider(r.schema(), props, jssc)))
                .orElse(dataAndCheckpoint.getSchemaProvider());
        avroRDDOptional = transformed
            .map(t -> AvroConversionUtils.createRdd(
                t, HOODIE_RECORD_STRUCT_NAME, HOODIE_RECORD_NAMESPACE).toJavaRDD());
      }
    } else {
      // Pull the data from the source & prepare the write
      InputBatch<JavaRDD<GenericRecord>> dataAndCheckpoint =
          formatAdapter.fetchNewDataInAvroFormat(resumeCheckpointStr, cfg.sourceLimit);
      avroRDDOptional = dataAndCheckpoint.getBatch();
      checkpointStr = dataAndCheckpoint.getCheckpointForNextBatch();
      schemaProvider = dataAndCheckpoint.getSchemaProvider();
    }

    if (Objects.equals(checkpointStr, resumeCheckpointStr.orElse(null))) {
      LOG.info("No new data, source checkpoint has not changed. Nothing to commit. Old checkpoint=("
          + resumeCheckpointStr + "). New Checkpoint=(" + checkpointStr + ")");
      return null;
    }

    if ((!avroRDDOptional.isPresent()) || (avroRDDOptional.get().isEmpty())) {
      LOG.info("No new data, perform empty commit.");
      return Pair.of(schemaProvider, Pair.of(checkpointStr, jssc.emptyRDD()));
    }

    JavaRDD<GenericRecord> avroRDD = avroRDDOptional.get();
    JavaRDD<HoodieRecord> records = avroRDD.map(gr -> {
      HoodieRecordPayload payload = DataSourceUtils.createPayload(cfg.payloadClassName, gr,
          (Comparable) HoodieAvroUtils.getNestedFieldVal(gr, cfg.sourceOrderingField, false));
      return new HoodieRecord<>(keyGenerator.getKey(gr), payload);
    });

    return Pair.of(schemaProvider, Pair.of(checkpointStr, records));
  }

  /**
   * Perform Hoodie Write. Run Cleaner, schedule compaction and syncs to hive if needed.
   *
   * @param records             Input Records
   * @param checkpointStr       Checkpoint String
   * @param metrics             Metrics
   * @param overallTimerContext Timer Context
   * @return Option Compaction instant if one is scheduled
   */
  private Pair<Option<String>, JavaRDD<WriteStatus>> writeToSink(JavaRDD<HoodieRecord> records, String checkpointStr,
                                                                 HoodieDeltaStreamerMetrics metrics,
                                                                 Timer.Context overallTimerContext) {
    Option<String> scheduledCompactionInstant = Option.empty();
    // filter dupes if needed
    if (cfg.filterDupes) {
      records = DataSourceUtils.dropDuplicates(jssc, records, writeClient.getConfig());
    }

    boolean isEmpty = records.isEmpty();

    // try to start a new commit
    String instantTime = startCommit();
    LOG.info("Starting commit  : " + instantTime);

    JavaRDD<WriteStatus> writeStatusRDD;
    switch (cfg.operation) {
      case INSERT:
        writeStatusRDD = writeClient.insert(records, instantTime);
        break;
      case UPSERT:
        writeStatusRDD = writeClient.upsert(records, instantTime);
        break;
      case BULK_INSERT:
        writeStatusRDD = writeClient.bulkInsert(records, instantTime);
        break;
      default:
        throw new HoodieDeltaStreamerException("Unknown operation : " + cfg.operation);
    }

    long totalErrorRecords = writeStatusRDD.mapToDouble(WriteStatus::getTotalErrorRecords).sum().longValue();
    long totalRecords = writeStatusRDD.mapToDouble(WriteStatus::getTotalRecords).sum().longValue();
    boolean hasErrors = totalErrorRecords > 0;
    long hiveSyncTimeMs = 0;
    long metaSyncTimeMs = 0;
    if (!hasErrors || cfg.commitOnErrors) {
      HashMap<String, String> checkpointCommitMetadata = new HashMap<>();
      checkpointCommitMetadata.put(CHECKPOINT_KEY, checkpointStr);
      if (cfg.checkpoint != null) {
        checkpointCommitMetadata.put(CHECKPOINT_RESET_KEY, cfg.checkpoint);
      }

      if (hasErrors) {
        LOG.warn("Some records failed to be merged but forcing commit since commitOnErrors set. Errors/Total="
            + totalErrorRecords + "/" + totalRecords);
      }

      boolean success = writeClient.commit(instantTime, writeStatusRDD, Option.of(checkpointCommitMetadata));
      if (success) {
        LOG.info("Commit " + instantTime + " successful!");

        // Schedule compaction if needed
        if (cfg.isAsyncCompactionEnabled()) {
          scheduledCompactionInstant = writeClient.scheduleCompaction(Option.empty());
        }

        if (!isEmpty) {
          syncMeta(metrics);
        }
      } else {
        LOG.info("Commit " + instantTime + " failed!");
        throw new HoodieException("Commit " + instantTime + " failed!");
      }
    } else {
      LOG.error("Delta Sync found errors when writing. Errors/Total=" + totalErrorRecords + "/" + totalRecords);
      LOG.error("Printing out the top 100 errors");
      writeStatusRDD.filter(WriteStatus::hasErrors).take(100).forEach(ws -> {
        LOG.error("Global error :", ws.getGlobalError());
        if (ws.getErrors().size() > 0) {
          ws.getErrors().forEach((key, value) -> LOG.trace("Error for key:" + key + " is " + value));
        }
      });
      // Rolling back instant
      writeClient.rollback(instantTime);
      throw new HoodieException("Commit " + instantTime + " failed and rolled-back !");
    }
    long overallTimeMs = overallTimerContext != null ? overallTimerContext.stop() : 0;

    // Send DeltaStreamer Metrics
    metrics.updateDeltaStreamerMetrics(overallTimeMs);
    return Pair.of(scheduledCompactionInstant, writeStatusRDD);
  }

  /**
   * Try to start a new commit.
   * <p>
   * Exception will be thrown if it failed in 2 tries.
   *
   * @return Instant time of the commit
   */
  private String startCommit() {
    final int maxRetries = 2;
    int retryNum = 1;
    RuntimeException lastException = null;
    while (retryNum <= maxRetries) {
      try {
        return writeClient.startCommit();
      } catch (IllegalArgumentException ie) {
        lastException = ie;
        LOG.error("Got error trying to start a new commit. Retrying after sleeping for a sec", ie);
        retryNum++;
        try {
          Thread.sleep(1000);
        } catch (InterruptedException e) {
          // No-Op
        }
      }
    }
    throw lastException;
  }

  private String getSyncClassShortName(String syncClassName) {
    return syncClassName.substring(syncClassName.lastIndexOf(".") + 1);
  }

  private void syncMeta(HoodieDeltaStreamerMetrics metrics) {
    Set<String> syncClientToolClasses = new HashSet<>(Arrays.asList(cfg.syncClientToolClass.split(",")));
    // for backward compatibility
    if (cfg.enableHiveSync) {
      cfg.enableMetaSync = true;
      syncClientToolClasses.add(HiveSyncTool.class.getName());
      LOG.info("When set --enable-hive-sync will use HiveSyncTool for backward compatibility");
    }
    if (cfg.enableMetaSync) {
      for (String impl : syncClientToolClasses) {
        Timer.Context syncContext = metrics.getMetaSyncTimerContext();
        impl = impl.trim();
        AbstractSyncTool syncTool = null;
        switch (impl) {
          case "org.apache.hudi.hive.HiveSyncTool":
            HiveSyncConfig hiveSyncConfig = DataSourceUtils.buildHiveSyncConfig(props, cfg.targetBasePath, cfg.baseFileFormat);
            LOG.info("Syncing target hoodie table with hive table(" + hiveSyncConfig.tableName + "). Hive metastore URL :"
                + hiveSyncConfig.jdbcUrl + ", basePath :" + cfg.targetBasePath);
            syncTool = new HiveSyncTool(hiveSyncConfig, new HiveConf(conf, HiveConf.class), fs);
            break;
          default:
            FileSystem fs = FSUtils.getFs(cfg.targetBasePath, jssc.hadoopConfiguration());
            Properties properties = new Properties();
            properties.putAll(props);
            properties.put("basePath", cfg.targetBasePath);
            syncTool = (AbstractSyncTool) ReflectionUtils.loadClass(impl, new Class[]{Properties.class, FileSystem.class}, properties, fs);
        }
        syncTool.syncHoodieTable();
        long metaSyncTimeMs = syncContext != null ? syncContext.stop() : 0;
        metrics.updateDeltaStreamerMetaSyncMetrics(getSyncClassShortName(impl), metaSyncTimeMs);
      }
    }
  }

  public void syncHive() {
    HiveSyncConfig hiveSyncConfig = DataSourceUtils.buildHiveSyncConfig(props, cfg.targetBasePath, cfg.baseFileFormat);
    LOG.info("Syncing target hoodie table with hive table(" + hiveSyncConfig.tableName + "). Hive metastore URL :"
        + hiveSyncConfig.jdbcUrl + ", basePath :" + cfg.targetBasePath);
    HiveConf hiveConf = new HiveConf(conf, HiveConf.class);
    LOG.info("Hive Conf => " + hiveConf.getAllProperties().toString());
    LOG.info("Hive Sync Conf => " + hiveSyncConfig.toString());
    new HiveSyncTool(hiveSyncConfig, hiveConf, fs).syncHoodieTable();
  }

  public void syncHive(HiveConf conf) {
    this.conf = conf;
    syncHive();
  }

  /**
   * Note that depending on configs and source-type, schemaProvider could either be eagerly or lazily created.
   * SchemaProvider creation is a precursor to HoodieWriteClient and AsyncCompactor creation. This method takes care of
   * this constraint.
   */
  private void setupWriteClient() {
    LOG.info("Setting up Hoodie Write Client");
    if ((null != schemaProvider) && (null == writeClient)) {
      registerAvroSchemas(schemaProvider);
      HoodieWriteConfig hoodieCfg = getHoodieClientConfig(schemaProvider);
      writeClient = new HoodieWriteClient<>(jssc, hoodieCfg, true);
      onInitializingHoodieWriteClient.apply(writeClient);
    }
  }

  /**
   * Helper to construct Write Client config.
   *
   * @param schemaProvider Schema Provider
   */
  private HoodieWriteConfig getHoodieClientConfig(SchemaProvider schemaProvider) {
    final boolean combineBeforeUpsert = true;
    final boolean autoCommit = false;
    HoodieWriteConfig.Builder builder =
        HoodieWriteConfig.newBuilder().withPath(cfg.targetBasePath).combineInput(cfg.filterDupes, combineBeforeUpsert)
            .withCompactionConfig(HoodieCompactionConfig.newBuilder().withPayloadClass(cfg.payloadClassName)
                // Inline compaction is disabled for continuous mode. otherwise enabled for MOR
                .withInlineCompaction(cfg.isInlineCompactionEnabled()).build())
            .forTable(cfg.targetTableName)
            .withAutoCommit(autoCommit).withProps(props);

    if (null != schemaProvider && null != schemaProvider.getTargetSchema()) {
      builder = builder.withSchema(schemaProvider.getTargetSchema().toString());
    }
    HoodieWriteConfig config = builder.build();

    // set default value for {@link HoodieWriteCommitKafkaCallbackConfig} if needed.
    if (config.writeCommitCallbackOn() && HoodieWriteCommitKafkaCallback.class.getName().equals(config.getCallbackClass())) {
      HoodieWriteCommitKafkaCallbackConfig.setCallbackKafkaConfigIfNeeded(config.getProps());
    }

    // Validate what deltastreamer assumes of write-config to be really safe
    ValidationUtils.checkArgument(config.isInlineCompaction() == cfg.isInlineCompactionEnabled(),
        String.format("%s should be set to %s", INLINE_COMPACT_PROP, cfg.isInlineCompactionEnabled()));
    ValidationUtils.checkArgument(!config.shouldAutoCommit(),
        String.format("%s should be set to %s", HOODIE_AUTO_COMMIT_PROP, autoCommit));
    ValidationUtils.checkArgument(config.shouldCombineBeforeInsert() == cfg.filterDupes,
        String.format("%s should be set to %s", COMBINE_BEFORE_INSERT_PROP, cfg.filterDupes));
    ValidationUtils.checkArgument(config.shouldCombineBeforeUpsert(),
        String.format("%s should be set to %s", COMBINE_BEFORE_UPSERT_PROP, combineBeforeUpsert));

    return config;
  }

  /**
   * Register Avro Schemas.
   *
   * @param schemaProvider Schema Provider
   */
  private void registerAvroSchemas(SchemaProvider schemaProvider) {
    // register the schemas, so that shuffle does not serialize the full schemas
    if (null != schemaProvider) {
      List<Schema> schemas = new ArrayList<>();
      schemas.add(schemaProvider.getSourceSchema());
      if (schemaProvider.getTargetSchema() != null) {
        schemas.add(schemaProvider.getTargetSchema());
      }

      LOG.info("Registering Schema :" + schemas);
      jssc.sc().getConf().registerAvroSchemas(JavaConversions.asScalaBuffer(schemas).toList());
    }
  }

  /**
   * Close all resources.
   */
  public void close() {
    if (null != writeClient) {
      writeClient.close();
      writeClient = null;
    }
  }

  public FileSystem getFs() {
    return fs;
  }

  public TypedProperties getProps() {
    return props;
  }

  public Config getCfg() {
    return cfg;
  }

  public Option<HoodieTimeline> getCommitTimelineOpt() {
    return commitTimelineOpt;
  }
}<|MERGE_RESOLUTION|>--- conflicted
+++ resolved
@@ -192,10 +192,7 @@
     this.keyGenerator = DataSourceUtils.createKeyGenerator(props);
 
     this.metrics = new HoodieDeltaStreamerMetrics(getHoodieClientConfig(this.schemaProvider));
-<<<<<<< HEAD
-=======
-
->>>>>>> 20b9b399
+
     this.formatAdapter = new SourceFormatAdapter(
         UtilHelpers.createSource(cfg.sourceClassName, props, jssc, sparkSession, schemaProvider, metrics));
     this.conf = conf;
@@ -232,6 +229,7 @@
    */
   public Pair<Option<String>, JavaRDD<WriteStatus>> syncOnce() throws IOException {
     Pair<Option<String>, JavaRDD<WriteStatus>> result = null;
+    HoodieDeltaStreamerMetrics metrics = new HoodieDeltaStreamerMetrics(getHoodieClientConfig(schemaProvider));
     Timer.Context overallTimerContext = metrics.getOverallTimerContext();
 
     // Refresh Timeline
