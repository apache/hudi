--- conflicted
+++ resolved
@@ -1978,15 +1978,9 @@
     ));
 
     // Ensure it is empty
-<<<<<<< HEAD
-    HoodieCommitMetadata commitMetadata = new DefaultCommitMetadataSerDe()
-        .deserialize(newLastFinished, mClient.getActiveTimeline().getInstantDetails(newLastFinished).get(), HoodieCommitMetadata.class);
-    LOG.info("New Commit Metadata={}", commitMetadata);
-=======
     HoodieCommitMetadata commitMetadata =
         mClient.getActiveTimeline().readCommitMetadata(newLastFinished);
-    System.out.println("New Commit Metadata=" + commitMetadata);
->>>>>>> ea5b3c34
+    LOG.info("New Commit Metadata={}", commitMetadata);
     assertTrue(commitMetadata.getPartitionToWriteStats().isEmpty());
 
     // Try UPSERT with filterDupes true. Expect exception
