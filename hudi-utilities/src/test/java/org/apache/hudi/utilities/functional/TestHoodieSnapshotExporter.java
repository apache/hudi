/*
 * Licensed to the Apache Software Foundation (ASF) under one
 * or more contributor license agreements.  See the NOTICE file
 * distributed with this work for additional information
 * regarding copyright ownership.  The ASF licenses this file
 * to you under the Apache License, Version 2.0 (the
 * "License"); you may not use this file except in compliance
 * with the License.  You may obtain a copy of the License at
 *
 *      http://www.apache.org/licenses/LICENSE-2.0
 *
 * Unless required by applicable law or agreed to in writing, software
 * distributed under the License is distributed on an "AS IS" BASIS,
 * WITHOUT WARRANTIES OR CONDITIONS OF ANY KIND, either express or implied.
 * See the License for the specific language governing permissions and
 * limitations under the License.
 */

package org.apache.hudi.utilities.functional;

import org.apache.hudi.client.HoodieWriteClient;
import org.apache.hudi.common.model.HoodieAvroPayload;
import org.apache.hudi.common.model.HoodieRecord;
import org.apache.hudi.common.model.HoodieTableType;
import org.apache.hudi.common.table.HoodieTableMetaClient;
import org.apache.hudi.config.HoodieIndexConfig;
import org.apache.hudi.config.HoodieWriteConfig;
import org.apache.hudi.index.HoodieIndex.IndexType;
import org.apache.hudi.testutils.FunctionalTestHarness;
import org.apache.hudi.testutils.HoodieTestDataGenerator;
import org.apache.hudi.utilities.HoodieSnapshotExporter;
import org.apache.hudi.utilities.HoodieSnapshotExporter.Config;
import org.apache.hudi.utilities.HoodieSnapshotExporter.OutputFormatValidator;
import org.apache.hudi.utilities.HoodieSnapshotExporter.Partitioner;
import org.apache.hudi.utilities.exception.HoodieSnapshotExporterException;

import org.apache.hadoop.fs.FileStatus;
import org.apache.hadoop.fs.Path;
import org.apache.log4j.LogManager;
import org.apache.log4j.Logger;
import org.apache.spark.api.java.JavaRDD;
import org.apache.spark.sql.Column;
import org.apache.spark.sql.DataFrameWriter;
import org.apache.spark.sql.Dataset;
import org.apache.spark.sql.Row;
import org.junit.jupiter.api.AfterEach;
import org.junit.jupiter.api.BeforeEach;
import org.junit.jupiter.api.Nested;
import org.junit.jupiter.api.Tag;
import org.junit.jupiter.api.Test;
import org.junit.jupiter.params.ParameterizedTest;
import org.junit.jupiter.params.provider.ValueSource;

import java.io.IOException;
import java.util.Arrays;
import java.util.List;
import java.util.stream.Collectors;

import static org.junit.jupiter.api.Assertions.assertEquals;
import static org.junit.jupiter.api.Assertions.assertThrows;
import static org.junit.jupiter.api.Assertions.assertTrue;

@Tag("functional")
public class TestHoodieSnapshotExporter extends FunctionalTestHarness {

  static final Logger LOG = LogManager.getLogger(TestHoodieSnapshotExporter.class);
  static final int NUM_RECORDS = 100;
  static final String COMMIT_TIME = "20200101000000";
  static final String PARTITION_PATH = "2020";
  static final String TABLE_NAME = "testing";
  String sourcePath;
  String targetPath;

  @BeforeEach
  public void init() throws Exception {
    // Initialize test data dirs
    sourcePath = dfsBasePath() + "/source/";
    targetPath = dfsBasePath() + "/target/";
    dfs().mkdirs(new Path(sourcePath));
    HoodieTableMetaClient
        .initTableType(jsc().hadoopConfiguration(), sourcePath, HoodieTableType.COPY_ON_WRITE, TABLE_NAME,
            HoodieAvroPayload.class.getName());

    // Prepare data as source Hudi dataset
    HoodieWriteConfig cfg = getHoodieWriteConfig(sourcePath);
    HoodieWriteClient hdfsWriteClient = new HoodieWriteClient(jsc(), cfg);
    hdfsWriteClient.startCommitWithTime(COMMIT_TIME);
    HoodieTestDataGenerator dataGen = new HoodieTestDataGenerator(new String[] {PARTITION_PATH});
    List<HoodieRecord> records = dataGen.generateInserts(COMMIT_TIME, NUM_RECORDS);
    JavaRDD<HoodieRecord> recordsRDD = jsc().parallelize(records, 1);
    hdfsWriteClient.bulkInsert(recordsRDD, COMMIT_TIME);
    hdfsWriteClient.close();
<<<<<<< HEAD
=======

    RemoteIterator<LocatedFileStatus> itr = dfs().listFiles(new Path(sourcePath), true);
    while (itr.hasNext()) {
      LOG.info(">>> Prepared test file: " + itr.next().getPath());
    }
>>>>>>> be85a6c3
  }

  @AfterEach
  public void cleanUp() throws IOException {
    dfs().delete(new Path(sourcePath), true);
    dfs().delete(new Path(targetPath), true);
  }

  private HoodieWriteConfig getHoodieWriteConfig(String basePath) {
    return HoodieWriteConfig.newBuilder()
        .withPath(basePath)
        .withEmbeddedTimelineServerEnabled(false)
        .withSchema(HoodieTestDataGenerator.TRIP_EXAMPLE_SCHEMA)
        .withParallelism(2, 2)
        .withBulkInsertParallelism(2)
        .forTable(TABLE_NAME)
        .withIndexConfig(HoodieIndexConfig.newBuilder().withIndexType(IndexType.BLOOM).build())
        .build();
  }

  @Nested
  public class TestHoodieSnapshotExporterForHudi {

    private HoodieSnapshotExporter.Config cfg;

    @BeforeEach
    public void setUp() {
      cfg = new Config();
      cfg.sourceBasePath = sourcePath;
      cfg.targetOutputPath = targetPath;
      cfg.outputFormat = OutputFormatValidator.HUDI;
    }

    @Test
    public void testExportAsHudi() throws IOException {
      new HoodieSnapshotExporter().export(jsc(), cfg);

      // Check results
      assertTrue(dfs().exists(new Path(targetPath + "/.hoodie/" + COMMIT_TIME + ".commit")));
      assertTrue(dfs().exists(new Path(targetPath + "/.hoodie/" + COMMIT_TIME + ".commit.requested")));
      assertTrue(dfs().exists(new Path(targetPath + "/.hoodie/" + COMMIT_TIME + ".inflight")));
      assertTrue(dfs().exists(new Path(targetPath + "/.hoodie/hoodie.properties")));
      String partition = targetPath + "/" + PARTITION_PATH;
      long numParquetFiles = Arrays.stream(dfs().listStatus(new Path(partition)))
          .filter(fileStatus -> fileStatus.getPath().toString().endsWith(".parquet"))
          .count();
      assertTrue(numParquetFiles >= 1, "There should exist at least 1 parquet file.");
      assertEquals(NUM_RECORDS, sqlContext().read().parquet(partition).count());
      assertTrue(dfs().exists(new Path(partition + "/.hoodie_partition_metadata")));
      assertTrue(dfs().exists(new Path(targetPath + "/_SUCCESS")));
    }
  }

  @Nested
  public class TestHoodieSnapshotExporterForEarlyAbort {

    private HoodieSnapshotExporter.Config cfg;

    @BeforeEach
    public void setUp() {
      cfg = new Config();
      cfg.sourceBasePath = sourcePath;
      cfg.targetOutputPath = targetPath;
      cfg.outputFormat = OutputFormatValidator.HUDI;
    }

    @Test
    public void testExportWhenTargetPathExists() throws IOException {
      // make target output path present
      dfs().mkdirs(new Path(targetPath));

      // export
      final Throwable thrown = assertThrows(HoodieSnapshotExporterException.class, () -> {
        new HoodieSnapshotExporter().export(jsc(), cfg);
      });
      assertEquals("The target output path already exists.", thrown.getMessage());
    }

    @Test
    public void testExportDatasetWithNoCommit() throws IOException {
      // delete commit files
      List<Path> commitFiles = Arrays.stream(dfs().listStatus(new Path(sourcePath + "/.hoodie")))
          .map(FileStatus::getPath)
          .filter(filePath -> filePath.getName().endsWith(".commit"))
          .collect(Collectors.toList());
      for (Path p : commitFiles) {
        dfs().delete(p, false);
      }

      // export
      final Throwable thrown = assertThrows(HoodieSnapshotExporterException.class, () -> {
        new HoodieSnapshotExporter().export(jsc(), cfg);
      });
      assertEquals("No commits present. Nothing to snapshot.", thrown.getMessage());
    }

    @Test
    public void testExportDatasetWithNoPartition() throws IOException {
      // delete all source data
      dfs().delete(new Path(sourcePath + "/" + PARTITION_PATH), true);

      // export
      final Throwable thrown = assertThrows(HoodieSnapshotExporterException.class, () -> {
        new HoodieSnapshotExporter().export(jsc(), cfg);
      });
      assertEquals("The source dataset has 0 partition to snapshot.", thrown.getMessage());
    }
  }

  @Nested
  public class TestHoodieSnapshotExporterForNonHudi {

    @ParameterizedTest
    @ValueSource(strings = {"json", "parquet"})
    public void testExportAsNonHudi(String format) throws IOException {
      HoodieSnapshotExporter.Config cfg = new Config();
      cfg.sourceBasePath = sourcePath;
      cfg.targetOutputPath = targetPath;
      cfg.outputFormat = format;
      new HoodieSnapshotExporter().export(jsc(), cfg);
      assertEquals(NUM_RECORDS, sqlContext().read().format(format).load(targetPath).count());
      assertTrue(dfs().exists(new Path(targetPath + "/_SUCCESS")));
    }
  }

  public static class UserDefinedPartitioner implements Partitioner {

    public static final String PARTITION_NAME = "year";

    @Override
    public DataFrameWriter<Row> partition(Dataset<Row> source) {
      return source
          .withColumnRenamed(HoodieRecord.PARTITION_PATH_METADATA_FIELD, PARTITION_NAME)
          .repartition(new Column(PARTITION_NAME))
          .write()
          .partitionBy(PARTITION_NAME);
    }
  }

  @Nested
  public class TestHoodieSnapshotExporterForRepartitioning {

    private HoodieSnapshotExporter.Config cfg;

    @BeforeEach
    public void setUp() {
      cfg = new Config();
      cfg.sourceBasePath = sourcePath;
      cfg.targetOutputPath = targetPath;
      cfg.outputFormat = "json";
    }

    @Test
    public void testExportWithPartitionField() throws IOException {
      // `driver` field is set in HoodieTestDataGenerator
      cfg.outputPartitionField = "driver";
      new HoodieSnapshotExporter().export(jsc(), cfg);

      assertEquals(NUM_RECORDS, sqlContext().read().format("json").load(targetPath).count());
      assertTrue(dfs().exists(new Path(targetPath + "/_SUCCESS")));
      assertTrue(dfs().listStatus(new Path(targetPath)).length > 1);
    }

    @Test
    public void testExportForUserDefinedPartitioner() throws IOException {
      cfg.outputPartitioner = UserDefinedPartitioner.class.getName();
      new HoodieSnapshotExporter().export(jsc(), cfg);

      assertEquals(NUM_RECORDS, sqlContext().read().format("json").load(targetPath).count());
      assertTrue(dfs().exists(new Path(targetPath + "/_SUCCESS")));
      assertTrue(dfs().exists(new Path(String.format("%s/%s=%s", targetPath, UserDefinedPartitioner.PARTITION_NAME, PARTITION_PATH))));
    }
  }
}<|MERGE_RESOLUTION|>--- conflicted
+++ resolved
@@ -90,14 +90,10 @@
     JavaRDD<HoodieRecord> recordsRDD = jsc().parallelize(records, 1);
     hdfsWriteClient.bulkInsert(recordsRDD, COMMIT_TIME);
     hdfsWriteClient.close();
-<<<<<<< HEAD
-=======
-
     RemoteIterator<LocatedFileStatus> itr = dfs().listFiles(new Path(sourcePath), true);
     while (itr.hasNext()) {
       LOG.info(">>> Prepared test file: " + itr.next().getPath());
     }
->>>>>>> be85a6c3
   }
 
   @AfterEach
