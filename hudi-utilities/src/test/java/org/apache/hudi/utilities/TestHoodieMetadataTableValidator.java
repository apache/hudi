--- conflicted
+++ resolved
@@ -607,8 +607,7 @@
     Path tempFolderPath = new Path(tempFolder);
 
     // lets move one of the log files from latest file slice to the temp dir. so validation w/ latest file slice should fail.
-    HoodieTableFileSystemView fsView = new HoodieTableFileSystemView(
-        metaClient, metaClient.getActiveTimeline().filterCompletedAndCompactionInstants(), false);
+    HoodieTableFileSystemView fsView = HoodieTableFileSystemView.fileListingBasedFileSystemView(context, metaClient, metaClient.getActiveTimeline().filterCompletedAndCompactionInstants(), false);
     FileSlice latestFileSlice = fsView.getLatestFileSlices(StringUtils.EMPTY_STRING).filter(fileSlice -> {
       return fileSlice.getLogFiles().count() > 0;
     }).collect(Collectors.toList()).get(0);
@@ -641,14 +640,8 @@
     localValidator.run();
     // no exception should be thrown
 
-<<<<<<< HEAD
-    // let's delete one of the log files from 1st commit and so FS based listing and MDT based listing diverges.
-    HoodieTableFileSystemView fsView = HoodieTableFileSystemView.fileListingBasedFileSystemView(context, metaClient, metaClient.getActiveTimeline().filterCompletedAndCompactionInstants(), false);
-=======
     // let's delete one of the log files from 1st commit and so FS based listing and MDT based listing diverges when all file slices are validated.
-    fsView = new HoodieTableFileSystemView(
-        metaClient, metaClient.getActiveTimeline().filterCompletedAndCompactionInstants(), false);
->>>>>>> 14c292c6
+    fsView = HoodieTableFileSystemView.fileListingBasedFileSystemView(context, metaClient, metaClient.getActiveTimeline().filterCompletedAndCompactionInstants(), false);
     HoodieFileGroup fileGroup = fsView.getAllFileGroups(StringUtils.EMPTY_STRING).collect(Collectors.toList()).get(0);
     List<FileSlice> allFileSlices = fileGroup.getAllFileSlices().collect(Collectors.toList());
     FileSlice earliestFileSlice = allFileSlices.get(allFileSlices.size() - 1);
