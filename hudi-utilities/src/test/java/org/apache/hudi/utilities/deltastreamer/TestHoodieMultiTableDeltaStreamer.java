--- conflicted
+++ resolved
@@ -149,22 +149,7 @@
         getStringWithAltKeys(streamer.getTableExecutionContexts().get(0).getProperties(),
             HoodieSchemaProviderConfig.SRC_SCHEMA_REGISTRY_URL));
   }
-<<<<<<< HEAD
-
-  @Test
-  @Disabled
-  public void testInvalidIngestionProps() {
-    Exception e = assertThrows(Exception.class, () -> {
-      HoodieMultiTableDeltaStreamer.Config cfg = TestHelpers.getConfig(PROPS_FILENAME_TEST_SOURCE1, basePath + "/config", TestDataSource.class.getName(), true, true, null);
-      new HoodieMultiTableDeltaStreamer(cfg, jsc);
-    }, "Creation of execution object should fail without kafka topic");
-    LOG.debug("Creation of execution object failed with error: {}", e.getMessage(), e);
-    assertTrue(e.getMessage().contains("Please provide valid table config arguments!"));
-  }
-
-=======
-  
->>>>>>> 14c292c6
+
   @Test //0 corresponds to fg
   public void testMultiTableExecutionWithKafkaSource() throws IOException {
     //create topics for each table
