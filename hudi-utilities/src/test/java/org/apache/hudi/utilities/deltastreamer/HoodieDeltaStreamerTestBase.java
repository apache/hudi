/*
 * Licensed to the Apache Software Foundation (ASF) under one
 * or more contributor license agreements.  See the NOTICE file
 * distributed with this work for additional information
 * regarding copyright ownership.  The ASF licenses this file
 * to you under the Apache License, Version 2.0 (the
 * "License"); you may not use this file except in compliance
 * with the License.  You may obtain a copy of the License at
 *
 *   http://www.apache.org/licenses/LICENSE-2.0
 *
 * Unless required by applicable law or agreed to in writing,
 * software distributed under the License is distributed on an
 * "AS IS" BASIS, WITHOUT WARRANTIES OR CONDITIONS OF ANY
 * KIND, either express or implied.  See the License for the
 * specific language governing permissions and limitations
 * under the License.
 */

package org.apache.hudi.utilities.deltastreamer;

import org.apache.hudi.common.config.HoodieCommonConfig;
import org.apache.hudi.common.config.TypedProperties;
import org.apache.hudi.common.model.HoodieCommitMetadata;
import org.apache.hudi.common.model.HoodieRecord;
import org.apache.hudi.common.model.WriteOperationType;
import org.apache.hudi.common.table.HoodieTableMetaClient;
import org.apache.hudi.common.table.timeline.HoodieInstant;
import org.apache.hudi.common.table.timeline.HoodieTimeline;
import org.apache.hudi.common.table.timeline.TimelineMetadataUtils;
import org.apache.hudi.common.testutils.HoodieTestDataGenerator;
import org.apache.hudi.common.util.StringUtils;
import org.apache.hudi.config.HoodieCleanConfig;
import org.apache.hudi.config.HoodieClusteringConfig;
import org.apache.hudi.hive.HiveSyncConfigHolder;
import org.apache.hudi.hive.MultiPartKeysValueExtractor;
import org.apache.hudi.hive.testutils.HiveTestService;
import org.apache.hudi.storage.HoodieStorage;
import org.apache.hudi.sync.common.HoodieSyncConfig;
import org.apache.hudi.utilities.config.HoodieStreamerConfig;
import org.apache.hudi.utilities.config.KafkaSourceConfig;
import org.apache.hudi.utilities.config.SourceTestConfig;
import org.apache.hudi.utilities.schema.FilebasedSchemaProvider;
import org.apache.hudi.utilities.sources.HoodieIncrSource;
import org.apache.hudi.utilities.sources.TestDataSource;
import org.apache.hudi.utilities.sources.TestParquetDFSSourceEmptyBatch;
import org.apache.hudi.utilities.streamer.HoodieStreamer;
import org.apache.hudi.utilities.testutils.UtilitiesTestBase;

import org.apache.avro.Schema;
import org.apache.hadoop.fs.FileSystem;
import org.apache.hadoop.fs.Path;
import org.apache.kafka.clients.consumer.ConsumerConfig;
import org.apache.kafka.common.serialization.ByteArrayDeserializer;
import org.apache.spark.sql.Row;
import org.apache.spark.sql.SQLContext;
import org.apache.spark.streaming.kafka010.KafkaTestUtils;
import org.junit.jupiter.api.AfterAll;
import org.junit.jupiter.api.AfterEach;
import org.junit.jupiter.api.BeforeAll;
import org.junit.jupiter.api.BeforeEach;
import org.slf4j.Logger;
import org.slf4j.LoggerFactory;

import java.io.IOException;
import java.util.ArrayList;
import java.util.Collections;
import java.util.HashMap;
import java.util.List;
import java.util.Map;
import java.util.Random;
import java.util.UUID;
import java.util.concurrent.Executors;
import java.util.concurrent.Future;
import java.util.concurrent.TimeUnit;
import java.util.function.Function;

import static org.junit.jupiter.api.Assertions.assertEquals;
import static org.junit.jupiter.api.Assertions.assertTrue;

public class HoodieDeltaStreamerTestBase extends UtilitiesTestBase {

  private static final Logger LOG = LoggerFactory.getLogger(HoodieDeltaStreamerTestBase.class);

  static final Random RANDOM = new Random();
  static final String PROPS_FILENAME_TEST_SOURCE = "test-source.properties";
  static final String PROPS_FILENAME_TEST_SOURCE1 = "test-source1.properties";
  static final String PROPS_INVALID_HIVE_SYNC_TEST_SOURCE1 = "test-invalid-hive-sync-source1.properties";
  static final String PROPS_INVALID_FILE = "test-invalid-props.properties";
  static final String PROPS_INVALID_TABLE_CONFIG_FILE = "test-invalid-table-config.properties";
  static final String PROPS_FILENAME_TEST_INVALID = "test-invalid.properties";
  static final String PROPS_FILENAME_INFER_COMPLEX_KEYGEN = "test-infer-complex-keygen.properties";
  static final String PROPS_FILENAME_INFER_NONPARTITIONED_KEYGEN = "test-infer-nonpartitioned-keygen.properties";
  static final String PROPS_FILENAME_TEST_CSV = "test-csv-dfs-source.properties";
  static final String PROPS_FILENAME_TEST_PARQUET = "test-parquet-dfs-source.properties";
  static final String PROPS_FILENAME_TEST_ORC = "test-orc-dfs-source.properties";
  static final String PROPS_FILENAME_TEST_JSON_KAFKA = "test-json-kafka-dfs-source.properties";
  static final String PROPS_FILENAME_TEST_AVRO_KAFKA = "test-avro-kafka-dfs-source.properties";
  static final String PROPS_FILENAME_TEST_SQL_SOURCE = "test-sql-source-source.properties";
  static final String PROPS_FILENAME_TEST_MULTI_WRITER = "test-multi-writer.properties";
  static final String FIRST_PARQUET_FILE_NAME = "1.parquet";
  static final String FIRST_ORC_FILE_NAME = "1.orc";
  static String PARQUET_SOURCE_ROOT;
  static String ORC_SOURCE_ROOT;
  static String JSON_KAFKA_SOURCE_ROOT;
  static final int PARQUET_NUM_RECORDS = 5;
  static final int ORC_NUM_RECORDS = 5;
  static final int CSV_NUM_RECORDS = 3;
  static final int JSON_KAFKA_NUM_RECORDS = 5;
  static final int SQL_SOURCE_NUM_RECORDS = 1000;
  String kafkaCheckpointType = "string";
  // Required fields
  static final String TGT_BASE_PATH_PARAM = "--target-base-path";
  static final String TGT_BASE_PATH_VALUE = "s3://mybucket/blah";
  static final String TABLE_TYPE_PARAM = "--table-type";
  static final String TABLE_TYPE_VALUE = "COPY_ON_WRITE";
  static final String TARGET_TABLE_PARAM = "--target-table";
  static final String TARGET_TABLE_VALUE = "test";
  static final String BASE_FILE_FORMAT_PARAM = "--base-file-format";
  static final String BASE_FILE_FORMAT_VALUE = "PARQUET";
  static final String SOURCE_LIMIT_PARAM = "--source-limit";
  static final String SOURCE_LIMIT_VALUE = "500";
  static final String ENABLE_HIVE_SYNC_PARAM = "--enable-hive-sync";
  static final String HOODIE_CONF_PARAM = "--hoodie-conf";
  static final String HOODIE_CONF_VALUE1 = "hoodie.datasource.hive_sync.table=test_table";
  static final String HOODIE_CONF_VALUE2 = "hoodie.datasource.write.recordkey.field=Field1,Field2,Field3";
  protected static String topicName;
  protected static String defaultSchemaProviderClassName = FilebasedSchemaProvider.class.getName();
  protected static int testNum = 1;

  Map<String, String> hudiOpts = new HashMap<>();
  public KafkaTestUtils testUtils;

  @BeforeEach
  protected void prepareTestSetup() throws IOException {
    setupTest();
    testUtils = new KafkaTestUtils();
    testUtils.setup();
    topicName = "topic" + testNum;
<<<<<<< HEAD
    prepareInitialConfigs(fs, basePath, testUtils.brokerAddress());
=======
    prepareInitialConfigs(storage, basePath, testUtils.brokerAddress());
    prepareParquetDFSFiles(PARQUET_NUM_RECORDS, PARQUET_SOURCE_ROOT);
    prepareORCDFSFiles(ORC_NUM_RECORDS, ORC_SOURCE_ROOT);
>>>>>>> 6d645e4f
  }

  @AfterEach
  public void cleanupKafkaTestUtils() {
    if (testUtils != null) {
      testUtils.teardown();
      testUtils = null;
    }
    if (hudiOpts != null) {
      hudiOpts = null;
    }
  }

  @BeforeAll
  public static void initClass() throws Exception {
    UtilitiesTestBase.initTestServices(false, true, false);
    // basePath is defined in UtilitiesTestBase.initTestServices
    PARQUET_SOURCE_ROOT = basePath + "parquetFiles";
    ORC_SOURCE_ROOT = basePath + "orcFiles";
    JSON_KAFKA_SOURCE_ROOT = basePath + "jsonKafkaFiles";
  }

  @AfterAll
  public static void tearDown() {
    UtilitiesTestBase.cleanUpUtilitiesTestServices();
  }

  public void setupTest() {
    TestDataSource.returnEmptyBatch = false;
    hudiOpts = new HashMap<>();
  }

  protected static void prepareInitialConfigs(HoodieStorage storage, String dfsBasePath, String brokerAddress) throws IOException {
    // prepare the configs.
    UtilitiesTestBase.Helpers.copyToDFS("streamer-config/base.properties", storage, dfsBasePath + "/base.properties");
    UtilitiesTestBase.Helpers.copyToDFS("streamer-config/base.properties", storage, dfsBasePath + "/config/base.properties");
    UtilitiesTestBase.Helpers.copyToDFS("streamer-config/sql-transformer.properties", storage,
        dfsBasePath + "/sql-transformer.properties");
    UtilitiesTestBase.Helpers.copyToDFS("streamer-config/source.avsc", storage, dfsBasePath + "/source.avsc");
    UtilitiesTestBase.Helpers.copyToDFS("streamer-config/source_evolved.avsc", storage, dfsBasePath + "/source_evolved.avsc");
    UtilitiesTestBase.Helpers.copyToDFS("streamer-config/source_evolved_post_processed.avsc", storage, dfsBasePath + "/source_evolved_post_processed.avsc");
    UtilitiesTestBase.Helpers.copyToDFS("streamer-config/source-flattened.avsc", storage, dfsBasePath + "/source-flattened.avsc");
    UtilitiesTestBase.Helpers.copyToDFS("streamer-config/target.avsc", storage, dfsBasePath + "/target.avsc");
    UtilitiesTestBase.Helpers.copyToDFS("streamer-config/target-flattened.avsc", storage, dfsBasePath + "/target-flattened.avsc");

    UtilitiesTestBase.Helpers.copyToDFS("streamer-config/source_short_trip_uber.avsc", storage, dfsBasePath + "/source_short_trip_uber.avsc");
    UtilitiesTestBase.Helpers.copyToDFS("streamer-config/source_uber.avsc", storage, dfsBasePath + "/source_uber.avsc");
    UtilitiesTestBase.Helpers.copyToDFS("streamer-config/target_short_trip_uber.avsc", storage, dfsBasePath + "/target_short_trip_uber.avsc");
    UtilitiesTestBase.Helpers.copyToDFS("streamer-config/target_uber.avsc", storage, dfsBasePath + "/target_uber.avsc");
    UtilitiesTestBase.Helpers.copyToDFS("streamer-config/invalid_hive_sync_uber_config.properties", storage, dfsBasePath + "/config/invalid_hive_sync_uber_config.properties");
    UtilitiesTestBase.Helpers.copyToDFS("streamer-config/uber_config.properties", storage, dfsBasePath + "/config/uber_config.properties");
    UtilitiesTestBase.Helpers.copyToDFS("streamer-config/short_trip_uber_config.properties", storage, dfsBasePath + "/config/short_trip_uber_config.properties");
    UtilitiesTestBase.Helpers.copyToDFS("streamer-config/clusteringjob.properties", storage, dfsBasePath + "/clusteringjob.properties");
    UtilitiesTestBase.Helpers.copyToDFS("streamer-config/indexer.properties", storage, dfsBasePath + "/indexer.properties");

    writeCommonPropsToFile(storage, dfsBasePath);

    // Properties used for the delta-streamer which incrementally pulls from upstream Hudi source table and writes to
    // downstream hudi table
    TypedProperties downstreamProps = new TypedProperties();
    downstreamProps.setProperty("include", "base.properties");
    downstreamProps.setProperty("hoodie.datasource.write.recordkey.field", "_row_key");
    downstreamProps.setProperty("hoodie.datasource.write.partitionpath.field", "partition_path");

    // Source schema is the target schema of upstream table
    downstreamProps.setProperty("hoodie.streamer.schemaprovider.source.schema.file", dfsBasePath + "/target.avsc");
    downstreamProps.setProperty("hoodie.streamer.schemaprovider.target.schema.file", dfsBasePath + "/target.avsc");
    UtilitiesTestBase.Helpers.savePropsToDFS(downstreamProps, storage, dfsBasePath + "/test-downstream-source.properties");

    // Properties used for testing invalid key generator
    TypedProperties invalidProps = new TypedProperties();
    invalidProps.setProperty("include", "sql-transformer.properties");
    invalidProps.setProperty("hoodie.datasource.write.keygenerator.class", "invalid");
    invalidProps.setProperty("hoodie.datasource.write.recordkey.field", "_row_key");
    invalidProps.setProperty("hoodie.datasource.write.partitionpath.field", "partition_path");
    invalidProps.setProperty("hoodie.streamer.schemaprovider.source.schema.file", dfsBasePath + "/source.avsc");
    invalidProps.setProperty("hoodie.streamer.schemaprovider.target.schema.file", dfsBasePath + "/target.avsc");
    UtilitiesTestBase.Helpers.savePropsToDFS(invalidProps, storage, dfsBasePath + "/" + PROPS_FILENAME_TEST_INVALID);

    // Properties used for testing inferring key generator for complex key generator
    TypedProperties inferKeygenProps = new TypedProperties();
    inferKeygenProps.setProperty("include", "base.properties");
    inferKeygenProps.setProperty("hoodie.datasource.write.recordkey.field", "timestamp,_row_key");
    inferKeygenProps.setProperty("hoodie.datasource.write.partitionpath.field", "partition_path");
    inferKeygenProps.setProperty("hoodie.streamer.schemaprovider.source.schema.file", dfsBasePath + "/source.avsc");
    inferKeygenProps.setProperty("hoodie.streamer.schemaprovider.target.schema.file", dfsBasePath + "/target.avsc");
    UtilitiesTestBase.Helpers.savePropsToDFS(inferKeygenProps, storage, dfsBasePath + "/" + PROPS_FILENAME_INFER_COMPLEX_KEYGEN);

    // Properties used for testing inferring key generator for non-partitioned key generator
    inferKeygenProps.setProperty("hoodie.datasource.write.partitionpath.field", "");
    UtilitiesTestBase.Helpers.savePropsToDFS(inferKeygenProps, storage, dfsBasePath + "/" + PROPS_FILENAME_INFER_NONPARTITIONED_KEYGEN);

    TypedProperties props1 = new TypedProperties();
    populateAllCommonProps(props1, dfsBasePath, brokerAddress);
    UtilitiesTestBase.Helpers.savePropsToDFS(props1, storage, dfsBasePath + "/" + PROPS_FILENAME_TEST_SOURCE1);

    TypedProperties properties = new TypedProperties();
    populateInvalidTableConfigFilePathProps(properties, dfsBasePath);
    UtilitiesTestBase.Helpers.savePropsToDFS(properties, storage, dfsBasePath + "/" + PROPS_INVALID_TABLE_CONFIG_FILE);

    TypedProperties invalidHiveSyncProps = new TypedProperties();
    invalidHiveSyncProps.setProperty("hoodie.streamer.ingestion.tablesToBeIngested", "uber_db.dummy_table_uber");
    invalidHiveSyncProps.setProperty("hoodie.streamer.ingestion.uber_db.dummy_table_uber.configFile", dfsBasePath + "/config/invalid_hive_sync_uber_config.properties");
    UtilitiesTestBase.Helpers.savePropsToDFS(invalidHiveSyncProps, storage, dfsBasePath + "/" + PROPS_INVALID_HIVE_SYNC_TEST_SOURCE1);
  }

  protected static void writeCommonPropsToFile(HoodieStorage storage, String dfsBasePath) throws IOException {
    TypedProperties props = new TypedProperties();
    props.setProperty("include", "sql-transformer.properties");
    props.setProperty("hoodie.datasource.write.keygenerator.class", TestHoodieDeltaStreamer.TestGenerator.class.getName());
    props.setProperty("hoodie.datasource.write.recordkey.field", "_row_key");
    props.setProperty("hoodie.datasource.write.partitionpath.field", "partition_path");
    props.setProperty("hoodie.streamer.schemaprovider.source.schema.file", dfsBasePath + "/source.avsc");
    props.setProperty("hoodie.streamer.schemaprovider.target.schema.file", dfsBasePath + "/target.avsc");

    // Hive Configs
    props.setProperty(HiveSyncConfigHolder.HIVE_URL.key(), HiveTestService.HS2_JDBC_URL);
    props.setProperty(HoodieSyncConfig.META_SYNC_DATABASE_NAME.key(), "testdb1");
    props.setProperty(HoodieSyncConfig.META_SYNC_TABLE_NAME.key(), "hive_trips");
    props.setProperty(HoodieSyncConfig.META_SYNC_PARTITION_FIELDS.key(), "datestr");
    props.setProperty(HoodieSyncConfig.META_SYNC_PARTITION_EXTRACTOR_CLASS.key(),
        MultiPartKeysValueExtractor.class.getName());
    UtilitiesTestBase.Helpers.savePropsToDFS(props, storage, dfsBasePath + "/" + PROPS_FILENAME_TEST_SOURCE);
  }

  protected static void populateInvalidTableConfigFilePathProps(TypedProperties props, String dfsBasePath) {
    props.setProperty("hoodie.datasource.write.keygenerator.class", TestHoodieDeltaStreamer.TestGenerator.class.getName());
    props.setProperty("hoodie.keygen.timebased.output.dateformat", "yyyyMMdd");
    props.setProperty("hoodie.streamer.ingestion.tablesToBeIngested", "uber_db.dummy_table_uber");
    props.setProperty("hoodie.streamer.ingestion.uber_db.dummy_table_uber.configFile", dfsBasePath + "/config/invalid_uber_config.properties");
  }

  protected static void populateAllCommonProps(TypedProperties props, String dfsBasePath, String brokerAddress) {
    populateCommonProps(props, dfsBasePath);
    populateCommonKafkaProps(props, brokerAddress);
    populateCommonHiveProps(props);
  }

  protected static void populateCommonProps(TypedProperties props, String dfsBasePath) {
    props.setProperty("hoodie.datasource.write.keygenerator.class", TestHoodieDeltaStreamer.TestGenerator.class.getName());
    props.setProperty("hoodie.keygen.timebased.output.dateformat", "yyyyMMdd");
    props.setProperty("hoodie.streamer.ingestion.tablesToBeIngested", "short_trip_db.dummy_table_short_trip,uber_db.dummy_table_uber");
    props.setProperty("hoodie.streamer.ingestion.uber_db.dummy_table_uber.configFile", dfsBasePath + "/config/uber_config.properties");
    props.setProperty("hoodie.streamer.ingestion.short_trip_db.dummy_table_short_trip.configFile", dfsBasePath + "/config/short_trip_uber_config.properties");
  }

  protected static void populateCommonKafkaProps(TypedProperties props, String brokerAddress) {
    //Kafka source properties
    props.setProperty("bootstrap.servers", brokerAddress);
    props.setProperty("auto.offset.reset", "earliest");
    props.setProperty("key.serializer", "org.apache.kafka.common.serialization.StringSerializer");
    props.setProperty("value.serializer", "org.apache.kafka.common.serialization.StringSerializer");
    props.setProperty("hoodie.streamer.kafka.source.maxEvents", String.valueOf(5000));
  }

  protected static void populateCommonHiveProps(TypedProperties props) {
    // Hive Configs
    props.setProperty(HiveSyncConfigHolder.HIVE_URL.key(), HiveTestService.HS2_JDBC_URL);
    props.setProperty(HoodieSyncConfig.META_SYNC_DATABASE_NAME.key(), "testdb2");
    props.setProperty(HoodieSyncConfig.META_SYNC_PARTITION_FIELDS.key(), "datestr");
    props.setProperty(HoodieSyncConfig.META_SYNC_PARTITION_EXTRACTOR_CLASS.key(),
        MultiPartKeysValueExtractor.class.getName());
  }

  protected static void prepareParquetDFSFiles(int numRecords) throws IOException {
    prepareParquetDFSFiles(numRecords, PARQUET_SOURCE_ROOT);
  }

  protected static void prepareParquetDFSFiles(int numRecords, String baseParquetPath) throws IOException {
    prepareParquetDFSFiles(numRecords, baseParquetPath, FIRST_PARQUET_FILE_NAME, false, null, null);
  }

  protected static HoodieTestDataGenerator prepareParquetDFSFiles(int numRecords, String baseParquetPath, String fileName, boolean useCustomSchema,
                                                                  String schemaStr, Schema schema) throws IOException {
    return prepareParquetDFSFiles(numRecords, baseParquetPath, fileName, useCustomSchema, schemaStr, schema, false);
  }

  protected static HoodieTestDataGenerator prepareParquetDFSFiles(int numRecords, String baseParquetPath, String fileName, boolean useCustomSchema,
                                                                        String schemaStr, Schema schema, boolean makeDatesAmbiguous) throws IOException {
    String path = baseParquetPath + "/" + fileName;
    HoodieTestDataGenerator dataGenerator = new HoodieTestDataGenerator(makeDatesAmbiguous);
    if (useCustomSchema) {
      Helpers.saveParquetToDFS(Helpers.toGenericRecords(
          dataGenerator.generateInsertsAsPerSchema("000", numRecords, schemaStr),
          schema), new Path(path), HoodieTestDataGenerator.AVRO_TRIP_SCHEMA);
    } else {
      Helpers.saveParquetToDFS(Helpers.toGenericRecords(
          dataGenerator.generateInserts("000", numRecords)), new Path(path));
    }
    return dataGenerator;
  }

  protected static void prepareParquetDFSUpdates(int numRecords, String baseParquetPath, String fileName, boolean useCustomSchema,
                                                                  String schemaStr, Schema schema, HoodieTestDataGenerator dataGenerator, String timestamp) throws IOException {
    String path = baseParquetPath + "/" + fileName;
    if (useCustomSchema) {
      Helpers.saveParquetToDFS(Helpers.toGenericRecords(
          dataGenerator.generateUpdatesAsPerSchema(timestamp, numRecords, schemaStr),
          schema), new Path(path), HoodieTestDataGenerator.AVRO_TRIP_SCHEMA);
    } else {
      Helpers.saveParquetToDFS(Helpers.toGenericRecords(
          dataGenerator.generateUpdates(timestamp, numRecords)), new Path(path));
    }
  }

  protected void prepareParquetDFSSource(boolean useSchemaProvider, boolean hasTransformer, String emptyBatchParam) throws IOException {
    prepareParquetDFSSource(useSchemaProvider, hasTransformer, "source.avsc", "target.avsc",
        PROPS_FILENAME_TEST_PARQUET, PARQUET_SOURCE_ROOT, false, "partition_path", emptyBatchParam);
  }

  protected void prepareParquetDFSSource(boolean useSchemaProvider, boolean hasTransformer) throws IOException {
    prepareParquetDFSSource(useSchemaProvider, hasTransformer, "");
  }

  protected void prepareParquetDFSSource(boolean useSchemaProvider, boolean hasTransformer, String sourceSchemaFile, String targetSchemaFile,
                                       String propsFileName, String parquetSourceRoot, boolean addCommonProps, String partitionPath) throws IOException {
    prepareParquetDFSSource(useSchemaProvider, hasTransformer, sourceSchemaFile, targetSchemaFile, propsFileName, parquetSourceRoot, addCommonProps,
        partitionPath, "");
  }

  protected void prepareParquetDFSSource(boolean useSchemaProvider, boolean hasTransformer, String sourceSchemaFile, String targetSchemaFile,
                                         String propsFileName, String parquetSourceRoot, boolean addCommonProps,
                                         String partitionPath, String emptyBatchParam) throws IOException {
    prepareParquetDFSSource(useSchemaProvider, hasTransformer, sourceSchemaFile, targetSchemaFile, propsFileName, parquetSourceRoot, addCommonProps,
        partitionPath, emptyBatchParam, null);

  }

  protected void prepareParquetDFSSource(boolean useSchemaProvider, boolean hasTransformer, String sourceSchemaFile, String targetSchemaFile,
                                       String propsFileName, String parquetSourceRoot, boolean addCommonProps,
                                       String partitionPath, String emptyBatchParam, TypedProperties extraProps) throws IOException {
    // Properties used for testing delta-streamer with Parquet source
    TypedProperties parquetProps = new TypedProperties(extraProps);

    if (addCommonProps) {
      populateCommonProps(parquetProps, basePath);
    }

    parquetProps.setProperty("hoodie.datasource.write.keygenerator.class", TestHoodieDeltaStreamer.TestGenerator.class.getName());

    parquetProps.setProperty("include", "base.properties");
    parquetProps.setProperty("hoodie.embed.timeline.server", "false");
    parquetProps.setProperty("hoodie.datasource.write.recordkey.field", "_row_key");
    parquetProps.setProperty("hoodie.datasource.write.partitionpath.field", partitionPath);
    if (useSchemaProvider) {
      parquetProps.setProperty("hoodie.streamer.schemaprovider.source.schema.file", basePath + "/" + sourceSchemaFile);
      if (hasTransformer) {
        parquetProps.setProperty("hoodie.streamer.schemaprovider.target.schema.file", basePath + "/" + targetSchemaFile);
      }
    }
    parquetProps.setProperty("hoodie.streamer.source.dfs.root", parquetSourceRoot);
    if (!StringUtils.isNullOrEmpty(emptyBatchParam)) {
      parquetProps.setProperty(TestParquetDFSSourceEmptyBatch.RETURN_EMPTY_BATCH, emptyBatchParam);
    }
    UtilitiesTestBase.Helpers.savePropsToDFS(parquetProps, storage, basePath + "/" + propsFileName);
  }

  protected void prepareAvroKafkaDFSSource(String propsFileName,  Long maxEventsToReadFromKafkaSource, String topicName, String partitionPath, TypedProperties extraProps) throws IOException {
    TypedProperties props = new TypedProperties(extraProps);
    props.setProperty("bootstrap.servers", testUtils.brokerAddress());
    props.put(HoodieStreamerConfig.KAFKA_APPEND_OFFSETS.key(), "false");
    props.setProperty("auto.offset.reset", "earliest");
    props.setProperty("include", "base.properties");
    props.setProperty("hoodie.embed.timeline.server", "false");
    props.setProperty("hoodie.datasource.write.recordkey.field", "_row_key");
    props.setProperty("hoodie.datasource.write.partitionpath.field", partitionPath);
    props.setProperty("hoodie.streamer.source.kafka.topic", topicName);
    props.setProperty("hoodie.streamer.kafka.source.maxEvents", String.valueOf(5000));
    props.setProperty(ConsumerConfig.ENABLE_AUTO_COMMIT_CONFIG, "false");
    props.setProperty(KafkaSourceConfig.KAFKA_AVRO_VALUE_DESERIALIZER_CLASS.key(),  ByteArrayDeserializer.class.getName());
    props.setProperty("hoodie.streamer.kafka.source.maxEvents",
        maxEventsToReadFromKafkaSource != null ? String.valueOf(maxEventsToReadFromKafkaSource) :
            String.valueOf(KafkaSourceConfig.MAX_EVENTS_FROM_KAFKA_SOURCE.defaultValue()));
    props.setProperty(ConsumerConfig.GROUP_ID_CONFIG, UUID.randomUUID().toString());
    UtilitiesTestBase.Helpers.savePropsToDFS(props, storage, basePath + "/" + propsFileName);
  }

  protected static void prepareORCDFSFiles(int numRecords) throws IOException {
    prepareORCDFSFiles(numRecords, ORC_SOURCE_ROOT);
  }

  protected static void prepareORCDFSFiles(int numRecords, String baseORCPath) throws IOException {
    prepareORCDFSFiles(numRecords, baseORCPath, FIRST_ORC_FILE_NAME, false, null, null);
  }

  protected static void prepareORCDFSFiles(int numRecords, String baseORCPath, String fileName, boolean useCustomSchema,
                                               String schemaStr, Schema schema) throws IOException {
    String path = baseORCPath + "/" + fileName;
    HoodieTestDataGenerator dataGenerator = new HoodieTestDataGenerator();
    if (useCustomSchema) {
      Helpers.saveORCToDFS(Helpers.toGenericRecords(
          dataGenerator.generateInsertsAsPerSchema("000", numRecords, schemaStr),
          schema), new Path(path), HoodieTestDataGenerator.ORC_TRIP_SCHEMA);
    } else {
      Helpers.saveORCToDFS(Helpers.toGenericRecords(
          dataGenerator.generateInserts("000", numRecords)), new Path(path));
    }
  }

  static List<String> getTableServicesConfigs(int totalRecords, String autoClean, String inlineCluster,
                                              String inlineClusterMaxCommit, String asyncCluster, String asyncClusterMaxCommit) {
    List<String> configs = new ArrayList<>();
    configs.add(String.format("%s=%d", SourceTestConfig.MAX_UNIQUE_RECORDS_PROP.key(), totalRecords));
    if (StringUtils.nonEmpty(autoClean)) {
      configs.add(String.format("%s=%s", HoodieCleanConfig.AUTO_CLEAN.key(), autoClean));
    }
    if (StringUtils.nonEmpty(inlineCluster)) {
      configs.add(String.format("%s=%s", HoodieClusteringConfig.INLINE_CLUSTERING.key(), inlineCluster));
    }
    if (StringUtils.nonEmpty(inlineClusterMaxCommit)) {
      configs.add(String.format("%s=%s", HoodieClusteringConfig.INLINE_CLUSTERING_MAX_COMMITS.key(), inlineClusterMaxCommit));
    }
    if (StringUtils.nonEmpty(asyncCluster)) {
      configs.add(String.format("%s=%s", HoodieClusteringConfig.ASYNC_CLUSTERING_ENABLE.key(), asyncCluster));
    }
    if (StringUtils.nonEmpty(asyncClusterMaxCommit)) {
      configs.add(String.format("%s=%s", HoodieClusteringConfig.ASYNC_CLUSTERING_MAX_COMMITS.key(), asyncClusterMaxCommit));
    }
    return configs;
  }

  static void addCommitToTimeline(HoodieTableMetaClient metaClient) throws IOException {
    addCommitToTimeline(metaClient, Collections.emptyMap());
  }

  static void addCommitToTimeline(HoodieTableMetaClient metaClient, Map<String, String> extraMetadata) throws IOException {
    addCommitToTimeline(metaClient, WriteOperationType.UPSERT, HoodieTimeline.COMMIT_ACTION, extraMetadata);
  }

  static void addReplaceCommitToTimeline(HoodieTableMetaClient metaClient, Map<String, String> extraMetadata) throws IOException {
    addCommitToTimeline(metaClient, WriteOperationType.CLUSTER, HoodieTimeline.REPLACE_COMMIT_ACTION, extraMetadata);
  }

  static void addCommitToTimeline(HoodieTableMetaClient metaClient, WriteOperationType writeOperationType, String commitActiontype,
                                  Map<String, String> extraMetadata) throws IOException {
    HoodieCommitMetadata commitMetadata = new HoodieCommitMetadata();
    commitMetadata.setOperationType(writeOperationType);
    extraMetadata.forEach((k, v) -> commitMetadata.getExtraMetadata().put(k, v));
    String commitTime = metaClient.createNewInstantTime();
    metaClient.getActiveTimeline().createNewInstant(new HoodieInstant(HoodieInstant.State.REQUESTED, commitActiontype, commitTime));
    metaClient.getActiveTimeline().createNewInstant(new HoodieInstant(HoodieInstant.State.INFLIGHT, commitActiontype, commitTime));
    metaClient.getActiveTimeline().saveAsComplete(
        new HoodieInstant(HoodieInstant.State.INFLIGHT, commitActiontype, commitTime),
        TimelineMetadataUtils.serializeCommitMetadata(commitMetadata));
  }

  void assertRecordCount(long expected, String tablePath, SQLContext sqlContext) {
    sqlContext.clearCache();
    long recordCount = sqlContext.read().options(hudiOpts).format("org.apache.hudi").load(tablePath).count();
    assertEquals(expected, recordCount);
  }

  void assertDistinctRecordCount(long expected, String tablePath, SQLContext sqlContext) {
    sqlContext.clearCache();
    long recordCount = sqlContext.read().options(hudiOpts).format("org.apache.hudi").load(tablePath).select("_hoodie_record_key").distinct().count();
    assertEquals(expected, recordCount);
  }

  List<Row> countsPerCommit(String tablePath, SQLContext sqlContext) {
    sqlContext.clearCache();
    List<Row> rows = sqlContext.read().options(hudiOpts).format("org.apache.hudi").load(tablePath)
        .groupBy("_hoodie_commit_time").count()
        .sort("_hoodie_commit_time").collectAsList();
    return rows;
  }

  void assertDistanceCount(long expected, String tablePath, SQLContext sqlContext) {
    sqlContext.clearCache();
    sqlContext.read().options(hudiOpts).format("org.apache.hudi").load(tablePath).registerTempTable("tmp_trips");
    long recordCount =
        sqlContext.sql("select * from tmp_trips where haversine_distance is not NULL").count();
    assertEquals(expected, recordCount);
  }

  void assertDistanceCountWithExactValue(long expected, String tablePath, SQLContext sqlContext) {
    sqlContext.clearCache();
    sqlContext.read().options(hudiOpts).format("org.apache.hudi").load(tablePath).registerTempTable("tmp_trips");
    long recordCount =
        sqlContext.sql("select * from tmp_trips where haversine_distance = 1.0").count();
    assertEquals(expected, recordCount);
  }

  Map<String, Long> getPartitionRecordCount(String basePath, SQLContext sqlContext) {
    sqlContext.clearCache();
    List<Row> rows = sqlContext.read().options(hudiOpts).format("org.apache.hudi")
        .load(basePath)
        .groupBy(HoodieRecord.PARTITION_PATH_METADATA_FIELD)
        .count()
        .collectAsList();
    Map<String, Long> partitionRecordCount = new HashMap<>();
    rows.stream().forEach(row -> partitionRecordCount.put(row.getString(0), row.getLong(1)));
    return partitionRecordCount;
  }

  void assertNoPartitionMatch(String basePath, SQLContext sqlContext, String partitionToValidate) {
    sqlContext.clearCache();
    assertEquals(0, sqlContext.read().options(hudiOpts).format("org.apache.hudi").load(basePath)
        .filter(HoodieRecord.PARTITION_PATH_METADATA_FIELD + " = " + partitionToValidate)
        .count());
  }

  static class TestHelpers {

    static HoodieDeltaStreamer.Config makeDropAllConfig(String basePath, WriteOperationType op) {
      return makeConfig(basePath, op, Collections.singletonList(TestHoodieDeltaStreamer.DropAllTransformer.class.getName()));
    }

    static HoodieDeltaStreamer.Config makeConfig(String basePath, WriteOperationType op) {
      return makeConfig(basePath, op, Collections.singletonList(TestHoodieDeltaStreamer.TripsWithDistanceTransformer.class.getName()));
    }

    static HoodieDeltaStreamer.Config makeConfig(String basePath, WriteOperationType op, List<String> transformerClassNames) {
      return makeConfig(basePath, op, transformerClassNames, PROPS_FILENAME_TEST_SOURCE, false);
    }

    static HoodieDeltaStreamer.Config makeConfig(String basePath, WriteOperationType op, List<String> transformerClassNames,
                                                 String propsFilename, boolean enableHiveSync) {
      return makeConfig(basePath, op, transformerClassNames, propsFilename, enableHiveSync, true,
          false, null, null);
    }

    static HoodieDeltaStreamer.Config makeConfig(String basePath, WriteOperationType op, List<String> transformerClassNames,
                                                 String propsFilename, boolean enableHiveSync, boolean useSchemaProviderClass, boolean updatePayloadClass,
                                                 String payloadClassName, String tableType) {
      return makeConfig(basePath, op, TestDataSource.class.getName(), transformerClassNames, propsFilename, enableHiveSync,
          useSchemaProviderClass, 1000, updatePayloadClass, payloadClassName, tableType, "timestamp", null);
    }

    static HoodieDeltaStreamer.Config makeConfig(String basePath, WriteOperationType op, String sourceClassName,
                                                 List<String> transformerClassNames, String propsFilename, boolean enableHiveSync, boolean useSchemaProviderClass,
                                                 int sourceLimit, boolean updatePayloadClass, String payloadClassName, String tableType, String sourceOrderingField,
                                                 String checkpoint) {
      return makeConfig(basePath, op, sourceClassName, transformerClassNames, propsFilename, enableHiveSync, useSchemaProviderClass, sourceLimit, updatePayloadClass, payloadClassName,
          tableType, sourceOrderingField, checkpoint, false);
    }

    static HoodieDeltaStreamer.Config makeConfig(String basePath, WriteOperationType op, String sourceClassName,
                                                 List<String> transformerClassNames, String propsFilename, boolean enableHiveSync, boolean useSchemaProviderClass,
                                                 int sourceLimit, boolean updatePayloadClass, String payloadClassName, String tableType, String sourceOrderingField,
                                                 String checkpoint, boolean allowCommitOnNoCheckpointChange) {
      HoodieDeltaStreamer.Config cfg = new HoodieDeltaStreamer.Config();
      cfg.targetBasePath = basePath;
      cfg.targetTableName = "hoodie_trips";
      cfg.tableType = tableType == null ? "COPY_ON_WRITE" : tableType;
      cfg.sourceClassName = sourceClassName;
      cfg.transformerClassNames = transformerClassNames;
      cfg.operation = op;
      cfg.enableHiveSync = enableHiveSync;
      cfg.sourceOrderingField = sourceOrderingField;
      cfg.propsFilePath = UtilitiesTestBase.basePath + "/" + propsFilename;
      cfg.sourceLimit = sourceLimit;
      cfg.checkpoint = checkpoint;
      if (updatePayloadClass) {
        cfg.payloadClassName = payloadClassName;
      }
      if (useSchemaProviderClass) {
        cfg.schemaProviderClassName = defaultSchemaProviderClassName;
      }
      cfg.allowCommitOnNoCheckpointChange = allowCommitOnNoCheckpointChange;
      return cfg;
    }

    static HoodieDeltaStreamer.Config makeConfigForHudiIncrSrc(String srcBasePath, String basePath, WriteOperationType op,
                                                               boolean addReadLatestOnMissingCkpt, String schemaProviderClassName) {
      HoodieDeltaStreamer.Config cfg = new HoodieDeltaStreamer.Config();
      cfg.targetBasePath = basePath;
      cfg.targetTableName = "hoodie_trips_copy";
      cfg.tableType = "COPY_ON_WRITE";
      cfg.sourceClassName = HoodieIncrSource.class.getName();
      cfg.operation = op;
      cfg.sourceOrderingField = "timestamp";
      cfg.propsFilePath = UtilitiesTestBase.basePath + "/test-downstream-source.properties";
      cfg.sourceLimit = 1000;
      if (null != schemaProviderClassName) {
        cfg.schemaProviderClassName = schemaProviderClassName;
      }
      List<String> cfgs = new ArrayList<>();
      cfgs.add(HoodieCommonConfig.SET_NULL_FOR_MISSING_COLUMNS.key() + "=true");
      cfgs.add("hoodie.streamer.source.hoodieincr.read_latest_on_missing_ckpt=" + addReadLatestOnMissingCkpt);
      cfgs.add("hoodie.streamer.source.hoodieincr.path=" + srcBasePath);
      // No partition
      cfgs.add("hoodie.streamer.source.hoodieincr.partition.fields=datestr");
      cfg.configs = cfgs;
      return cfg;
    }

    static void assertAtleastNCompactionCommits(int minExpected, String tablePath, FileSystem fs) {
      HoodieTableMetaClient meta = HoodieTableMetaClient.builder().setConf(fs.getConf()).setBasePath(tablePath).build();
      HoodieTimeline timeline = meta.getActiveTimeline().getCommitTimeline().filterCompletedInstants();
      LOG.info("Timeline Instants=" + meta.getActiveTimeline().getInstants());
      int numCompactionCommits = timeline.countInstants();
      assertTrue(minExpected <= numCompactionCommits, "Got=" + numCompactionCommits + ", exp >=" + minExpected);
    }

    static void assertAtleastNDeltaCommits(int minExpected, String tablePath, FileSystem fs) {
      HoodieTableMetaClient meta = HoodieTableMetaClient.builder().setConf(fs.getConf()).setBasePath(tablePath).build();
      HoodieTimeline timeline = meta.getActiveTimeline().getDeltaCommitTimeline().filterCompletedInstants();
      LOG.info("Timeline Instants=" + meta.getActiveTimeline().getInstants());
      int numDeltaCommits = timeline.countInstants();
      assertTrue(minExpected <= numDeltaCommits, "Got=" + numDeltaCommits + ", exp >=" + minExpected);
    }

    static void assertAtleastNCompactionCommitsAfterCommit(int minExpected, String lastSuccessfulCommit, String tablePath, FileSystem fs) {
      HoodieTableMetaClient meta = HoodieTableMetaClient.builder().setConf(fs.getConf()).setBasePath(tablePath).build();
      HoodieTimeline timeline = meta.getActiveTimeline().getCommitTimeline().findInstantsAfter(lastSuccessfulCommit).filterCompletedInstants();
      LOG.info("Timeline Instants=" + meta.getActiveTimeline().getInstants());
      int numCompactionCommits = timeline.countInstants();
      assertTrue(minExpected <= numCompactionCommits, "Got=" + numCompactionCommits + ", exp >=" + minExpected);
    }

    static void assertAtleastNDeltaCommitsAfterCommit(int minExpected, String lastSuccessfulCommit, String tablePath, FileSystem fs) {
      HoodieTableMetaClient meta = HoodieTableMetaClient.builder().setConf(fs.getConf()).setBasePath(tablePath).build();
      HoodieTimeline timeline = meta.reloadActiveTimeline().getDeltaCommitTimeline().findInstantsAfter(lastSuccessfulCommit).filterCompletedInstants();
      LOG.info("Timeline Instants=" + meta.getActiveTimeline().getInstants());
      int numDeltaCommits = timeline.countInstants();
      assertTrue(minExpected <= numDeltaCommits, "Got=" + numDeltaCommits + ", exp >=" + minExpected);
    }

    static String assertCommitMetadata(String expected, String tablePath, FileSystem fs, int totalCommits)
        throws IOException {
      HoodieTableMetaClient meta = HoodieTableMetaClient.builder().setConf(fs.getConf()).setBasePath(tablePath).build();
      HoodieTimeline timeline = meta.getActiveTimeline().getCommitsTimeline().filterCompletedInstants();
      HoodieInstant lastInstant = timeline.lastInstant().get();
      HoodieCommitMetadata commitMetadata =
          HoodieCommitMetadata.fromBytes(timeline.getInstantDetails(lastInstant).get(), HoodieCommitMetadata.class);
      assertEquals(totalCommits, timeline.countInstants());
      assertEquals(expected, commitMetadata.getMetadata(HoodieStreamer.CHECKPOINT_KEY));
      return lastInstant.getTimestamp();
    }

    static void waitTillCondition(Function<Boolean, Boolean> condition, Future dsFuture, long timeoutInSecs) throws Exception {
      Future<Boolean> res = Executors.newSingleThreadExecutor().submit(() -> {
        boolean ret = false;
        while (!ret && !dsFuture.isDone()) {
          try {
            Thread.sleep(2000);
            ret = condition.apply(true);
          } catch (Throwable error) {
            LOG.warn("Got error :", error);
            ret = false;
          }
        }
        return ret;
      });
      res.get(timeoutInSecs, TimeUnit.SECONDS);
    }

    static void assertAtLeastNCommits(int minExpected, String tablePath, FileSystem fs) {
      HoodieTableMetaClient meta = HoodieTableMetaClient.builder().setConf(fs.getConf()).setBasePath(tablePath).build();
      HoodieTimeline timeline = meta.getActiveTimeline().filterCompletedInstants();
      LOG.info("Timeline Instants=" + meta.getActiveTimeline().getInstants());
      int numDeltaCommits = timeline.countInstants();
      assertTrue(minExpected <= numDeltaCommits, "Got=" + numDeltaCommits + ", exp >=" + minExpected);
    }

    static void assertAtLeastNReplaceCommits(int minExpected, String tablePath, FileSystem fs) {
      HoodieTableMetaClient meta = HoodieTableMetaClient.builder().setConf(fs.getConf()).setBasePath(tablePath).setLoadActiveTimelineOnLoad(true).build();
      HoodieTimeline timeline = meta.getActiveTimeline().getCompletedReplaceTimeline();
      LOG.info("Timeline Instants=" + meta.getActiveTimeline().getInstants());
      int numDeltaCommits = timeline.countInstants();
      assertTrue(minExpected <= numDeltaCommits, "Got=" + numDeltaCommits + ", exp >=" + minExpected);
    }

    static void assertPendingIndexCommit(String tablePath, FileSystem fs) {
      HoodieTableMetaClient meta = HoodieTableMetaClient.builder().setConf(fs.getConf()).setBasePath(tablePath).setLoadActiveTimelineOnLoad(true).build();
      HoodieTimeline timeline = meta.getActiveTimeline().getAllCommitsTimeline().filterPendingIndexTimeline();
      LOG.info("Timeline Instants=" + meta.getActiveTimeline().getInstants());
      int numIndexCommits = timeline.countInstants();
      assertEquals(1, numIndexCommits, "Got=" + numIndexCommits + ", exp=1");
    }

    static void assertCompletedIndexCommit(String tablePath, FileSystem fs) {
      HoodieTableMetaClient meta = HoodieTableMetaClient.builder().setConf(fs.getConf()).setBasePath(tablePath).setLoadActiveTimelineOnLoad(true).build();
      HoodieTimeline timeline = meta.getActiveTimeline().getAllCommitsTimeline().filterCompletedIndexTimeline();
      LOG.info("Timeline Instants=" + meta.getActiveTimeline().getInstants());
      int numIndexCommits = timeline.countInstants();
      assertEquals(1, numIndexCommits, "Got=" + numIndexCommits + ", exp=1");
    }

    static void assertNoReplaceCommits(String tablePath, FileSystem fs) {
      HoodieTableMetaClient meta = HoodieTableMetaClient.builder().setConf(fs.getConf()).setBasePath(tablePath).setLoadActiveTimelineOnLoad(true).build();
      HoodieTimeline timeline = meta.getActiveTimeline().getCompletedReplaceTimeline();
      LOG.info("Timeline Instants=" + meta.getActiveTimeline().getInstants());
      int numDeltaCommits = timeline.countInstants();
      assertEquals(0, numDeltaCommits, "Got=" + numDeltaCommits + ", exp =" + 0);
    }

    static void assertAtLeastNReplaceRequests(int minExpected, String tablePath, FileSystem fs) {
      HoodieTableMetaClient meta = HoodieTableMetaClient.builder().setConf(fs.getConf()).setBasePath(tablePath).setLoadActiveTimelineOnLoad(true).build();
      HoodieTimeline timeline = meta.getActiveTimeline().filterPendingReplaceTimeline();
      LOG.info("Timeline Instants=" + meta.getActiveTimeline().getInstants());
      int numDeltaCommits = timeline.countInstants();
      assertTrue(minExpected <= numDeltaCommits, "Got=" + numDeltaCommits + ", exp >=" + minExpected);
    }

    static void assertAtLeastNCommitsAfterRollback(int minExpectedRollback, int minExpectedCommits, String tablePath, FileSystem fs) {
      HoodieTableMetaClient meta = HoodieTableMetaClient.builder().setConf(fs.getConf()).setBasePath(tablePath).setLoadActiveTimelineOnLoad(true).build();
      HoodieTimeline timeline = meta.getActiveTimeline().getRollbackTimeline().filterCompletedInstants();
      LOG.info("Rollback Timeline Instants=" + meta.getActiveTimeline().getInstants());
      int numRollbackCommits = timeline.countInstants();
      assertTrue(minExpectedRollback <= numRollbackCommits, "Got=" + numRollbackCommits + ", exp >=" + minExpectedRollback);
      HoodieInstant firstRollback = timeline.getInstants().get(0);
      //
      HoodieTimeline commitsTimeline = meta.getActiveTimeline().filterCompletedInstants()
          .filter(instant -> HoodieTimeline.compareTimestamps(instant.getTimestamp(), HoodieTimeline.GREATER_THAN, firstRollback.getTimestamp()));
      int numCommits = commitsTimeline.countInstants();
      assertTrue(minExpectedCommits <= numCommits, "Got=" + numCommits + ", exp >=" + minExpectedCommits);
    }
  }
}<|MERGE_RESOLUTION|>--- conflicted
+++ resolved
@@ -137,13 +137,7 @@
     testUtils = new KafkaTestUtils();
     testUtils.setup();
     topicName = "topic" + testNum;
-<<<<<<< HEAD
-    prepareInitialConfigs(fs, basePath, testUtils.brokerAddress());
-=======
     prepareInitialConfigs(storage, basePath, testUtils.brokerAddress());
-    prepareParquetDFSFiles(PARQUET_NUM_RECORDS, PARQUET_SOURCE_ROOT);
-    prepareORCDFSFiles(ORC_NUM_RECORDS, ORC_SOURCE_ROOT);
->>>>>>> 6d645e4f
   }
 
   @AfterEach
