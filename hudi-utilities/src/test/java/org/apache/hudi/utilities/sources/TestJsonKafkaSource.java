/*
 * Licensed to the Apache Software Foundation (ASF) under one
 * or more contributor license agreements.  See the NOTICE file
 * distributed with this work for additional information
 * regarding copyright ownership.  The ASF licenses this file
 * to you under the Apache License, Version 2.0 (the
 * "License"); you may not use this file except in compliance
 * with the License.  You may obtain a copy of the License at
 *
 *      http://www.apache.org/licenses/LICENSE-2.0
 *
 * Unless required by applicable law or agreed to in writing, software
 * distributed under the License is distributed on an "AS IS" BASIS,
 * WITHOUT WARRANTIES OR CONDITIONS OF ANY KIND, either express or implied.
 * See the License for the specific language governing permissions and
 * limitations under the License.
 */

package org.apache.hudi.utilities.sources;

import org.apache.hudi.HoodieSchemaUtils;
import org.apache.hudi.avro.HoodieAvroUtils;
import org.apache.hudi.client.WriteStatus;
import org.apache.hudi.client.common.HoodieSparkEngineContext;
import org.apache.hudi.common.config.TypedProperties;
import org.apache.hudi.common.model.HoodieAvroIndexedRecord;
import org.apache.hudi.common.model.HoodieKey;
import org.apache.hudi.common.model.HoodieRecord;
import org.apache.hudi.common.schema.HoodieSchema;
import org.apache.hudi.common.testutils.HoodieTestDataGenerator;
import org.apache.hudi.common.testutils.InProcessTimeGenerator;
import org.apache.hudi.common.util.Option;
import org.apache.hudi.utilities.UtilHelpers;
import org.apache.hudi.utilities.config.HoodieSchemaProviderConfig;
import org.apache.hudi.utilities.config.HoodieStreamerConfig;
import org.apache.hudi.utilities.config.KafkaSourceConfig;
import org.apache.hudi.utilities.deltastreamer.HoodieDeltaStreamer;
import org.apache.hudi.utilities.schema.FilebasedSchemaProvider;
import org.apache.hudi.utilities.schema.converter.JsonToAvroSchemaConverter;
import org.apache.hudi.utilities.streamer.BaseErrorTableWriter;
import org.apache.hudi.utilities.streamer.DefaultStreamContext;
import org.apache.hudi.utilities.streamer.ErrorEvent;
import org.apache.hudi.utilities.streamer.SourceFormatAdapter;

import com.fasterxml.jackson.databind.JsonNode;
import com.fasterxml.jackson.databind.ObjectMapper;
import org.apache.avro.LogicalTypes;
import org.apache.avro.Schema;
import org.apache.avro.generic.GenericRecord;
import org.apache.avro.generic.IndexedRecord;
import org.apache.kafka.clients.consumer.ConsumerConfig;
import org.apache.kafka.clients.producer.KafkaProducer;
import org.apache.kafka.clients.producer.Producer;
import org.apache.kafka.clients.producer.ProducerRecord;
import org.apache.kafka.common.TopicPartition;
import org.apache.kafka.common.serialization.StringSerializer;
import org.apache.spark.api.java.JavaRDD;
import org.apache.spark.sql.Dataset;
import org.apache.spark.sql.Row;
import org.junit.jupiter.api.BeforeEach;
import org.junit.jupiter.api.Test;
import org.junit.jupiter.params.ParameterizedTest;
import org.junit.jupiter.params.provider.ValueSource;

import java.io.IOException;
import java.math.BigDecimal;
import java.net.URISyntaxException;
import java.net.URL;
import java.nio.ByteBuffer;
import java.util.ArrayList;
import java.util.Arrays;
import java.util.LinkedList;
import java.util.List;
import java.util.Map;
import java.util.Objects;
import java.util.Properties;
import java.util.UUID;
import java.util.stream.Collectors;

import scala.Tuple2;

import static org.apache.hudi.config.HoodieErrorTableConfig.ERROR_TABLE_BASE_PATH;
import static org.apache.hudi.config.HoodieErrorTableConfig.ERROR_TABLE_PERSIST_SOURCE_RDD;
import static org.apache.hudi.config.HoodieErrorTableConfig.ERROR_TARGET_TABLE;
import static org.apache.hudi.utilities.config.KafkaSourceConfig.ENABLE_KAFKA_COMMIT_OFFSET;
import static org.apache.hudi.utilities.schema.KafkaOffsetPostProcessor.KAFKA_SOURCE_KEY_COLUMN;
import static org.apache.hudi.utilities.schema.KafkaOffsetPostProcessor.KAFKA_SOURCE_OFFSET_COLUMN;
import static org.apache.hudi.utilities.schema.KafkaOffsetPostProcessor.KAFKA_SOURCE_PARTITION_COLUMN;
import static org.apache.hudi.utilities.schema.KafkaOffsetPostProcessor.KAFKA_SOURCE_TIMESTAMP_COLUMN;
import static org.apache.hudi.utilities.sources.JsonKafkaSource.Config.KAFKA_JSON_VALUE_DESERIALIZER_CLASS;
import static org.apache.hudi.utilities.testutils.UtilitiesTestBase.Helpers.jsonifyRecords;
import static org.apache.hudi.utilities.testutils.UtilitiesTestBase.Helpers.jsonifyRecordsByPartitions;
import static org.apache.hudi.utilities.testutils.UtilitiesTestBase.Helpers.jsonifyRecordsByPartitionsWithNullKafkaKey;
import static org.junit.jupiter.api.Assertions.assertEquals;
import static org.junit.jupiter.api.Assertions.assertTrue;

/**
 * Tests against {@link JsonKafkaSource}.
 */
public class TestJsonKafkaSource extends BaseTestKafkaSource {
  private static final ObjectMapper OBJECT_MAPPER = new ObjectMapper();
  private static final HoodieTestDataGenerator DATA_GENERATOR = new HoodieTestDataGenerator(1L);
  static final URL SCHEMA_FILE_URL = TestJsonKafkaSource.class.getClassLoader().getResource("streamer-config/source_short_trip_uber.avsc");

  @BeforeEach
  public void init() throws Exception {
    String schemaFilePath = Objects.requireNonNull(SCHEMA_FILE_URL).toURI().getPath();
    TypedProperties props = new TypedProperties();
    props.put("hoodie.streamer.schemaprovider.source.schema.file", schemaFilePath);
    schemaProvider = new FilebasedSchemaProvider(props, jsc());
  }

  @Override
  protected TypedProperties createPropsForKafkaSource(String topic, Long maxEventsToReadFromKafkaSource, String resetStrategy) {
    return createPropsForJsonKafkaSource(testUtils.brokerAddress(), topic, maxEventsToReadFromKafkaSource, resetStrategy);
  }

  static TypedProperties createPropsForJsonKafkaSource(String brokerAddress, String topic, Long maxEventsToReadFromKafkaSource, String resetStrategy) {
    TypedProperties props = new TypedProperties();
    props.setProperty("hoodie.streamer.source.kafka.topic", topic);
    props.setProperty("bootstrap.servers", brokerAddress);
    props.setProperty("auto.offset.reset", resetStrategy);
    props.setProperty(ConsumerConfig.ENABLE_AUTO_COMMIT_CONFIG, "false");
    props.setProperty("hoodie.streamer.kafka.source.maxEvents",
        maxEventsToReadFromKafkaSource != null ? String.valueOf(maxEventsToReadFromKafkaSource) :
            String.valueOf(KafkaSourceConfig.MAX_EVENTS_FROM_KAFKA_SOURCE.defaultValue()));
    props.setProperty(ConsumerConfig.GROUP_ID_CONFIG, UUID.randomUUID().toString());
    return props;
  }

  @Override
  protected SourceFormatAdapter createSource(TypedProperties props) {
    return new SourceFormatAdapter(new JsonKafkaSource(props, jsc(), spark(), metrics, new DefaultStreamContext(schemaProvider, sourceProfile)));
  }

  // test whether empty messages can be filtered
  @Test
  public void testJsonKafkaSourceFilterNullMsg() {
    // topic setup.
    final String topic = TEST_TOPIC_PREFIX + "testJsonKafkaSourceFilterNullMsg";
    testUtils.createTopic(topic, 2);
    HoodieTestDataGenerator dataGenerator = new HoodieTestDataGenerator();
    TypedProperties props = createPropsForKafkaSource(topic, null, "earliest");

    Source jsonSource = new JsonKafkaSource(props, jsc(), spark(), schemaProvider, metrics);
    SourceFormatAdapter kafkaSource = new SourceFormatAdapter(jsonSource);

    // 1. Extract without any checkpoint => get all the data, respecting sourceLimit
    assertEquals(Option.empty(), kafkaSource.fetchNewDataInAvroFormat(Option.empty(), Long.MAX_VALUE).getBatch());
    // Send  1000 non-null messages to Kafka
    testUtils.sendMessages(topic, jsonifyRecords(dataGenerator.generateInsertsAsPerSchema("000", 1000, HoodieTestDataGenerator.SHORT_TRIP_SCHEMA)));
    // Send  100 null messages to Kafka
    testUtils.sendMessages(topic, new String[100]);
    InputBatch<JavaRDD<GenericRecord>> fetch1 = kafkaSource.fetchNewDataInAvroFormat(Option.empty(), Long.MAX_VALUE);
    // Verify that messages with null values are filtered
    assertEquals(1000, fetch1.getBatch().get().count());
  }

  @Test
  public void testJsonKafkaSourceWithJsonSchemaDeserializer() {
    // topic setup.
    final String topic = TEST_TOPIC_PREFIX + "testJsonKafkaSourceWithJsonSchemaDeserializer";
    testUtils.createTopic(topic, 2);
    TypedProperties props = createPropsForKafkaSource(topic, null, "earliest");
    props.put(KAFKA_JSON_VALUE_DESERIALIZER_CLASS.key(),
        "io.confluent.kafka.serializers.json.KafkaJsonSchemaDeserializer");
    props.put("schema.registry.url", "mock://127.0.0.1:8081");

    Source jsonSource = new JsonKafkaSource(props, jsc(), spark(), schemaProvider, metrics);
    SourceFormatAdapter kafkaSource = new SourceFormatAdapter(jsonSource);

    // 1. Extract without any checkpoint => get all the data, respecting sourceLimit
    assertEquals(Option.empty(),
        kafkaSource.fetchNewDataInAvroFormat(Option.empty(), Long.MAX_VALUE).getBatch());
    // Send  1000 non-null messages to Kafka
    List<IndexedRecord> insertRecords = DATA_GENERATOR.generateInsertsAsPerSchema("000", 1000, HoodieTestDataGenerator.SHORT_TRIP_SCHEMA)
        .stream()
        .map(hr -> (IndexedRecord) hr.getData()).collect(Collectors.toList());
    sendMessagesToKafkaWithJsonSchemaSerializer(topic, 2, insertRecords);
    // send 200 null messages to Kafka
    List<IndexedRecord> nullInsertedRecords = Arrays.asList(new IndexedRecord[200]);
    sendMessagesToKafkaWithJsonSchemaSerializer(topic, 2, nullInsertedRecords);
    InputBatch<JavaRDD<GenericRecord>> fetch1 =
        kafkaSource.fetchNewDataInAvroFormat(Option.empty(), Long.MAX_VALUE);
    // Verify that messages with null values are filtered
    assertEquals(1000, fetch1.getBatch().get().count());
  }

  @Test
  public void testJsonKafkaSourceWithDefaultUpperCap() {
    // topic setup.
    final String topic = TEST_TOPIC_PREFIX + "testJsonKafkaSourceWithDefaultUpperCap";
    testUtils.createTopic(topic, 2);
    HoodieTestDataGenerator dataGenerator = new HoodieTestDataGenerator();
    TypedProperties props = createPropsForKafkaSource(topic, Long.MAX_VALUE, "earliest");

    Source jsonSource = new JsonKafkaSource(props, jsc(), spark(), schemaProvider, metrics);
    SourceFormatAdapter kafkaSource = new SourceFormatAdapter(jsonSource);

    /*
    1. Extract without any checkpoint => get all the data, respecting default upper cap since both sourceLimit and
    maxEventsFromKafkaSourceProp are set to Long.MAX_VALUE
     */
    List<HoodieRecord> send1 = dataGenerator.generateInsertsAsPerSchema("000", 1000, HoodieTestDataGenerator.SHORT_TRIP_SCHEMA);
    testUtils.sendMessages(topic, jsonifyRecords(send1));
    InputBatch<JavaRDD<GenericRecord>> fetch1 = kafkaSource.fetchNewDataInAvroFormat(Option.empty(), Long.MAX_VALUE);
    assertEquals(1000, fetch1.getBatch().get().count());

    // 2. Produce new data, extract new data based on sourceLimit
    testUtils.sendMessages(topic, jsonifyRecords(dataGenerator.generateInsertsAsPerSchema("001", 1000, HoodieTestDataGenerator.SHORT_TRIP_SCHEMA)));
    InputBatch<Dataset<Row>> fetch2 =
        kafkaSource.fetchNewDataInRowFormat(Option.of(fetch1.getCheckpointForNextBatch()), 1500);
    assertEquals(1000, fetch2.getBatch().get().count());
  }

  @Test
  public void testJsonKafkaSourceWithConfigurableUpperCap() {
    // topic setup.
    final String topic = TEST_TOPIC_PREFIX + "testJsonKafkaSourceWithConfigurableUpperCap";
    testUtils.createTopic(topic, 2);
    HoodieTestDataGenerator dataGenerator = new HoodieTestDataGenerator();
    TypedProperties props = createPropsForKafkaSource(topic, 500L, "earliest");

    Source jsonSource = new JsonKafkaSource(props, jsc(), spark(), schemaProvider, metrics);
    SourceFormatAdapter kafkaSource = new SourceFormatAdapter(jsonSource);

    // 1. Extract without any checkpoint => get all the data, respecting sourceLimit
    testUtils.sendMessages(topic, jsonifyRecords(dataGenerator.generateInsertsAsPerSchema("000", 1000, HoodieTestDataGenerator.SHORT_TRIP_SCHEMA)));
    InputBatch<JavaRDD<GenericRecord>> fetch1 = kafkaSource.fetchNewDataInAvroFormat(Option.empty(), 900);
    assertEquals(900, fetch1.getBatch().get().count());

    // 2. Produce new data, extract new data based on upper cap
    testUtils.sendMessages(topic, jsonifyRecords(dataGenerator.generateInsertsAsPerSchema("001", 1000, HoodieTestDataGenerator.SHORT_TRIP_SCHEMA)));
    InputBatch<Dataset<Row>> fetch2 =
        kafkaSource.fetchNewDataInRowFormat(Option.of(fetch1.getCheckpointForNextBatch()), Long.MAX_VALUE);
    assertEquals(500, fetch2.getBatch().get().count());

    //fetch data respecting source limit where upper cap > sourceLimit
    InputBatch<JavaRDD<GenericRecord>> fetch3 =
        kafkaSource.fetchNewDataInAvroFormat(Option.of(fetch1.getCheckpointForNextBatch()), 400);
    assertEquals(400, fetch3.getBatch().get().count());

    //fetch data respecting source limit where upper cap < sourceLimit
    InputBatch<JavaRDD<GenericRecord>> fetch4 =
        kafkaSource.fetchNewDataInAvroFormat(Option.of(fetch2.getCheckpointForNextBatch()), 600);
    assertEquals(600, fetch4.getBatch().get().count());

    // 3. Extract with previous checkpoint => gives same data back (idempotent)
    InputBatch<JavaRDD<GenericRecord>> fetch5 =
        kafkaSource.fetchNewDataInAvroFormat(Option.of(fetch1.getCheckpointForNextBatch()), Long.MAX_VALUE);
    assertEquals(fetch2.getBatch().get().count(), fetch5.getBatch().get().count());
    assertEquals(fetch2.getCheckpointForNextBatch(), fetch5.getCheckpointForNextBatch());

    // 4. Extract with latest checkpoint => no new data returned
    InputBatch<JavaRDD<GenericRecord>> fetch6 =
        kafkaSource.fetchNewDataInAvroFormat(Option.of(fetch4.getCheckpointForNextBatch()), Long.MAX_VALUE);
    assertEquals(Option.empty(), fetch6.getBatch());
  }

  @Test
  void testJsonKafkaSourceWithEncodedDecimals() throws URISyntaxException {
    String schemaFilePath = Objects.requireNonNull(TestJsonKafkaSource.class.getClassLoader()
        .getResource("streamer-config/source_uber_encoded_decimal.json")).toURI().getPath();
    final String topic = TEST_TOPIC_PREFIX + "testJsonKafkaSourceWithEncodedDecimals";
    testUtils.createTopic(topic, 2);
    TypedProperties props = createPropsForKafkaSource(topic, Long.MAX_VALUE, "earliest");
    props.put("hoodie.deltastreamer.schemaprovider.source.schema.file", schemaFilePath);
    props.put(HoodieSchemaProviderConfig.SCHEMA_CONVERTER.key(), JsonToAvroSchemaConverter.class.getName());
    schemaProvider = new FilebasedSchemaProvider(props, jsc());

    HoodieTestDataGenerator dataGenerator = new HoodieTestDataGenerator();
    Source jsonSource = new JsonKafkaSource(props, jsc(), spark(), schemaProvider, metrics);
    SourceFormatAdapter kafkaSource = new SourceFormatAdapter(jsonSource);
    List<HoodieRecord> send1 =
        dataGenerator.generateInsertsAsPerSchema("000", 10, HoodieTestDataGenerator.TRIP_ENCODED_DECIMAL_SCHEMA);
    testUtils.sendMessages(topic, jsonifyRecords(send1));
    InputBatch<JavaRDD<GenericRecord>> fetch1 = kafkaSource.fetchNewDataInAvroFormat(Option.empty(), Long.MAX_VALUE);
    List<GenericRecord> recs = fetch1.getBatch().get().collect();
    assertEquals(10, recs.size());

<<<<<<< HEAD
    HoodieSchema deducedSchema =
        HoodieSchemaUtils.deduceWriterSchema(HoodieSchema.fromAvroSchema(schemaProvider.getSourceSchema()), Option.empty(), Option.empty(), props);
    verifyDecimalValue(recs, deducedSchema.getAvroSchema(), "decfield");
    verifyDecimalValue(recs, deducedSchema.getAvroSchema(), "lowprecision");
    verifyDecimalValue(recs, deducedSchema.getAvroSchema(), "highprecision");
=======
    Schema deducedSchema =
        HoodieSchemaUtils.deduceWriterSchema(schemaProvider.getSourceHoodieSchema().toAvroSchema(), Option.empty(), Option.empty(), props);
    verifyDecimalValue(recs, deducedSchema, "decfield");
    verifyDecimalValue(recs, deducedSchema, "lowprecision");
    verifyDecimalValue(recs, deducedSchema, "highprecision");
>>>>>>> 49938cb4

    testUtils.sendMessages(topic, jsonifyRecords(
        dataGenerator.generateInsertsAsPerSchema("001", 20, HoodieTestDataGenerator.TRIP_ENCODED_DECIMAL_SCHEMA)));
    InputBatch<Dataset<Row>> fetch2 =
        kafkaSource.fetchNewDataInRowFormat(Option.of(fetch1.getCheckpointForNextBatch()), 30);
    assertEquals(20, fetch2.getBatch().get().count());
    assertEquals(20, fetch2.getBatch().get().filter("decfield < 10000.0").filter("decfield > 1000.0")
        .filter("lowprecision < 100.0").filter("lowprecision > 10.0")
        .filter("highprecision < 100000000000000000000.0").filter("highprecision > 10000000000000000000.0").count());
  }

  private static void verifyDecimalValue(List<GenericRecord> records, Schema schema, String fieldname) {
    Schema fieldSchema = schema.getField(fieldname).schema();
    LogicalTypes.Decimal decField = (LogicalTypes.Decimal) fieldSchema.getLogicalType();
    double maxVal = Math.pow(10, decField.getPrecision() - decField.getScale());
    double minVal = maxVal * 0.1;
    for (GenericRecord record : records) {
      BigDecimal dec = HoodieAvroUtils.convertBytesToBigDecimal(((ByteBuffer) record.get(fieldname)).array(), decField);
      double doubleValue = dec.doubleValue();
      assertTrue(doubleValue <= maxVal && doubleValue >= minVal);
    }
  }

  @Override
  protected void sendMessagesToKafka(String topic, int count, int numPartitions) {
    HoodieTestDataGenerator dataGenerator = new HoodieTestDataGenerator();
    testUtils.sendMessages(topic, jsonifyRecordsByPartitions(dataGenerator.generateInsertsAsPerSchema("000", count, HoodieTestDataGenerator.SHORT_TRIP_SCHEMA), numPartitions));
  }

  void sendNullKafkaKeyMessagesToKafka(String topic, int count, int numPartitions) {
    HoodieTestDataGenerator dataGenerator = new HoodieTestDataGenerator();
    testUtils.sendMessages(topic, jsonifyRecordsByPartitionsWithNullKafkaKey(dataGenerator.generateInsertsAsPerSchema("000", count, HoodieTestDataGenerator.SHORT_TRIP_SCHEMA), numPartitions));
  }

  void sendJsonSafeMessagesToKafka(String topic, int count, int numPartitions) {
    try {
      Tuple2<String, String>[] keyValues = new Tuple2[count];
      HoodieTestDataGenerator dataGenerator = new HoodieTestDataGenerator();
      String[] records = jsonifyRecords(dataGenerator.generateInsertsAsPerSchema("000", count, HoodieTestDataGenerator.SHORT_TRIP_SCHEMA));
      for (int i = 0; i < count; i++) {
        // Drop fields that don't translate to json properly
        Map node = OBJECT_MAPPER.readValue(records[i], Map.class);
        node.remove("height");
        node.remove("current_date");
        node.remove("nation");
        keyValues[i] = new Tuple2<>(Integer.toString(i % numPartitions), OBJECT_MAPPER.writeValueAsString(node));
      }
      testUtils.sendMessages(topic, keyValues);
    } catch (Exception ex) {
      throw new RuntimeException(ex);
    }
  }

  @ParameterizedTest
  @ValueSource(booleans = {true, false})
  public void testErrorEventsForDataInRowFormat(boolean persistSourceRdd) {
    // topic setup.
    final String topic = TEST_TOPIC_PREFIX + "testErrorEventsForDataInRowFormat_" + persistSourceRdd;

    testUtils.createTopic(topic, 2);
    List<TopicPartition> topicPartitions = new ArrayList<>();
    TopicPartition topicPartition0 = new TopicPartition(topic, 0);
    topicPartitions.add(topicPartition0);
    TopicPartition topicPartition1 = new TopicPartition(topic, 1);
    topicPartitions.add(topicPartition1);
    HoodieTestDataGenerator dataGenerator = new HoodieTestDataGenerator();
    sendJsonSafeMessagesToKafka(topic, 1000, 2);
    testUtils.sendMessages(topic, new String[] {"error_event1", "error_event2"});

    TypedProperties props = createPropsForKafkaSource(topic, null, "earliest");
    props.put(ENABLE_KAFKA_COMMIT_OFFSET.key(), "true");
    props.put(ERROR_TABLE_BASE_PATH.key(), "/tmp/qurantine_table_test/json_kafka_row_events");
    props.put(ERROR_TARGET_TABLE.key(), "json_kafka_row_events");
    props.put("hoodie.errortable.validate.targetschema.enable", "true");
    props.put("hoodie.base.path", "/tmp/json_kafka_row_events");
    props.setProperty(ERROR_TABLE_PERSIST_SOURCE_RDD.key(), String.valueOf(persistSourceRdd));

    Source jsonSource = new JsonKafkaSource(props, jsc(), spark(), schemaProvider, metrics);
    Option<BaseErrorTableWriter> errorTableWriter = Option.of(getAnonymousErrorTableWriter(props));
    SourceFormatAdapter kafkaSource = new SourceFormatAdapter(jsonSource, errorTableWriter, Option.of(props));
    InputBatch<Dataset<Row>> fetch1 = kafkaSource.fetchNewDataInRowFormat(Option.empty(), Long.MAX_VALUE);
    assertEquals(1000, fetch1.getBatch().get().count());
    assertEquals(2, ((JavaRDD) errorTableWriter.get().getErrorEvents(
        InProcessTimeGenerator.createNewInstantTime(), Option.empty()).get()).count());
    verifyRddsArePersisted(kafkaSource.getSource(), fetch1.getBatch().get().rdd().toDebugString(), persistSourceRdd);
  }

  @Test
  void testErrorEventsForDataInRowFormatWithSanitizationEnabled() {
    // topic setup.
    final String topic = TEST_TOPIC_PREFIX + "testErrorEventsForDataInRowFormatWithSanitizationEnabled";

    testUtils.createTopic(topic, 2);
    List<TopicPartition> topicPartitions = new ArrayList<>();
    TopicPartition topicPartition0 = new TopicPartition(topic, 0);
    topicPartitions.add(topicPartition0);
    TopicPartition topicPartition1 = new TopicPartition(topic, 1);
    topicPartitions.add(topicPartition1);
    sendJsonSafeMessagesToKafka(topic, 1000, 2);
    testUtils.sendMessages(topic, new String[] {"error_event1", "error_event2"});

    TypedProperties props = createPropsForKafkaSource(topic, null, "earliest");
    props.put(ENABLE_KAFKA_COMMIT_OFFSET.key(), "true");
    props.put(ERROR_TABLE_BASE_PATH.key(), "/tmp/qurantine_table_test/json_kafka_row_events");
    props.put(ERROR_TARGET_TABLE.key(), "json_kafka_row_events");
    props.put(HoodieStreamerConfig.SANITIZE_SCHEMA_FIELD_NAMES.key(), true);
    props.put(HoodieStreamerConfig.SCHEMA_FIELD_NAME_INVALID_CHAR_MASK.key(), "__");
    props.put("hoodie.errortable.validate.targetschema.enable", "true");
    props.put("hoodie.base.path", "/tmp/json_kafka_row_events");
    Source jsonSource = new JsonKafkaSource(props, jsc(), spark(), schemaProvider, metrics);
    Option<BaseErrorTableWriter> errorTableWriter = Option.of(getAnonymousErrorTableWriter(props));
    SourceFormatAdapter kafkaSource = new SourceFormatAdapter(jsonSource, errorTableWriter, Option.of(props));
    assertEquals(1000, kafkaSource.fetchNewDataInRowFormat(Option.empty(), Long.MAX_VALUE).getBatch().get().count());
    assertEquals(2, ((JavaRDD) errorTableWriter.get().getErrorEvents(
        InProcessTimeGenerator.createNewInstantTime(), Option.empty()).get()).count());
  }

  @ParameterizedTest
  @ValueSource(booleans = {true, false})
  public void testErrorEventsForDataInAvroFormat(boolean persistSourceRdd) throws IOException {
    // topic setup.
    final String topic = TEST_TOPIC_PREFIX + "testErrorEventsForDataInAvroFormat_" + persistSourceRdd;

    testUtils.createTopic(topic, 2);
    List<TopicPartition> topicPartitions = new ArrayList<>();
    TopicPartition topicPartition0 = new TopicPartition(topic, 0);
    topicPartitions.add(topicPartition0);
    TopicPartition topicPartition1 = new TopicPartition(topic, 1);
    topicPartitions.add(topicPartition1);
    HoodieTestDataGenerator dataGenerator = new HoodieTestDataGenerator();
    testUtils.sendMessages(topic, jsonifyRecords(dataGenerator.generateInsertsAsPerSchema("000", 1000,
        HoodieTestDataGenerator.SHORT_TRIP_SCHEMA)));
    testUtils.sendMessages(topic, new String[] {"error_event1", "error_event2"});

    TypedProperties props = createPropsForKafkaSource(topic, null, "earliest");
    props.put(ENABLE_KAFKA_COMMIT_OFFSET.key(), "true");
    props.put(ERROR_TABLE_BASE_PATH.key(), "/tmp/qurantine_table_test/json_kafka_events");
    props.put(ERROR_TARGET_TABLE.key(), "json_kafka_events");
    props.put("hoodie.base.path", "/tmp/json_kafka_events");
    props.setProperty(ERROR_TABLE_PERSIST_SOURCE_RDD.key(), String.valueOf(persistSourceRdd));

    Source jsonSource = new JsonKafkaSource(props, jsc(), spark(), schemaProvider, metrics);
    Option<BaseErrorTableWriter> errorTableWriter = Option.of(getAnonymousErrorTableWriter(props));
    SourceFormatAdapter kafkaSource = new SourceFormatAdapter(jsonSource, errorTableWriter, Option.of(props));
    InputBatch<JavaRDD<GenericRecord>> fetch1 = kafkaSource.fetchNewDataInAvroFormat(Option.empty(), Long.MAX_VALUE);
    assertEquals(1000, fetch1.getBatch().get().count());
    assertEquals(2, ((JavaRDD) errorTableWriter.get().getErrorEvents(
        InProcessTimeGenerator.createNewInstantTime(), Option.empty()).get()).count());
    verifyRddsArePersisted(kafkaSource.getSource(), fetch1.getBatch().get().rdd().toDebugString(), persistSourceRdd);
  }

  private BaseErrorTableWriter getAnonymousErrorTableWriter(TypedProperties props) {
    return new BaseErrorTableWriter<ErrorEvent<String>>(new HoodieDeltaStreamer.Config(),
        spark(), props, new HoodieSparkEngineContext(jsc()), fs()) {
      @Override
      public JavaRDD<WriteStatus> upsert(String baseTableInstantTime, Option<String> commitedInstantTime) {
        return null;
      }

      @Override
      public boolean commit(JavaRDD<WriteStatus> writeStatuses) {
        return false;
      }

      List<JavaRDD<HoodieRecord>> errorEvents = new LinkedList();

      @Override
      public void addErrorEvents(JavaRDD errorEvent) {
        errorEvents.add(errorEvent.map(r -> new HoodieAvroIndexedRecord(new HoodieKey(), null)));
      }

      @Override
      public Option<JavaRDD<HoodieRecord>> getErrorEvents(String baseTableInstantTime, Option commitedInstantTime) {
        return Option.of(errorEvents.stream().reduce((rdd1, rdd2) -> rdd1.union(rdd2)).get());
      }

      @Override
      public boolean upsertAndCommit(String baseTableInstantTime, Option commitedInstantTime) {
        return false;
      }
    };
  }

  @Test
  public void testAppendKafkaOffset() {
    final String topic = TEST_TOPIC_PREFIX + "testKafkaOffsetAppend";
    int numPartitions = 2;
    int numMessages = 30;
    testUtils.createTopic(topic, numPartitions);
    sendMessagesToKafka(topic, numMessages, numPartitions);

    TypedProperties props = createPropsForKafkaSource(topic, null, "earliest");
    Source jsonSource = new JsonKafkaSource(props, jsc(), spark(), schemaProvider, metrics);
    SourceFormatAdapter kafkaSource = new SourceFormatAdapter(jsonSource);
    Dataset<Row> dfNoOffsetInfo = kafkaSource.fetchNewDataInRowFormat(Option.empty(), Long.MAX_VALUE).getBatch().get().cache();
    assertEquals(numMessages, dfNoOffsetInfo.count());
    List<String> columns = Arrays.stream(dfNoOffsetInfo.columns()).collect(Collectors.toList());

    props.put(HoodieStreamerConfig.KAFKA_APPEND_OFFSETS.key(), "true");
    jsonSource = new JsonKafkaSource(props, jsc(), spark(), schemaProvider, metrics);
    kafkaSource = new SourceFormatAdapter(jsonSource);
    Dataset<Row> dfWithOffsetInfo = kafkaSource.fetchNewDataInRowFormat(Option.empty(), Long.MAX_VALUE).getBatch().get().cache();
    assertEquals(numMessages, dfWithOffsetInfo.count());
    for (int i = 0; i < numPartitions; i++) {
      assertEquals(numMessages / numPartitions, dfWithOffsetInfo.filter("_hoodie_kafka_source_partition=" + i).count());
    }
    assertEquals(0, dfWithOffsetInfo
        .drop(KAFKA_SOURCE_OFFSET_COLUMN, KAFKA_SOURCE_PARTITION_COLUMN, KAFKA_SOURCE_TIMESTAMP_COLUMN, KAFKA_SOURCE_KEY_COLUMN)
        .except(dfNoOffsetInfo).count());
    List<String> withKafkaOffsetColumns = Arrays.stream(dfWithOffsetInfo.columns()).collect(Collectors.toList());
    assertEquals(4, withKafkaOffsetColumns.size() - columns.size());
    List<String> appendList = Arrays.asList(KAFKA_SOURCE_OFFSET_COLUMN, KAFKA_SOURCE_PARTITION_COLUMN, KAFKA_SOURCE_TIMESTAMP_COLUMN, KAFKA_SOURCE_KEY_COLUMN);
    assertEquals(appendList, withKafkaOffsetColumns.subList(withKafkaOffsetColumns.size() - 4, withKafkaOffsetColumns.size()));

    // scenario with null kafka key
    sendNullKafkaKeyMessagesToKafka(topic, numMessages, numPartitions);
    jsonSource = new JsonKafkaSource(props, jsc(), spark(), schemaProvider, metrics);
    kafkaSource = new SourceFormatAdapter(jsonSource);
    Dataset<Row> dfWithOffsetInfoAndNullKafkaKey = kafkaSource.fetchNewDataInRowFormat(Option.empty(), Long.MAX_VALUE).getBatch().get().cache();
    // total of 2 * numMessages are in the topic at this point, half with a key and half with a null key. All should have the source offset.
    assertEquals(numMessages, dfWithOffsetInfoAndNullKafkaKey.toDF().filter("_hoodie_kafka_source_key is null").count());
    assertEquals(numMessages, dfWithOffsetInfoAndNullKafkaKey.toDF().filter("_hoodie_kafka_source_key is not null").count());
    assertEquals(numMessages * 2, dfWithOffsetInfoAndNullKafkaKey.toDF().filter("_hoodie_kafka_source_offset is not null").count());

    dfNoOffsetInfo.unpersist();
    dfWithOffsetInfo.unpersist();
    dfWithOffsetInfoAndNullKafkaKey.unpersist();
  }

  private void sendMessagesToKafkaWithJsonSchemaSerializer(String topic, int numPartitions,
                                                           List<IndexedRecord> insertRecords) {
    Properties config = getProducerPropertiesForJsonKafkaSchemaSerializer();
    try (Producer<String, JsonNode> producer = new KafkaProducer<>(config)) {
      for (int i = 0; i < insertRecords.size(); i++) {
        // use consistent keys to get even spread over partitions for test expectations
        IndexedRecord record = insertRecords.get(i);
        producer.send(new ProducerRecord<>(topic, Integer.toString(i % numPartitions),
            record == null ? null : OBJECT_MAPPER.readTree(record.toString())));
      }
    } catch (IOException e) {
      throw new RuntimeException("Failed to send messages to Kafka topic: " + topic, e);
    }
  }

  private Properties getProducerPropertiesForJsonKafkaSchemaSerializer() {
    Properties props = new Properties();
    props.put("bootstrap.servers", testUtils.brokerAddress());
    props.put("value.serializer",
        "io.confluent.kafka.serializers.json.KafkaJsonSchemaSerializer");
    props.put("value.deserializer",
        "io.confluent.kafka.serializers.json.KafkaJsonSchemaDeserializer");
    // Key serializer is required.
    props.put("key.serializer", StringSerializer.class.getName());
    props.put("schema.registry.url", "mock://127.0.0.1:8081");
    props.put("auto.register.schemas", "true");
    // wait for all in-sync replicas to ack sends
    props.put("acks", "all");
    return props;
  }

  @Test
  public void testCreateSource() throws IOException {
    final String topic = TEST_TOPIC_PREFIX + "testJsonKafkaSourceCreation";
    testUtils.createTopic(topic, 2);
    TypedProperties props = createPropsForKafkaSource(topic, null, "earliest");
    Source jsonKafkaSource = UtilHelpers.createSource(JsonKafkaSource.class.getName(), props, jsc(), spark(), metrics, new DefaultStreamContext(schemaProvider, sourceProfile));
    assertEquals(Source.SourceType.JSON, jsonKafkaSource.getSourceType());
  }
}<|MERGE_RESOLUTION|>--- conflicted
+++ resolved
@@ -278,19 +278,11 @@
     List<GenericRecord> recs = fetch1.getBatch().get().collect();
     assertEquals(10, recs.size());
 
-<<<<<<< HEAD
-    HoodieSchema deducedSchema =
-        HoodieSchemaUtils.deduceWriterSchema(HoodieSchema.fromAvroSchema(schemaProvider.getSourceSchema()), Option.empty(), Option.empty(), props);
-    verifyDecimalValue(recs, deducedSchema.getAvroSchema(), "decfield");
-    verifyDecimalValue(recs, deducedSchema.getAvroSchema(), "lowprecision");
-    verifyDecimalValue(recs, deducedSchema.getAvroSchema(), "highprecision");
-=======
     Schema deducedSchema =
         HoodieSchemaUtils.deduceWriterSchema(schemaProvider.getSourceHoodieSchema().toAvroSchema(), Option.empty(), Option.empty(), props);
     verifyDecimalValue(recs, deducedSchema, "decfield");
     verifyDecimalValue(recs, deducedSchema, "lowprecision");
     verifyDecimalValue(recs, deducedSchema, "highprecision");
->>>>>>> 49938cb4
 
     testUtils.sendMessages(topic, jsonifyRecords(
         dataGenerator.generateInsertsAsPerSchema("001", 20, HoodieTestDataGenerator.TRIP_ENCODED_DECIMAL_SCHEMA)));
