--- conflicted
+++ resolved
@@ -20,18 +20,12 @@
 
 import org.apache.hudi.common.fs.FSUtils;
 import org.apache.hudi.common.table.timeline.HoodieTimeline;
-import org.apache.hudi.common.util.HoodieTimer;
 import org.apache.hudi.common.util.Option;
-<<<<<<< HEAD
 import org.apache.hudi.common.util.StringUtils;
 import org.apache.hudi.hive.ddl.DDLExecutor;
 import org.apache.hudi.hive.ddl.HMSDDLExecutor;
 import org.apache.hudi.hive.ddl.HiveQueryDDLExecutor;
 import org.apache.hudi.hive.ddl.JDBCExecutor;
-=======
-import org.apache.hudi.common.util.PartitionPathEncodeUtils;
-import org.apache.hudi.common.util.ValidationUtils;
->>>>>>> 2099bf41
 import org.apache.hudi.hive.util.HiveSchemaUtil;
 import org.apache.hudi.sync.common.AbstractSyncHoodieClient;
 
@@ -40,30 +34,15 @@
 import org.apache.hadoop.hive.conf.HiveConf;
 import org.apache.hadoop.hive.metastore.IMetaStoreClient;
 import org.apache.hadoop.hive.metastore.api.Database;
-<<<<<<< HEAD
-import org.apache.hadoop.hive.metastore.api.MetaException;
+import org.apache.hadoop.hive.metastore.api.NoSuchObjectException;
 import org.apache.hadoop.hive.metastore.api.Partition;
 import org.apache.hadoop.hive.metastore.api.Table;
 import org.apache.hadoop.hive.ql.metadata.Hive;
-import org.apache.hadoop.hive.ql.metadata.HiveException;
-=======
-import org.apache.hadoop.hive.metastore.api.FieldSchema;
-import org.apache.hadoop.hive.metastore.api.NoSuchObjectException;
-import org.apache.hadoop.hive.metastore.api.Partition;
-import org.apache.hadoop.hive.metastore.api.Table;
-import org.apache.hadoop.hive.ql.Driver;
-import org.apache.hadoop.hive.ql.metadata.Hive;
-import org.apache.hadoop.hive.ql.processors.CommandProcessorResponse;
-import org.apache.hadoop.hive.ql.session.SessionState;
-import org.apache.hadoop.security.UserGroupInformation;
->>>>>>> 2099bf41
 import org.apache.log4j.LogManager;
 import org.apache.log4j.Logger;
 import org.apache.parquet.schema.MessageType;
 import org.apache.thrift.TException;
 
-import java.sql.Connection;
-import java.sql.SQLException;
 import java.util.ArrayList;
 import java.util.HashMap;
 import java.util.List;
@@ -78,18 +57,10 @@
 
   private static final Logger LOG = LogManager.getLogger(HoodieHiveClient.class);
   private final PartitionValueExtractor partitionValueExtractor;
-  private final HiveSyncConfig syncConfig;
   private final HoodieTimeline activeTimeline;
   DDLExecutor ddlExecutor;
   private IMetaStoreClient client;
-<<<<<<< HEAD
-=======
-  private SessionState sessionState;
-  private Driver hiveDriver;
-  private HiveSyncConfig syncConfig;
-  private FileSystem fs;
->>>>>>> 2099bf41
-  private Connection connection;
+  private final HiveSyncConfig syncConfig;
 
   public HoodieHiveClient(HiveSyncConfig cfg, HiveConf configuration, FileSystem fs) {
     super(cfg.basePath, cfg.assumeDatePartitioning, cfg.useFileListingFromMetadata, cfg.verifyMetadataFileListing, fs);
@@ -98,7 +69,6 @@
     // Support JDBC, HiveQL and metastore based implementations for backwards compatiblity. Future users should
     // disable jdbc and depend on metastore client for all hive registrations
     try {
-<<<<<<< HEAD
       if (!StringUtils.isNullOrEmpty(cfg.syncMode)) {
         switch (cfg.syncMode.toLowerCase()) {
           case "hms":
@@ -116,29 +86,8 @@
       } else {
         ddlExecutor = cfg.useJdbc ? new JDBCExecutor(cfg, fs) : new HiveQueryDDLExecutor(cfg, fs, configuration);
       }
-
-=======
-      HoodieTimer timer = new HoodieTimer().startTimer();
-      this.sessionState = new SessionState(configuration,
-              UserGroupInformation.getCurrentUser().getShortUserName());
-      SessionState.start(this.sessionState);
-      this.sessionState.setCurrentDatabase(syncConfig.databaseName);
-      hiveDriver = new org.apache.hadoop.hive.ql.Driver(configuration);
->>>>>>> 2099bf41
       this.client = Hive.get(configuration).getMSC();
-      LOG.info(String.format("Time taken to start SessionState and create Driver and client: "
-              + "%s ms", (timer.endTimer())));
-    } catch (Exception e) {
-      if (this.sessionState != null) {
-        try {
-          this.sessionState.close();
-        } catch (IOException ioException) {
-          LOG.error("Error while closing SessionState", ioException);
-        }
-      }
-      if (this.hiveDriver != null) {
-        this.hiveDriver.close();
-      }
+    } catch (Exception e) {
       throw new HoodieHiveSyncException("Failed to create HiveMetaStoreClient", e);
     }
 
@@ -162,17 +111,7 @@
    */
   @Override
   public void addPartitionsToTable(String tableName, List<String> partitionsToAdd) {
-<<<<<<< HEAD
     ddlExecutor.addPartitionsToTable(tableName, partitionsToAdd);
-=======
-    if (partitionsToAdd.isEmpty()) {
-      LOG.info("No partitions to add for " + tableName);
-      return;
-    }
-    LOG.info("Adding partitions " + partitionsToAdd.size() + " to table " + tableName);
-    List<String> sqls = constructAddPartitions(tableName, partitionsToAdd);
-    sqls.stream().forEach(sql -> updateHiveSQL(sql));
->>>>>>> 2099bf41
   }
 
   /**
@@ -203,84 +142,6 @@
     }
   }
 
-<<<<<<< HEAD
-=======
-  private StringBuilder getAlterTablePrefix(String tableName) {
-    StringBuilder alterSQL = new StringBuilder("ALTER TABLE ");
-    alterSQL.append(HIVE_ESCAPE_CHARACTER).append(syncConfig.databaseName)
-            .append(HIVE_ESCAPE_CHARACTER).append(".").append(HIVE_ESCAPE_CHARACTER)
-            .append(tableName).append(HIVE_ESCAPE_CHARACTER).append(" ADD IF NOT EXISTS ");
-    return alterSQL;
-  }
-
-  private List<String> constructAddPartitions(String tableName, List<String> partitions) {
-    if (syncConfig.batchSyncNum <= 0) {
-      throw new HoodieHiveSyncException("batch-sync-num for sync hive table must be greater than 0, pls check your parameter");
-    }
-    List<String> result = new ArrayList<>();
-    int batchSyncPartitionNum = syncConfig.batchSyncNum;
-    StringBuilder alterSQL = getAlterTablePrefix(tableName);
-    for (int i = 0; i < partitions.size(); i++) {
-      String partitionClause = getPartitionClause(partitions.get(i));
-      String fullPartitionPath = FSUtils.getPartitionPath(syncConfig.basePath, partitions.get(i)).toString();
-      alterSQL.append("  PARTITION (").append(partitionClause).append(") LOCATION '").append(fullPartitionPath)
-          .append("' ");
-      if ((i + 1) % batchSyncPartitionNum == 0) {
-        result.add(alterSQL.toString());
-        alterSQL = getAlterTablePrefix(tableName);
-      }
-    }
-    // add left partitions to result
-    if (partitions.size() % batchSyncPartitionNum != 0) {
-      result.add(alterSQL.toString());
-    }
-    return result;
-  }
-
-  /**
-   * Generate Hive Partition from partition values.
-   *
-   * @param partition Partition path
-   * @return
-   */
-  private String getPartitionClause(String partition) {
-    List<String> partitionValues = partitionValueExtractor.extractPartitionValuesInPath(partition);
-    ValidationUtils.checkArgument(syncConfig.partitionFields.size() == partitionValues.size(),
-        "Partition key parts " + syncConfig.partitionFields + " does not match with partition values " + partitionValues
-            + ". Check partition strategy. ");
-    List<String> partBuilder = new ArrayList<>();
-    for (int i = 0; i < syncConfig.partitionFields.size(); i++) {
-      String partitionValue = partitionValues.get(i);
-      // decode the partition before sync to hive to prevent multiple escapes of HIVE
-      if (syncConfig.decodePartition) {
-        // This is a decode operator for encode in KeyGenUtils#getRecordPartitionPath
-        partitionValue = PartitionPathEncodeUtils.unescapePathName(partitionValue);
-      }
-      partBuilder.add("`" + syncConfig.partitionFields.get(i) + "`='" + partitionValue + "'");
-    }
-    return String.join(",", partBuilder);
-  }
-
-  private List<String> constructChangePartitions(String tableName, List<String> partitions) {
-    List<String> changePartitions = new ArrayList<>();
-    // Hive 2.x doesn't like db.table name for operations, hence we need to change to using the database first
-    String useDatabase = "USE " + HIVE_ESCAPE_CHARACTER + syncConfig.databaseName + HIVE_ESCAPE_CHARACTER;
-    changePartitions.add(useDatabase);
-    String alterTable = "ALTER TABLE " + HIVE_ESCAPE_CHARACTER + tableName + HIVE_ESCAPE_CHARACTER;
-    for (String partition : partitions) {
-      String partitionClause = getPartitionClause(partition);
-      Path partitionPath = FSUtils.getPartitionPath(syncConfig.basePath, partition);
-      String partitionScheme = partitionPath.toUri().getScheme();
-      String fullPartitionPath = StorageSchemes.HDFS.getScheme().equals(partitionScheme)
-              ? FSUtils.getDFSFullPartitionPath(fs, partitionPath) : partitionPath.toString();
-      String changePartition =
-          alterTable + " PARTITION (" + partitionClause + ") SET LOCATION '" + fullPartitionPath + "'";
-      changePartitions.add(changePartition);
-    }
-    return changePartitions;
-  }
-
->>>>>>> 2099bf41
   /**
    * Iterate over the storage partitions and find if there are any new partitions that need to be added or updated.
    * Generate a list of PartitionEvent based on the changes required.
@@ -335,56 +196,9 @@
    */
   @Override
   public Map<String, String> getTableSchema(String tableName) {
-<<<<<<< HEAD
     if (!doesTableExist(tableName)) {
       throw new IllegalArgumentException(
           "Failed to get schema for table " + tableName + " does not exist");
-=======
-    if (syncConfig.useJdbc) {
-      if (!doesTableExist(tableName)) {
-        throw new IllegalArgumentException(
-            "Failed to get schema for table " + tableName + " does not exist");
-      }
-      Map<String, String> schema = new HashMap<>();
-      ResultSet result = null;
-      try {
-        DatabaseMetaData databaseMetaData = connection.getMetaData();
-        result = databaseMetaData.getColumns(null, syncConfig.databaseName, tableName, null);
-        while (result.next()) {
-          TYPE_CONVERTOR.doConvert(result, schema);
-        }
-        return schema;
-      } catch (SQLException e) {
-        throw new HoodieHiveSyncException("Failed to get table schema for " + tableName, e);
-      } finally {
-        closeQuietly(result, null);
-      }
-    } else {
-      return getTableSchemaUsingMetastoreClient(tableName);
-    }
-  }
-
-  public Map<String, String> getTableSchemaUsingMetastoreClient(String tableName) {
-    try {
-      // HiveMetastoreClient returns partition keys separate from Columns, hence get both and merge to
-      // get the Schema of the table.
-      final long start = System.currentTimeMillis();
-      Table table = this.client.getTable(syncConfig.databaseName, tableName);
-      Map<String, String> partitionKeysMap =
-          table.getPartitionKeys().stream().collect(Collectors.toMap(FieldSchema::getName, f -> f.getType().toUpperCase()));
-
-      Map<String, String> columnsMap =
-          table.getSd().getCols().stream().collect(Collectors.toMap(FieldSchema::getName, f -> f.getType().toUpperCase()));
-
-      Map<String, String> schema = new HashMap<>();
-      schema.putAll(columnsMap);
-      schema.putAll(partitionKeysMap);
-      final long end = System.currentTimeMillis();
-      LOG.info(String.format("Time taken to getTableSchema: %s ms", (end - start)));
-      return schema;
-    } catch (Exception e) {
-      throw new HoodieHiveSyncException("Failed to get table schema for : " + tableName, e);
->>>>>>> 2099bf41
     }
     return ddlExecutor.getTableSchema(tableName);
   }
@@ -417,102 +231,8 @@
     return false;
   }
 
-<<<<<<< HEAD
   public void createDatabase(String databaseName) {
     ddlExecutor.createDatabase(databaseName);
-=======
-  /**
-   * Execute a update in hive metastore with this SQL.
-   *
-   * @param s SQL to execute
-   */
-  public void updateHiveSQL(String s) {
-    if (syncConfig.useJdbc) {
-      Statement stmt = null;
-      try {
-        stmt = connection.createStatement();
-        LOG.info("Executing SQL " + s);
-        stmt.execute(s);
-      } catch (SQLException e) {
-        throw new HoodieHiveSyncException("Failed in executing SQL " + s, e);
-      } finally {
-        closeQuietly(null, stmt);
-      }
-    } else {
-      CommandProcessorResponse response = updateHiveSQLUsingHiveDriver(s);
-      if (response == null) {
-        throw new HoodieHiveSyncException("Failed in executing SQL null response" + s);
-      }
-      if (response.getResponseCode() != 0) {
-        LOG.error(String.format("Failure in SQL response %s", response.toString()));
-        if (response.getException() != null) {
-          throw new HoodieHiveSyncException(
-              String.format("Failed in executing SQL %s", s), response.getException());
-        } else {
-          throw new HoodieHiveSyncException(String.format("Failed in executing SQL %s", s));
-        }
-      }
-    }
-  }
-
-  /**
-   * Execute a update in hive using Hive Driver.
-   *
-   * @param sql SQL statement to execute
-   */
-  public CommandProcessorResponse updateHiveSQLUsingHiveDriver(String sql) {
-    List<CommandProcessorResponse> responses = updateHiveSQLs(Collections.singletonList(sql));
-    return responses.get(responses.size() - 1);
-  }
-
-  private List<CommandProcessorResponse> updateHiveSQLs(List<String> sqls) {
-    List<CommandProcessorResponse> responses = new ArrayList<>();
-    try {
-      for (String sql : sqls) {
-        if (hiveDriver != null) {
-          final long start = System.currentTimeMillis();
-          responses.add(hiveDriver.run(sql));
-          final long end = System.currentTimeMillis();
-          LOG.info(String.format("Time taken to execute [%s]: %s ms", sql, (end - start)));
-        }
-      }
-    } catch (Exception e) {
-      throw new HoodieHiveSyncException("Failed in executing SQL", e);
-    }
-    return responses;
-  }
-
-  private void createHiveConnection() {
-    if (connection == null) {
-      try {
-        Class.forName("org.apache.hive.jdbc.HiveDriver");
-      } catch (ClassNotFoundException e) {
-        LOG.error("Unable to load Hive driver class", e);
-        return;
-      }
-
-      try {
-        this.connection = DriverManager.getConnection(syncConfig.jdbcUrl, syncConfig.hiveUser, syncConfig.hivePass);
-        LOG.info("Successfully established Hive connection to  " + syncConfig.jdbcUrl);
-      } catch (SQLException e) {
-        throw new HoodieHiveSyncException("Cannot create hive connection " + getHiveJdbcUrlWithDefaultDBName(), e);
-      }
-    }
-  }
-
-  private String getHiveJdbcUrlWithDefaultDBName() {
-    String hiveJdbcUrl = syncConfig.jdbcUrl;
-    String urlAppend = null;
-    // If the hive url contains addition properties like ;transportMode=http;httpPath=hs2
-    if (hiveJdbcUrl.contains(";")) {
-      urlAppend = hiveJdbcUrl.substring(hiveJdbcUrl.indexOf(";"));
-      hiveJdbcUrl = hiveJdbcUrl.substring(0, hiveJdbcUrl.indexOf(";"));
-    }
-    if (!hiveJdbcUrl.endsWith("/")) {
-      hiveJdbcUrl = hiveJdbcUrl + "/";
-    }
-    return hiveJdbcUrl + (urlAppend == null ? "" : urlAppend);
->>>>>>> 2099bf41
   }
 
   @Override
@@ -573,14 +293,12 @@
 
   public void close() {
     try {
-      if (connection != null) {
-        connection.close();
-      }
+      ddlExecutor.close();
       if (client != null) {
         client.close();
         client = null;
       }
-    } catch (SQLException e) {
+    } catch (Exception e) {
       LOG.error("Could not close connection ", e);
     }
   }
