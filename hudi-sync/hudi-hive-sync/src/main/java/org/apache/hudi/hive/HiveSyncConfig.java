/*
 * Licensed to the Apache Software Foundation (ASF) under one
 * or more contributor license agreements.  See the NOTICE file
 * distributed with this work for additional information
 * regarding copyright ownership.  The ASF licenses this file
 * to you under the Apache License, Version 2.0 (the
 * "License"); you may not use this file except in compliance
 * with the License.  You may obtain a copy of the License at
 *
 *      http://www.apache.org/licenses/LICENSE-2.0
 *
 * Unless required by applicable law or agreed to in writing, software
 * distributed under the License is distributed on an "AS IS" BASIS,
 * WITHOUT WARRANTIES OR CONDITIONS OF ANY KIND, either express or implied.
 * See the License for the specific language governing permissions and
 * limitations under the License.
 */

package org.apache.hudi.hive;

import org.apache.hudi.common.config.HoodieMetadataConfig;

import com.beust.jcommander.Parameter;

import java.io.Serializable;
import java.util.ArrayList;
import java.util.List;

/**
 * Configs needed to sync data into Hive.
 */
public class HiveSyncConfig implements Serializable {

  @Parameter(names = {"--database"}, description = "name of the target database in Hive", required = true)
  public String databaseName;

  @Parameter(names = {"--table"}, description = "name of the target table in Hive", required = true)
  public String tableName;

  @Parameter(names = {"--base-file-format"}, description = "Format of the base files (PARQUET (or) HFILE)")
  public String baseFileFormat = "PARQUET";

  @Parameter(names = {"--user"}, description = "Hive username")
  public String hiveUser;

  @Parameter(names = {"--pass"}, description = "Hive password")
  public String hivePass;

  @Parameter(names = {"--jdbc-url"}, description = "Hive jdbc connect url")
  public String jdbcUrl;

  @Parameter(names = {"--metastore-uris"}, description = "Hive metastore uris")
  public String metastoreUris;

  @Parameter(names = {"--base-path"}, description = "Basepath of hoodie table to sync", required = true)
  public String basePath;

  @Parameter(names = "--partitioned-by", description = "Fields in the schema partitioned by")
  public List<String> partitionFields = new ArrayList<>();

  @Parameter(names = "--partition-value-extractor", description = "Class which implements PartitionValueExtractor "
      + "to extract the partition values from HDFS path")
  public String partitionValueExtractorClass = SlashEncodedDayPartitionValueExtractor.class.getName();

  @Parameter(names = {"--assume-date-partitioning"}, description = "Assume standard yyyy/mm/dd partitioning, this"
      + " exists to support backward compatibility. If you use hoodie 0.3.x, do not set this parameter")
  public Boolean assumeDatePartitioning = false;

  @Parameter(names = {"--use-pre-apache-input-format"},
      description = "Use InputFormat under com.uber.hoodie package "
          + "instead of org.apache.hudi package. Use this when you are in the process of migrating from "
          + "com.uber.hoodie to org.apache.hudi. Stop using this after you migrated the table definition to "
          + "org.apache.hudi input format.")
  public Boolean usePreApacheInputFormat = false;

  @Parameter(names = {"--bucket-spec"}, description = "bucket spec stored in metastore", required = false)
  public String bucketSpec;

  @Deprecated
  @Parameter(names = {"--use-jdbc"}, description = "Hive jdbc connect url")
  public Boolean useJdbc = true;

  @Parameter(names = {"--sync-mode"}, description = "Mode to choose for Hive ops. Valid values are hms, jdbc and hiveql")
  public String syncMode;

  @Parameter(names = {"--auto-create-database"}, description = "Auto create hive database")
  public Boolean autoCreateDatabase = true;

  @Parameter(names = {"--ignore-exceptions"}, description = "Ignore hive exceptions")
  public Boolean ignoreExceptions = false;

  @Parameter(names = {"--skip-ro-suffix"}, description = "Skip the `_ro` suffix for Read optimized table, when registering")
  public Boolean skipROSuffix = false;

  @Parameter(names = {"--use-file-listing-from-metadata"}, description = "Fetch file listing from Hudi's metadata")
  public Boolean useFileListingFromMetadata = HoodieMetadataConfig.DEFAULT_METADATA_ENABLE_FOR_READERS;

  @Parameter(names = {"--table-properties"}, description = "Table properties to hive table")
  public String tableProperties;

  @Parameter(names = {"--serde-properties"}, description = "Serde properties to hive table")
  public String serdeProperties;

  @Parameter(names = {"--help", "-h"}, help = true)
  public Boolean help = false;

  @Parameter(names = {"--support-timestamp"}, description = "'INT64' with original type TIMESTAMP_MICROS is converted to hive 'timestamp' type."
      + "Disabled by default for backward compatibility.")
  public Boolean supportTimestamp = false;

  @Parameter(names = {"--decode-partition"}, description = "Decode the partition value if the partition has encoded during writing")
  public Boolean decodePartition = false;

  @Parameter(names = {"--managed-table"}, description = "Create a managed table")
  public Boolean createManagedTable = false;

  @Parameter(names = {"--batch-sync-num"}, description = "The number of partitions one batch when synchronous partitions to hive")
  public Integer batchSyncNum = 1000;

  @Parameter(names = {"--spark-datasource"}, description = "Whether sync this table as spark data source table.")
  public Boolean syncAsSparkDataSourceTable = true;

  @Parameter(names = {"--spark-schema-length-threshold"}, description = "The maximum length allowed in a single cell when storing additional schema information in Hive's metastore.")
  public int sparkSchemaLengthThreshold = 4000;

  @Parameter(names = {"--with-operation-field"}, description = "Whether to include the '_hoodie_operation' field in the metadata fields")
  public Boolean withOperationField = false;

  @Parameter(names = {"--conditional-sync"}, description = "If true, only sync on conditions like schema change or partition change.")
  public Boolean isConditionalSync = false;

  @Parameter(names = {"--custom-mor-name"}, description = "If true, define custom table name with merge on read table instead of _rt,_ro suffix ")
  public Boolean customMorTableName = false;

  @Parameter(names = {"--custom-ro-name"}, description = "custom ro table name for merge on read , only valid when enable_custom_table_name is true.")
  public String customROTableName = "";

  @Parameter(names = {"--custom-rt-name"}, description = "custom snapshot table name for merge on read, only valid when enable_custom_table_name is true.")
  public String customRTTableName = "";

  @Parameter(names = {"--spark-version"}, description = "The spark version", required = false)
  public String sparkVersion;

  @Parameter(names = {"--sync-comment"}, description = "synchronize table comments to hive")
  public boolean syncComment = false;

  // enhance the similar function in child class
  public static HiveSyncConfig copy(HiveSyncConfig cfg) {
    HiveSyncConfig newConfig = new HiveSyncConfig();
    newConfig.basePath = cfg.basePath;
    newConfig.assumeDatePartitioning = cfg.assumeDatePartitioning;
    newConfig.databaseName = cfg.databaseName;
    newConfig.hivePass = cfg.hivePass;
    newConfig.hiveUser = cfg.hiveUser;
    newConfig.partitionFields = cfg.partitionFields;
    newConfig.partitionValueExtractorClass = cfg.partitionValueExtractorClass;
    newConfig.jdbcUrl = cfg.jdbcUrl;
    newConfig.metastoreUris = cfg.metastoreUris;
    newConfig.tableName = cfg.tableName;
    newConfig.bucketSpec = cfg.bucketSpec;
    newConfig.usePreApacheInputFormat = cfg.usePreApacheInputFormat;
    newConfig.useFileListingFromMetadata = cfg.useFileListingFromMetadata;
    newConfig.supportTimestamp = cfg.supportTimestamp;
    newConfig.decodePartition = cfg.decodePartition;
    newConfig.tableProperties = cfg.tableProperties;
    newConfig.serdeProperties = cfg.serdeProperties;
    newConfig.createManagedTable = cfg.createManagedTable;
    newConfig.batchSyncNum = cfg.batchSyncNum;
    newConfig.syncAsSparkDataSourceTable = cfg.syncAsSparkDataSourceTable;
    newConfig.sparkSchemaLengthThreshold = cfg.sparkSchemaLengthThreshold;
    newConfig.withOperationField = cfg.withOperationField;
    newConfig.isConditionalSync = cfg.isConditionalSync;
    newConfig.customMorTableName = cfg.customMorTableName;
    newConfig.customRTTableName = cfg.customRTTableName;
    newConfig.customROTableName = cfg.customROTableName;
    newConfig.sparkVersion = cfg.sparkVersion;
    newConfig.syncComment = cfg.syncComment;
    return newConfig;
  }

  @Override
  public String toString() {
    return "HiveSyncConfig{"
      + "databaseName='" + databaseName + '\''
      + ", tableName='" + tableName + '\''
      + ", bucketSpec='" + bucketSpec + '\''
      + ", baseFileFormat='" + baseFileFormat + '\''
      + ", hiveUser='" + hiveUser + '\''
      + ", hivePass='" + hivePass + '\''
      + ", jdbcUrl='" + jdbcUrl + '\''
      + ", metastoreUris='" + metastoreUris + '\''
      + ", basePath='" + basePath + '\''
      + ", partitionFields=" + partitionFields
      + ", partitionValueExtractorClass='" + partitionValueExtractorClass + '\''
      + ", assumeDatePartitioning=" + assumeDatePartitioning
      + ", usePreApacheInputFormat=" + usePreApacheInputFormat
      + ", useJdbc=" + useJdbc
      + ", autoCreateDatabase=" + autoCreateDatabase
      + ", ignoreExceptions=" + ignoreExceptions
      + ", skipROSuffix=" + skipROSuffix
      + ", useFileListingFromMetadata=" + useFileListingFromMetadata
      + ", tableProperties='" + tableProperties + '\''
      + ", serdeProperties='" + serdeProperties + '\''
      + ", help=" + help
      + ", supportTimestamp=" + supportTimestamp
      + ", decodePartition=" + decodePartition
      + ", createManagedTable=" + createManagedTable
      + ", syncAsSparkDataSourceTable=" + syncAsSparkDataSourceTable
      + ", sparkSchemaLengthThreshold=" + sparkSchemaLengthThreshold
      + ", withOperationField=" + withOperationField
      + ", isConditionalSync=" + isConditionalSync
<<<<<<< HEAD
      + ", customMorTableName=" + customMorTableName
      + ", customROTableName=" + customROTableName
      + ", customRTTableName=" + customRTTableName
=======
      + ", syncComment=" + syncComment
>>>>>>> b0018034
      + '}';
  }

  public static String getBucketSpec(String bucketCols, int bucketNum) {
    return "CLUSTERED BY (" + bucketCols + " INTO " + bucketNum + " BUCKETS";
  }
}<|MERGE_RESOLUTION|>--- conflicted
+++ resolved
@@ -209,13 +209,10 @@
       + ", sparkSchemaLengthThreshold=" + sparkSchemaLengthThreshold
       + ", withOperationField=" + withOperationField
       + ", isConditionalSync=" + isConditionalSync
-<<<<<<< HEAD
       + ", customMorTableName=" + customMorTableName
       + ", customROTableName=" + customROTableName
       + ", customRTTableName=" + customRTTableName
-=======
       + ", syncComment=" + syncComment
->>>>>>> b0018034
       + '}';
   }
 
