/*
 * Copyright (c) 2016 Uber Technologies, Inc. (hoodie-dev-group@uber.com)
 *
 * Licensed under the Apache License, Version 2.0 (the "License");
 * you may not use this file except in compliance with the License.
 * You may obtain a copy of the License at
 *
 *          http://www.apache.org/licenses/LICENSE-2.0
 *
 * Unless required by applicable law or agreed to in writing, software
 * distributed under the License is distributed on an "AS IS" BASIS,
 * WITHOUT WARRANTIES OR CONDITIONS OF ANY KIND, either express or implied.
 * See the License for the specific language governing permissions and
 * limitations under the License.
 */

package com.uber.hoodie;

import com.google.common.collect.Iterables;
import com.uber.hoodie.common.HoodieCleanStat;
import com.uber.hoodie.common.HoodieClientTestUtils;
import com.uber.hoodie.common.HoodieTestDataGenerator;
import com.uber.hoodie.common.ReadClientTestHelper;
import com.uber.hoodie.common.minicluster.HdfsTestService;
import com.uber.hoodie.common.model.HoodieCleaningPolicy;
import com.uber.hoodie.common.model.HoodieCommitMetadata;
import com.uber.hoodie.common.model.HoodieDataFile;
import com.uber.hoodie.common.model.HoodieKey;
import com.uber.hoodie.common.model.HoodiePartitionMetadata;
import com.uber.hoodie.common.model.HoodieRecord;
import com.uber.hoodie.common.model.HoodieTableType;
import com.uber.hoodie.common.model.HoodieTestUtils;
import com.uber.hoodie.common.model.HoodieWriteStat;
import com.uber.hoodie.common.table.HoodieTableMetaClient;
import com.uber.hoodie.common.table.HoodieTimeline;
import com.uber.hoodie.common.table.TableFileSystemView;
import com.uber.hoodie.common.table.timeline.HoodieActiveTimeline;
import com.uber.hoodie.common.table.timeline.HoodieInstant;
import com.uber.hoodie.common.util.FSUtils;
import com.uber.hoodie.common.util.HoodieAvroUtils;
import com.uber.hoodie.common.util.ParquetUtils;
import com.uber.hoodie.config.HoodieCompactionConfig;
import com.uber.hoodie.config.HoodieIndexConfig;
import com.uber.hoodie.config.HoodieStorageConfig;
import com.uber.hoodie.config.HoodieWriteConfig;
import com.uber.hoodie.exception.HoodieRollbackException;
import com.uber.hoodie.index.HoodieIndex;
import com.uber.hoodie.io.compact.strategy.UnBoundedCompactionStrategy;
import com.uber.hoodie.table.HoodieTable;
import org.apache.avro.Schema;
import org.apache.avro.generic.GenericRecord;
import org.apache.commons.io.IOUtils;
import org.apache.hadoop.fs.FileSystem;
import org.apache.hadoop.fs.Path;
import org.apache.hadoop.hdfs.DistributedFileSystem;
import org.apache.hadoop.hdfs.MiniDFSCluster;
import org.apache.hadoop.util.StringUtils;
import org.apache.spark.SparkConf;
import org.apache.spark.api.java.JavaRDD;
import org.apache.spark.api.java.JavaSparkContext;
import org.apache.spark.scheduler.SparkListener;
import org.apache.spark.scheduler.SparkListenerTaskEnd;
import org.apache.spark.sql.SQLContext;
import org.apache.spark.util.AccumulatorV2;
import org.junit.After;
import org.junit.AfterClass;
import org.junit.Before;
import org.junit.BeforeClass;
import org.junit.Test;
import org.junit.rules.TemporaryFolder;
import org.junit.runner.RunWith;
import org.junit.runners.Parameterized;
import scala.collection.Iterator;

import java.io.File;
import java.io.FileInputStream;
import java.io.IOException;
import java.io.Serializable;
import java.util.ArrayList;
import java.util.Arrays;
import java.util.Collection;
import java.util.Date;
import java.util.HashMap;
import java.util.HashSet;
import java.util.LinkedHashMap;
import java.util.List;
import java.util.Map;
import java.util.Optional;
import java.util.Set;
import java.util.TreeSet;
import java.util.stream.Collectors;
import java.util.stream.Stream;

import static com.uber.hoodie.common.HoodieTestDataGenerator.TRIP_EXAMPLE_SCHEMA;
import static org.junit.Assert.assertEquals;
import static org.junit.Assert.assertFalse;
import static org.junit.Assert.assertTrue;
import static org.junit.Assert.fail;

@RunWith(Parameterized.class)
public class TestHoodieClient implements Serializable {

    private HoodieTableType tableType;

    public TestHoodieClient(HoodieTableType tType) {
        this.tableType = tType;
    }

    @Parameterized.Parameters(name = "HoodieTableTypes")
    public static Collection<HoodieTableType[]> data() {
        return Arrays.asList(new HoodieTableType[][]{
                {HoodieTableType.COPY_ON_WRITE},
                {HoodieTableType.MERGE_ON_READ}
        });
    }

    private transient JavaSparkContext jsc = null;
    private transient SQLContext sqlContext;
    private String basePath = null;
    private transient HoodieTestDataGenerator dataGen = null;
    private String[] partitionPaths = {"2016/01/01", "2016/02/02", "2016/06/02"};

    //NOTE : Be careful in using DFS (FileSystem.class) vs LocalFs(RawLocalFileSystem.class)
    //The implementation and gurantees of many API's differ, for example check rename(src,dst)
    private static MiniDFSCluster dfsCluster;
    private static DistributedFileSystem dfs;
    private static HdfsTestService hdfsTestService;

    @Before
    public void init() throws IOException {

        // Initialize a local spark env
        //TODO(na) : fix filesystem close problem, workaround is to change to local[1] to run individual tests
        SparkConf sparkConf = new SparkConf().setAppName("TestHoodieClient").setMaster("local[1]");
        jsc = new JavaSparkContext(HoodieReadClient.addHoodieSupport(sparkConf));
        jsc.hadoopConfiguration().addResource(FSUtils.getFs().getConf());

        //SQLContext stuff
        sqlContext = new SQLContext(jsc);

        // Create a temp folder as the base path
        TemporaryFolder folder = new TemporaryFolder();
        folder.create();
        basePath = folder.getRoot().getAbsolutePath();
        dfs.mkdirs(new Path(basePath));
        FSUtils.setFs(dfs);

        if(tableType == HoodieTableType.MERGE_ON_READ) {
            HoodieTestUtils.initTableType(basePath, HoodieTableType.MERGE_ON_READ);
        } else {
            HoodieTestUtils.init(basePath);
        }
        dataGen = new HoodieTestDataGenerator();
    }

    @AfterClass
    public static void cleanUp() throws Exception {
        if (hdfsTestService != null) {
            hdfsTestService.stop();
            dfsCluster.shutdown();;
        }
        FSUtils.setFs(null);
        HoodieTestUtils.resetFS();
        FileSystem.closeAll();
    }

    @BeforeClass
    public static void setUpDFS() throws IOException {

        FileSystem.closeAll();
        if (hdfsTestService == null) {
            hdfsTestService = new HdfsTestService();
            dfsCluster = hdfsTestService.start(true);
            // Create a temp folder as the base path
            dfs = dfsCluster.getFileSystem();
        }
        FSUtils.setFs(dfs);
        HoodieTestUtils.resetFS();
    }


    private HoodieWriteConfig getConfig() {
        return getConfigBuilder().build();
    }

    private HoodieWriteConfig.Builder getConfigBuilder() {
        return HoodieWriteConfig.newBuilder().withPath(basePath)
                .withSchema(TRIP_EXAMPLE_SCHEMA).withParallelism(2, 2)
                .withCompactionConfig(HoodieCompactionConfig.newBuilder().compactionSmallFileSize(1024 * 1024).build())
                .withStorageConfig(HoodieStorageConfig.newBuilder().limitFileSize(1024 * 1024).build())
                .forTable("test-trip-table").withIndexConfig(
                        HoodieIndexConfig.newBuilder().withIndexType(HoodieIndex.IndexType.BLOOM).build());
    }

    private void assertNoWriteErrors(List<WriteStatus> statuses) {
        // Verify there are no errors
        for (WriteStatus status : statuses) {
            assertFalse("Errors found in write of " + status.getFileId(), status.hasErrors());
        }
    }

    private void assertPartitionMetadata(String[] partitionPaths, FileSystem fs) throws IOException {
        for (String partitionPath: partitionPaths) {
            assertTrue(HoodiePartitionMetadata.hasPartitionMetadata(fs, new Path(basePath, partitionPath)));
            HoodiePartitionMetadata pmeta = new HoodiePartitionMetadata(fs, new Path(basePath, partitionPath));
            pmeta.readFromFS();
            assertEquals(3, pmeta.getPartitionDepth());
        }
    }

    private void checkTaggedRecords(List<HoodieRecord> taggedRecords, String commitTime) {
        for (HoodieRecord rec : taggedRecords) {
            assertTrue("Record " + rec + " found with no location.", rec.isCurrentLocationKnown());
            assertEquals("All records should have commit time "+ commitTime+", since updates were made",
                    rec.getCurrentLocation().getCommitTime(), commitTime);
        }
    }

    @Test
    public void testFilterExist() throws Exception {
        HoodieWriteConfig config = getConfig();
        HoodieWriteClient writeClient = new HoodieWriteClient(jsc, config);
        String newCommitTime = writeClient.startCommit();
        List<HoodieRecord> records = dataGen.generateInserts(newCommitTime, 100);
        JavaRDD<HoodieRecord> recordsRDD = jsc.parallelize(records, 1);

        HoodieReadClient readClient = new HoodieReadClient(jsc, config.getBasePath());
        JavaRDD<HoodieRecord> filteredRDD = readClient.filterExists(recordsRDD);

        // Should not find any files
        assertTrue(filteredRDD.collect().size() == 100);

        JavaRDD<HoodieRecord> smallRecordsRDD = jsc.parallelize(records.subList(0, 75), 1);
        // We create three parquet file, each having one record. (two different partitions)
        List<WriteStatus> statuses = writeClient.bulkInsert(smallRecordsRDD, newCommitTime).collect();
        // Verify there are no errors
        assertNoWriteErrors(statuses);

        readClient = new HoodieReadClient(jsc, config.getBasePath());
        filteredRDD = readClient.filterExists(recordsRDD);
        List<HoodieRecord> result = filteredRDD.collect();
        // Check results
        assertTrue(result.size() == 25);
    }

    @Test
    public void testAutoCommit() throws Exception {
        // Set autoCommit false
        HoodieWriteConfig cfg = getConfigBuilder().withAutoCommit(false).build();
        Schema readerSchema = HoodieAvroUtils.addMetadataFields(Schema.parse(cfg.getSchema()));
        HoodieWriteClient client = new HoodieWriteClient(jsc, cfg);

        String newCommitTime = "001";
        List<HoodieRecord> records = dataGen.generateInserts(newCommitTime, 200);
        JavaRDD<HoodieRecord> writeRecords = jsc.parallelize(records, 1);

        JavaRDD<WriteStatus> result = client.bulkInsert(writeRecords, newCommitTime);

        assertFalse("If Autocommit is false, then commit should not be made automatically",
                HoodieTestUtils.doesCommitExist(basePath, newCommitTime));
        assertTrue("Commit should succeed", client.commit(newCommitTime, result));

        ReadClientTestHelper readClient = new ReadClientTestHelper(jsc, basePath, sqlContext, tableType, readerSchema);

        assertTrue("After explicit commit, commit file should be created",
                readClient.hasNewCommits("000"));

        newCommitTime = "002";
        records = dataGen.generateUpdates(newCommitTime, 100);
        JavaRDD<HoodieRecord> updateRecords = jsc.parallelize(records, 1);
        result = client.upsert(updateRecords, newCommitTime);
        assertFalse("If Autocommit is false, then commit should not be made automatically",
                HoodieTestUtils.doesCommitExist(basePath, newCommitTime));
        assertTrue("Commit should succeed", client.commit(newCommitTime, result));
        //re-init client to refresh commitTimeline
        readClient = new ReadClientTestHelper(jsc, basePath, sqlContext, tableType, readerSchema);
        assertTrue("After explicit commit, commit file should be created",
                readClient.hasNewCommits("001"));
    }

    @Test
    public void testUpserts() throws Exception {
        HoodieWriteConfig cfg = getConfig();
        Schema readerSchema = HoodieAvroUtils.addMetadataFields(Schema.parse(cfg.getSchema()));
        HoodieWriteClient client = new HoodieWriteClient(jsc, cfg);
        HoodieIndex index = HoodieIndex.createIndex(cfg, jsc);
        FileSystem fs = FSUtils.getFs();

        /**
         * Write 1 (only inserts)
         */
        String newCommitTime = "001";
        List<HoodieRecord> records = dataGen.generateInserts(newCommitTime, 200);
        JavaRDD<HoodieRecord> writeRecords = jsc.parallelize(records, 1);

        List<WriteStatus> statuses = client.upsert(writeRecords, newCommitTime).collect();
        assertNoWriteErrors(statuses);

        // check the partition metadata is written out
        assertPartitionMetadata(HoodieTestDataGenerator.DEFAULT_PARTITION_PATHS, fs);

        // verify that there is a commit
        ReadClientTestHelper readClient = new ReadClientTestHelper(jsc, basePath, sqlContext, tableType, readerSchema);

        assertEquals("Expecting a single commit.", readClient.listCommitsSince("000").size(), 1);
        assertEquals("Latest commit should be 001",readClient.latestCommit(), newCommitTime);
        assertEquals("Must contain 200 records", readClient.readCommit(newCommitTime).size(), records.size());
        // Should have 100 records in table (check using Index), all in locations marked at commit
        HoodieTableMetaClient metaClient = new HoodieTableMetaClient(fs, basePath);
        HoodieTable table = HoodieTable.getHoodieTable(metaClient, getConfig());

        List<HoodieRecord> taggedRecords = index.tagLocation(jsc.parallelize(records, 1), table).collect();
        checkTaggedRecords(taggedRecords, "001");

        /**
         * Write 2 (updates)
         */
        newCommitTime = "004";
        records = dataGen.generateUpdates(newCommitTime, 100);
        LinkedHashMap<HoodieKey, HoodieRecord> recordsMap = new LinkedHashMap<>();
        for (HoodieRecord rec : records) {
            if (!recordsMap.containsKey(rec.getKey())) {
                recordsMap.put(rec.getKey(), rec);
            }
        }
        List<HoodieRecord> dedupedRecords = new ArrayList<>(recordsMap.values());

        statuses = client.upsert(jsc.parallelize(records, 1), newCommitTime).collect();
        // Verify there are no errors
        assertNoWriteErrors(statuses);

        // verify there are now 2 commits
        // verify that there is a commit
        readClient = new ReadClientTestHelper(jsc, basePath, sqlContext, tableType, readerSchema);

        readClient.readCommit(newCommitTime);
        assertEquals("Expecting two commits.", readClient.listCommitsSince("000").size(), 2);
        assertEquals("Latest commit should be 004",readClient.latestCommit(), newCommitTime);

        metaClient = new HoodieTableMetaClient(fs, basePath);
        table = HoodieTable.getHoodieTable(metaClient, getConfig());

        // Index should be able to locate all updates in correct locations.
        taggedRecords = index.tagLocation(jsc.parallelize(dedupedRecords, 1), table).collect();
        // No index for MOR after upserts()
        if(tableType == HoodieTableType.COPY_ON_WRITE) {
            checkTaggedRecords(taggedRecords, "004");
        }

        // Check the entire dataset has 100 records still
        String[] fullPartitionPaths = new String[dataGen.getPartitionPaths().length];
        for (int i=0; i < fullPartitionPaths.length; i++) {
            fullPartitionPaths[i] = String.format("%s/%s/*", basePath, dataGen.getPartitionPaths()[i]);
        }
        assertEquals("Must contain 200 records", readClient.read(fullPartitionPaths).size(), 200);


        //NOTE : MOR can't read a specific commit at the moment (aka incremental pull)
        if(tableType == HoodieTableType.COPY_ON_WRITE) {
            // Check that the incremental consumption from time 000
            assertEquals("Incremental consumption from time 002, should give all records in commit 004",
                    readClient.readCommit(newCommitTime).size(),
                    readClient.readSince("002").size());
            assertEquals("Incremental consumption from time 001, should give all records in commit 004",
                    readClient.readCommit(newCommitTime).size(),
                    readClient.readSince("001").size());
        }
    }

    @Test
    public void testDeletes() throws Exception {

        //Deletes for MOR don't work out of the box
        if(tableType == HoodieTableType.MERGE_ON_READ) {
            return;
        }
        HoodieWriteConfig cfg = getConfig();
        Schema readerSchema = HoodieAvroUtils.addMetadataFields(Schema.parse(cfg.getSchema()));
        HoodieWriteClient client = new HoodieWriteClient(jsc, cfg);
        HoodieIndex index = HoodieIndex.createIndex(cfg, jsc);
        FileSystem fs = FSUtils.getFs();

        /**
         * Write 1 (inserts and deletes)
         * Write actual 200 insert records and ignore 100 delete records
         */
        String newCommitTime = "001";
        List<HoodieRecord> fewRecordsForInsert = dataGen.generateInserts(newCommitTime, 200);
        List<HoodieRecord> fewRecordsForDelete = dataGen.generateDeletes(newCommitTime, 100);

        List<HoodieRecord> records = new ArrayList(fewRecordsForInsert);
        records.addAll(fewRecordsForDelete);

        JavaRDD<HoodieRecord> writeRecords = jsc.parallelize(records, 1);

        List<WriteStatus> statuses = client.upsert(writeRecords, newCommitTime).collect();
        assertNoWriteErrors(statuses);

        ReadClientTestHelper readClient = new ReadClientTestHelper(jsc, basePath, sqlContext, tableType, readerSchema);

        assertEquals("Expecting a single commit.", readClient.listCommitsSince("000").size(), 1);
        assertEquals("Latest commit should be 001",readClient.latestCommit(), newCommitTime);
        assertEquals("Must contain 200 records", readClient.readCommit(newCommitTime).size(), fewRecordsForInsert.size());
        // Should have 100 records in table (check using Index), all in locations marked at commit
        HoodieTableMetaClient metaClient = new HoodieTableMetaClient(fs, basePath);
        HoodieTable table = HoodieTable.getHoodieTable(metaClient, getConfig());

        List<HoodieRecord> taggedRecords = index.tagLocation(jsc.parallelize(fewRecordsForInsert, 1), table).collect();
        checkTaggedRecords(taggedRecords, "001");

        /**
         * Write 2 (deletes+writes)
         */
        newCommitTime = "004";
        fewRecordsForDelete = records.subList(0,50);
        List<HoodieRecord> fewRecordsForUpdate = records.subList(50,100);
        records = dataGen.generateDeletesFromExistingRecords(fewRecordsForDelete);

        records.addAll(fewRecordsForUpdate);

        statuses = client.upsert(jsc.parallelize(records, 1), newCommitTime).collect();
        // Verify there are no errors
        assertNoWriteErrors(statuses);

        // verify there are now 2 commits
        readClient = new ReadClientTestHelper(jsc, basePath, sqlContext, tableType, readerSchema);

        assertEquals("Expecting two commits.", readClient.listCommitsSince("000").size(), 2);
        assertEquals("Latest commit should be 004",readClient.latestCommit(), newCommitTime);

        metaClient = new HoodieTableMetaClient(fs, basePath);
        table = HoodieTable.getHoodieTable(metaClient, getConfig());

        // Check the entire dataset has 150 records(200-50) still
        String[] fullPartitionPaths = new String[dataGen.getPartitionPaths().length];
        for (int i=0; i < fullPartitionPaths.length; i++) {
            fullPartitionPaths[i] = String.format("%s/%s/*", basePath, dataGen.getPartitionPaths()[i]);
        }

        assertEquals("Must contain 150 records", readClient.read(fullPartitionPaths).size(), 150);

        // Check that the incremental consumption from time 000
        assertEquals("Incremental consumption from latest commit, should give 50 updated records",
                readClient.readCommit(newCommitTime).size(),
                50);
        assertEquals("Incremental consumption from time 001, should give 50 updated records",
                50,
                readClient.readSince("001").size());
        assertEquals("Incremental consumption from time 000, should give 150",
                150,
                readClient.readSince("000").size());
    }


    @Test
    public void testCreateSavepoint() throws Exception {

        HoodieWriteConfig cfg = null;
        //Only works for MOR with compacted commits
        if(tableType == HoodieTableType.MERGE_ON_READ) {
            cfg = getConfigBuilder().withCompactionConfig(
                    HoodieCompactionConfig.newBuilder()
                            .withCleanerPolicy(HoodieCleaningPolicy.KEEP_LATEST_COMMITS).retainCommits(1)
                            .withInlineCompaction(true)
                            .withCompactionStrategy(new UnBoundedCompactionStrategy())
                            .withNumDeltaCommits(1) //This means every second deltacommit, a compaction commit will be created
                            .build()).build();

        } else {
            cfg = getConfigBuilder().withCompactionConfig(
                    HoodieCompactionConfig.newBuilder()
                            .withCleanerPolicy(HoodieCleaningPolicy.KEEP_LATEST_COMMITS).retainCommits(1)
                            .build()).build();

        }
        HoodieWriteClient client = new HoodieWriteClient(jsc, cfg);
        FileSystem fs = FSUtils.getFs();
        HoodieTestDataGenerator.writePartitionMetadata(fs, HoodieTestDataGenerator.DEFAULT_PARTITION_PATHS, basePath);

        /**
         * Write 1 (only inserts)
         */
        String newCommitTime = HoodieActiveTimeline.COMMIT_FORMATTER.format(new Date());
        List<HoodieRecord> records = dataGen.generateInserts(newCommitTime, 200);
        List<WriteStatus> statuses = client.upsert(jsc.parallelize(records, 1), newCommitTime).collect();
        assertNoWriteErrors(statuses);

        /**
         * Write 2 (updates)
         */
        newCommitTime = HoodieActiveTimeline.COMMIT_FORMATTER.format(new Date());
        records = dataGen.generateUpdates(newCommitTime, records);
        statuses = client.upsert(jsc.parallelize(records, 1), newCommitTime).collect();
        // Verify there are no errors
        assertNoWriteErrors(statuses);

        HoodieTableMetaClient metaClient = new HoodieTableMetaClient(fs, basePath);
        HoodieTable table = HoodieTable.getHoodieTable(metaClient, getConfig());
        final String savepointedCommit = tableType == HoodieTableType.COPY_ON_WRITE ? newCommitTime : table.getCompactionCommitTimeline().lastInstant().get().getTimestamp();

        client.savepoint("hoodie-unit-test", "test");
        try {
            client.rollback(newCommitTime);
            fail("Rollback of a savepoint was allowed " + newCommitTime);
        } catch (HoodieRollbackException e) {
            // this is good
        }

        /**
         * Write 3 (updates)
         */
        newCommitTime = HoodieActiveTimeline.COMMIT_FORMATTER.format(new Date());
        records = dataGen.generateUpdates(newCommitTime, records);
        statuses = client.upsert(jsc.parallelize(records, 1), newCommitTime).collect();
        // Verify there are no errors
        assertNoWriteErrors(statuses);

        /**
         * Write 4 (updates)
         */
        newCommitTime = HoodieActiveTimeline.COMMIT_FORMATTER.format(new Date());
        records = dataGen.generateUpdates(newCommitTime, records);
        statuses = client.upsert(jsc.parallelize(records, 1), newCommitTime).collect();
        // Verify there are no errors
        assertNoWriteErrors(statuses);

        if(tableType == HoodieTableType.MERGE_ON_READ) {
            /**
             * Write 5 (updates) to create a new deltacommit (earlier commit turns into a compacted commit)
             */
            newCommitTime = HoodieActiveTimeline.COMMIT_FORMATTER.format(new Date());
            records = dataGen.generateUpdates(newCommitTime, records);
            statuses = client.upsert(jsc.parallelize(records, 1), newCommitTime).collect();
            // Verify there are no errors
            assertNoWriteErrors(statuses);
        }

        List<String> partitionPaths = FSUtils.getAllPartitionPaths(fs, cfg.getBasePath(), getConfig().shouldAssumeDatePartitioning());
        metaClient = new HoodieTableMetaClient(fs, basePath);
        table = HoodieTable.getHoodieTable(metaClient, getConfig());

        final TableFileSystemView view = tableType == HoodieTableType.COPY_ON_WRITE ? table.getFileSystemView() : table.getCompactedFileSystemView();

        List<HoodieDataFile> dataFiles = partitionPaths.stream().flatMap(s -> {
            Stream<List<HoodieDataFile>> files = view.getEveryVersionInPartition(s);
            return files.flatMap(Collection::stream).filter(f -> f.getCommitTime().equals(savepointedCommit));
        }).collect(Collectors.toList());

        assertEquals(StringUtils.format("The data files for commit %s should not be cleaned", savepointedCommit), 3, dataFiles.size());

        // Delete savepoint
        assertFalse(table.getCompletedSavepointTimeline().empty());
        client.deleteSavepoint(
                table.getCompletedSavepointTimeline().getInstants().findFirst().get().getTimestamp());

        metaClient = new HoodieTableMetaClient(fs, basePath);
        table = HoodieTable.getHoodieTable(metaClient, getConfig());
        // rollback and reupsert 004 will not work (because it renames .clean as well), upsert with a new commitTime
        String lastCommit = tableType == HoodieTableType.COPY_ON_WRITE ? newCommitTime : table.getActiveTimeline().lastInstant().get().getTimestamp();
        client.rollback(lastCommit);
        newCommitTime = HoodieActiveTimeline.COMMIT_FORMATTER.format(new Date());
        statuses = client.upsert(jsc.parallelize(records, 1), newCommitTime).collect();
        // Verify there are no errors
        assertNoWriteErrors(statuses);

        final TableFileSystemView view1 = tableType == HoodieTableType.COPY_ON_WRITE ? table.getFileSystemView() : table.getCompactedFileSystemView();

        dataFiles = partitionPaths.stream().flatMap(s -> {
            Stream<List<HoodieDataFile>> files = view1.getEveryVersionInPartition(s);
            return files.flatMap(Collection::stream).filter(f -> f.getCommitTime().equals(savepointedCommit));
        }).collect(Collectors.toList());

        assertEquals(StringUtils.format("The data files for commit %s should be cleaned now", savepointedCommit), 0, dataFiles.size());
    }

    @Test
    public void testRollbackToSavepoint() throws Exception {

        HoodieWriteConfig cfg = null;
        //This can work for MOR with compacted commits
        if(tableType == HoodieTableType.MERGE_ON_READ) {
            cfg = getConfigBuilder().withCompactionConfig(
                    HoodieCompactionConfig.newBuilder()
                            .withCleanerPolicy(HoodieCleaningPolicy.KEEP_LATEST_COMMITS).retainCommits(1)
                            .withInlineCompaction(true)
                            .withCompactionStrategy(new UnBoundedCompactionStrategy())
                            .withNumDeltaCommits(1) //This means every second deltacommit, a compaction commit will be created
                            .build()).build();

        } else {
            cfg = getConfigBuilder().withCompactionConfig(
                    HoodieCompactionConfig.newBuilder()
                            .withCleanerPolicy(HoodieCleaningPolicy.KEEP_LATEST_COMMITS).retainCommits(1)
                            .build()).build();
        }

        HoodieWriteClient client = new HoodieWriteClient(jsc, cfg);
        FileSystem fs = FSUtils.getFs();
        HoodieTestDataGenerator.writePartitionMetadata(fs, HoodieTestDataGenerator.DEFAULT_PARTITION_PATHS, basePath);

        /**
         * Write 1 (only inserts)
         */
        String newCommitTime1 = HoodieActiveTimeline.COMMIT_FORMATTER.format(new Date());
        List<HoodieRecord> records = dataGen.generateInserts(newCommitTime1, 200);
        JavaRDD<HoodieRecord> writeRecords = jsc.parallelize(records, 1);

        List<WriteStatus> statuses = client.upsert(writeRecords, newCommitTime1).collect();
        assertNoWriteErrors(statuses);

        /**
         * Write 2 (updates)
         */
        String newCommitTime2 = HoodieActiveTimeline.COMMIT_FORMATTER.format(new Date());
        records = dataGen.generateUpdates(newCommitTime2, records);
        statuses = client.upsert(jsc.parallelize(records, 1), newCommitTime2).collect();
        // Verify there are no errors
        assertNoWriteErrors(statuses);

        client.savepoint("hoodie-unit-test", "test");

        HoodieTableMetaClient metaClient = new HoodieTableMetaClient(fs, basePath);
        HoodieTable table = HoodieTable.getHoodieTable(metaClient, getConfig());
        final String savepointedCommit = tableType == HoodieTableType.COPY_ON_WRITE ? newCommitTime2 : table.getCompactionCommitTimeline().lastInstant().get().getTimestamp();

        /**
         * Write 3 (updates)
         */
        String newCommitTime3 = HoodieActiveTimeline.COMMIT_FORMATTER.format(new Date());
        records = dataGen.generateUpdates(newCommitTime3, records);
        statuses = client.upsert(jsc.parallelize(records, 1), newCommitTime3).collect();
        // Verify there are no errors
        assertNoWriteErrors(statuses);
        List<String> partitionPaths = FSUtils.getAllPartitionPaths(fs, cfg.getBasePath(), getConfig().shouldAssumeDatePartitioning());
        metaClient = new HoodieTableMetaClient(fs, basePath);
        table = HoodieTable.getHoodieTable(metaClient, getConfig());
        final TableFileSystemView view1 = tableType == HoodieTableType.COPY_ON_WRITE ? table.getFileSystemView() : table.getCompactedFileSystemView();

        final String checkCommit1 = tableType == HoodieTableType.COPY_ON_WRITE ? newCommitTime3 : table.getCommitTimeline().nthFromLastInstant(1).get().getTimestamp();
        List<HoodieDataFile> dataFiles = partitionPaths.stream().flatMap(s -> {
            Stream<List<HoodieDataFile>> files = view1.getEveryVersionInPartition(s);
            return files.flatMap(Collection::stream).filter(f -> f.getCommitTime().equals(checkCommit1));
        }).collect(Collectors.toList());
        assertEquals(StringUtils.format("The data files for commit %s should be present", newCommitTime3), 3, dataFiles.size());


        String newCommitTime4 = null;
        if(tableType == HoodieTableType.COPY_ON_WRITE) { //TODO : avoid 4th upsert to prevent compaction, fix rollback() for deltacommit and compaction commits
            /**
             * Write 4 (updates)
             */
            newCommitTime4 = HoodieActiveTimeline.COMMIT_FORMATTER.format(new Date());
            records = dataGen.generateUpdates(newCommitTime4, records);
            statuses = client.upsert(jsc.parallelize(records, 1), newCommitTime4).collect();
            // Verify there are no errors
            assertNoWriteErrors(statuses);

            metaClient = new HoodieTableMetaClient(fs, basePath);
            table = HoodieTable.getHoodieTable(metaClient, getConfig());
            final TableFileSystemView view2 = table.getFileSystemView();

            final String checkCommit2 = tableType == HoodieTableType.COPY_ON_WRITE ? newCommitTime4 : table.getCommitTimeline().lastInstant().get().getTimestamp();
            dataFiles = partitionPaths.stream().flatMap(s -> {
                Stream<List<HoodieDataFile>> files = view2.getEveryVersionInPartition(s);
                return files.flatMap(Collection::stream).filter(f -> f.getCommitTime().equals(checkCommit2));
            }).collect(Collectors.toList());
            assertEquals(StringUtils.format("The data files for commit %s should be present", newCommitTime4), 3, dataFiles.size());
        }


        // rolling back to a non existent savepoint must not succeed
        try {
            client.rollbackToSavepoint("001");
            fail("Rolling back to non-existent savepoint should not be allowed");
        } catch (HoodieRollbackException e) {
            // this is good
        }

        // rollback to savepoint 002 (newCommit2)
        HoodieInstant savepoint =
                table.getCompletedSavepointTimeline().getInstants().findFirst().get();
        client.rollbackToSavepoint(savepoint.getTimestamp());

        metaClient = new HoodieTableMetaClient(fs, basePath);
        table = HoodieTable.getHoodieTable(metaClient, getConfig());
        final TableFileSystemView view3 = tableType == HoodieTableType.COPY_ON_WRITE ? table.getFileSystemView() : table.getCompactedFileSystemView();
        dataFiles = partitionPaths.stream().flatMap(s -> {
            Stream<List<HoodieDataFile>> files = view3.getEveryVersionInPartition(s);
            return files.flatMap(Collection::stream).filter(f -> f.getCommitTime().equals(savepointedCommit));
        }).collect(Collectors.toList());
        assertEquals(StringUtils.format("The data files for commit %s be available", savepointedCommit), 3, dataFiles.size());

        dataFiles = partitionPaths.stream().flatMap(s -> {
            Stream<List<HoodieDataFile>> files = view3.getEveryVersionInPartition(s);
            return files.flatMap(Collection::stream).filter(f -> f.getCommitTime().equals(newCommitTime3));
        }).collect(Collectors.toList());
        assertEquals(StringUtils.format("The data files for commit %s should be rolled back", newCommitTime3), 0, dataFiles.size());

        if(tableType == HoodieTableType.COPY_ON_WRITE) { //For mergeonread we never upserted commit4
            final String commitTime4 = newCommitTime4;
            dataFiles = partitionPaths.stream().flatMap(s -> {
                Stream<List<HoodieDataFile>> files = view3.getEveryVersionInPartition(s);
                return files.flatMap(Collection::stream).filter(f -> f.getCommitTime().equals(commitTime4));
            }).collect(Collectors.toList());
            assertEquals(StringUtils.format("The data files for commit %s should be rolled back", newCommitTime4), 0, dataFiles.size());
        }
    }

    @Test
    public void testInsertAndCleanByVersions() throws Exception {

        int maxVersions = 2; // keep upto 2 versions for each file
        HoodieWriteConfig cfg = getConfigBuilder().withCompactionConfig(
                HoodieCompactionConfig.newBuilder()
                        .withCleanerPolicy(HoodieCleaningPolicy.KEEP_LATEST_FILE_VERSIONS)
                        .retainFileVersions(maxVersions).build()).build();
        Schema readerSchema = HoodieAvroUtils.addMetadataFields(Schema.parse(TRIP_EXAMPLE_SCHEMA));
        HoodieWriteClient client = new HoodieWriteClient(jsc, cfg);
        HoodieIndex index = HoodieIndex.createIndex(cfg, jsc);
        FileSystem fs = FSUtils.getFs();

        /**
         * do a big insert
         * (this is basically same as insert part of upsert, just adding it here so we can
         * catch breakages in insert(), if the implementation diverges.)
         */
        String newCommitTime = client.startCommit();
        List<HoodieRecord> records = dataGen.generateInserts(newCommitTime, 500);
        JavaRDD<HoodieRecord> writeRecords = jsc.parallelize(records, 5);

        List<WriteStatus> statuses = client.insert(writeRecords, newCommitTime).collect();
        // Verify there are no errors
        assertNoWriteErrors(statuses);

        // verify that there is a commit

        ReadClientTestHelper readClient = new ReadClientTestHelper(jsc, basePath, sqlContext, tableType, readerSchema);

        assertEquals("Expecting a single commit.", readClient.listCommitsSince("000").size(), 1);
        // Should have 100 records in table (check using Index), all in locations marked at commit
        HoodieTableMetaClient metaClient = new HoodieTableMetaClient(fs, basePath);
        HoodieTable table = HoodieTable.getHoodieTable(metaClient, getConfig());
        assertFalse(table.getCompletedCommitTimeline().empty());
        String commitTime =
                table.getCompletedCommitTimeline().getInstants().findFirst().get().getTimestamp();
        assertFalse(table.getCompletedCleanTimeline().empty());
        assertEquals("The clean instant should be the same as the commit instant", commitTime,
                table.getCompletedCleanTimeline().getInstants().findFirst().get().getTimestamp());

        List<HoodieRecord> taggedRecords = index.tagLocation(jsc.parallelize(records, 1), table).collect();
        checkTaggedRecords(taggedRecords, newCommitTime);

        // Keep doing some writes and clean inline. Make sure we have expected number of files remaining.
        for (int writeCnt = 2; writeCnt < 10; writeCnt++) {

            Thread.sleep(1100); // make sure commits are unique
            newCommitTime = client.startCommit();
            records = dataGen.generateUpdates(newCommitTime, 100);

            statuses = client.upsert(jsc.parallelize(records, 1), newCommitTime).collect();
            // Verify there are no errors
            assertNoWriteErrors(statuses);

            HoodieTableMetaClient metadata = new HoodieTableMetaClient(fs, basePath);
            table = HoodieTable.getHoodieTable(metadata, getConfig());
            HoodieTimeline timeline = table.getCommitTimeline();

            TableFileSystemView fsView = table.getCompactedFileSystemView();
            // Need to ensure the following
            for (String partitionPath : dataGen.getPartitionPaths()) {
                // compute all the versions of all files, from time 0
                HashMap<String, TreeSet<String>> fileIdToVersions = new HashMap<>();
                for (HoodieInstant entry : timeline.getInstants().collect(Collectors.toList())) {
                    HoodieCommitMetadata commitMetadata = HoodieCommitMetadata.fromBytes(timeline.getInstantDetails(entry).get());

                    for (HoodieWriteStat wstat : commitMetadata.getWriteStats(partitionPath)) {
                        if (!fileIdToVersions.containsKey(wstat.getFileId())) {
                            fileIdToVersions.put(wstat.getFileId(), new TreeSet<>());
                        }
                        fileIdToVersions.get(wstat.getFileId()).add(FSUtils.getCommitTime(new Path(wstat.getPath()).getName()));
                    }
                }

                List<List<HoodieDataFile>> fileVersions = fsView.getEveryVersionInPartition(partitionPath).collect(Collectors.toList());
                for (List<HoodieDataFile> entry : fileVersions) {
                    // No file has no more than max versions
                    String fileId = entry.iterator().next().getFileId();

                    assertTrue("fileId " + fileId + " has more than " + maxVersions + " versions",
                            entry.size() <= maxVersions);

                    // Each file, has the latest N versions (i.e cleaning gets rid of older versions)
                    List<String> commitedVersions = new ArrayList<>(fileIdToVersions.get(fileId));
                    for (int i = 0; i < entry.size(); i++) {
                        assertEquals("File " + fileId + " does not have latest versions on commits" + commitedVersions,
                                Iterables.get(entry, i).getCommitTime(),
                                commitedVersions.get(commitedVersions.size() - 1 - i));
                    }
                }
            }
        }
    }

    @Test
    public void testInsertAndCleanByCommits() throws Exception {

        int maxCommits = 3; // keep upto 3 commits from the past
        HoodieWriteConfig cfg = getConfigBuilder().withCompactionConfig(
                HoodieCompactionConfig.newBuilder()
                        .withCleanerPolicy(HoodieCleaningPolicy.KEEP_LATEST_FILE_VERSIONS)
                        .retainCommits(maxCommits).build()).build();
        Schema readerSchema = HoodieAvroUtils.addMetadataFields(Schema.parse(TRIP_EXAMPLE_SCHEMA));
        HoodieWriteClient client = new HoodieWriteClient(jsc, cfg);
        HoodieIndex index = HoodieIndex.createIndex(cfg, jsc);
        FileSystem fs = FSUtils.getFs();

        /**
         * do a big insert
         * (this is basically same as insert part of upsert, just adding it here so we can
         * catch breakages in insert(), if the implementation diverges.)
         */
        String newCommitTime = client.startCommit();
        List<HoodieRecord> records = dataGen.generateInserts(newCommitTime, 500);
        JavaRDD<HoodieRecord> writeRecords = jsc.parallelize(records, 5);

        List<WriteStatus> statuses = client.insert(writeRecords, newCommitTime).collect();
        // Verify there are no errors
        assertNoWriteErrors(statuses);

        // verify that there is a commit
        ReadClientTestHelper readClient = new ReadClientTestHelper(jsc, basePath, sqlContext, tableType, readerSchema);

        assertEquals("Expecting a single commit.", readClient.listCommitsSince("000").size(), 1);
        // Should have 100 records in table (check using Index), all in locations marked at commit
        HoodieTableMetaClient metaClient = new HoodieTableMetaClient(fs, basePath);
        HoodieTable table = HoodieTable.getHoodieTable(metaClient, getConfig());

        assertFalse(table.getCompletedCommitTimeline().empty());
        String commitTime =
                table.getCompletedCommitTimeline().getInstants().findFirst().get().getTimestamp();
        assertFalse(table.getCompletedCleanTimeline().empty());
        assertEquals("The clean instant should be the same as the commit instant", commitTime,
                table.getCompletedCleanTimeline().getInstants().findFirst().get().getTimestamp());

        List<HoodieRecord> taggedRecords = index.tagLocation(jsc.parallelize(records, 1), table).collect();
        checkTaggedRecords(taggedRecords, newCommitTime);

        // Keep doing some writes and clean inline. Make sure we have expected number of files remaining.
        for (int writeCnt = 2; writeCnt < 10; writeCnt++) {
            Thread.sleep(1100); // make sure commits are unique
            newCommitTime = client.startCommit();
            records = dataGen.generateUpdates(newCommitTime, 100);

            statuses = client.upsert(jsc.parallelize(records, 1), newCommitTime).collect();
            // Verify there are no errors
            assertNoWriteErrors(statuses);

            HoodieTableMetaClient metadata = new HoodieTableMetaClient(fs, basePath);
            HoodieTable table1 = HoodieTable.getHoodieTable(metadata, cfg);
            HoodieTimeline activeTimeline = table1.getCompletedCommitTimeline();
            Optional<HoodieInstant>
                    earliestRetainedCommit = activeTimeline.nthFromLastInstant(maxCommits - 1);
            Set<HoodieInstant> acceptableCommits =
                    activeTimeline.getInstants().collect(Collectors.toSet());
            if (earliestRetainedCommit.isPresent()) {
                acceptableCommits.removeAll(
                        activeTimeline.findInstantsInRange("000", earliestRetainedCommit.get().getTimestamp()).getInstants()
                                .collect(Collectors.toSet()));
                acceptableCommits.add(earliestRetainedCommit.get());
            }

            TableFileSystemView fsView = table1.getCompactedFileSystemView();
            // Need to ensure the following
            for (String partitionPath : dataGen.getPartitionPaths()) {
                List<List<HoodieDataFile>> fileVersions = fsView.getEveryVersionInPartition(partitionPath).collect(Collectors.toList());
                for (List<HoodieDataFile> entry : fileVersions) {
                    Set<String> commitTimes = new HashSet<>();
                    for(HoodieDataFile value:entry) {
                        commitTimes.add(value.getCommitTime());
                    }
                    assertEquals("Only contain acceptable versions of file should be present",
                            acceptableCommits.stream().map(HoodieInstant::getTimestamp)
                                    .collect(Collectors.toSet()), commitTimes);
                }
            }
        }
    }

    @Test
    public void testRollbackCommit() throws Exception {

        // Let's create some commit files and parquet files
        String commitTime1 = "20160501010101";
        String commitTime2 = "20160502020601";
        String commitTime3 = "20160506030611";
        FSUtils.getFs().mkdirs(new Path(basePath + "/.hoodie"));
        HoodieTestDataGenerator.writePartitionMetadata(FSUtils.getFs(),
                new String[] {"2016/05/01", "2016/05/02", "2016/05/06"},
                basePath);

        if(tableType == HoodieTableType.COPY_ON_WRITE) {
            // Only first two have commit files
            HoodieTestUtils.createCommitFiles(basePath, commitTime1, commitTime2);
            // Third one has a .inflight intermediate commit file
            HoodieTestUtils.createInflightCommitFiles(basePath, commitTime3);
        } else {
            HoodieTestUtils.createDeltaCommitFiles(basePath, commitTime1, commitTime2);
            // Third one has a .inflight intermediate commit file
            HoodieTestUtils.createDeltaInflightCommitFiles(basePath, commitTime3);
        }

        // Make commit1
        String file11 = HoodieTestUtils.createDataFile(basePath, "2016/05/01", commitTime1, "id11");
        String file12 = HoodieTestUtils.createDataFile(basePath, "2016/05/02", commitTime1, "id12");
        String file13 = HoodieTestUtils.createDataFile(basePath, "2016/05/06", commitTime1, "id13");

        // Make commit2
        String file21 = HoodieTestUtils.createDataFile(basePath, "2016/05/01", commitTime2, "id21");
        String file22 = HoodieTestUtils.createDataFile(basePath, "2016/05/02", commitTime2, "id22");
        String file23 = HoodieTestUtils.createDataFile(basePath, "2016/05/06", commitTime2, "id23");

        // Make commit3
        String file31 = HoodieTestUtils.createDataFile(basePath, "2016/05/01", commitTime3, "id31");
        String file32 = HoodieTestUtils.createDataFile(basePath, "2016/05/02", commitTime3, "id32");
        String file33 = HoodieTestUtils.createDataFile(basePath, "2016/05/06", commitTime3, "id33");

        HoodieWriteConfig config = HoodieWriteConfig.newBuilder().withPath(basePath)
                .withIndexConfig(
                        HoodieIndexConfig.newBuilder().withIndexType(HoodieIndex.IndexType.INMEMORY)
                                .build()).build();

        HoodieWriteClient client = new HoodieWriteClient(jsc, config, false);

        // Rollback commit 1 (this should fail, since commit2 is still around)
        try {
            client.rollback(commitTime1);
            assertTrue("Should have thrown an exception ", false);
        } catch (HoodieRollbackException hrbe) {
            // should get here
        }

        // Wait for 1 second to make sure we get a new timestamp for rollback commit
        Thread.sleep(1000);
        // Rollback commit3
        client.rollback(commitTime3);
        assertFalse(HoodieTestUtils.doesInflightExist(basePath, commitTime3));
        assertFalse(HoodieTestUtils.doesDataFileExist(basePath, "2016/05/01", commitTime3, file31) ||
                HoodieTestUtils.doesDataFileExist(basePath, "2016/05/02", commitTime3, file32) ||
                HoodieTestUtils.doesDataFileExist(basePath, "2016/05/06", commitTime3, file33));

        // simulate partial failure, where .inflight was not deleted, but data files were.
        if(tableType == HoodieTableType.COPY_ON_WRITE) {
            HoodieTestUtils.createInflightCommitFiles(basePath, commitTime3);

        } else {
            HoodieTestUtils.createDeltaInflightCommitFiles(basePath, commitTime3);
        }

        Thread.sleep(1000);
        client.rollback(commitTime3);
        assertFalse(HoodieTestUtils.doesInflightExist(basePath, commitTime3));

        Thread.sleep(1000);
        // Rollback commit2
        client.rollback(commitTime2);

        if(tableType == HoodieTableType.COPY_ON_WRITE) {
            assertFalse(HoodieTestUtils.doesCommitExist(basePath, commitTime2));
        } else {
            assertFalse(HoodieTestUtils.doesDeltaCommitExist(basePath, commitTime2));
        }
        assertFalse(HoodieTestUtils.doesInflightExist(basePath, commitTime2));
        assertFalse(HoodieTestUtils.doesDataFileExist(basePath, "2016/05/01", commitTime2, file21) ||
                HoodieTestUtils.doesDataFileExist(basePath, "2016/05/02", commitTime2, file22) ||
                HoodieTestUtils.doesDataFileExist(basePath, "2016/05/06", commitTime2, file23));

        // simulate partial failure, where only .commit => .inflight renaming succeeded, leaving a
        // .inflight commit and a bunch of data files around.
        if(tableType == HoodieTableType.COPY_ON_WRITE) {
            HoodieTestUtils.createInflightCommitFiles(basePath, commitTime2);

        } else {
            HoodieTestUtils.createDeltaInflightCommitFiles(basePath, commitTime2);
        }
        file21 = HoodieTestUtils.createDataFile(basePath, "2016/05/01", commitTime2, "id21");
        file22 = HoodieTestUtils.createDataFile(basePath, "2016/05/02", commitTime2, "id22");
        file23 = HoodieTestUtils.createDataFile(basePath, "2016/05/06", commitTime2, "id23");

        Thread.sleep(1000);
        client.rollback(commitTime2);
        if(tableType == HoodieTableType.COPY_ON_WRITE) {
            assertFalse(HoodieTestUtils.doesCommitExist(basePath, commitTime2));
        } else {
            assertFalse(HoodieTestUtils.doesDeltaCommitExist(basePath, commitTime2));
        }        assertFalse(HoodieTestUtils.doesInflightExist(basePath, commitTime2));
        assertFalse(HoodieTestUtils.doesDataFileExist(basePath, "2016/05/01", commitTime2, file21) ||
                HoodieTestUtils.doesDataFileExist(basePath, "2016/05/02", commitTime2, file22) ||
                HoodieTestUtils.doesDataFileExist(basePath, "2016/05/06", commitTime2, file23));


        Thread.sleep(1000);
        // Let's rollback commit1, Check results
        client.rollback(commitTime1);
        assertFalse(HoodieTestUtils.doesCommitExist(basePath, commitTime1));
        assertFalse(HoodieTestUtils.doesInflightExist(basePath, commitTime1));
        assertFalse(HoodieTestUtils.doesDataFileExist(basePath, "2016/05/01", commitTime1, file11) ||
                HoodieTestUtils.doesDataFileExist(basePath, "2016/05/02", commitTime1, file12) ||
                HoodieTestUtils.doesDataFileExist(basePath, "2016/05/06", commitTime1, file13));
    }


    @Test
    public void testAutoRollbackCommit() throws Exception {

        // Let's create some commit files and parquet files
        String commitTime1 = "20160501010101";
        String commitTime2 = "20160502020601";
        String commitTime3 = "20160506030611";
        FSUtils.getFs().mkdirs(new Path(basePath + "/.hoodie"));
        HoodieTestDataGenerator.writePartitionMetadata(FSUtils.getFs(),
                new String[] {"2016/05/01", "2016/05/02", "2016/05/06"},
                basePath);

        if(tableType == HoodieTableType.COPY_ON_WRITE) {
            //Two good commits
            HoodieTestUtils.createCommitFiles(basePath, commitTime1, commitTime2);
            // One .inflight commit file
            HoodieTestUtils.createInflightCommitFiles(basePath, commitTime3);
        } else {
            //Two good commits
            HoodieTestUtils.createDeltaCommitFiles(basePath, commitTime1, commitTime2);
            // One .inflight commit file
            HoodieTestUtils.createDeltaInflightCommitFiles(basePath, commitTime3);
        }

        // Make commit1
        String file11 = HoodieTestUtils.createDataFile(basePath, "2016/05/01", commitTime1, "id11");
        String file12 = HoodieTestUtils.createDataFile(basePath, "2016/05/02", commitTime1, "id12");
        String file13 = HoodieTestUtils.createDataFile(basePath, "2016/05/06", commitTime1, "id13");

        // Make commit2
        String file21 = HoodieTestUtils.createDataFile(basePath, "2016/05/01", commitTime2, "id21");
        String file22 = HoodieTestUtils.createDataFile(basePath, "2016/05/02", commitTime2, "id22");
        String file23 = HoodieTestUtils.createDataFile(basePath, "2016/05/06", commitTime2, "id23");

        // Make commit3
        String file31 = HoodieTestUtils.createDataFile(basePath, "2016/05/01", commitTime3, "id31");
        String file32 = HoodieTestUtils.createDataFile(basePath, "2016/05/02", commitTime3, "id32");
        String file33 = HoodieTestUtils.createDataFile(basePath, "2016/05/06", commitTime3, "id33");

        // Turn auto rollback off
        HoodieWriteConfig config = HoodieWriteConfig.newBuilder().withPath(basePath)
                .withIndexConfig(
                        HoodieIndexConfig.newBuilder().withIndexType(HoodieIndex.IndexType.INMEMORY)
                                .build()).build();

        new HoodieWriteClient(jsc, config, false);
        // Check results, nothing changed
        if(tableType == HoodieTableType.COPY_ON_WRITE) {
            assertTrue(HoodieTestUtils.doesCommitExist(basePath, commitTime1));
            assertTrue(HoodieTestUtils.doesCommitExist(basePath, commitTime2));
            assertTrue(HoodieTestUtils.doesInflightExist(basePath, commitTime3));
        } else {
            assertTrue(HoodieTestUtils.doesDeltaCommitExist(basePath, commitTime1));
            assertTrue(HoodieTestUtils.doesDeltaCommitExist(basePath, commitTime2));
            assertTrue(HoodieTestUtils.doesDeltaInflightExist(basePath, commitTime3));
        }
        assertTrue(HoodieTestUtils.doesDataFileExist(basePath, "2016/05/01", commitTime3, file31) &&
                HoodieTestUtils.doesDataFileExist(basePath, "2016/05/02", commitTime3, file32) &&
                HoodieTestUtils.doesDataFileExist(basePath, "2016/05/06", commitTime3, file33));
        assertTrue(HoodieTestUtils.doesDataFileExist(basePath, "2016/05/01", commitTime2, file21) &&
                HoodieTestUtils.doesDataFileExist(basePath, "2016/05/02", commitTime2, file22) &&
                HoodieTestUtils.doesDataFileExist(basePath, "2016/05/06", commitTime2, file23));
        assertTrue(HoodieTestUtils.doesDataFileExist(basePath, "2016/05/01", commitTime1, file11) &&
                HoodieTestUtils.doesDataFileExist(basePath, "2016/05/02", commitTime1, file12) &&
                HoodieTestUtils.doesDataFileExist(basePath, "2016/05/06", commitTime1, file13));

        // Turn auto rollback on
        new HoodieWriteClient(jsc, config, true);
        if(tableType == HoodieTableType.COPY_ON_WRITE) {
            assertTrue(HoodieTestUtils.doesCommitExist(basePath, commitTime1));
            assertTrue(HoodieTestUtils.doesCommitExist(basePath, commitTime2));
        } else {
            assertTrue(HoodieTestUtils.doesDeltaCommitExist(basePath, commitTime1));
            assertTrue(HoodieTestUtils.doesDeltaCommitExist(basePath, commitTime2));
        }
        assertFalse(HoodieTestUtils.doesInflightExist(basePath, commitTime3));
        assertFalse(HoodieTestUtils.doesDataFileExist(basePath, "2016/05/01", commitTime3, file31) ||
                HoodieTestUtils.doesDataFileExist(basePath, "2016/05/02", commitTime3, file32) ||
                HoodieTestUtils.doesDataFileExist(basePath, "2016/05/06", commitTime3, file33));
        assertTrue(HoodieTestUtils.doesDataFileExist(basePath, "2016/05/01", commitTime2, file21) ||
                HoodieTestUtils.doesDataFileExist(basePath, "2016/05/02", commitTime2, file22) ||
                HoodieTestUtils.doesDataFileExist(basePath, "2016/05/06", commitTime2, file23));
        assertTrue(HoodieTestUtils.doesDataFileExist(basePath, "2016/05/01", commitTime1, file11) &&
                HoodieTestUtils.doesDataFileExist(basePath, "2016/05/02", commitTime1, file12) &&
                HoodieTestUtils.doesDataFileExist(basePath, "2016/05/06", commitTime1, file13));
    }


    private HoodieWriteConfig getSmallInsertWriteConfig(int insertSplitSize) {
        HoodieWriteConfig.Builder builder = getConfigBuilder();
        return builder.withCompactionConfig(
                HoodieCompactionConfig.newBuilder()
                        .compactionSmallFileSize(HoodieTestDataGenerator.SIZE_PER_RECORD * 15)
                        .insertSplitSize(insertSplitSize).build()) // tolerate upto 15 records
                .withStorageConfig(HoodieStorageConfig.newBuilder()
                        .limitFileSize(HoodieTestDataGenerator.SIZE_PER_RECORD * 20)
                        .build())
                .build();
    }


    @Test
    public void testSmallInsertHandlingForUpserts() throws Exception {

        //MOR : Small upserts to existing parquet files don't work
        if(tableType == HoodieTableType.MERGE_ON_READ) {
            return;
        }

        FileSystem fs = FSUtils.getFs();
        final String TEST_PARTITION_PATH = "2016/09/26";
        final int INSERT_SPLIT_LIMIT = 10;
        // setup the small file handling params
        HoodieWriteConfig config = getSmallInsertWriteConfig(INSERT_SPLIT_LIMIT); // hold upto 20 records max
        dataGen = new HoodieTestDataGenerator(new String[] {TEST_PARTITION_PATH});

        HoodieWriteClient client = new HoodieWriteClient(jsc, config);

        // Inserts => will write file1
        String commitTime1 = "001";
        List<HoodieRecord> inserts1 = dataGen.generateInserts(commitTime1, INSERT_SPLIT_LIMIT); // this writes ~500kb
        Set<String> keys1 = HoodieClientTestUtils.getRecordKeys(inserts1);

        JavaRDD<HoodieRecord> insertRecordsRDD1 = jsc.parallelize(inserts1, 1);
        List<WriteStatus> statuses= client.upsert(insertRecordsRDD1, commitTime1).collect();

        assertNoWriteErrors(statuses);

        assertEquals("Just 1 file needs to be added.", 1, statuses.size());
        String file1 = statuses.get(0).getFileId();
        assertEquals("file should contain 10 records",
                ParquetUtils.readRowKeysFromParquet(new Path(basePath, TEST_PARTITION_PATH + "/" + FSUtils.makeDataFileName(commitTime1, 0, file1))).size(),
                10);

        // Update + Inserts such that they just expand file1
        String commitTime2 = "002";
        List<HoodieRecord> inserts2 = dataGen.generateInserts(commitTime2, 4);
        Set<String> keys2 = HoodieClientTestUtils.getRecordKeys(inserts2);
        List<HoodieRecord> insertsAndUpdates2 = new ArrayList<>();
        insertsAndUpdates2.addAll(inserts2);
        insertsAndUpdates2.addAll(dataGen.generateUpdates(commitTime2, inserts1));

        JavaRDD<HoodieRecord> insertAndUpdatesRDD2 = jsc.parallelize(insertsAndUpdates2, 1);
        statuses = client.upsert(insertAndUpdatesRDD2, commitTime2).collect();
        assertNoWriteErrors(statuses);

        assertEquals("Just 1 file needs to be updated.", 1, statuses.size());
        assertEquals("Existing file should be expanded", file1, statuses.get(0).getFileId());
        assertEquals("Existing file should be expanded", commitTime1, statuses.get(0).getStat().getPrevCommit());
        Path newFile = new Path(basePath, TEST_PARTITION_PATH + "/" + FSUtils.makeDataFileName(commitTime2, 0, file1));
        assertEquals("file should contain 14 records", ParquetUtils.readRowKeysFromParquet(newFile).size(), 14);

        List<GenericRecord> records = ParquetUtils.readAvroRecords(newFile);
        for (GenericRecord record: records) {
            String recordKey = record.get(HoodieRecord.RECORD_KEY_METADATA_FIELD).toString();
            assertEquals("only expect commit2", commitTime2, record.get(HoodieRecord.COMMIT_TIME_METADATA_FIELD).toString());
            assertTrue("key expected to be part of commit2", keys2.contains(recordKey) || keys1.contains(recordKey));
        }

        // update + inserts such that file1 is updated and expanded, a new file2 is created.
        String commitTime3 = "003";
        List<HoodieRecord> insertsAndUpdates3 = dataGen.generateInserts(commitTime3, 20);
        Set<String> keys3 = HoodieClientTestUtils.getRecordKeys(insertsAndUpdates3);
        List<HoodieRecord> updates3 = dataGen.generateUpdates(commitTime3, inserts2);
        insertsAndUpdates3.addAll(updates3);

        JavaRDD<HoodieRecord> insertAndUpdatesRDD3 = jsc.parallelize(insertsAndUpdates3, 1);
        statuses = client.upsert(insertAndUpdatesRDD3, commitTime3).collect();
        assertNoWriteErrors(statuses);

        assertEquals("2 files needs to be committed.", 2, statuses.size());
        HoodieTableMetaClient metadata = new HoodieTableMetaClient(fs, basePath);
        HoodieTable table = HoodieTable.getHoodieTable(metadata, config);
        TableFileSystemView fileSystemView = table.getFileSystemView();
        List<HoodieDataFile> files = fileSystemView.getLatestVersionInPartition(TEST_PARTITION_PATH, commitTime3).collect(
                Collectors.toList());
        int numTotalInsertsInCommit3 = 0;
        for (HoodieDataFile file:  files) {
            if (file.getFileName().contains(file1)) {
                assertEquals("Existing file should be expanded", commitTime3, file.getCommitTime());
                records = ParquetUtils.readAvroRecords(new Path(file.getPath()));
                for (GenericRecord record: records) {
                    String recordKey = record.get(HoodieRecord.RECORD_KEY_METADATA_FIELD).toString();
                    String recordCommitTime = record.get(HoodieRecord.COMMIT_TIME_METADATA_FIELD).toString();
                    if (recordCommitTime.equals(commitTime3)) {
                        if (keys2.contains(recordKey)) {
                            assertEquals("only expect commit3", commitTime3, recordCommitTime);
                            keys2.remove(recordKey);
                        } else {
                            numTotalInsertsInCommit3++;
                        }
                    }
                }
                assertEquals("All keys added in commit 2 must be updated in commit3 correctly", 0, keys2.size());
            } else {
                assertEquals("New file must be written for commit 3", commitTime3, file.getCommitTime());
                records = ParquetUtils.readAvroRecords(new Path(file.getPath()));
                for (GenericRecord record: records) {
                    String recordKey = record.get(HoodieRecord.RECORD_KEY_METADATA_FIELD).toString();
                    assertEquals("only expect commit3", commitTime3, record.get(HoodieRecord.COMMIT_TIME_METADATA_FIELD).toString());
                    assertTrue("key expected to be part of commit3", keys3.contains(recordKey));
                }
                numTotalInsertsInCommit3 += records.size();
            }
        }
        assertEquals("Total inserts in commit3 must add up", keys3.size(), numTotalInsertsInCommit3);
    }

    @Test
    public void testSmallInsertHandlingForInserts() throws Exception {

        //MOR : Small inserts to existing parquet files don't work
        if(tableType == HoodieTableType.MERGE_ON_READ) {
            return;
        }

        final String TEST_PARTITION_PATH = "2016/09/26";
        final int INSERT_SPLIT_LIMIT = 10;
        // setup the small file handling params
        HoodieWriteConfig config = getSmallInsertWriteConfig(INSERT_SPLIT_LIMIT); // hold upto 20 records max
        dataGen = new HoodieTestDataGenerator(new String[] {TEST_PARTITION_PATH});
        HoodieWriteClient client = new HoodieWriteClient(jsc, config);

        // Inserts => will write file1
        String commitTime1 = "001";
        List<HoodieRecord> inserts1 = dataGen.generateInserts(commitTime1, INSERT_SPLIT_LIMIT); // this writes ~500kb
        Set<String> keys1 = HoodieClientTestUtils.getRecordKeys(inserts1);
        JavaRDD<HoodieRecord> insertRecordsRDD1 = jsc.parallelize(inserts1, 1);
        List<WriteStatus> statuses= client.insert(insertRecordsRDD1, commitTime1).collect();

        assertNoWriteErrors(statuses);
        assertPartitionMetadata(new String[]{TEST_PARTITION_PATH}, FSUtils.getFs());

        assertEquals("Just 1 file needs to be added.", 1, statuses.size());
        String file1 = statuses.get(0).getFileId();
        assertEquals("file should contain 10 records",
                ParquetUtils.readRowKeysFromParquet(new Path(basePath, TEST_PARTITION_PATH + "/" + FSUtils.makeDataFileName(commitTime1, 0, file1))).size(),
                10);

        // Second, set of Inserts should just expand file1
        String commitTime2 = "002";
        List<HoodieRecord> inserts2 = dataGen.generateInserts(commitTime2, 4);
        Set<String> keys2 = HoodieClientTestUtils.getRecordKeys(inserts2);
        JavaRDD<HoodieRecord> insertRecordsRDD2 = jsc.parallelize(inserts2, 1);
        statuses = client.insert(insertRecordsRDD2, commitTime2).collect();
        assertNoWriteErrors(statuses);

        assertEquals("Just 1 file needs to be updated.", 1, statuses.size());
        assertEquals("Existing file should be expanded", file1, statuses.get(0).getFileId());
        assertEquals("Existing file should be expanded", commitTime1, statuses.get(0).getStat().getPrevCommit());
        Path newFile = new Path(basePath, TEST_PARTITION_PATH + "/" + FSUtils.makeDataFileName(commitTime2, 0, file1));
        assertEquals("file should contain 14 records", ParquetUtils.readRowKeysFromParquet(newFile).size(), 14);

        List<GenericRecord> records = ParquetUtils.readAvroRecords(newFile);
        for (GenericRecord record: records) {
            String recordKey = record.get(HoodieRecord.RECORD_KEY_METADATA_FIELD).toString();
            String recCommitTime = record.get(HoodieRecord.COMMIT_TIME_METADATA_FIELD).toString();
            assertTrue("Record expected to be part of commit 1 or commit2", commitTime1.equals(recCommitTime) || commitTime2.equals(recCommitTime));
            assertTrue("key expected to be part of commit 1 or commit2", keys2.contains(recordKey) || keys1.contains(recordKey));
        }

        // Lots of inserts such that file1 is updated and expanded, a new file2 is created.
        String commitTime3 = "003";
        List<HoodieRecord> insert3 = dataGen.generateInserts(commitTime3, 20);
        JavaRDD<HoodieRecord> insertRecordsRDD3 = jsc.parallelize(insert3, 1);
        statuses = client.insert(insertRecordsRDD3, commitTime3).collect();
        assertNoWriteErrors(statuses);
        assertEquals("2 files needs to be committed.", 2, statuses.size());


        FileSystem fs = FSUtils.getFs();
        HoodieTableMetaClient metaClient = new HoodieTableMetaClient(fs, basePath);
        HoodieTable table = HoodieTable.getHoodieTable(metaClient, config);
        List<HoodieDataFile> files =
                table.getFileSystemView().getLatestVersionInPartition(TEST_PARTITION_PATH, commitTime3)
                        .collect(Collectors.toList());
        assertEquals("Total of 2 valid data files", 2, files.size());


        int totalInserts = 0;
        for (HoodieDataFile file:  files) {
            assertEquals("All files must be at commit 3", commitTime3, file.getCommitTime());
            records = ParquetUtils.readAvroRecords(new Path(file.getPath()));
            totalInserts += records.size();
        }
        assertEquals("Total number of records must add up", totalInserts, inserts1.size() + inserts2.size() + insert3.size());
    }

    @Test
    public void testKeepLatestFileVersions() throws IOException {
<<<<<<< HEAD
=======


>>>>>>> d07888ba
        HoodieWriteConfig config = HoodieWriteConfig.newBuilder().withPath(basePath)
                .withAssumeDatePartitioning(true)
                .withCompactionConfig(HoodieCompactionConfig.newBuilder()
                        .withCleanerPolicy(HoodieCleaningPolicy.KEEP_LATEST_FILE_VERSIONS)
                        .retainFileVersions(1).build()).build();

        if(tableType == HoodieTableType.MERGE_ON_READ) {
            // Make 2 files, one base file and one log file associated with base file
            String file1P0 = HoodieTestUtils.createNewDataFile(basePath, partitionPaths[0], "000");
            String file2P0L0 = HoodieTestUtils.createNewLogFile(basePath, partitionPaths[0], "000", file1P0);
            // make 1 compaction commit
            HoodieTestUtils.createCompactionCommitFiles(basePath, "000");

            // Make 2 files, one base file and one log file associated with base file
            HoodieTestUtils.createDataFile(basePath, partitionPaths[0], "001", file1P0);
            file2P0L0 = HoodieTestUtils.createNewLogFile(basePath, partitionPaths[0], "001", file2P0L0);
            // make 1 compaction commit
            HoodieTestUtils.createCompactionCommitFiles(basePath, "001");

            HoodieTable table = HoodieTable
                    .getHoodieTable(new HoodieTableMetaClient(FSUtils.getFs(), config.getBasePath(), true), config);
            assertEquals("Must clean files" , 1, getCleanStat(table.clean(jsc), partitionPaths[0]).getSuccessDeleteFiles().size());
            assertFalse(HoodieTestUtils.doesDataFileExist(basePath, partitionPaths[0], "000", file1P0));
            assertFalse(HoodieTestUtils.doesLogFileExist(basePath, partitionPaths[0], "000", file2P0L0));
        } else {
            // make 1 commit, with 1 file per partition
            HoodieTestUtils.createCommitFiles(basePath, "000");

            String file1P0C0 = HoodieTestUtils.createNewDataFile(basePath, partitionPaths[0], "000");
            String file1P1C0 = HoodieTestUtils.createNewDataFile(basePath, partitionPaths[1], "000");
            HoodieTable table = HoodieTable
                    .getHoodieTable(new HoodieTableMetaClient(FSUtils.getFs(), config.getBasePath(), true), config);

            List<HoodieCleanStat> hoodieCleanStatsOne = table.clean(jsc);
            assertEquals("Must not clean any files", 0, getCleanStat(hoodieCleanStatsOne, partitionPaths[0]).getSuccessDeleteFiles().size());
            assertEquals("Must not clean any files", 0, getCleanStat(hoodieCleanStatsOne, partitionPaths[1]).getSuccessDeleteFiles().size());
            assertTrue(HoodieTestUtils.doesDataFileExist(basePath, partitionPaths[0], "000", file1P0C0));
            assertTrue(HoodieTestUtils.doesDataFileExist(basePath, partitionPaths[1], "000", file1P1C0));

            // make next commit, with 1 insert & 1 update per partition
            HoodieTestUtils.createCommitFiles(basePath, "001");
            table = HoodieTable
                    .getHoodieTable(new HoodieTableMetaClient(FSUtils.getFs(), config.getBasePath(), true), config);

            String file2P0C1 = HoodieTestUtils.createNewDataFile(basePath, partitionPaths[0], "001"); // insert
            String file2P1C1 = HoodieTestUtils.createNewDataFile(basePath, partitionPaths[1], "001"); // insert
            HoodieTestUtils.createDataFile(basePath, partitionPaths[0], "001", file1P0C0); // update
            HoodieTestUtils.createDataFile(basePath, partitionPaths[1], "001", file1P1C0); // update

            List<HoodieCleanStat> hoodieCleanStatsTwo = table.clean(jsc);
            assertEquals("Must clean 1 file", 1, getCleanStat(hoodieCleanStatsTwo, partitionPaths[0]).getSuccessDeleteFiles().size());
            assertEquals("Must clean 1 file", 1, getCleanStat(hoodieCleanStatsTwo, partitionPaths[1]).getSuccessDeleteFiles().size());
            assertTrue(HoodieTestUtils.doesDataFileExist(basePath, partitionPaths[0], "001", file2P0C1));
            assertTrue(HoodieTestUtils.doesDataFileExist(basePath, partitionPaths[1], "001", file2P1C1));
            assertFalse(HoodieTestUtils.doesDataFileExist(basePath, partitionPaths[0], "000", file1P0C0));
            assertFalse(HoodieTestUtils.doesDataFileExist(basePath, partitionPaths[1], "000", file1P1C0));

            // make next commit, with 2 updates to existing files, and 1 insert
            HoodieTestUtils.createCommitFiles(basePath, "002");
            table = HoodieTable
                    .getHoodieTable(new HoodieTableMetaClient(FSUtils.getFs(), config.getBasePath(), true), config);

            HoodieTestUtils.createDataFile(basePath, partitionPaths[0], "002", file1P0C0); // update
            HoodieTestUtils.createDataFile(basePath, partitionPaths[0], "002", file2P0C1); // update
            String file3P0C2 = HoodieTestUtils.createNewDataFile(basePath, partitionPaths[0], "002");

            List<HoodieCleanStat> hoodieCleanStatsThree = table.clean(jsc);
            assertEquals("Must clean two files", 2, getCleanStat(hoodieCleanStatsThree, partitionPaths[0]).getSuccessDeleteFiles().size());
            assertFalse(HoodieTestUtils.doesDataFileExist(basePath, partitionPaths[0], "001", file1P0C0));
            assertFalse(HoodieTestUtils.doesDataFileExist(basePath, partitionPaths[0], "001", file2P0C1));
            assertTrue(HoodieTestUtils.doesDataFileExist(basePath, partitionPaths[0], "002", file3P0C2));

            // No cleaning on partially written file, with no commit.
            HoodieTestUtils.createDataFile(basePath, partitionPaths[0], "003", file3P0C2); // update
            List<HoodieCleanStat> hoodieCleanStatsFour = table.clean(jsc);
            assertEquals("Must not clean any files", 0, getCleanStat(hoodieCleanStatsFour, partitionPaths[0]).getSuccessDeleteFiles().size());
            assertTrue(HoodieTestUtils.doesDataFileExist(basePath, partitionPaths[0], "002", file3P0C2));
        }
    }

    @Test
    public void testKeepLatestCommits() throws IOException {

        if(tableType == HoodieTableType.MERGE_ON_READ) {
            return;
        }

        HoodieWriteConfig config = HoodieWriteConfig.newBuilder().withPath(basePath)
            .withAssumeDatePartitioning(true)
            .withCompactionConfig(HoodieCompactionConfig.newBuilder()
                .withCleanerPolicy(HoodieCleaningPolicy.KEEP_LATEST_COMMITS)
                .retainCommits(2).build()).build();

        // make 1 commit, with 1 file per partition
        HoodieTestUtils.createCommitFiles(basePath, "000");

        String file1P0C0 = HoodieTestUtils.createNewDataFile(basePath, partitionPaths[0], "000");
        String file1P1C0 = HoodieTestUtils.createNewDataFile(basePath, partitionPaths[1], "000");

        HoodieTable table = HoodieTable
            .getHoodieTable(new HoodieTableMetaClient(FSUtils.getFs(), config.getBasePath(), true), config);

        List<HoodieCleanStat> hoodieCleanStatsOne = table.clean(jsc);
        assertEquals("Must not clean any files" , 0, getCleanStat(hoodieCleanStatsOne, partitionPaths[0]).getSuccessDeleteFiles().size());
        assertEquals("Must not clean any files" , 0, getCleanStat(hoodieCleanStatsOne, partitionPaths[1]).getSuccessDeleteFiles().size());
        assertTrue(HoodieTestUtils.doesDataFileExist(basePath, partitionPaths[0], "000", file1P0C0));
        assertTrue(HoodieTestUtils.doesDataFileExist(basePath, partitionPaths[1], "000", file1P1C0));

        // make next commit, with 1 insert & 1 update per partition
        HoodieTestUtils.createCommitFiles(basePath, "001");
        table = HoodieTable
            .getHoodieTable(new HoodieTableMetaClient(FSUtils.getFs(), config.getBasePath(), true), config);

        String file2P0C1 = HoodieTestUtils.createNewDataFile(basePath, partitionPaths[0], "001"); // insert
        String file2P1C1 = HoodieTestUtils.createNewDataFile(basePath, partitionPaths[1], "001"); // insert
        HoodieTestUtils.createDataFile(basePath, partitionPaths[0], "001", file1P0C0); // update
        HoodieTestUtils.createDataFile(basePath, partitionPaths[1], "001", file1P1C0); // update

        List<HoodieCleanStat> hoodieCleanStatsTwo = table.clean(jsc);
        assertEquals("Must not clean any files" , 0, getCleanStat(hoodieCleanStatsTwo, partitionPaths[0]).getSuccessDeleteFiles().size());
        assertEquals("Must not clean any files" , 0, getCleanStat(hoodieCleanStatsTwo, partitionPaths[1]).getSuccessDeleteFiles().size());
        assertTrue(HoodieTestUtils.doesDataFileExist(basePath, partitionPaths[0], "001", file2P0C1));
        assertTrue(HoodieTestUtils.doesDataFileExist(basePath, partitionPaths[1], "001", file2P1C1));
        assertTrue(HoodieTestUtils.doesDataFileExist(basePath, partitionPaths[0], "000", file1P0C0));
        assertTrue(HoodieTestUtils.doesDataFileExist(basePath, partitionPaths[1], "000", file1P1C0));

        // make next commit, with 2 updates to existing files, and 1 insert
        HoodieTestUtils.createCommitFiles(basePath, "002");
        table = HoodieTable
            .getHoodieTable(new HoodieTableMetaClient(FSUtils.getFs(), config.getBasePath(), true), config);

        HoodieTestUtils.createDataFile(basePath, partitionPaths[0], "002", file1P0C0); // update
        HoodieTestUtils.createDataFile(basePath, partitionPaths[0], "002", file2P0C1); // update
        String file3P0C2 = HoodieTestUtils.createNewDataFile(basePath, partitionPaths[0], "002");

        List<HoodieCleanStat> hoodieCleanStatsThree = table.clean(jsc);
        assertEquals(
            "Must not clean any file. We have to keep 1 version before the latest commit time to keep",
            0,  getCleanStat(hoodieCleanStatsThree, partitionPaths[0]).getSuccessDeleteFiles().size());

        assertTrue(HoodieTestUtils.doesDataFileExist(basePath, partitionPaths[0], "000", file1P0C0));

        // make next commit, with 2 updates to existing files, and 1 insert
        HoodieTestUtils.createCommitFiles(basePath, "003");
        table = HoodieTable
            .getHoodieTable(new HoodieTableMetaClient(FSUtils.getFs(), config.getBasePath(), true), config);

        HoodieTestUtils.createDataFile(basePath, partitionPaths[0], "003", file1P0C0); // update
        HoodieTestUtils.createDataFile(basePath, partitionPaths[0], "003", file2P0C1); // update
        String file4P0C3 = HoodieTestUtils.createNewDataFile(basePath, partitionPaths[0], "003");

        List<HoodieCleanStat> hoodieCleanStatsFour = table.clean(jsc);
        assertEquals(
            "Must not clean one old file", 1,  getCleanStat(hoodieCleanStatsFour, partitionPaths[0]).getSuccessDeleteFiles().size());

        assertFalse(HoodieTestUtils.doesDataFileExist(basePath, partitionPaths[0], "000", file1P0C0));
        assertTrue(HoodieTestUtils.doesDataFileExist(basePath, partitionPaths[0], "001", file1P0C0));
        assertTrue(HoodieTestUtils.doesDataFileExist(basePath, partitionPaths[0], "002", file1P0C0));
        assertTrue(HoodieTestUtils.doesDataFileExist(basePath, partitionPaths[0], "001", file2P0C1));
        assertTrue(HoodieTestUtils.doesDataFileExist(basePath, partitionPaths[0], "002", file2P0C1));
        assertTrue(HoodieTestUtils.doesDataFileExist(basePath, partitionPaths[0], "002", file3P0C2));
        assertTrue(HoodieTestUtils.doesDataFileExist(basePath, partitionPaths[0], "003", file4P0C3));

        // No cleaning on partially written file, with no commit.
        HoodieTestUtils.createDataFile(basePath, partitionPaths[0], "004", file3P0C2); // update
        List<HoodieCleanStat> hoodieCleanStatsFive = table.clean(jsc);
        assertEquals("Must not clean any files" , 0,  getCleanStat(hoodieCleanStatsFive, partitionPaths[0]).getSuccessDeleteFiles().size());
        assertTrue(HoodieTestUtils.doesDataFileExist(basePath, partitionPaths[0], "001", file1P0C0));
        assertTrue(HoodieTestUtils.doesDataFileExist(basePath, partitionPaths[0], "001", file2P0C1));
    }

    @Test
    public void testCleaningWithZeroPartitonPaths() throws IOException {
        HoodieWriteConfig config = HoodieWriteConfig.newBuilder().withPath(basePath)
            .withAssumeDatePartitioning(true)
            .withCompactionConfig(HoodieCompactionConfig.newBuilder()
                .withCleanerPolicy(HoodieCleaningPolicy.KEEP_LATEST_COMMITS)
                .retainCommits(2).build()).build();

        // Make a commit, although there are no partitionPaths.
        // Example use-case of this is when a client wants to create a table
        // with just some commit metadata, but no data/partitionPaths.
        HoodieTestUtils.createCommitFiles(basePath, "000");

        HoodieTable table = HoodieTable
            .getHoodieTable(new HoodieTableMetaClient(FSUtils.getFs(), config.getBasePath(), true),
                config);

        List<HoodieCleanStat> hoodieCleanStatsOne = table.clean(jsc);
        assertTrue("HoodieCleanStats should be empty for a table with empty partitionPaths",
            hoodieCleanStatsOne.isEmpty());
    }

    @Test
    public void testCleaningSkewedPartitons() throws IOException {

        if(tableType == HoodieTableType.MERGE_ON_READ) {
            return;
        }

        HoodieWriteConfig config = HoodieWriteConfig.newBuilder().withPath(basePath)
            .withAssumeDatePartitioning(true)
            .withCompactionConfig(HoodieCompactionConfig.newBuilder()
                .withCleanerPolicy(HoodieCleaningPolicy.KEEP_LATEST_COMMITS)
                .retainCommits(2).build()).build();
        Map<Long, Long> stageOneShuffleReadTaskRecordsCountMap = new HashMap<>();

        // Since clean involves repartition in order to uniformly distribute data,
        // we can inspect the number of records read by various tasks in stage 1.
        // There should not be skew in the number of records read in the task.

        // SparkListener below listens to the stage end events and captures number of
        // records read by various tasks in stage-1.
        jsc.sc().addSparkListener(new SparkListener() {

            @Override
            public void onTaskEnd(SparkListenerTaskEnd taskEnd) {

                Iterator<AccumulatorV2<?, ?>> iterator = taskEnd.taskMetrics().accumulators()
                    .iterator();
                while(iterator.hasNext()) {
                    AccumulatorV2 accumulator = iterator.next();
                    if (taskEnd.stageId() == 1 &&
                        accumulator.isRegistered() &&
                        accumulator.name().isDefined() &&
                        accumulator.name().get().equals("internal.metrics.shuffle.read.recordsRead")) {
                        stageOneShuffleReadTaskRecordsCountMap.put(taskEnd.taskInfo().taskId(), (Long) accumulator.value());
                    }
                }
            }
        });

        // make 1 commit, with 100 files in one partition and 10 in other two
        HoodieTestUtils.createCommitFiles(basePath, "000");
        List<String> filesP0C0 = createFilesInPartition(partitionPaths[0], "000", 100);
        List<String> filesP1C0 = createFilesInPartition(partitionPaths[1], "000", 10);
        List<String> filesP2C0 = createFilesInPartition(partitionPaths[2], "000", 10);

        HoodieTestUtils.createCommitFiles(basePath, "001");
        updateAllFilesInPartition(filesP0C0, partitionPaths[0], "001");
        updateAllFilesInPartition(filesP1C0, partitionPaths[1], "001");
        updateAllFilesInPartition(filesP2C0, partitionPaths[2], "001");

        HoodieTestUtils.createCommitFiles(basePath, "002");
        updateAllFilesInPartition(filesP0C0, partitionPaths[0], "002");
        updateAllFilesInPartition(filesP1C0, partitionPaths[1], "002");
        updateAllFilesInPartition(filesP2C0, partitionPaths[2], "002");

        HoodieTestUtils.createCommitFiles(basePath, "003");
        updateAllFilesInPartition(filesP0C0, partitionPaths[0], "003");
        updateAllFilesInPartition(filesP1C0, partitionPaths[1], "003");
        updateAllFilesInPartition(filesP2C0, partitionPaths[2], "003");

        HoodieTable table = HoodieTable
            .getHoodieTable(new HoodieTableMetaClient(FSUtils.getFs(), config.getBasePath(), true), config);
        List<HoodieCleanStat> hoodieCleanStats = table.clean(jsc);

        assertEquals(100,  getCleanStat(hoodieCleanStats, partitionPaths[0]).getSuccessDeleteFiles().size());
        assertEquals(10, getCleanStat(hoodieCleanStats, partitionPaths[1]).getSuccessDeleteFiles().size());
        assertEquals(10, getCleanStat(hoodieCleanStats, partitionPaths[2]).getSuccessDeleteFiles().size());

        // 3 tasks are expected since the number of partitions is 3
        assertEquals(3, stageOneShuffleReadTaskRecordsCountMap.keySet().size());
        // Sum of all records processed = total number of files to clean
        assertEquals(120, stageOneShuffleReadTaskRecordsCountMap
            .values().stream().reduce((a,b) -> a + b).get().intValue());
        assertTrue("The skew in handling files to clean is not removed. "
                + "Each task should handle more records than the partitionPath with least files "
                + "and less records than the partitionPath with most files.",
            stageOneShuffleReadTaskRecordsCountMap.values().stream().filter(a -> a > 10 && a < 100).count() == 3);
    }

    public void testCommitWritesRelativePaths() throws Exception {

        if(tableType == HoodieTableType.MERGE_ON_READ) {
            return;
        }

        HoodieWriteConfig cfg = getConfigBuilder().withAutoCommit(false).build();
        HoodieWriteClient client = new HoodieWriteClient(jsc, cfg);
        FileSystem fs = FSUtils.getFs();
        HoodieTableMetaClient metaClient = new HoodieTableMetaClient(fs, basePath);
        HoodieTable table = HoodieTable.getHoodieTable(metaClient, cfg);

        String commitTime = "000";
        List<HoodieRecord> records = dataGen.generateInserts(commitTime, 200);
        JavaRDD<HoodieRecord> writeRecords = jsc.parallelize(records, 1);

        JavaRDD<WriteStatus> result = client.bulkInsert(writeRecords, commitTime);

        assertTrue("Commit should succeed", client.commit(commitTime, result));
        assertTrue("After explicit commit, commit file should be created",
                HoodieTestUtils.doesCommitExist(basePath, commitTime));

        // Get parquet file paths from commit metadata
        String actionType = table.getCompactedCommitActionType();
        HoodieInstant commitInstant =
                new HoodieInstant(false, actionType, commitTime);
        HoodieTimeline commitTimeline = table.getCompletedCompactionCommitTimeline();
        HoodieCommitMetadata commitMetadata =
                HoodieCommitMetadata.fromBytes(commitTimeline.getInstantDetails(commitInstant).get());
        String basePath = table.getMetaClient().getBasePath();
        Collection<String> commitPathNames = commitMetadata.getFileIdAndFullPaths(basePath).values();

        // Read from commit file
        String filename = HoodieTestUtils.getCommitFilePath(basePath, commitTime);
        FileInputStream inputStream = new FileInputStream(filename);
        String everything = IOUtils.toString(inputStream);
        HoodieCommitMetadata metadata = HoodieCommitMetadata.fromJsonString(everything.toString());
        HashMap<String, String> paths = metadata.getFileIdAndFullPaths(basePath);
        inputStream.close();

        // Compare values in both to make sure they are equal.
        for (String pathName : paths.values()) {
            assertTrue(commitPathNames.contains(pathName));
        }
    }

    private HoodieCleanStat getCleanStat(List<HoodieCleanStat> hoodieCleanStatsTwo,
        String partitionPath) {
        return hoodieCleanStatsTwo.stream()
            .filter(e -> e.getPartitionPath().equals(partitionPath))
            .findFirst().get();
    }

    private void updateAllFilesInPartition(List<String> files, String partitionPath,
        String commitTime) throws IOException {
        for (String fileId : files) {
            HoodieTestUtils.createDataFile(basePath, partitionPath, commitTime, fileId);
        }
    }

    private List<String> createFilesInPartition(String partitionPath, String commitTime, int numFiles) throws IOException {
        List<String> files = new ArrayList<>();
        for (int i = 0; i < numFiles; i++) {
            files.add(HoodieTestUtils.createNewDataFile(basePath, partitionPath, commitTime));
        }
        return files;
    }

    @After
    public void clean() throws IOException {
        if (basePath != null) {
            new File(basePath).delete();
        }
        if (jsc != null) {
            jsc.stop();
        }
    }
}<|MERGE_RESOLUTION|>--- conflicted
+++ resolved
@@ -1299,11 +1299,7 @@
 
     @Test
     public void testKeepLatestFileVersions() throws IOException {
-<<<<<<< HEAD
-=======
-
-
->>>>>>> d07888ba
+        
         HoodieWriteConfig config = HoodieWriteConfig.newBuilder().withPath(basePath)
                 .withAssumeDatePartitioning(true)
                 .withCompactionConfig(HoodieCompactionConfig.newBuilder()
