--- conflicted
+++ resolved
@@ -178,10 +178,6 @@
     return new HoodieWriteClient<>(jssc, createHoodieConfig(schemaStr, basePath, tblName, parameters), true);
   }
 
-<<<<<<< HEAD
-  public static JavaRDD<WriteStatus> doWriteOperation(HoodieWriteClient client, JavaRDD<HoodieRecord> hoodieRecords,
-      String instantTime, WriteOperationType operation, String schema) throws HoodieException {
-=======
   public static String getCommitActionType(WriteOperationType operation, HoodieTableType tableType) {
     if (operation == WriteOperationType.INSERT_OVERWRITE) {
       return HoodieTimeline.REPLACE_COMMIT_ACTION;
@@ -192,7 +188,6 @@
 
   public static HoodieWriteResult doWriteOperation(HoodieWriteClient client, JavaRDD<HoodieRecord> hoodieRecords,
                                                    String instantTime, WriteOperationType operation) throws HoodieException {
->>>>>>> 5aaaf8bf
     switch (operation) {
       case BULK_INSERT:
         Option<BulkInsertPartitioner> userDefinedBulkInsertPartitioner =
@@ -201,13 +196,9 @@
       case INSERT:
         return new HoodieWriteResult(client.insert(hoodieRecords, instantTime));
       case UPSERT:
-<<<<<<< HEAD
-        return client.upsert(hoodieRecords, instantTime, schema);
-=======
         return new HoodieWriteResult(client.upsert(hoodieRecords, instantTime));
       case INSERT_OVERWRITE:
         return client.insertOverwrite(hoodieRecords, instantTime);
->>>>>>> 5aaaf8bf
       default:
         throw new HoodieException("Not a valid operation type for doWriteOperation: " + operation.toString());
     }
