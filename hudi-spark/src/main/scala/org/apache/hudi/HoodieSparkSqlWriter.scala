--- conflicted
+++ resolved
@@ -27,8 +27,7 @@
 import org.apache.hadoop.hive.conf.HiveConf
 import org.apache.hudi.DataSourceWriteOptions._
 import org.apache.hudi.avro.HoodieAvroUtils
-import org.apache.hudi.client.{SparkRDDWriteClient, HoodieWriteResult}
-import org.apache.hudi.client.{SparkRDDWriteClient, WriteStatus}
+import org.apache.hudi.client.{SparkRDDWriteClient, HoodieWriteResult, WriteStatus}
 import org.apache.hudi.common.config.TypedProperties
 import org.apache.hudi.common.model.{HoodieRecordPayload, HoodieTableType, OverwriteNonDefaultsWithLatestAvroPayload, WriteOperationType}
 import org.apache.hudi.common.table.{HoodieTableConfig, HoodieTableMetaClient, TableSchemaResolver}
@@ -106,15 +105,10 @@
     } else {
       // Handle various save modes
       handleSaveModes(mode, basePath, tableConfig, tblName, operation, fs)
-<<<<<<< HEAD
       val dfFull = if (!tableExists) {
         // Create the table if not present
-=======
-      // Create the table if not present
-      if (!tableExists) {
         val archiveLogFolder = parameters.getOrElse(
           HoodieTableConfig.HOODIE_ARCHIVELOG_FOLDER_PROP_NAME, "archived")
->>>>>>> eafd7bf2
         val tableMetaClient = HoodieTableMetaClient.initTableType(sparkContext.hadoopConfiguration, path.get,
           tableType, tblName, archiveLogFolder, parameters(PAYLOAD_CLASS_OPT_KEY),
           null.asInstanceOf[String])
@@ -176,12 +170,8 @@
 
           // Convert to RDD[HoodieRecord]
           val keyGenerator = DataSourceUtils.createKeyGenerator(toProperties(parameters))
-<<<<<<< HEAD
           val genericRecords: RDD[GenericRecord] = AvroConversionUtils.createRdd(dfFull, structName, nameSpace)
-=======
-          val genericRecords: RDD[GenericRecord] = AvroConversionUtils.createRdd(df, structName, nameSpace)
           val shouldCombine = parameters(INSERT_DROP_DUPS_OPT_KEY).toBoolean || operation.equals(WriteOperationType.UPSERT);
->>>>>>> eafd7bf2
           val hoodieAllIncomingRecords = genericRecords.map(gr => {
             val hoodieRecord = if (shouldCombine) {
               val orderingVal = HoodieAvroUtils.getNestedFieldVal(gr, parameters(PRECOMBINE_FIELD_OPT_KEY), false)
