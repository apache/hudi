--- conflicted
+++ resolved
@@ -290,11 +290,8 @@
   val HIVE_ASSUME_DATE_PARTITION_OPT_KEY = "hoodie.datasource.hive_sync.assume_date_partitioning"
   val HIVE_USE_PRE_APACHE_INPUT_FORMAT_OPT_KEY = "hoodie.datasource.hive_sync.use_pre_apache_input_format"
   val HIVE_USE_JDBC_OPT_KEY = "hoodie.datasource.hive_sync.use_jdbc"
-<<<<<<< HEAD
   val HIVE_AUTO_CREATE_DATABASE_OPT_KEY = "hoodie.datasource.hive_sync.auto.create.database"
-=======
   val HIVE_SKIP_RO_SUFFIX = "hoodie.datasource.hive_sync.skip_ro_suffix"
->>>>>>> 5e61454a
 
   // DEFAULT FOR HIVE SPECIFIC CONFIGS
   val DEFAULT_HIVE_SYNC_ENABLED_OPT_VAL = "false"
@@ -310,11 +307,8 @@
   val DEFAULT_HIVE_ASSUME_DATE_PARTITION_OPT_VAL = "false"
   val DEFAULT_USE_PRE_APACHE_INPUT_FORMAT_OPT_VAL = "false"
   val DEFAULT_HIVE_USE_JDBC_OPT_VAL = "true"
-<<<<<<< HEAD
   val DEFAULT_HIVE_CREATE_DATABASE_ENABLED_OPT_VAL = "true"
-=======
   val DEFAULT_HIVE_SKIP_RO_SUFFIX_VAL = "false"
->>>>>>> 5e61454a
 
   // Async Compaction - Enabled by default for MOR
   val ASYNC_COMPACT_ENABLE_OPT_KEY = "hoodie.datasource.compaction.async.enable"
