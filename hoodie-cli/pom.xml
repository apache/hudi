--- conflicted
+++ resolved
@@ -43,11 +43,14 @@
       <id>libs-release</id>
       <url>https://repo.spring.io/libs-release/</url>
     </repository>
+    <repository>
+      <id>scala-tools.org</id>
+      <name>Scala-tools Maven2 Repository</name>
+      <url>https://scala-tools.org/repo-releases</url>
+    </repository>
   </repositories>
 
   <build>
-<<<<<<< HEAD
-=======
     <resources>
       <resource>
         <directory>src/main/resources</directory>
@@ -62,7 +65,6 @@
         </plugin>
       </plugins>
     </pluginManagement>
->>>>>>> a1483f2c
 
     <plugins>
       <plugin>
@@ -102,6 +104,27 @@
         </configuration>
       </plugin>
       <plugin>
+        <groupId>net.alchim31.maven</groupId>
+        <artifactId>scala-maven-plugin</artifactId>
+        <executions>
+          <execution>
+            <id>scala-compile-first</id>
+            <phase>process-resources</phase>
+            <goals>
+              <goal>add-source</goal>
+              <goal>compile</goal>
+            </goals>
+          </execution>
+          <execution>
+            <id>scala-test-compile</id>
+            <phase>process-test-resources</phase>
+            <goals>
+              <goal>testCompile</goal>
+            </goals>
+          </execution>
+        </executions>
+      </plugin>
+      <plugin>
         <groupId>org.apache.rat</groupId>
         <artifactId>apache-rat-plugin</artifactId>
       </plugin>
@@ -110,6 +133,12 @@
 
 
   <dependencies>
+
+    <dependency>
+      <groupId>org.scala-lang</groupId>
+      <artifactId>scala-library</artifactId>
+      <version>${scala.version}</version>
+    </dependency>
 
     <dependency>
       <groupId>org.springframework.shell</groupId>
