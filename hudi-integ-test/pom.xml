--- conflicted
+++ resolved
@@ -403,15 +403,8 @@
       <artifactId>junit-jupiter-engine</artifactId>
       <scope>test</scope>
     </dependency>
-    <dependency>
-<<<<<<< HEAD
-=======
-      <groupId>org.junit.vintage</groupId>
-      <artifactId>junit-vintage-engine</artifactId>
-      <scope>test</scope>
-    </dependency>
-    <dependency>
->>>>>>> 26c967ba
+
+    <dependency>
       <groupId>org.junit.jupiter</groupId>
       <artifactId>junit-jupiter-params</artifactId>
       <scope>test</scope>
@@ -429,11 +422,6 @@
     <dependency>
       <groupId>org.junit.platform</groupId>
       <artifactId>junit-platform-suite-api</artifactId>
-      <scope>test</scope>
-    </dependency>
-    <dependency>
-      <groupId>org.junit.platform</groupId>
-      <artifactId>junit-platform-commons</artifactId>
       <scope>test</scope>
     </dependency>
     <dependency>
