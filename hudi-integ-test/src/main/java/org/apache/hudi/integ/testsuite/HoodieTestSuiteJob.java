/*
 * Licensed to the Apache Software Foundation (ASF) under one
 * or more contributor license agreements.  See the NOTICE file
 * distributed with this work for additional information
 * regarding copyright ownership.  The ASF licenses this file
 * to you under the Apache License, Version 2.0 (the
 * "License"); you may not use this file except in compliance
 * with the License.  You may obtain a copy of the License at
 *
 *      http://www.apache.org/licenses/LICENSE-2.0
 *
 * Unless required by applicable law or agreed to in writing, software
 * distributed under the License is distributed on an "AS IS" BASIS,
 * WITHOUT WARRANTIES OR CONDITIONS OF ANY KIND, either express or implied.
 * See the License for the specific language governing permissions and
 * limitations under the License.
 */

package org.apache.hudi.integ.testsuite;

import org.apache.hudi.common.config.HoodieMetadataConfig;
import org.apache.hudi.common.config.TypedProperties;
import org.apache.hudi.common.model.HoodieCommitMetadata;
import org.apache.hudi.common.table.HoodieTableMetaClient;
import org.apache.hudi.common.table.timeline.HoodieInstant;
import org.apache.hudi.common.table.timeline.HoodieTimeline;
import org.apache.hudi.common.table.timeline.versioning.v2.ActiveTimelineV2;
import org.apache.hudi.common.util.ReflectionUtils;
import org.apache.hudi.exception.HoodieException;
import org.apache.hudi.hadoop.fs.HadoopFSUtils;
import org.apache.hudi.integ.testsuite.configuration.DeltaConfig.Config;
import org.apache.hudi.integ.testsuite.dag.DagUtils;
import org.apache.hudi.integ.testsuite.dag.WorkflowDag;
import org.apache.hudi.integ.testsuite.dag.WorkflowDagGenerator;
import org.apache.hudi.integ.testsuite.dag.WriterContext;
import org.apache.hudi.integ.testsuite.dag.nodes.DagNode;
import org.apache.hudi.integ.testsuite.dag.nodes.RollbackNode;
import org.apache.hudi.integ.testsuite.dag.scheduler.DagScheduler;
import org.apache.hudi.integ.testsuite.dag.scheduler.SaferSchemaDagScheduler;
import org.apache.hudi.integ.testsuite.helpers.HiveServiceProvider;
import org.apache.hudi.integ.testsuite.helpers.ZookeeperServiceProvider;
import org.apache.hudi.integ.testsuite.reader.DeltaInputType;
import org.apache.hudi.integ.testsuite.writer.DeltaOutputMode;
import org.apache.hudi.keygen.BuiltinKeyGenerator;
import org.apache.hudi.keygen.factory.HoodieSparkKeyGeneratorFactory;
import org.apache.hudi.utilities.UtilHelpers;
import org.apache.hudi.utilities.deltastreamer.HoodieDeltaStreamer;

import com.beust.jcommander.JCommander;
import com.beust.jcommander.Parameter;
import org.apache.avro.Schema;
import org.apache.hadoop.conf.Configuration;
import org.apache.hadoop.fs.FileSystem;
import org.apache.hadoop.fs.Path;
import org.apache.hadoop.hive.conf.HiveConf;
import org.apache.spark.api.java.JavaSparkContext;
import org.apache.spark.sql.SparkSession;
import org.slf4j.Logger;
import org.slf4j.LoggerFactory;

import java.io.IOException;
import java.util.List;
import java.util.Map;

import static org.apache.hudi.common.util.StringUtils.EMPTY_STRING;

/**
 * This is the entry point for running a Hudi Test Suite. Although this class has similarities with {@link HoodieDeltaStreamer} this class does not extend it since do not want to create a dependency
 * on the changes in DeltaStreamer.
 */
public class HoodieTestSuiteJob {

  private static volatile Logger log = LoggerFactory.getLogger(HoodieTestSuiteJob.class);

  private final HoodieTestSuiteConfig cfg;
  /**
   * Bag of properties with source, hoodie client, key generator etc.
   */
  TypedProperties props;
  /**
   * Filesystem used.
   */
  private transient FileSystem fs;
  /**
   * Spark context.
   */
  private transient JavaSparkContext jsc;
  /**
   * Spark Session.
   */
  private transient SparkSession sparkSession;
  /**
   * Hive Config.
   */
  private transient HiveConf hiveConf;

  private boolean stopJsc = true;
  private BuiltinKeyGenerator keyGenerator;
  private transient HoodieTableMetaClient metaClient;

  public HoodieTestSuiteJob(HoodieTestSuiteConfig cfg, JavaSparkContext jsc) throws IOException {
    this(cfg, jsc, true);
  }

  public HoodieTestSuiteJob(HoodieTestSuiteConfig cfg, JavaSparkContext jsc, boolean stopJsc) throws IOException {
    log.warn("Running spark job w/ app id " + jsc.sc().applicationId());
    this.cfg = cfg;
    this.jsc = jsc;
    this.stopJsc = stopJsc;
    cfg.propsFilePath = HadoopFSUtils.addSchemeIfLocalPath(cfg.propsFilePath).toString();
    this.sparkSession =
        SparkSession.builder().config(jsc.getConf()).enableHiveSupport().getOrCreate();
    this.fs = HadoopFSUtils.getFs(cfg.inputBasePath, jsc.hadoopConfiguration());
    this.props =
        UtilHelpers.readConfig(fs.getConf(), new Path(cfg.propsFilePath), cfg.configs).getProps();
    log.info("Creating workload generator with configs : {}", props.toString());
    this.hiveConf = getDefaultHiveConf(jsc.hadoopConfiguration());
    this.keyGenerator =
        (BuiltinKeyGenerator) HoodieSparkKeyGeneratorFactory.createKeyGenerator(props);
    if (cfg.cleanInput) {
      Path inputPath = new Path(cfg.inputBasePath);
      if (fs.exists(inputPath)) {
        fs.delete(inputPath, true);
      }
    }

    if (cfg.cleanOutput) {
      Path outputPath = new Path(cfg.targetBasePath);
      if (fs.exists(outputPath)) {
        fs.delete(outputPath, true);
      }
    }
  }

  int getSchemaVersionFromCommit(int nthCommit) throws Exception {
    int version = 0;
    try {
<<<<<<< HEAD
      if (metaClient == null) {
        metaClient = HoodieTableMetaClient.builder()
            .setConf(HadoopFSUtils.getStorageConfWithCopy(jsc.hadoopConfiguration()))
            .setBasePath(cfg.targetBasePath).build();
      }
      HoodieTimeline timeline = new HoodieActiveTimeline(metaClient).getCommitsTimeline();
=======
      HoodieTimeline timeline = new ActiveTimelineV2(metaClient).getCommitsTimeline();
>>>>>>> b31c8585
      // Pickup the schema version from nth commit from last (most recent insert/upsert will be rolled back).
      HoodieInstant prevInstant = timeline.nthFromLastInstant(nthCommit).get();
      HoodieCommitMetadata commit = metaClient.getCommitMetadataSerDe().deserialize(
          prevInstant,
          timeline.getInstantDetails(prevInstant).get(),
          HoodieCommitMetadata.class);
      Map<String, String> extraMetadata = commit.getExtraMetadata();
      String avroSchemaStr = extraMetadata.get(HoodieCommitMetadata.SCHEMA_KEY);
      Schema avroSchema = new Schema.Parser().parse(avroSchemaStr);
      version = Integer.parseInt(avroSchema.getObjectProp("schemaVersion").toString());
      // DAG will generate & ingest data for 2 versions (n-th version being validated, n-1).
      log.info(String.format("Last used schemaVersion from latest commit file was %d. Optimizing the DAG.", version));
    } catch (Exception e) {
      // failed to open the commit to read schema version.
      // continue executing the DAG without any changes.
      log.info("Last used schemaVersion could not be validated from commit file.  Skipping SaferSchema Optimization.");
    }
    return version;
  }

  private static HiveConf getDefaultHiveConf(Configuration cfg) {
    HiveConf hiveConf = new HiveConf();
    hiveConf.addResource(cfg);
    return hiveConf;
  }

  public static void main(String[] args) throws Exception {
    final HoodieTestSuiteConfig cfg = new HoodieTestSuiteConfig();
    JCommander cmd = new JCommander(cfg, args);
    if (cfg.help || args.length == 0) {
      cmd.usage();
      System.exit(1);
    }

    JavaSparkContext jssc = UtilHelpers.buildSparkContext("workload-generator-" + cfg.outputTypeName
        + "-" + cfg.inputFormatName, cfg.sparkMaster);
    new HoodieTestSuiteJob(cfg, jssc, true).runTestSuite();
  }

  public WorkflowDag createWorkflowDag() throws IOException {
    WorkflowDag workflowDag = this.cfg.workloadYamlPath == null ? ((WorkflowDagGenerator) ReflectionUtils
        .loadClass((this.cfg).workloadDagGenerator)).build()
        : DagUtils.convertYamlPathToDag(
        HadoopFSUtils.getFs(this.cfg.workloadYamlPath, jsc.hadoopConfiguration(), true),
        this.cfg.workloadYamlPath);
    return workflowDag;
  }

  public void runTestSuite() {
    WriterContext writerContext = null;
    try {
      WorkflowDag workflowDag = createWorkflowDag();
      log.info("Workflow Dag => " + DagUtils.convertDagToYaml(workflowDag));
      long startTime = System.currentTimeMillis();
      writerContext = new WriterContext(jsc, props, cfg, keyGenerator, sparkSession);
      writerContext.initContext(jsc);
      startOtherServicesIfNeeded(writerContext);
      if (this.cfg.saferSchemaEvolution) {
        int numRollbacks = 2; // rollback most recent upsert/insert, by default.
        // if root is RollbackNode, get num_rollbacks
        List<DagNode> root = workflowDag.getNodeList();
        if (!root.isEmpty() && root.get(0) instanceof RollbackNode) {
          numRollbacks = root.get(0).getConfig().getNumRollbacks();
        }

        int version = getSchemaVersionFromCommit(numRollbacks - 1);
        SaferSchemaDagScheduler dagScheduler = new SaferSchemaDagScheduler(workflowDag, writerContext, jsc, version);
        dagScheduler.schedule();
      } else {
        DagScheduler dagScheduler = new DagScheduler(workflowDag, writerContext, jsc);
        dagScheduler.schedule();
      }
      log.info("Finished scheduling all tasks, Time taken {}", System.currentTimeMillis() - startTime);
    } catch (Exception e) {
      log.error("Failed to run Test Suite ", e);
      throw new HoodieException("Failed to run Test Suite ", e);
    } finally {
      if (writerContext != null) {
        writerContext.shutdownResources();
      }
      if (stopJsc) {
        stopQuietly();
      }
    }
  }

  protected void stopQuietly() {
    try {
      sparkSession.stop();
      jsc.stop();
    } catch (Exception e) {
      log.error("Unable to stop spark session", e);
    }
  }

  private void startOtherServicesIfNeeded(WriterContext writerContext) throws Exception {
    if (cfg.startHiveMetastore) {
      HiveServiceProvider hiveServiceProvider = new HiveServiceProvider(
          Config.newBuilder().withHiveLocal(true).build());
      hiveServiceProvider.startLocalHiveServiceIfNeeded(writerContext.getHoodieTestSuiteWriter().getConfiguration());
      hiveServiceProvider.syncToLocalHiveIfNeeded(writerContext.getHoodieTestSuiteWriter());
    }

    if (cfg.startZookeeper) {
      ZookeeperServiceProvider zookeeperServiceProvider = new ZookeeperServiceProvider(Config.newBuilder().withHiveLocal(true).build(),
          writerContext.getHoodieTestSuiteWriter().getConfiguration());
      zookeeperServiceProvider.startLocalZookeeperIfNeeded();
    }
  }

  /**
   * The Hudi test suite uses {@link HoodieDeltaStreamer} to run some operations hence extend delta streamer config.
   */
  public static class HoodieTestSuiteConfig extends HoodieDeltaStreamer.Config {

    @Parameter(names = {"--input-base-path"}, description = "base path for input data"
        + "(Will be created if did not exist first time around. If exists, more data will be added to that path)",
        required = true)
    public String inputBasePath;

    @Parameter(names = {
        "--workload-generator-classname"}, description = "WorkflowDag of operations to generate the workload")
    public String workloadDagGenerator = WorkflowDagGenerator.class.getName();

    @Parameter(names = {
        "--workload-yaml-path"}, description = "Workflow Dag yaml path to generate the workload")
    public String workloadYamlPath;

    @Parameter(names = {"--delta-output-type"}, description = "Subclass of "
        + "org.apache.hudi.testsuite.workload.DeltaOutputMode to readAvro data.")
    public String outputTypeName = DeltaOutputMode.DFS.name();

    @Parameter(names = {"--delta-input-format"}, description = "Subclass of "
        + "org.apache.hudi.testsuite.workload.DeltaOutputMode to read avro data.")
    public String inputFormatName = DeltaInputType.AVRO.name();

    @Parameter(names = {"--input-file-size"}, description = "The min/max size of the input files to generate",
        required = true)
    public Long limitFileSize = 1024 * 1024 * 120L;

    @Parameter(names = {"--input-parallelism"}, description = "Parallelism to use when generation input files",
        required = false)
    public Integer inputParallelism = 0;

    @Parameter(names = {"--delete-old-input"}, description = "Delete older input files once they have been ingested",
        required = false)
    public Boolean deleteOldInput = false;

    @Parameter(names = {"--use-deltastreamer"}, description = "Choose whether to use HoodieDeltaStreamer to "
        + "perform ingestion. If set to false, HoodieWriteClient will be used")
    public Boolean useDeltaStreamer = false;

    @Parameter(names = {"--clean-input"}, description = "Clean the input folders and delete all files within it "
        + "before starting the Job")
    public Boolean cleanInput = false;

    @Parameter(names = {"--clean-output"}, description = "Clean the output folders and delete all files within it "
        + "before starting the Job")
    public Boolean cleanOutput = false;

    @Parameter(names = {"--saferSchemaEvolution"}, description = "Optimize the DAG for safer schema evolution."
        + "(If not provided, assumed to be false.)",
        required = false)
    public Boolean saferSchemaEvolution = false;

    @Parameter(names = {"--start-zookeeper"}, description = "Start Zookeeper instance to use for optimistic lock ")
    public Boolean startZookeeper = false;

    @Parameter(names = {"--start-hive-metastore"}, description = "Start Hive Metastore to use for optimistic lock ")
    public Boolean startHiveMetastore = false;

    @Parameter(names = {"--use-hudi-data-to-generate-updates"}, description = "Use data from hudi to generate updates for new batches ")
    public Boolean useHudiToGenerateUpdates = false;

    @Parameter(names = {"--test-continuous-mode"}, description = "Tests continuous mode in deltastreamer.")
    public Boolean testContinuousMode = false;

    @Parameter(names = {"--enable-presto-validation"}, description = "Enables presto validation")
    public Boolean enablePrestoValidation = false;

    @Parameter(names = {"--presto-jdbc-url"}, description = "Presto JDBC URL in the format jdbc:presto://<host>:<port>/<catalog>/<schema>  "
        + "e.g. URL to connect to Presto running on localhost port 8080 with the catalog `hive` and the schema `sales`: "
        + "jdbc:presto://localhost:8080/hive/sales")
    public String prestoJdbcUrl = EMPTY_STRING;

    @Parameter(names = {"--presto-jdbc-username"}, description = "Username to use for authentication")
    public String prestoUsername = "test";

    @Parameter(names = {"--presto-jdbc-password"}, description = "Password corresponding to the username to use for authentication")
    public String prestoPassword;

    @Parameter(names = {"--trino-jdbc-url"}, description = "Trino JDBC URL in the format jdbc:trino://<host>:<port>/<catalog>/<schema>  "
        + "e.g. URL to connect to Trino running on localhost port 8080 with the catalog `hive` and the schema `sales`: "
        + "jdbc:trino://localhost:8080/hive/sales")
    public String trinoJdbcUrl = EMPTY_STRING;

    @Parameter(names = {"--trino-jdbc-username"}, description = "Username to use for authentication")
    public String trinoUsername = "test";

    @Parameter(names = {"--trino-jdbc-password"}, description = "Password corresponding to the username to use for authentication")
    public String trinoPassword;

    @Parameter(names = {"--index-type"}, description = "Index type to use for writes")
    public String indexType = "SIMPLE";

    @Parameter(names = {"--enable-metadata-on-read"}, description = "Enables metadata for queries")
    public Boolean enableMetadataOnRead = HoodieMetadataConfig.ENABLE.defaultValue();
  }
}<|MERGE_RESOLUTION|>--- conflicted
+++ resolved
@@ -135,16 +135,12 @@
   int getSchemaVersionFromCommit(int nthCommit) throws Exception {
     int version = 0;
     try {
-<<<<<<< HEAD
       if (metaClient == null) {
         metaClient = HoodieTableMetaClient.builder()
             .setConf(HadoopFSUtils.getStorageConfWithCopy(jsc.hadoopConfiguration()))
             .setBasePath(cfg.targetBasePath).build();
       }
-      HoodieTimeline timeline = new HoodieActiveTimeline(metaClient).getCommitsTimeline();
-=======
       HoodieTimeline timeline = new ActiveTimelineV2(metaClient).getCommitsTimeline();
->>>>>>> b31c8585
       // Pickup the schema version from nth commit from last (most recent insert/upsert will be rolled back).
       HoodieInstant prevInstant = timeline.nthFromLastInstant(nthCommit).get();
       HoodieCommitMetadata commit = metaClient.getCommitMetadataSerDe().deserialize(
