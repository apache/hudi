--- conflicted
+++ resolved
@@ -18,11 +18,8 @@
 
 package org.apache.hudi.avro;
 
-<<<<<<< HEAD
 import org.apache.hudi.common.util.Option;
-=======
 import org.apache.hudi.exception.SchemaBackwardsCompatibilityException;
->>>>>>> 44ab6f32
 import org.apache.hudi.exception.SchemaCompatibilityException;
 
 import org.apache.avro.Schema;
@@ -237,8 +234,6 @@
     AvroSchemaUtils.checkSchemaCompatible(FULL_SCHEMA, SHORT_SCHEMA, shouldValidate, false, Collections.singleton("c"));
   }
 
-<<<<<<< HEAD
-=======
   private static final Schema BROKEN_SCHEMA = new Schema.Parser().parse("{\n"
       + "  \"type\" : \"record\",\n"
       + "  \"name\" : \"broken\",\n"
@@ -263,8 +258,6 @@
         () -> AvroSchemaUtils.checkSchemaCompatible(FULL_SCHEMA, BROKEN_SCHEMA, true, false, Collections.emptySet()));
   }
 
-  /* [HUDI-7045] should uncomment this test
->>>>>>> 44ab6f32
   @Test
   public void testAppendFieldsToSchemaDedupNested() {
     Schema fullSchema = new Schema.Parser().parse("{\n"
