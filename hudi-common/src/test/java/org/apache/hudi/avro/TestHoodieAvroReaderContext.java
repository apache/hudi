--- conflicted
+++ resolved
@@ -226,11 +226,7 @@
     BufferedRecord<IndexedRecord> baseRecord =
         new BufferedRecord<>("key1", 1, engineRecord, 0, null);
     Map<Integer, Object> updates = new HashMap<>();
-<<<<<<< HEAD
-    IndexedRecord output = readerContext.mergeEngineRecord(schema, updates, baseRecord);
-=======
     IndexedRecord output = readerContext.getRecordContext().mergeWithEngineRecord(schema, updates, baseRecord);
->>>>>>> 19e23a5c
     assertEquals("String1", output.get(0));
     assertEquals("String2", output.get(1));
     assertEquals(1, output.get(2));
@@ -246,11 +242,7 @@
     Map<Integer, Object> updates = new HashMap<>();
     updates.put(0, "String1_0");
     updates.put(2, 2);
-<<<<<<< HEAD
-    IndexedRecord output = readerContext.mergeEngineRecord(schema, updates, baseRecord);
-=======
     IndexedRecord output = readerContext.getRecordContext().mergeWithEngineRecord(schema, updates, baseRecord);
->>>>>>> 19e23a5c
     assertEquals("String1_0", output.get(0));
     assertEquals("String2", output.get(1));
     assertEquals(2, output.get(2));
