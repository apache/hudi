--- conflicted
+++ resolved
@@ -349,36 +349,29 @@
         }
 
         @Override
+        public String mergeEngineRecord(HoodieSchema schema, Map<Integer, Object> updateValues, BufferedRecord<String> baseRecord) {
+          return "";
+        }
+
+        @Override
+        public String createEngineRecord(HoodieSchema schema, List<Object> values) {
+          return "";
+        }
+
+        @Override
         public String mergeWithEngineRecord(HoodieSchema schema, Map<Integer, Object> updateValues, BufferedRecord<String> baseRecord) {
           return "";
         }
 
         @Override
-        public String constructEngineRecord(HoodieSchema recordSchema, Object[] fieldValues) {
-          return "";
-        }
-
-        @Override
         public String seal(String record) {
           return "";
         }
 
-<<<<<<< HEAD
-    @Override
-    public String mergeEngineRecord(Schema schema, Map<Integer, Object> updateValues, BufferedRecord<String> baseRecord) {
-      return "";
-    }
-
-    @Override
-    public String createEngineRecord(Schema schema, List<Object> values) {
-      return "";
-    }
-=======
         @Override
         public String toBinaryRow(HoodieSchema avroSchema, String record) {
           return "";
         }
->>>>>>> 19e23a5c
 
         @Override
         public UnaryOperator<String> projectRecord(HoodieSchema from, HoodieSchema to, Map<String, String> renamedColumns) {
