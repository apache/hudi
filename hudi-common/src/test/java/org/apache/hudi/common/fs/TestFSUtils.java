/*
 * Licensed to the Apache Software Foundation (ASF) under one
 * or more contributor license agreements.  See the NOTICE file
 * distributed with this work for additional information
 * regarding copyright ownership.  The ASF licenses this file
 * to you under the Apache License, Version 2.0 (the
 * "License"); you may not use this file except in compliance
 * with the License.  You may obtain a copy of the License at
 *
 *      http://www.apache.org/licenses/LICENSE-2.0
 *
 * Unless required by applicable law or agreed to in writing, software
 * distributed under the License is distributed on an "AS IS" BASIS,
 * WITHOUT WARRANTIES OR CONDITIONS OF ANY KIND, either express or implied.
 * See the License for the specific language governing permissions and
 * limitations under the License.
 */

package org.apache.hudi.common.fs;

import org.apache.hudi.common.config.SerializableConfiguration;
import org.apache.hudi.common.engine.HoodieLocalEngineContext;
import org.apache.hudi.common.model.HoodieLogFile;
import org.apache.hudi.common.table.HoodieTableMetaClient;
import org.apache.hudi.common.table.cdc.HoodieCDCUtils;
import org.apache.hudi.common.table.timeline.HoodieActiveTimeline;
import org.apache.hudi.common.testutils.HoodieCommonTestHarness;
import org.apache.hudi.common.testutils.HoodieTestUtils;
import org.apache.hudi.common.util.CollectionUtils;
import org.apache.hudi.exception.HoodieException;
import org.apache.hudi.exception.HoodieIOException;
import org.apache.hudi.hadoop.fs.HadoopFSUtils;
import org.apache.hudi.hadoop.fs.HoodieWrapperFileSystem;
import org.apache.hudi.hadoop.fs.NoOpConsistencyGuard;
import org.apache.hudi.hadoop.fs.inline.InLineFSUtils;
import org.apache.hudi.storage.HoodieStorage;
import org.apache.hudi.storage.HoodieStorageUtils;
import org.apache.hudi.storage.StoragePath;
import org.apache.hudi.storage.hadoop.HoodieHadoopStorage;

import org.apache.hadoop.conf.Configuration;
import org.apache.hadoop.fs.FileStatus;
import org.apache.hadoop.fs.FileSystem;
import org.apache.hadoop.fs.Path;
import org.junit.Rule;
import org.junit.contrib.java.lang.system.EnvironmentVariables;
import org.junit.jupiter.api.AfterEach;
import org.junit.jupiter.api.BeforeEach;
import org.junit.jupiter.api.Test;
import org.junit.jupiter.params.ParameterizedTest;
import org.junit.jupiter.params.provider.CsvSource;

import java.io.IOException;
import java.nio.file.Files;
import java.nio.file.Paths;
import java.util.ArrayList;
import java.util.Arrays;
import java.util.Collections;
import java.util.Date;
import java.util.List;
import java.util.Map;
import java.util.TreeSet;
import java.util.UUID;
import java.util.stream.Collectors;
import java.util.stream.Stream;

import static org.apache.hudi.common.model.HoodieFileFormat.HOODIE_LOG;
import static org.junit.jupiter.api.Assertions.assertEquals;
import static org.junit.jupiter.api.Assertions.assertFalse;
import static org.junit.jupiter.api.Assertions.assertNull;
import static org.junit.jupiter.api.Assertions.assertThrows;
import static org.junit.jupiter.api.Assertions.assertTrue;

/**
 * Tests file system utils.
 */
public class TestFSUtils extends HoodieCommonTestHarness {

  private static final String TEST_WRITE_TOKEN = "1-0-1";

  @Rule
  public final EnvironmentVariables environmentVariables = new EnvironmentVariables();

  @BeforeEach
  public void setUp() throws IOException {
    initMetaClient();
  }

  @AfterEach
  public void tearDown() throws Exception {
    cleanMetaClient();
  }

  @Test
  public void testMakeDataFileName() {
    String instantTime = HoodieActiveTimeline.formatDate(new Date());
    String fileName = UUID.randomUUID().toString();
    assertEquals(FSUtils.makeBaseFileName(instantTime, TEST_WRITE_TOKEN, fileName, BASE_FILE_EXTENSION),
        fileName + "_" + TEST_WRITE_TOKEN + "_" + instantTime + BASE_FILE_EXTENSION);
  }

  @Test
  public void testMaskFileName() {
    String instantTime = HoodieActiveTimeline.formatDate(new Date());
    int taskPartitionId = 2;
    assertEquals(FSUtils.maskWithoutFileId(instantTime, taskPartitionId), "*_" + taskPartitionId + "_" + instantTime + BASE_FILE_EXTENSION);
  }

  /**
   * Tests if process Files return only paths excluding marker directories Cleaner, Rollback and compaction-scheduling
   * logic was recursively processing all subfolders including that of ".hoodie" when looking for partition-paths. This
   * causes a race when they try to list all folders (recursively) but the marker directory (that of compaction inside
   * of ".hoodie" folder) is deleted underneath by compactor. This code tests the fix by ensuring ".hoodie" and their
   * subfolders are never processed.
   */
  @Test
  public void testProcessFiles() throws Exception {
    // All directories including marker dirs.
    List<String> folders =
        Arrays.asList("2016/04/15", "2016/05/16", ".hoodie/.temp/2/2016/04/15", ".hoodie/.temp/2/2016/05/16");
    folders.forEach(f -> {
      try {
        metaClient.getStorage().createDirectory(new StoragePath(new StoragePath(basePath), f));
      } catch (IOException e) {
        throw new HoodieException(e);
      }
    });

    // Files inside partitions and marker directories
    List<String> files = Stream.of("2016/04/15/1_1-0-1_20190528120000",
            "2016/05/16/2_1-0-1_20190528120000",
            ".hoodie/.temp/2/2016/05/16/2_1-0-1_20190528120000",
            ".hoodie/.temp/2/2016/04/15/1_1-0-1_20190528120000")
        .map(fileName -> fileName + BASE_FILE_EXTENSION)
        .collect(Collectors.toList());

    files.forEach(f -> {
      try {
        metaClient.getStorage().create(new StoragePath(new StoragePath(basePath), f));
      } catch (IOException e) {
        throw new HoodieException(e);
      }
    });

    // Test excluding meta-folder
    final List<String> collected = new ArrayList<>();
    FSUtils.processFiles(metaClient.getStorage(), basePath, (status) -> {
      collected.add(status.getPath().toString());
      return true;
    }, true);

    assertTrue(collected.stream().noneMatch(s -> s.contains(HoodieTableMetaClient.METAFOLDER_NAME)),
        "Hoodie MetaFolder MUST be skipped but got :" + collected);
    // Check if only files are listed
    assertEquals(2, collected.size());

    // Test including meta-folder
    final List<String> collected2 = new ArrayList<>();
    FSUtils.processFiles(metaClient.getStorage(), basePath, (status) -> {
      collected2.add(status.getPath().toString());
      return true;
    }, false);

    assertFalse(collected2.stream().noneMatch(s -> s.contains(HoodieTableMetaClient.METAFOLDER_NAME)),
        "Hoodie MetaFolder will be present :" + collected2);
    // Check if only files are listed including hoodie.properties
    assertEquals(5, collected2.size(), "Collected=" + collected2);
  }

  @Test
  public void testGetCommitTime() {
    String instantTime = HoodieActiveTimeline.formatDate(new Date());
    String fileName = UUID.randomUUID().toString();
    String fullFileName = FSUtils.makeBaseFileName(instantTime, TEST_WRITE_TOKEN, fileName, BASE_FILE_EXTENSION);
    assertEquals(instantTime, FSUtils.getCommitTime(fullFileName));
    // test log file name
    fullFileName = FSUtils.makeLogFileName(fileName, HOODIE_LOG.getFileExtension(), instantTime, 1, TEST_WRITE_TOKEN);
    assertEquals(instantTime, FSUtils.getCommitTime(fullFileName));
  }

  @Test
  public void testGetFileNameWithoutMeta() {
    String instantTime = HoodieActiveTimeline.formatDate(new Date());
    String fileName = UUID.randomUUID().toString();
    String fullFileName = FSUtils.makeBaseFileName(instantTime, TEST_WRITE_TOKEN, fileName, BASE_FILE_EXTENSION);
    assertEquals(fileName, FSUtils.getFileId(fullFileName));
  }

  @Test
  public void testEnvVarVariablesPickedup() {
    environmentVariables.set("HOODIE_ENV_fs_DOT_key1", "value1");
    Configuration conf = HadoopFSUtils.prepareHadoopConf(HoodieTestUtils.getDefaultHadoopConf());
    assertEquals("value1", conf.get("fs.key1"));
    conf.set("fs.key1", "value11");
    conf.set("fs.key2", "value2");
    assertEquals("value11", conf.get("fs.key1"));
    assertEquals("value2", conf.get("fs.key2"));
  }

  @Test
  public void testGetRelativePartitionPath() {
    Path basePath = new Path("/test/apache");
    Path partitionPath = new Path("/test/apache/hudi/sub");
    assertEquals("hudi/sub", FSUtils.getRelativePartitionPath(basePath, partitionPath));

    Path nonPartitionPath = new Path("/test/something/else");
    assertThrows(IllegalArgumentException.class, () -> FSUtils.getRelativePartitionPath(basePath, nonPartitionPath));
  }

<<<<<<< HEAD
  @ParameterizedTest
  @CsvSource({
      "/test,/test,",
      "s3://test,s3://test,",
      "s3://test/foo,s3://test/foo,",
      "/test/foo,/test/foo,",
      "/test/apache/apache,/test/apache/apache/hudi,hudi",
      "/test/apache,/test/apache/hudi,hudi",
      "s3://test/apache,s3://test/apache/apache/hudi,apache/hudi"})
  public void testGetRelativePartitionPath(String basePathStr, String partitionPathStr, String expected) {
    Path basePath = new Path(basePathStr);
    Path partitionPath = new Path(partitionPathStr);
    String result = FSUtils.getRelativePartitionPath(basePath, partitionPath);
    assertEquals(expected == null ? "" : expected, result);
=======
  @Test
  public void testGetRelativePartitionPathWithStoragePath() {
    StoragePath basePath = new StoragePath("/test/apache");
    StoragePath partitionPath = new StoragePath("/test/apache/hudi/sub");
    assertEquals("hudi/sub", FSUtils.getRelativePartitionPath(basePath, partitionPath));

    StoragePath nonPartitionPath = new StoragePath("/test/something/else");
    assertThrows(IllegalArgumentException.class, () -> FSUtils.getRelativePartitionPath(basePath, nonPartitionPath));
  }

  @Test
  public void testGetRelativePartitionPathSameFolder() {
    Path basePath = new Path("/test");
    Path partitionPath = new Path("/test");
    assertEquals("", FSUtils.getRelativePartitionPath(basePath, partitionPath));
  }

  @Test
  public void testGetRelativePartitionPathRepeatedFolderNameBasePath() {
    Path basePath = new Path("/test/apache/apache");
    Path partitionPath = new Path("/test/apache/apache/hudi");
    assertEquals("hudi", FSUtils.getRelativePartitionPath(basePath, partitionPath));
  }

  @Test
  public void testGetRelativePartitionPathRepeatedFolderNamePartitionPath() {
    Path basePath = new Path("/test/apache");
    Path partitionPath = new Path("/test/apache/apache/hudi");
    assertEquals("apache/hudi", FSUtils.getRelativePartitionPath(basePath, partitionPath));
>>>>>>> 8a0ce61b
  }

  @Test
  public void testOldLogFileName() {
    // Check if old log file names are still parsable by FSUtils method
    String partitionPath = "2019/01/01/";
    String fileName = UUID.randomUUID().toString();
    String oldLogFile = makeOldLogFileName(fileName, ".log", "100", 1);
    StoragePath rlPath = new StoragePath(new StoragePath(partitionPath), oldLogFile);
    assertTrue(FSUtils.isLogFile(rlPath));
    assertEquals(fileName, FSUtils.getFileIdFromLogPath(rlPath));
    assertEquals("100", FSUtils.getDeltaCommitTimeFromLogPath(rlPath));
    assertEquals(1, FSUtils.getFileVersionFromLog(rlPath));
    assertNull(FSUtils.getTaskPartitionIdFromLogPath(rlPath));
    assertNull(FSUtils.getStageIdFromLogPath(rlPath));
    assertNull(FSUtils.getTaskAttemptIdFromLogPath(rlPath));
    assertNull(FSUtils.getWriteTokenFromLogPath(rlPath));
  }

  @Test
  public void tesLogFileName() {
    // Check if log file names are parsable by FSUtils method
    String partitionPath = "2019/01/01/";
    String fileName = UUID.randomUUID().toString();
    String logFile = FSUtils.makeLogFileName(fileName, ".log", "100", 2, "1-0-1");
    System.out.println("Log File =" + logFile);
    StoragePath rlPath = new StoragePath(new StoragePath(partitionPath), logFile);
    StoragePath inlineFsPath = InLineFSUtils.getInlineFilePath(
        new StoragePath(rlPath.toUri()), "file", 0, 100);
    assertTrue(FSUtils.isLogFile(rlPath));
    assertTrue(FSUtils.isLogFile(inlineFsPath));
    assertEquals(fileName, FSUtils.getFileIdFromLogPath(rlPath));
    assertEquals("100", FSUtils.getDeltaCommitTimeFromLogPath(rlPath));
    assertEquals(2, FSUtils.getFileVersionFromLog(rlPath));
    assertEquals(1, FSUtils.getTaskPartitionIdFromLogPath(rlPath));
    assertEquals(0, FSUtils.getStageIdFromLogPath(rlPath));
    assertEquals(1, FSUtils.getTaskAttemptIdFromLogPath(rlPath));
  }

  @Test
  public void testCdcLogFileName() {
    String partitionPath = "2022/11/04/";
    String fileName = UUID.randomUUID().toString();
    String logFile = FSUtils.makeLogFileName(fileName, ".log", "100", 2, "1-0-1") + HoodieCDCUtils.CDC_LOGFILE_SUFFIX;
    StoragePath path = new StoragePath(new StoragePath(partitionPath), logFile);

    assertTrue(FSUtils.isLogFile(path));
    assertEquals("log", FSUtils.getFileExtensionFromLog(path));
    assertEquals(fileName, FSUtils.getFileIdFromLogPath(path));
    assertEquals("100", FSUtils.getDeltaCommitTimeFromLogPath(path));
    assertEquals(1, FSUtils.getTaskPartitionIdFromLogPath(path));
    assertEquals("1-0-1", FSUtils.getWriteTokenFromLogPath(path));
    assertEquals(0, FSUtils.getStageIdFromLogPath(path));
    assertEquals(1, FSUtils.getTaskAttemptIdFromLogPath(path));
    assertEquals(2, FSUtils.getFileVersionFromLog(path));
  }

  @Test
  public void testArchiveLogFileName() {
    String partitionPath = "2022/11/04/";
    String fileName = "commits";
    String logFile = FSUtils.makeLogFileName(fileName, ".archive", "", 2, "1-0-1");
    StoragePath path = new StoragePath(new StoragePath(partitionPath), logFile);

    assertFalse(FSUtils.isLogFile(path));
    assertEquals("archive", FSUtils.getFileExtensionFromLog(path));
    assertEquals(fileName, FSUtils.getFileIdFromLogPath(path));
    assertEquals("", FSUtils.getDeltaCommitTimeFromLogPath(path));
    assertEquals(1, FSUtils.getTaskPartitionIdFromLogPath(path));
    assertEquals("1-0-1", FSUtils.getWriteTokenFromLogPath(path));
    assertEquals(0, FSUtils.getStageIdFromLogPath(path));
    assertEquals(1, FSUtils.getTaskAttemptIdFromLogPath(path));
    assertEquals(2, FSUtils.getFileVersionFromLog(path));
  }

  /**
   * Test Log File Comparisons when log files do not have write tokens.
   */
  @Test
  public void testOldLogFilesComparison() {
    String log1Ver0 = makeOldLogFileName("file1", ".log", "1", 0);
    String log1Ver1 = makeOldLogFileName("file1", ".log", "1", 1);
    String log1base2 = makeOldLogFileName("file1", ".log", "2", 0);
    List<HoodieLogFile> logFiles = Stream.of(log1base2, log1Ver1, log1Ver0).map(HoodieLogFile::new)
        .sorted(HoodieLogFile.getLogFileComparator()).collect(Collectors.toList());
    assertEquals(log1Ver0, logFiles.get(0).getFileName());
    assertEquals(log1Ver1, logFiles.get(1).getFileName());
    assertEquals(log1base2, logFiles.get(2).getFileName());
  }

  /**
   * Test Log File Comparisons when log files do not have write tokens.
   */
  @Test
  public void testLogFilesComparison() {
    String log1Ver0W0 = FSUtils.makeLogFileName("file1", ".log", "1", 0, "0-0-1");
    String log1Ver0W1 = FSUtils.makeLogFileName("file1", ".log", "1", 0, "1-1-1");
    String log1Ver1W0 = FSUtils.makeLogFileName("file1", ".log", "1", 1, "0-0-1");
    String log1Ver1W1 = FSUtils.makeLogFileName("file1", ".log", "1", 1, "1-1-1");
    String log1base2W0 = FSUtils.makeLogFileName("file1", ".log", "2", 0, "0-0-1");
    String log1base2W1 = FSUtils.makeLogFileName("file1", ".log", "2", 0, "1-1-1");

    List<HoodieLogFile> logFiles =
        Stream.of(log1Ver1W1, log1base2W0, log1base2W1, log1Ver1W0, log1Ver0W1, log1Ver0W0)
            .map(HoodieLogFile::new).sorted(HoodieLogFile.getLogFileComparator()).collect(Collectors.toList());
    assertEquals(log1Ver0W0, logFiles.get(0).getFileName());
    assertEquals(log1Ver0W1, logFiles.get(1).getFileName());
    assertEquals(log1Ver1W0, logFiles.get(2).getFileName());
    assertEquals(log1Ver1W1, logFiles.get(3).getFileName());
    assertEquals(log1base2W0, logFiles.get(4).getFileName());
    assertEquals(log1base2W1, logFiles.get(5).getFileName());
  }

  @Test
  public void testLogFilesComparisonWithCDCFile() {
    HoodieLogFile log1 = new HoodieLogFile(new StoragePath(FSUtils.makeLogFileName("file1", ".log", "1", 0, "0-0-1")));
    HoodieLogFile log2 = new HoodieLogFile(new StoragePath(FSUtils.makeLogFileName("file1", ".log", "2", 0, "0-0-1")));
    HoodieLogFile log3 = new HoodieLogFile(new StoragePath(FSUtils.makeLogFileName("file1", ".log", "2", 1, "0-0-1")));
    HoodieLogFile log4 = new HoodieLogFile(new StoragePath(FSUtils.makeLogFileName("file1", ".log", "2", 1, "1-1-1")));
    HoodieLogFile log5 = new HoodieLogFile(new StoragePath(FSUtils.makeLogFileName("file1", ".log", "2", 1, "1-1-1") + HoodieCDCUtils.CDC_LOGFILE_SUFFIX));

    TreeSet<HoodieLogFile> logFilesSet = new TreeSet<>(HoodieLogFile.getLogFileComparator());
    logFilesSet.add(log1);
    logFilesSet.add(log2);
    logFilesSet.add(log3);
    logFilesSet.add(log4);
    logFilesSet.add(log5);

    List<HoodieLogFile> logFilesList = new ArrayList<>(logFilesSet);
    assertEquals(log1, logFilesList.get(0));
    assertEquals(log2, logFilesList.get(1));
    assertEquals(log3, logFilesList.get(2));
    assertEquals(log4, logFilesList.get(3));
    assertEquals(log5, logFilesList.get(4));
  }

  public static String makeOldLogFileName(String fileId, String logFileExtension, String deltaCommitTime, int version) {
    return "." + String.format("%s_%s%s.%d", fileId, deltaCommitTime, logFileExtension, version);
  }

  @Test
  public void testFileNameRelatedFunctions() throws Exception {
    String instantTime = "20160501010101";
    String partitionStr = "2016/05/01";
    int taskPartitionId = 456;
    String writeToken = "456";
    String fileId = "Id123";
    int version = 1;
    final String LOG_STR = "log";
    final String LOG_EXTENSION = "." + LOG_STR;

    // data file name
    String dataFileName = FSUtils.makeBaseFileName(instantTime, writeToken, fileId, BASE_FILE_EXTENSION);
    assertEquals(instantTime, FSUtils.getCommitTime(dataFileName));
    assertEquals(fileId, FSUtils.getFileId(dataFileName));

    String logFileName = FSUtils.makeLogFileName(fileId, LOG_EXTENSION, instantTime, version, writeToken);
    assertTrue(FSUtils.isLogFile(new StoragePath(logFileName)));
    assertEquals(instantTime, FSUtils.getDeltaCommitTimeFromLogPath(new StoragePath(logFileName)));
    assertEquals(fileId, FSUtils.getFileIdFromLogPath(new StoragePath(logFileName)));
    assertEquals(version, FSUtils.getFileVersionFromLog(new StoragePath(logFileName)));
    assertEquals(LOG_STR, FSUtils.getFileExtensionFromLog(new StoragePath(logFileName)));

    // create three versions of log file
    java.nio.file.Path partitionPath = Paths.get(basePath, partitionStr);
    Files.createDirectories(partitionPath);
    String log1 = FSUtils.makeLogFileName(fileId, LOG_EXTENSION, instantTime, 1, writeToken);
    Files.createFile(partitionPath.resolve(log1));
    String log2 = FSUtils.makeLogFileName(fileId, LOG_EXTENSION, instantTime, 2, writeToken);
    Files.createFile(partitionPath.resolve(log2));
    String log3 = FSUtils.makeLogFileName(fileId, LOG_EXTENSION, instantTime, 3, writeToken);
    Files.createFile(partitionPath.resolve(log3));

    assertEquals(3, (int) FSUtils.getLatestLogVersion(
            HoodieStorageUtils.getStorage(basePath, new Configuration()),
            new StoragePath(partitionPath.toString()), fileId, LOG_EXTENSION, instantTime).get()
        .getLeft());
  }

  @Test
  public void testGetFilename() {
    assertEquals("file1.parquet", FSUtils.getFileName("/2022/07/29/file1.parquet", "/2022/07/29"));
    assertEquals("file2.parquet", FSUtils.getFileName("2022/07/29/file2.parquet", "2022/07/29"));
    assertEquals("file3.parquet", FSUtils.getFileName("/file3.parquet", ""));
    assertEquals("file4.parquet", FSUtils.getFileName("file4.parquet", ""));
  }

  private void prepareTestDirectory(HoodieStorage storage, StoragePath rootDir) throws IOException {
    // Directory structure
    // .hoodie/.temp/
    //  - subdir1
    //    - file1.txt
    //  - subdir2
    //    - file2.txt
    //  - file3
    String subDir1 = rootDir + "/subdir1";
    String file1 = subDir1 + "/file1.txt";
    String subDir2 = rootDir + "/subdir2";
    String file2 = subDir2 + "/file2.txt";
    String file3 = rootDir + "/file3.txt";
    String[] dirs = new String[] {rootDir.toString(), subDir1, subDir2};
    String[] files = new String[] {file1, file2, file3};
    // clean up first
    cleanUpTestDirectory(storage, rootDir);
    for (String dir : dirs) {
      storage.createDirectory(new StoragePath(dir));
    }
    for (String filename : files) {
      storage.create(new StoragePath(filename));
    }
  }

  private void cleanUpTestDirectory(HoodieStorage storage, StoragePath rootDir) throws IOException {
    storage.deleteDirectory(rootDir);
  }

  @Test
  public void testDeleteExistingDir() throws IOException {
    StoragePath rootDir = getHoodieTempDir();
    HoodieStorage storage = metaClient.getStorage();
    prepareTestDirectory(storage, rootDir);

    assertTrue(storage.exists(rootDir));
    assertTrue(FSUtils.deleteDir(
        new HoodieLocalEngineContext(metaClient.getHadoopConf()), storage, rootDir, 2));
    assertFalse(storage.exists(rootDir));
  }

  @Test
  public void testDeleteNonExistingDir() throws IOException {
    StoragePath rootDir = getHoodieTempDir();
    cleanUpTestDirectory(metaClient.getStorage(), rootDir);

    assertFalse(FSUtils.deleteDir(
        new HoodieLocalEngineContext(metaClient.getHadoopConf()), metaClient.getStorage(), rootDir, 2));
  }

  @Test
  public void testDeleteSubDirectoryRecursively() throws IOException {
    StoragePath rootDir = getHoodieTempDir();
    StoragePath subDir = new StoragePath(rootDir, "subdir1");
    HoodieStorage storage = metaClient.getStorage();
    prepareTestDirectory(storage, rootDir);

    assertTrue(FSUtils.deleteSubPath(
        subDir.toString(), new SerializableConfiguration((Configuration) storage.getConf()), true));
  }

  @Test
  public void testDeleteSubDirectoryNonRecursively() throws IOException {
    StoragePath rootDir = getHoodieTempDir();
    StoragePath subDir = new StoragePath(rootDir, "subdir1");
    HoodieStorage storage = metaClient.getStorage();
    prepareTestDirectory(storage, rootDir);

    assertThrows(
        HoodieIOException.class,
        () -> FSUtils.deleteSubPath(
            subDir.toString(), new SerializableConfiguration((Configuration) storage.getConf()), false));
  }

  @Test
  public void testDeleteSubPathAsFile() throws IOException {
    StoragePath rootDir = getHoodieTempDir();
    StoragePath subDir = new StoragePath(rootDir, "file3.txt");
    HoodieStorage storage = metaClient.getStorage();
    prepareTestDirectory(storage, rootDir);

    assertTrue(FSUtils.deleteSubPath(
        subDir.toString(), new SerializableConfiguration((Configuration) storage.getConf()), false));
  }

  @Test
  public void testDeleteNonExistingSubDirectory() throws IOException {
    StoragePath rootDir = getHoodieTempDir();
    StoragePath subDir = new StoragePath(rootDir, "subdir10");
    HoodieStorage storage = metaClient.getStorage();
    cleanUpTestDirectory(storage, rootDir);

    assertFalse(FSUtils.deleteSubPath(
        subDir.toString(), new SerializableConfiguration((Configuration) storage.getConf()), true));
  }

  @Test
  public void testParallelizeSubPathProcessWithExistingDir() throws IOException {
    StoragePath rootDir = getHoodieTempDir();
    HoodieStorage storage = metaClient.getStorage();
    prepareTestDirectory(storage, rootDir);
    Map<String, List<String>> result = FSUtils.parallelizeSubPathProcess(
        new HoodieLocalEngineContext((Configuration) storage.getConf()), storage, rootDir, 2,
        fileStatus -> !fileStatus.getPath().getName().contains("1"),
        pairOfSubPathAndConf -> {
          Path subPath = new Path(pairOfSubPathAndConf.getKey());
          List<String> listFiles = new ArrayList<>();
          try {
            FileSystem fs = subPath.getFileSystem(pairOfSubPathAndConf.getValue().get());
            FileStatus[] fileStatuses = fs.listStatus(subPath);
            listFiles = Arrays.stream(fileStatuses)
                .map(fileStatus -> fileStatus.getPath().getName()).collect(Collectors.toList());
          } catch (IOException e) {
            e.printStackTrace();
          }
          return listFiles;
        }
    );
    assertEquals(2, result.size());
    for (String subPath : result.keySet()) {
      if (subPath.contains("subdir2")) {
        assertEquals(Collections.singletonList("file2.txt"), result.get(subPath));
      } else if (subPath.contains("file3")) {
        assertEquals(Collections.singletonList("file3.txt"), result.get(subPath));
      }
    }
  }

  @Test
  public void testGetFileStatusAtLevel() throws IOException {
    StoragePath hoodieTempDir = getHoodieTempDir();
    HoodieStorage storage = metaClient.getStorage();
    prepareTestDirectory(storage, hoodieTempDir);
    List<FileStatus> fileStatusList = FSUtils.getFileStatusAtLevel(
        new HoodieLocalEngineContext((Configuration) storage.getConf()), (FileSystem) storage.getFileSystem(),
        new Path(baseUri), 3, 2);
    assertEquals(CollectionUtils.createImmutableSet(
            new Path(baseUri.toString(), ".hoodie/.temp/subdir1/file1.txt"),
            new Path(baseUri.toString(), ".hoodie/.temp/subdir2/file2.txt")),
        fileStatusList.stream()
            .map(FileStatus::getPath)
            .filter(filePath -> filePath.getName().endsWith(".txt"))
            .collect(Collectors.toSet()));
  }

  @Test
  public void testGetFileExtension() {
    String pathWithExtension = "/path/to/some/file/sample.parquet";
    String pathWithoutExtension = "/path/to/some/file/sample";
    String justFileNameWithExtension = "sample.orc";
    String justFileNameWithoutExtension = "sample";

    // file with extension
    String result1 = FSUtils.getFileExtension(pathWithExtension);
    assertEquals(".parquet", result1);

    // file without extension
    String result2 = FSUtils.getFileExtension(pathWithoutExtension);
    assertEquals("", result2);

    // just a file name with extension
    String result3 = FSUtils.getFileExtension(justFileNameWithExtension);
    assertEquals(".orc", result3);

    // just a file name without extension
    String result4 = FSUtils.getFileExtension(justFileNameWithoutExtension);
    assertEquals("", result4);

    // null input
    assertThrows(NullPointerException.class, () -> FSUtils.getFileExtension(null));
  }

  @Test
  public void testMakeQualified() {
    FileSystem fs = HadoopFSUtils.getFs("file:///a/b/c", new Configuration());
    FileSystem wrapperFs = new HoodieWrapperFileSystem(fs, new NoOpConsistencyGuard());
    HoodieStorage storage = new HoodieHadoopStorage(fs);
    HoodieStorage wrapperStorage = new HoodieHadoopStorage(wrapperFs);
    assertEquals(new StoragePath("file:///x/y"),
        FSUtils.makeQualified(storage, new StoragePath("/x/y")));
    assertEquals(new StoragePath("file:///x/y"),
        FSUtils.makeQualified(wrapperStorage, new StoragePath("/x/y")));
    assertEquals(new StoragePath("s3://x/y"),
        FSUtils.makeQualified(storage, new StoragePath("s3://x/y")));
    assertEquals(new StoragePath("s3://x/y"),
        FSUtils.makeQualified(wrapperStorage, new StoragePath("s3://x/y")));
  }

  private StoragePath getHoodieTempDir() {
    return new StoragePath(baseUri.toString(), ".hoodie/.temp");
  }
}<|MERGE_RESOLUTION|>--- conflicted
+++ resolved
@@ -207,7 +207,6 @@
     assertThrows(IllegalArgumentException.class, () -> FSUtils.getRelativePartitionPath(basePath, nonPartitionPath));
   }
 
-<<<<<<< HEAD
   @ParameterizedTest
   @CsvSource({
       "/test,/test,",
@@ -218,41 +217,10 @@
       "/test/apache,/test/apache/hudi,hudi",
       "s3://test/apache,s3://test/apache/apache/hudi,apache/hudi"})
   public void testGetRelativePartitionPath(String basePathStr, String partitionPathStr, String expected) {
-    Path basePath = new Path(basePathStr);
-    Path partitionPath = new Path(partitionPathStr);
+    StoragePath basePath = new StoragePath(basePathStr);
+    StoragePath partitionPath = new StoragePath(partitionPathStr);
     String result = FSUtils.getRelativePartitionPath(basePath, partitionPath);
     assertEquals(expected == null ? "" : expected, result);
-=======
-  @Test
-  public void testGetRelativePartitionPathWithStoragePath() {
-    StoragePath basePath = new StoragePath("/test/apache");
-    StoragePath partitionPath = new StoragePath("/test/apache/hudi/sub");
-    assertEquals("hudi/sub", FSUtils.getRelativePartitionPath(basePath, partitionPath));
-
-    StoragePath nonPartitionPath = new StoragePath("/test/something/else");
-    assertThrows(IllegalArgumentException.class, () -> FSUtils.getRelativePartitionPath(basePath, nonPartitionPath));
-  }
-
-  @Test
-  public void testGetRelativePartitionPathSameFolder() {
-    Path basePath = new Path("/test");
-    Path partitionPath = new Path("/test");
-    assertEquals("", FSUtils.getRelativePartitionPath(basePath, partitionPath));
-  }
-
-  @Test
-  public void testGetRelativePartitionPathRepeatedFolderNameBasePath() {
-    Path basePath = new Path("/test/apache/apache");
-    Path partitionPath = new Path("/test/apache/apache/hudi");
-    assertEquals("hudi", FSUtils.getRelativePartitionPath(basePath, partitionPath));
-  }
-
-  @Test
-  public void testGetRelativePartitionPathRepeatedFolderNamePartitionPath() {
-    Path basePath = new Path("/test/apache");
-    Path partitionPath = new Path("/test/apache/apache/hudi");
-    assertEquals("apache/hudi", FSUtils.getRelativePartitionPath(basePath, partitionPath));
->>>>>>> 8a0ce61b
   }
 
   @Test
