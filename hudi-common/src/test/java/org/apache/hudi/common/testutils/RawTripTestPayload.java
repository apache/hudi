--- conflicted
+++ resolved
@@ -124,34 +124,6 @@
     metadataMap.put("InputRecordCount_1506582000", "2");
     return Option.of(metadataMap);
   }
-<<<<<<< HEAD
-=======
-
-  public String getRowKey() {
-    return rowKey;
-  }
-
-  public String getJsonData() throws IOException {
-    return unCompressData(jsonDataCompressed);
-  }
-
-  private byte[] compressData(String jsonData) throws IOException {
-    ByteArrayOutputStream baos = new ByteArrayOutputStream();
-    DeflaterOutputStream dos = new DeflaterOutputStream(baos, new Deflater(Deflater.BEST_COMPRESSION), true);
-    try {
-      dos.write(jsonData.getBytes());
-    } finally {
-      dos.flush();
-      dos.close();
-    }
-    return baos.toByteArray();
-  }
-
-  private String unCompressData(byte[] data) throws IOException {
-    try (InflaterInputStream iis = new InflaterInputStream(new ByteArrayInputStream(data))) {
-      return FileIOUtils.readAsUTFString(iis, dataSize);
-    }
-  }
 
   public RawTripTestPayload clone() {
     try {
@@ -160,6 +132,4 @@
       return null;
     }
   }
-
->>>>>>> 6b0b03b1
 }