/*
 * Licensed to the Apache Software Foundation (ASF) under one
 * or more contributor license agreements.  See the NOTICE file
 * distributed with this work for additional information
 * regarding copyright ownership.  The ASF licenses this file
 * to you under the Apache License, Version 2.0 (the
 * "License"); you may not use this file except in compliance
 * with the License.  You may obtain a copy of the License at
 *
 *      http://www.apache.org/licenses/LICENSE-2.0
 *
 * Unless required by applicable law or agreed to in writing, software
 * distributed under the License is distributed on an "AS IS" BASIS,
 * WITHOUT WARRANTIES OR CONDITIONS OF ANY KIND, either express or implied.
 * See the License for the specific language governing permissions and
 * limitations under the License.
 */

package org.apache.hudi.common.table.view;

import org.apache.hadoop.fs.FileStatus;
import org.apache.hadoop.fs.Path;
import org.apache.hadoop.fs.permission.FsAction;
import org.apache.hudi.avro.model.HoodieClusteringPlan;
import org.apache.hudi.avro.model.HoodieCompactionPlan;
import org.apache.hudi.avro.model.HoodieFSPermission;
import org.apache.hudi.avro.model.HoodieFileStatus;
import org.apache.hudi.avro.model.HoodiePath;
import org.apache.hudi.avro.model.HoodieRequestedReplaceMetadata;
import org.apache.hudi.common.bootstrap.FileStatusUtils;
import org.apache.hudi.common.bootstrap.index.BootstrapIndex.IndexWriter;
import org.apache.hudi.common.bootstrap.index.HFileBootstrapIndex;
import org.apache.hudi.common.fs.FSUtils;
import org.apache.hudi.common.model.BaseFile;
import org.apache.hudi.common.model.BootstrapFileMapping;
import org.apache.hudi.common.model.CompactionOperation;
import org.apache.hudi.common.model.FileSlice;
import org.apache.hudi.common.model.HoodieBaseFile;
import org.apache.hudi.common.model.HoodieCommitMetadata;
import org.apache.hudi.common.model.HoodieFileGroup;
import org.apache.hudi.common.model.HoodieFileGroupId;
import org.apache.hudi.common.model.HoodieLogFile;
import org.apache.hudi.common.model.HoodieTableType;
import org.apache.hudi.common.model.WriteOperationType;
import org.apache.hudi.common.table.timeline.HoodieActiveTimeline;
import org.apache.hudi.common.table.timeline.HoodieInstant;
import org.apache.hudi.common.table.timeline.HoodieInstant.State;
import org.apache.hudi.common.table.timeline.HoodieTimeline;
import org.apache.hudi.common.table.timeline.TimelineMetadataUtils;
import org.apache.hudi.common.table.view.TableFileSystemView.BaseFileOnlyView;
import org.apache.hudi.common.table.view.TableFileSystemView.SliceView;
import org.apache.hudi.common.testutils.HoodieCommonTestHarness;
import org.apache.hudi.common.testutils.HoodieTestUtils;
import org.apache.hudi.common.util.ClusteringUtils;
import org.apache.hudi.common.util.CommitUtils;
import org.apache.hudi.common.util.CompactionUtils;
import org.apache.hudi.common.util.Option;
import org.apache.hudi.common.util.collection.Pair;
import org.apache.log4j.LogManager;
import org.apache.log4j.Logger;
import org.junit.jupiter.api.BeforeEach;
import org.junit.jupiter.api.Test;
import org.junit.jupiter.params.ParameterizedTest;
import org.junit.jupiter.params.provider.Arguments;
import org.junit.jupiter.params.provider.MethodSource;

import java.io.File;
import java.io.IOException;
import java.nio.charset.StandardCharsets;
import java.nio.file.Paths;
import java.util.ArrayList;
import java.util.Arrays;
import java.util.Collections;
import java.util.Date;
import java.util.HashMap;
import java.util.HashSet;
import java.util.List;
import java.util.Map;
import java.util.Set;
import java.util.UUID;
import java.util.stream.Collectors;
import java.util.stream.Stream;

import static org.junit.jupiter.api.Assertions.assertEquals;
import static org.junit.jupiter.api.Assertions.assertFalse;
import static org.junit.jupiter.api.Assertions.assertTrue;

/**
 * Tests hoodie table file system view {@link HoodieTableFileSystemView}.
 */
@SuppressWarnings("ResultOfMethodCallIgnored")
public class TestHoodieTableFileSystemView extends HoodieCommonTestHarness {

  private static final Logger LOG = LogManager.getLogger(TestHoodieTableFileSystemView.class);
  private static final String TEST_NAME_WITH_PARAMS = "[{index}] Test with bootstrap enable={0}";

  private static final String TEST_WRITE_TOKEN = "1-0-1";
  private static final String BOOTSTRAP_SOURCE_PATH = "/usr/warehouse/hive/data/tables/src1/";

  protected SyncableFileSystemView fsView;
  protected BaseFileOnlyView roView;
  protected SliceView rtView;

  public static Stream<Arguments> configParams() {
    return Arrays.stream(new Boolean[][] {{true}, {false}}).map(Arguments::of);
  }

  @BeforeEach
  public void setup() throws IOException {
    metaClient = HoodieTestUtils.init(tempDir.toAbsolutePath().toString(), getTableType(), BOOTSTRAP_SOURCE_PATH);
    basePath = metaClient.getBasePath();
    refreshFsView();
  }

  protected void refreshFsView() throws IOException {
    super.refreshFsView();
    closeFsView();
    fsView = getFileSystemView(metaClient.getActiveTimeline().filterCompletedAndCompactionInstants());
    roView = fsView;
    rtView = fsView;
  }

  private void closeFsView() {
    if (null != fsView) {
      fsView.close();
      fsView = null;
    }
  }

  /**
   * Test case for view generation on a file group where the only file-slice does not have base-file. This is the case
   * where upserts directly go to log-files
   */
  @Test
  public void testViewForFileSlicesWithNoBaseFile() throws Exception {
    testViewForFileSlicesWithNoBaseFile(1, 0, "2016/05/01");
  }

  @Test
  public void testViewForFileSlicesWithNoBaseFileNonPartitioned() throws Exception {
    testViewForFileSlicesWithNoBaseFile(1, 0, "");
  }

  protected void testViewForFileSlicesWithNoBaseFile(int expNumTotalFileSlices, int expNumTotalBaseFiles,
      String partitionPath) throws Exception {
    Paths.get(basePath, partitionPath).toFile().mkdirs();
    String fileId = UUID.randomUUID().toString();

    String instantTime1 = "1";
    String deltaInstantTime1 = "2";
    String deltaInstantTime2 = "3";
    String fileName1 =
        FSUtils.makeLogFileName(fileId, HoodieLogFile.DELTA_EXTENSION, instantTime1, 0, TEST_WRITE_TOKEN);
    String fileName2 =
        FSUtils.makeLogFileName(fileId, HoodieLogFile.DELTA_EXTENSION, instantTime1, 1, TEST_WRITE_TOKEN);

    Paths.get(basePath, partitionPath, fileName1).toFile().createNewFile();
    Paths.get(basePath, partitionPath, fileName2).toFile().createNewFile();
    HoodieActiveTimeline commitTimeline = metaClient.getActiveTimeline();

    HoodieInstant instant1 = new HoodieInstant(true, HoodieTimeline.COMMIT_ACTION, instantTime1);
    HoodieInstant deltaInstant2 = new HoodieInstant(true, HoodieTimeline.DELTA_COMMIT_ACTION, deltaInstantTime1);
    HoodieInstant deltaInstant3 = new HoodieInstant(true, HoodieTimeline.DELTA_COMMIT_ACTION, deltaInstantTime2);

    saveAsComplete(commitTimeline, instant1, Option.empty());
    saveAsComplete(commitTimeline, deltaInstant2, Option.empty());
    saveAsComplete(commitTimeline, deltaInstant3, Option.empty());

    refreshFsView();

    List<HoodieBaseFile> dataFiles = roView.getLatestBaseFiles().collect(Collectors.toList());
    assertTrue(dataFiles.isEmpty(), "No data file expected");
    List<FileSlice> fileSliceList = rtView.getLatestFileSlices(partitionPath).collect(Collectors.toList());
    assertEquals(1, fileSliceList.size());
    FileSlice fileSlice = fileSliceList.get(0);
    assertEquals(fileId, fileSlice.getFileId(), "File-Id must be set correctly");
    assertFalse(fileSlice.getBaseFile().isPresent(), "Data file for base instant must be present");
    assertEquals(instantTime1, fileSlice.getBaseInstantTime(), "Base Instant for file-group set correctly");
    List<HoodieLogFile> logFiles = fileSlice.getLogFiles().collect(Collectors.toList());
    assertEquals(2, logFiles.size(), "Correct number of log-files shows up in file-slice");
    assertEquals(fileName2, logFiles.get(0).getFileName(), "Log File Order check");
    assertEquals(fileName1, logFiles.get(1).getFileName(), "Log File Order check");

    // Check Merged File Slices API
    fileSliceList =
        rtView.getLatestMergedFileSlicesBeforeOrOn(partitionPath, deltaInstantTime2).collect(Collectors.toList());
    assertEquals(1, fileSliceList.size());
    fileSlice = fileSliceList.get(0);
    assertEquals(fileId, fileSlice.getFileId(), "File-Id must be set correctly");
    assertFalse(fileSlice.getBaseFile().isPresent(), "Data file for base instant must be present");
    assertEquals(instantTime1, fileSlice.getBaseInstantTime(), "Base Instant for file-group set correctly");
    logFiles = fileSlice.getLogFiles().collect(Collectors.toList());
    assertEquals(2, logFiles.size(), "Correct number of log-files shows up in file-slice");
    assertEquals(fileName2, logFiles.get(0).getFileName(), "Log File Order check");
    assertEquals(fileName1, logFiles.get(1).getFileName(), "Log File Order check");

    // Check UnCompacted File Slices API
    fileSliceList = rtView.getLatestUnCompactedFileSlices(partitionPath).collect(Collectors.toList());
    assertEquals(1, fileSliceList.size());
    fileSlice = fileSliceList.get(0);
    assertEquals(fileId, fileSlice.getFileId(), "File-Id must be set correctly");
    assertFalse(fileSlice.getBaseFile().isPresent(), "Data file for base instant must be present");
    assertEquals(instantTime1, fileSlice.getBaseInstantTime(), "Base Instant for file-group set correctly");
    logFiles = fileSlice.getLogFiles().collect(Collectors.toList());
    assertEquals(2, logFiles.size(), "Correct number of log-files shows up in file-slice");
    assertEquals(fileName2, logFiles.get(0).getFileName(), "Log File Order check");
    assertEquals(fileName1, logFiles.get(1).getFileName(), "Log File Order check");

    assertEquals(expNumTotalFileSlices, rtView.getAllFileSlices(partitionPath).count(),
        "Total number of file-slices in view matches expected");
    assertEquals(expNumTotalBaseFiles, roView.getAllBaseFiles(partitionPath).count(),
        "Total number of base-files in view matches expected");
    assertEquals(1, fsView.getAllFileGroups(partitionPath).count(),
        "Total number of file-groups in view matches expected");
  }

  @ParameterizedTest(name = TEST_NAME_WITH_PARAMS)
  @MethodSource("configParams")
  public void testViewForFileSlicesWithNoBaseFileAndRequestedCompaction(boolean testBootstrap) throws Exception {
    testViewForFileSlicesWithAsyncCompaction(true, false, 2, 1, true, testBootstrap);
  }

  @ParameterizedTest(name = TEST_NAME_WITH_PARAMS)
  @MethodSource("configParams")
  public void testViewForFileSlicesWithBaseFileAndRequestedCompaction(boolean testBootstrap) throws Exception {
    testViewForFileSlicesWithAsyncCompaction(false, false, 2, 2, true, testBootstrap);
  }

  @ParameterizedTest(name = TEST_NAME_WITH_PARAMS)
  @MethodSource("configParams")
  public void testViewForFileSlicesWithNoBaseFileAndInflightCompaction(boolean testBootstrap) throws Exception {
    testViewForFileSlicesWithAsyncCompaction(true, true, 2, 1, true, testBootstrap);
  }

  @ParameterizedTest(name = TEST_NAME_WITH_PARAMS)
  @MethodSource("configParams")
  public void testViewForFileSlicesWithBaseFileAndInflightCompaction(boolean testBootstrap) throws Exception {
    testViewForFileSlicesWithAsyncCompaction(false, true, 2, 2, true, testBootstrap);
  }

  /**
   * Returns all file-slices including uncommitted ones.
   *
   * @param partitionPath
   * @return
   */
  private Stream<FileSlice> getAllRawFileSlices(String partitionPath) {
    return fsView.getAllFileGroups(partitionPath).map(HoodieFileGroup::getAllFileSlicesIncludingInflight)
        .flatMap(sliceList -> sliceList);
  }

  /**
   * Returns latest raw file-slices including uncommitted ones.
   *
   * @param partitionPath
   * @return
   */
  public Stream<FileSlice> getLatestRawFileSlices(String partitionPath) {
    return fsView.getAllFileGroups(partitionPath).map(HoodieFileGroup::getLatestFileSlicesIncludingInflight)
        .filter(Option::isPresent).map(Option::get);
  }

  private void checkExternalFile(HoodieFileStatus srcFileStatus, Option<BaseFile> bootstrapBaseFile, boolean testBootstrap) {
    if (testBootstrap) {
      assertTrue(bootstrapBaseFile.isPresent());
      assertEquals(FileStatusUtils.toPath(srcFileStatus.getPath()), new Path(bootstrapBaseFile.get().getPath()));
      assertEquals(srcFileStatus.getPath(), FileStatusUtils.fromPath(new Path(bootstrapBaseFile.get().getPath())));
      assertEquals(srcFileStatus.getOwner(), bootstrapBaseFile.get().getFileStatus().getOwner());
      assertEquals(srcFileStatus.getGroup(), bootstrapBaseFile.get().getFileStatus().getGroup());
      assertEquals(srcFileStatus.getAccessTime(), new Long(bootstrapBaseFile.get().getFileStatus().getAccessTime()));
      assertEquals(srcFileStatus.getModificationTime(),
          new Long(bootstrapBaseFile.get().getFileStatus().getModificationTime()));
      assertEquals(srcFileStatus.getBlockSize(), new Long(bootstrapBaseFile.get().getFileStatus().getBlockSize()));
      assertEquals(srcFileStatus.getLength(), new Long(bootstrapBaseFile.get().getFileStatus().getLen()));
      assertEquals(srcFileStatus.getBlockReplication(),
          new Integer(bootstrapBaseFile.get().getFileStatus().getReplication()));
      assertEquals(srcFileStatus.getIsDir() == null ? false : srcFileStatus.getIsDir(),
          bootstrapBaseFile.get().getFileStatus().isDirectory());
      assertEquals(FileStatusUtils.toFSPermission(srcFileStatus.getPermission()),
          bootstrapBaseFile.get().getFileStatus().getPermission());
      assertEquals(srcFileStatus.getPermission(),
          FileStatusUtils.fromFSPermission(bootstrapBaseFile.get().getFileStatus().getPermission()));
      assertEquals(srcFileStatus.getSymlink() != null,
          bootstrapBaseFile.get().getFileStatus().isSymlink());
    } else {
      assertFalse(bootstrapBaseFile.isPresent());
    }
  }

  /**
   * Helper method to test Views in the presence of concurrent compaction.
<<<<<<< HEAD
   * 
   * @param skipCreatingBaseFile if set, first File Slice will not have base-file set. This would simulate inserts going
=======
   *
   * @param skipCreatingDataFile if set, first File Slice will not have data-file set. This would simulate inserts going
>>>>>>> 319b7a58
   *        directly to log files
   * @param isCompactionInFlight if set, compaction was inflight (running) when view was tested first time, otherwise
   *        compaction was in requested state
   * @param expTotalFileSlices Total number of file-slices across file-groups in the partition path
   * @param expTotalBaseFiles Total number of base-files across file-groups in the partition path
   * @param includeInvalidAndInflight Whether view includes inflight and invalid file-groups.
   * @param testBootstrap enable Bootstrap and test
   * @throws Exception -
   */
<<<<<<< HEAD
  protected void testViewForFileSlicesWithAsyncCompaction(boolean skipCreatingBaseFile, boolean isCompactionInFlight,
      int expTotalFileSlices, int expTotalBaseFiles, boolean includeInvalidAndInflight) throws Exception {
=======
  protected void testViewForFileSlicesWithAsyncCompaction(boolean skipCreatingDataFile, boolean isCompactionInFlight,
      int expTotalFileSlices, int expTotalDataFiles, boolean includeInvalidAndInflight, boolean testBootstrap)
      throws Exception {
>>>>>>> 319b7a58
    String partitionPath = "2016/05/01";
    new File(basePath + "/" + partitionPath).mkdirs();
    String fileId = UUID.randomUUID().toString();
    String srcName = "part_0000.parquet";
    HoodieFileStatus srcFileStatus = HoodieFileStatus.newBuilder()
        .setPath(HoodiePath.newBuilder().setUri(BOOTSTRAP_SOURCE_PATH + partitionPath + "/" + srcName).build())
        .setLength(256 * 1024 * 1024L)
        .setAccessTime(new Date().getTime())
        .setModificationTime(new Date().getTime() + 99999)
        .setBlockReplication(2)
        .setOwner("hudi")
        .setGroup("hudi")
        .setBlockSize(128 * 1024 * 1024L)
        .setPermission(HoodieFSPermission.newBuilder().setUserAction(FsAction.ALL.name())
            .setGroupAction(FsAction.READ.name()).setOtherAction(FsAction.NONE.name()).setStickyBit(true).build())
        .build();

<<<<<<< HEAD
    // if skipCreatingBaseFile, then instantTime1 below acts like delta-commit, otherwise it is base-commit
    String instantTime1 = "1";
=======
    // if skipCreatingDataFile, then instantTime1 below acts like delta-commit, otherwise it is base-commit
    String instantTime1 = testBootstrap && !skipCreatingDataFile ? HoodieTimeline.METADATA_BOOTSTRAP_INSTANT_TS : "1";
>>>>>>> 319b7a58
    String deltaInstantTime1 = "2";
    String deltaInstantTime2 = "3";

    String baseFileName = null;
    if (!skipCreatingBaseFile) {
      baseFileName = FSUtils.makeBaseFileName(instantTime1, TEST_WRITE_TOKEN, fileId);
      new File(basePath + "/" + partitionPath + "/" + baseFileName).createNewFile();
    }
    String fileName1 =
        FSUtils.makeLogFileName(fileId, HoodieLogFile.DELTA_EXTENSION, instantTime1, 0, TEST_WRITE_TOKEN);
    String fileName2 =
        FSUtils.makeLogFileName(fileId, HoodieLogFile.DELTA_EXTENSION, instantTime1, 1, TEST_WRITE_TOKEN);
    new File(basePath + "/" + partitionPath + "/" + fileName1).createNewFile();
    new File(basePath + "/" + partitionPath + "/" + fileName2).createNewFile();
    HoodieActiveTimeline commitTimeline = metaClient.getActiveTimeline();
    HoodieInstant instant1 = new HoodieInstant(true, HoodieTimeline.COMMIT_ACTION, instantTime1);
    HoodieInstant deltaInstant2 = new HoodieInstant(true, HoodieTimeline.DELTA_COMMIT_ACTION, deltaInstantTime1);
    HoodieInstant deltaInstant3 = new HoodieInstant(true, HoodieTimeline.DELTA_COMMIT_ACTION, deltaInstantTime2);

    if (testBootstrap && !skipCreatingDataFile) {
      try (IndexWriter writer = new HFileBootstrapIndex(metaClient).createWriter(BOOTSTRAP_SOURCE_PATH)) {
        writer.begin();
        BootstrapFileMapping mapping = new BootstrapFileMapping(BOOTSTRAP_SOURCE_PATH, partitionPath,
            partitionPath, srcFileStatus, fileId);
        List<BootstrapFileMapping> b = new ArrayList<>();
        b.add(mapping);
        writer.appendNextPartition(partitionPath, b);
        writer.finish();
      }
    }
    saveAsComplete(commitTimeline, instant1, Option.empty());
    saveAsComplete(commitTimeline, deltaInstant2, Option.empty());
    saveAsComplete(commitTimeline, deltaInstant3, Option.empty());

    refreshFsView();
    List<FileSlice> fileSlices = rtView.getLatestFileSlices(partitionPath).collect(Collectors.toList());
    assertEquals(1, fileSlices.size());
    FileSlice fileSlice = fileSlices.get(0);
    assertEquals(instantTime1, fileSlice.getBaseInstantTime());
    if (!skipCreatingDataFile) {
      assertTrue(fileSlice.getBaseFile().isPresent());
      checkExternalFile(srcFileStatus, fileSlice.getBaseFile().get().getBootstrapBaseFile(), testBootstrap);
    }
    String compactionRequestedTime = "4";
    String compactBaseFileName = FSUtils.makeBaseFileName(compactionRequestedTime, TEST_WRITE_TOKEN, fileId);
    List<Pair<String, FileSlice>> partitionFileSlicesPairs = new ArrayList<>();
    partitionFileSlicesPairs.add(Pair.of(partitionPath, fileSlices.get(0)));
    HoodieCompactionPlan compactionPlan =
        CompactionUtils.buildFromFileSlices(partitionFileSlicesPairs, Option.empty(), Option.empty());
    HoodieInstant compactionInstant;
    if (isCompactionInFlight) {
      // Create a Base-file but this should be skipped by view
      new File(basePath + "/" + partitionPath + "/" + compactBaseFileName).createNewFile();
      compactionInstant = new HoodieInstant(State.INFLIGHT, HoodieTimeline.COMPACTION_ACTION, compactionRequestedTime);
      HoodieInstant requested = HoodieTimeline.getCompactionRequestedInstant(compactionInstant.getTimestamp());
      commitTimeline.saveToCompactionRequested(requested, TimelineMetadataUtils.serializeCompactionPlan(compactionPlan));
      commitTimeline.transitionCompactionRequestedToInflight(requested);
    } else {
      compactionInstant = new HoodieInstant(State.REQUESTED, HoodieTimeline.COMPACTION_ACTION, compactionRequestedTime);
      commitTimeline.saveToCompactionRequested(compactionInstant, TimelineMetadataUtils.serializeCompactionPlan(compactionPlan));
    }

    // View immediately after scheduling compaction
    refreshFsView();
    List<FileSlice> slices = rtView.getLatestFileSlices(partitionPath).collect(Collectors.toList());
    assertEquals(1, slices.size(), "Expected latest file-slices");
    assertEquals(compactionRequestedTime, slices.get(0).getBaseInstantTime(),
        "Base-Instant must be compaction Instant");
    assertFalse(slices.get(0).getBaseFile().isPresent(), "Latest File Slice must not have base-file");
    assertEquals(0, slices.get(0).getLogFiles().count(), "Latest File Slice must not have any log-files");

    // Fake delta-ingestion after compaction-requested
    String deltaInstantTime4 = "5";
    String deltaInstantTime5 = "6";
    List<String> allInstantTimes = Arrays.asList(instantTime1, deltaInstantTime1, deltaInstantTime2,
        compactionRequestedTime, deltaInstantTime4, deltaInstantTime5);
    String fileName3 =
        FSUtils.makeLogFileName(fileId, HoodieLogFile.DELTA_EXTENSION, compactionRequestedTime, 0, TEST_WRITE_TOKEN);
    String fileName4 =
        FSUtils.makeLogFileName(fileId, HoodieLogFile.DELTA_EXTENSION, compactionRequestedTime, 1, TEST_WRITE_TOKEN);
    new File(basePath + "/" + partitionPath + "/" + fileName3).createNewFile();
    new File(basePath + "/" + partitionPath + "/" + fileName4).createNewFile();
    HoodieInstant deltaInstant4 = new HoodieInstant(true, HoodieTimeline.DELTA_COMMIT_ACTION, deltaInstantTime4);
    HoodieInstant deltaInstant5 = new HoodieInstant(true, HoodieTimeline.DELTA_COMMIT_ACTION, deltaInstantTime5);
    saveAsComplete(commitTimeline, deltaInstant4, Option.empty());
    saveAsComplete(commitTimeline, deltaInstant5, Option.empty());
    refreshFsView();

    List<HoodieBaseFile> baseFiles = roView.getAllBaseFiles(partitionPath).collect(Collectors.toList());
    if (skipCreatingBaseFile) {
      assertTrue(baseFiles.isEmpty(), "No base file expected");
    } else {
      assertEquals(1, baseFiles.size(), "One base-file is expected as there is only one file-group");
      assertEquals(baseFileName, baseFiles.get(0).getFileName(), "Expect only valid base-file");
    }

    // Merge API Tests
    List<FileSlice> fileSliceList =
        rtView.getLatestMergedFileSlicesBeforeOrOn(partitionPath, deltaInstantTime5).collect(Collectors.toList());
    assertEquals(1, fileSliceList.size(), "Expect file-slice to be merged");
    fileSlice = fileSliceList.get(0);
    assertEquals(fileId, fileSlice.getFileId());
<<<<<<< HEAD
    if (!skipCreatingBaseFile) {
      assertEquals(baseFileName, fileSlice.getBaseFile().get().getFileName(), "Base file must be present");
=======
    if (!skipCreatingDataFile) {
      assertEquals(dataFileName, fileSlice.getBaseFile().get().getFileName(), "Data file must be present");
      checkExternalFile(srcFileStatus, fileSlice.getBaseFile().get().getBootstrapBaseFile(), testBootstrap);
>>>>>>> 319b7a58
    } else {
      assertFalse(fileSlice.getBaseFile().isPresent(), "No base-file expected as it was not created");
    }
    assertEquals(instantTime1, fileSlice.getBaseInstantTime(),
        "Base Instant of penultimate file-slice must be base instant");
    List<HoodieLogFile> logFiles = fileSlice.getLogFiles().collect(Collectors.toList());
    assertEquals(4, logFiles.size(), "Log files must include those after compaction request");
    assertEquals(fileName4, logFiles.get(0).getFileName(), "Log File Order check");
    assertEquals(fileName3, logFiles.get(1).getFileName(), "Log File Order check");
    assertEquals(fileName2, logFiles.get(2).getFileName(), "Log File Order check");
    assertEquals(fileName1, logFiles.get(3).getFileName(), "Log File Order check");

    fileSliceList =
        rtView.getLatestFileSlicesBeforeOrOn(partitionPath, deltaInstantTime5, true).collect(Collectors.toList());
    assertEquals(1, fileSliceList.size(), "Expect only one file-id");
    fileSlice = fileSliceList.get(0);
    assertEquals(fileId, fileSlice.getFileId());
    assertFalse(fileSlice.getBaseFile().isPresent(), "No base-file expected in latest file-slice");
    assertEquals(compactionRequestedTime, fileSlice.getBaseInstantTime(),
        "Compaction requested instant must be base instant");
    logFiles = fileSlice.getLogFiles().collect(Collectors.toList());
    assertEquals(2, logFiles.size(), "Log files must include only those after compaction request");
    assertEquals(fileName4, logFiles.get(0).getFileName(), "Log File Order check");
    assertEquals(fileName3, logFiles.get(1).getFileName(), "Log File Order check");

    // Base Files API tests
    baseFiles = roView.getLatestBaseFiles().collect(Collectors.toList());
    if (skipCreatingBaseFile) {
      assertEquals(0, baseFiles.size(), "Expect no base file to be returned");
    } else {
<<<<<<< HEAD
      assertEquals(1, baseFiles.size(), "Expect only one base-file to be sent");
      baseFiles.forEach(bf -> assertEquals(bf.getCommitTime(), instantTime1, "Expect base-file for instant 1 be returned"));
    }
    baseFiles = roView.getLatestBaseFiles(partitionPath).collect(Collectors.toList());
    if (skipCreatingBaseFile) {
      assertEquals(0, baseFiles.size(), "Expect no base file to be returned");
    } else {
      assertEquals(1, baseFiles.size(), "Expect only one base-file to be sent");
      baseFiles.forEach(bf -> assertEquals(bf.getCommitTime(), instantTime1, "Expect base-file for instant 1 be returned"));
    }
    baseFiles = roView.getLatestBaseFilesBeforeOrOn(partitionPath, deltaInstantTime5).collect(Collectors.toList());
    if (skipCreatingBaseFile) {
      assertEquals(0, baseFiles.size(), "Expect no base file to be returned");
    } else {
      assertEquals(1, baseFiles.size(), "Expect only one base-file to be sent");
      baseFiles.forEach(bf -> assertEquals(bf.getCommitTime(), instantTime1, "Expect base-file for instant 1 be returned"));
    }
    baseFiles = roView.getLatestBaseFilesInRange(allInstantTimes).collect(Collectors.toList());
    if (skipCreatingBaseFile) {
      assertEquals(0, baseFiles.size(), "Expect no base file to be returned");
    } else {
      assertEquals(1, baseFiles.size(), "Expect only one base-file to be sent");
      baseFiles.forEach(bf -> assertEquals(bf.getCommitTime(), instantTime1, "Expect base-file for instant 1 be returned"));
=======
      assertEquals(1, dataFiles.size(), "Expect only one data-file to be sent");
      dataFiles.forEach(df -> assertEquals(df.getCommitTime(), instantTime1, "Expect data-file for instant 1 be returned"));
      checkExternalFile(srcFileStatus, dataFiles.get(0).getBootstrapBaseFile(), testBootstrap);
    }

    dataFiles = roView.getLatestBaseFiles(partitionPath).collect(Collectors.toList());
    if (skipCreatingDataFile) {
      assertEquals(0, dataFiles.size(), "Expect no data file to be returned");
    } else {
      assertEquals(1, dataFiles.size(), "Expect only one data-file to be sent");
      dataFiles.forEach(df -> assertEquals(df.getCommitTime(), instantTime1, "Expect data-file for instant 1 be returned"));
      checkExternalFile(srcFileStatus, dataFiles.get(0).getBootstrapBaseFile(), testBootstrap);
    }

    dataFiles = roView.getLatestBaseFilesBeforeOrOn(partitionPath, deltaInstantTime5).collect(Collectors.toList());
    if (skipCreatingDataFile) {
      assertEquals(0, dataFiles.size(), "Expect no data file to be returned");
    } else {
      assertEquals(1, dataFiles.size(), "Expect only one data-file to be sent");
      dataFiles.forEach(df -> assertEquals(df.getCommitTime(), instantTime1, "Expect data-file for instant 1 be returned"));
      checkExternalFile(srcFileStatus, dataFiles.get(0).getBootstrapBaseFile(), testBootstrap);
    }

    dataFiles = roView.getLatestBaseFilesInRange(allInstantTimes).collect(Collectors.toList());
    if (skipCreatingDataFile) {
      assertEquals(0, dataFiles.size(), "Expect no data file to be returned");
    } else {
      assertEquals(1, dataFiles.size(), "Expect only one data-file to be sent");
      dataFiles.forEach(df -> assertEquals(df.getCommitTime(), instantTime1, "Expect data-file for instant 1 be returned"));
      checkExternalFile(srcFileStatus, dataFiles.get(0).getBootstrapBaseFile(), testBootstrap);
>>>>>>> 319b7a58
    }

    // Inflight/Orphan File-groups needs to be in the view

    // There is a base-file with this inflight file-id
    final String inflightFileId1 = UUID.randomUUID().toString();
    // There is a log-file with this inflight file-id
    final String inflightFileId2 = UUID.randomUUID().toString();
    // There is an orphan base file with this file-id
    final String orphanFileId1 = UUID.randomUUID().toString();
    // There is an orphan log data file with this file-id
    final String orphanFileId2 = UUID.randomUUID().toString();
    final String invalidInstantId = "INVALIDTIME";
    String inflightDeltaInstantTime = "7";
    String orphanBaseFileName = FSUtils.makeBaseFileName(invalidInstantId, TEST_WRITE_TOKEN, orphanFileId1);
    new File(basePath + "/" + partitionPath + "/" + orphanBaseFileName).createNewFile();
    String orphanLogFileName =
        FSUtils.makeLogFileName(orphanFileId2, HoodieLogFile.DELTA_EXTENSION, invalidInstantId, 0, TEST_WRITE_TOKEN);
    new File(basePath + "/" + partitionPath + "/" + orphanLogFileName).createNewFile();
    String inflightBaseFileName = FSUtils.makeBaseFileName(inflightDeltaInstantTime, TEST_WRITE_TOKEN, inflightFileId1);
    new File(basePath + "/" + partitionPath + "/" + inflightBaseFileName).createNewFile();
    String inflightLogFileName = FSUtils.makeLogFileName(inflightFileId2, HoodieLogFile.DELTA_EXTENSION,
        inflightDeltaInstantTime, 0, TEST_WRITE_TOKEN);
    new File(basePath + "/" + partitionPath + "/" + inflightLogFileName).createNewFile();
    // Mark instant as inflight
    commitTimeline.createNewInstant(new HoodieInstant(State.REQUESTED, HoodieTimeline.DELTA_COMMIT_ACTION,
        inflightDeltaInstantTime));
    commitTimeline.transitionRequestedToInflight(new HoodieInstant(State.REQUESTED, HoodieTimeline.DELTA_COMMIT_ACTION,
        inflightDeltaInstantTime), Option.empty());
    refreshFsView();

    List<FileSlice> allRawFileSlices = getAllRawFileSlices(partitionPath).collect(Collectors.toList());
    baseFiles = allRawFileSlices.stream().flatMap(slice -> {
      if (slice.getBaseFile().isPresent()) {
        return Stream.of(slice.getBaseFile().get());
      }
      return Stream.empty();
    }).collect(Collectors.toList());

    if (includeInvalidAndInflight) {
      assertEquals(2 + (isCompactionInFlight ? 1 : 0) + (skipCreatingBaseFile ? 0 : 1), baseFiles.size(),
          "Inflight/Orphan base-file is also expected");
      Set<String> fileNames = baseFiles.stream().map(HoodieBaseFile::getFileName).collect(Collectors.toSet());
      assertTrue(fileNames.contains(orphanBaseFileName), "Expect orphan base-file to be present");
      assertTrue(fileNames.contains(inflightBaseFileName), "Expect inflight base-file to be present");
      if (!skipCreatingBaseFile) {
        assertTrue(fileNames.contains(baseFileName), "Expect old committed base-file");
      }

      if (isCompactionInFlight) {
        assertTrue(fileNames.contains(compactBaseFileName), "Expect inflight compacted base file to be present");
      }

      fileSliceList = getLatestRawFileSlices(partitionPath).collect(Collectors.toList());
      assertEquals(includeInvalidAndInflight ? 5 : 1, fileSliceList.size(),
          "Expect both inflight and orphan file-slice to be included");
      Map<String, FileSlice> fileSliceMap =
          fileSliceList.stream().collect(Collectors.toMap(FileSlice::getFileId, r -> r));
      FileSlice orphanFileSliceWithBaseFile = fileSliceMap.get(orphanFileId1);
      FileSlice orphanFileSliceWithLogFile = fileSliceMap.get(orphanFileId2);
      FileSlice inflightFileSliceWithBaseFile = fileSliceMap.get(inflightFileId1);
      FileSlice inflightFileSliceWithLogFile = fileSliceMap.get(inflightFileId2);

      assertEquals(invalidInstantId, orphanFileSliceWithBaseFile.getBaseInstantTime(),
          "Orphan File Slice with base-file check base-commit");
      assertEquals(orphanBaseFileName, orphanFileSliceWithBaseFile.getBaseFile().get().getFileName(),
          "Orphan File Slice with base-file check base-file");
      assertEquals(0, orphanFileSliceWithBaseFile.getLogFiles().count(),
          "Orphan File Slice with base-file check base-file");
      assertEquals(inflightDeltaInstantTime, inflightFileSliceWithBaseFile.getBaseInstantTime(),
          "Inflight File Slice with base-file check base-commit");
      assertEquals(inflightBaseFileName, inflightFileSliceWithBaseFile.getBaseFile().get().getFileName(),
          "Inflight File Slice with base-file check base-file");
      assertEquals(0, inflightFileSliceWithBaseFile.getLogFiles().count(),
          "Inflight File Slice with base-file check base-file");
      assertEquals(invalidInstantId, orphanFileSliceWithLogFile.getBaseInstantTime(),
          "Orphan File Slice with log-file check base-commit");
      assertFalse(orphanFileSliceWithLogFile.getBaseFile().isPresent(),
          "Orphan File Slice with log-file check base-file");
      logFiles = orphanFileSliceWithLogFile.getLogFiles().collect(Collectors.toList());
      assertEquals(1, logFiles.size(), "Orphan File Slice with log-file check data-file");
      assertEquals(orphanLogFileName, logFiles.get(0).getFileName(),
          "Orphan File Slice with log-file check data-file");
      assertEquals(inflightDeltaInstantTime, inflightFileSliceWithLogFile.getBaseInstantTime(),
          "Inflight File Slice with log-file check base-commit");
      assertFalse(inflightFileSliceWithLogFile.getBaseFile().isPresent(),
          "Inflight File Slice with log-file check data-file");
      logFiles = inflightFileSliceWithLogFile.getLogFiles().collect(Collectors.toList());
      assertEquals(1, logFiles.size(), "Inflight File Slice with log-file check data-file");
      assertEquals(inflightLogFileName, logFiles.get(0).getFileName(),
          "Inflight File Slice with log-file check data-file");
    }

    compactionInstant = new HoodieInstant(State.INFLIGHT, HoodieTimeline.COMPACTION_ACTION, compactionRequestedTime);
    // Now simulate Compaction completing - Check the view
    if (!isCompactionInFlight) {
      // For inflight compaction, we already create a base-file to test concurrent inflight case.
      // If we skipped creating base file corresponding to compaction commit, create it now
      new File(basePath + "/" + partitionPath + "/" + compactBaseFileName).createNewFile();
      commitTimeline.createNewInstant(compactionInstant);
    }

    commitTimeline.saveAsComplete(compactionInstant, Option.empty());
    refreshFsView();
    // populate the cache
    roView.getAllBaseFiles(partitionPath);

    fileSliceList = rtView.getLatestFileSlices(partitionPath).collect(Collectors.toList());
    LOG.info("FILESLICE LIST=" + fileSliceList);
    baseFiles = fileSliceList.stream().map(FileSlice::getBaseFile).filter(Option::isPresent).map(Option::get)
        .collect(Collectors.toList());
    assertEquals(1, baseFiles.size(), "Expect only one base-files in latest view as there is only one file-group");
    assertEquals(compactBaseFileName, baseFiles.get(0).getFileName(), "Base Filename must match");
    assertEquals(1, fileSliceList.size(), "Only one latest file-slice in the partition");
    assertFalse(dataFiles.get(0).getBootstrapBaseFile().isPresent(), "No external data file must be present");
    fileSlice = fileSliceList.get(0);
    assertEquals(fileId, fileSlice.getFileId(), "Check file-Id is set correctly");
    assertEquals(compactBaseFileName, fileSlice.getBaseFile().get().getFileName(),
        "Check base-filename is set correctly");
    assertEquals(compactionRequestedTime, fileSlice.getBaseInstantTime(),
        "Ensure base-instant is now compaction request instant");
    logFiles = fileSlice.getLogFiles().collect(Collectors.toList());
    assertEquals(2, logFiles.size(), "Only log-files after compaction request shows up");
    assertEquals(fileName4, logFiles.get(0).getFileName(), "Log File Order check");
    assertEquals(fileName3, logFiles.get(1).getFileName(), "Log File Order check");

<<<<<<< HEAD
    // Base Files API tests
    baseFiles = roView.getLatestBaseFiles().collect(Collectors.toList());
    assertEquals(1, baseFiles.size(), "Expect only one base-file to be sent");
    baseFiles.forEach(bf -> assertEquals(bf.getCommitTime(), compactionRequestedTime, "Expect base-file created by compaction be returned"));
    baseFiles = roView.getLatestBaseFiles(partitionPath).collect(Collectors.toList());
    assertEquals(1, baseFiles.size(), "Expect only one base-file to be sent");
    baseFiles.forEach(bf -> assertEquals(bf.getCommitTime(), compactionRequestedTime, "Expect base-file created by compaction be returned"));
    baseFiles = roView.getLatestBaseFilesBeforeOrOn(partitionPath, deltaInstantTime5).collect(Collectors.toList());
    assertEquals(1, baseFiles.size(), "Expect only one base-file to be sent");
    baseFiles.forEach(bf -> assertEquals(bf.getCommitTime(), compactionRequestedTime, "Expect base-file created by compaction be returned"));
    baseFiles = roView.getLatestBaseFilesInRange(allInstantTimes).collect(Collectors.toList());
    assertEquals(1, baseFiles.size(), "Expect only one base-file to be sent");
    baseFiles.forEach(bf -> assertEquals(bf.getCommitTime(), compactionRequestedTime, "Expect base-file created by compaction be returned"));
=======
    // Data Files API tests
    dataFiles = roView.getLatestBaseFiles().collect(Collectors.toList());
    assertEquals(1, dataFiles.size(), "Expect only one data-file to be sent");
    assertFalse(dataFiles.get(0).getBootstrapBaseFile().isPresent(),"No external data file must be present");

    dataFiles.forEach(df -> {
      assertEquals(df.getCommitTime(), compactionRequestedTime, "Expect data-file created by compaction be returned");
      assertFalse(df.getBootstrapBaseFile().isPresent(), "No external data file must be present");
    });
    dataFiles = roView.getLatestBaseFiles(partitionPath).collect(Collectors.toList());
    assertEquals(1, dataFiles.size(), "Expect only one data-file to be sent");
    dataFiles.forEach(df -> {
      assertEquals(df.getCommitTime(), compactionRequestedTime, "Expect data-file created by compaction be returned");
      assertFalse(df.getBootstrapBaseFile().isPresent(), "No external data file must be present");
    });
    dataFiles = roView.getLatestBaseFilesBeforeOrOn(partitionPath, deltaInstantTime5).collect(Collectors.toList());
    assertEquals(1, dataFiles.size(), "Expect only one data-file to be sent");
    dataFiles.forEach(df -> {
      assertEquals(df.getCommitTime(), compactionRequestedTime, "Expect data-file created by compaction be returned");
      assertFalse(df.getBootstrapBaseFile().isPresent(), "No external data file must be present");
    });
    dataFiles = roView.getLatestBaseFilesInRange(allInstantTimes).collect(Collectors.toList());
    assertEquals(1, dataFiles.size(), "Expect only one data-file to be sent");
    dataFiles.forEach(df -> {
      assertEquals(df.getCommitTime(), compactionRequestedTime, "Expect data-file created by compaction be returned");
      assertFalse(df.getBootstrapBaseFile().isPresent(), "No external data file must be present");
    });
>>>>>>> 319b7a58

    assertEquals(expTotalFileSlices, rtView.getAllFileSlices(partitionPath).count(),
        "Total number of file-slices in partitions matches expected");
    assertEquals(expTotalBaseFiles, roView.getAllBaseFiles(partitionPath).count(),
        "Total number of base-files in partitions matches expected");
    // file-groups includes inflight/invalid file-ids
    assertEquals(5, fsView.getAllFileGroups(partitionPath).count(),
        "Total number of file-groups in partitions matches expected");
  }

  @Test
  public void testGetLatestBaseFilesForFileId() throws IOException {
    String partitionPath = "2016/05/01";
    new File(basePath + "/" + partitionPath).mkdirs();
    String fileId = UUID.randomUUID().toString();

    assertFalse(roView.getLatestBaseFiles(partitionPath).anyMatch(dfile -> dfile.getFileId().equals(fileId)),
        "No commit, should not find any base file");

    // Only one commit, but is not safe
    String commitTime1 = "1";
    String fileName1 = FSUtils.makeBaseFileName(commitTime1, TEST_WRITE_TOKEN, fileId);
    new File(basePath + "/" + partitionPath + "/" + fileName1).createNewFile();
    refreshFsView();
    assertFalse(roView.getLatestBaseFiles(partitionPath).anyMatch(dfile -> dfile.getFileId().equals(fileId)),
        "No commit, should not find any base file");

    // Make this commit safe
    HoodieActiveTimeline commitTimeline = metaClient.getActiveTimeline();
    HoodieInstant instant1 = new HoodieInstant(true, HoodieTimeline.COMMIT_ACTION, commitTime1);
    saveAsComplete(commitTimeline, instant1, Option.empty());
    refreshFsView();
    assertEquals(fileName1, roView.getLatestBaseFiles(partitionPath)
        .filter(dfile -> dfile.getFileId().equals(fileId)).findFirst().get().getFileName());

    // Do another commit, but not safe
    String commitTime2 = "2";
    String fileName2 = FSUtils.makeBaseFileName(commitTime2, TEST_WRITE_TOKEN, fileId);
    new File(basePath + "/" + partitionPath + "/" + fileName2).createNewFile();
    refreshFsView();
    assertEquals(fileName1, roView.getLatestBaseFiles(partitionPath)
        .filter(dfile -> dfile.getFileId().equals(fileId)).findFirst().get().getFileName());

    // Make it safe
    HoodieInstant instant2 = new HoodieInstant(true, HoodieTimeline.COMMIT_ACTION, commitTime2);
    saveAsComplete(commitTimeline, instant2, Option.empty());
    refreshFsView();
    assertEquals(fileName2, roView.getLatestBaseFiles(partitionPath)
        .filter(dfile -> dfile.getFileId().equals(fileId)).findFirst().get().getFileName());
  }

  @Test
  public void testStreamLatestVersionInPartition() throws IOException {
    testStreamLatestVersionInPartition(false);
  }

  public void testStreamLatestVersionInPartition(boolean isLatestFileSliceOnly) throws IOException {
    // Put some files in the partition
    String fullPartitionPath = basePath + "/2016/05/01/";
    new File(fullPartitionPath).mkdirs();
    String cleanTime1 = "1";
    String commitTime1 = "2";
    String commitTime2 = "3";
    String commitTime3 = "4";
    String commitTime4 = "5";

    String fileId1 = UUID.randomUUID().toString();
    String fileId2 = UUID.randomUUID().toString();
    String fileId3 = UUID.randomUUID().toString();
    String fileId4 = UUID.randomUUID().toString();

    new File(fullPartitionPath + FSUtils.makeBaseFileName(commitTime1, TEST_WRITE_TOKEN, fileId1)).createNewFile();
    new File(fullPartitionPath + FSUtils.makeBaseFileName(commitTime4, TEST_WRITE_TOKEN, fileId1)).createNewFile();
    new File(fullPartitionPath
        + FSUtils.makeLogFileName(fileId1, HoodieLogFile.DELTA_EXTENSION, commitTime4, 0, TEST_WRITE_TOKEN))
            .createNewFile();
    new File(fullPartitionPath
        + FSUtils.makeLogFileName(fileId1, HoodieLogFile.DELTA_EXTENSION, commitTime4, 1, TEST_WRITE_TOKEN))
            .createNewFile();
    new File(fullPartitionPath + FSUtils.makeBaseFileName(commitTime1, TEST_WRITE_TOKEN, fileId2)).createNewFile();
    new File(fullPartitionPath + FSUtils.makeBaseFileName(commitTime2, TEST_WRITE_TOKEN, fileId2)).createNewFile();
    new File(fullPartitionPath + FSUtils.makeBaseFileName(commitTime3, TEST_WRITE_TOKEN, fileId2)).createNewFile();
    new File(fullPartitionPath
        + FSUtils.makeLogFileName(fileId2, HoodieLogFile.DELTA_EXTENSION, commitTime3, 0, TEST_WRITE_TOKEN))
            .createNewFile();
    new File(fullPartitionPath + FSUtils.makeBaseFileName(commitTime3, TEST_WRITE_TOKEN, fileId3)).createNewFile();
    new File(fullPartitionPath + FSUtils.makeBaseFileName(commitTime4, TEST_WRITE_TOKEN, fileId3)).createNewFile();
    new File(fullPartitionPath
        + FSUtils.makeLogFileName(fileId4, HoodieLogFile.DELTA_EXTENSION, commitTime4, 0, TEST_WRITE_TOKEN))
            .createNewFile();

    // Create commit/clean files
    new File(basePath + "/.hoodie/" + cleanTime1 + ".clean").createNewFile();
    new File(basePath + "/.hoodie/" + commitTime1 + ".commit").createNewFile();
    new File(basePath + "/.hoodie/" + commitTime2 + ".commit").createNewFile();
    new File(basePath + "/.hoodie/" + commitTime3 + ".commit").createNewFile();
    new File(basePath + "/.hoodie/" + commitTime4 + ".commit").createNewFile();

    testStreamLatestVersionInPartition(isLatestFileSliceOnly, fullPartitionPath, commitTime1, commitTime2, commitTime3,
        commitTime4, fileId1, fileId2, fileId3, fileId4);

    // Now create a scenario where archiving deleted commits (1,2, and 3) but retained cleaner clean1. Now clean1 is
    // the lowest commit time. Scenario for HUDI-162 - Here clean is the earliest action in active timeline
    new File(basePath + "/.hoodie/" + commitTime1 + ".commit").delete();
    new File(basePath + "/.hoodie/" + commitTime2 + ".commit").delete();
    new File(basePath + "/.hoodie/" + commitTime3 + ".commit").delete();
    testStreamLatestVersionInPartition(isLatestFileSliceOnly, fullPartitionPath, commitTime1, commitTime2, commitTime3,
        commitTime4, fileId1, fileId2, fileId3, fileId4);
  }

  private void testStreamLatestVersionInPartition(boolean isLatestFileSliceOnly, String fullPartitionPath,
      String commitTime1, String commitTime2, String commitTime3, String commitTime4, String fileId1, String fileId2,
      String fileId3, String fileId4) throws IOException {

    // Now we list the entire partition
    FileStatus[] statuses = metaClient.getFs().listStatus(new Path(fullPartitionPath));
    assertEquals(11, statuses.length);
    refreshFsView();

    // Check files as of lastest commit.
    List<FileSlice> allSlices = rtView.getAllFileSlices("2016/05/01").collect(Collectors.toList());
    assertEquals(isLatestFileSliceOnly ? 4 : 8, allSlices.size());
    Map<String, Long> fileSliceMap =
        allSlices.stream().collect(Collectors.groupingBy(FileSlice::getFileId, Collectors.counting()));
    assertEquals(isLatestFileSliceOnly ? 1 : 2, fileSliceMap.get(fileId1).longValue());
    assertEquals(isLatestFileSliceOnly ? 1 : 3, fileSliceMap.get(fileId2).longValue());
    assertEquals(isLatestFileSliceOnly ? 1 : 2, fileSliceMap.get(fileId3).longValue());
    assertEquals(1, fileSliceMap.get(fileId4).longValue());

    List<HoodieBaseFile> baseFileList =
        roView.getLatestBaseFilesBeforeOrOn("2016/05/01", commitTime4).collect(Collectors.toList());
    assertEquals(3, baseFileList.size());
    Set<String> filenames = new HashSet<>();
    for (HoodieBaseFile status : baseFileList) {
      filenames.add(status.getFileName());
    }
    assertTrue(filenames.contains(FSUtils.makeBaseFileName(commitTime4, TEST_WRITE_TOKEN, fileId1)));
    assertTrue(filenames.contains(FSUtils.makeBaseFileName(commitTime3, TEST_WRITE_TOKEN, fileId2)));
    assertTrue(filenames.contains(FSUtils.makeBaseFileName(commitTime4, TEST_WRITE_TOKEN, fileId3)));

    filenames = new HashSet<>();
    List<HoodieLogFile> logFilesList = rtView.getLatestFileSlicesBeforeOrOn("2016/05/01", commitTime4, true)
        .map(FileSlice::getLogFiles).flatMap(logFileList -> logFileList).collect(Collectors.toList());
    assertEquals(logFilesList.size(), 4);
    for (HoodieLogFile logFile : logFilesList) {
      filenames.add(logFile.getFileName());
    }
    assertTrue(filenames
        .contains(FSUtils.makeLogFileName(fileId1, HoodieLogFile.DELTA_EXTENSION, commitTime4, 0, TEST_WRITE_TOKEN)));
    assertTrue(filenames
        .contains(FSUtils.makeLogFileName(fileId1, HoodieLogFile.DELTA_EXTENSION, commitTime4, 1, TEST_WRITE_TOKEN)));
    assertTrue(filenames
        .contains(FSUtils.makeLogFileName(fileId2, HoodieLogFile.DELTA_EXTENSION, commitTime3, 0, TEST_WRITE_TOKEN)));
    assertTrue(filenames
        .contains(FSUtils.makeLogFileName(fileId4, HoodieLogFile.DELTA_EXTENSION, commitTime4, 0, TEST_WRITE_TOKEN)));

    // Reset the max commit time
    List<HoodieBaseFile> baseFiles =
        roView.getLatestBaseFilesBeforeOrOn("2016/05/01", commitTime3).collect(Collectors.toList());
    filenames = new HashSet<>();
    for (HoodieBaseFile status : baseFiles) {
      filenames.add(status.getFileName());
    }
    if (!isLatestFileSliceOnly) {
      assertEquals(3, baseFiles.size());
      assertTrue(filenames.contains(FSUtils.makeBaseFileName(commitTime1, TEST_WRITE_TOKEN, fileId1)));
      assertTrue(filenames.contains(FSUtils.makeBaseFileName(commitTime3, TEST_WRITE_TOKEN, fileId2)));
      assertTrue(filenames.contains(FSUtils.makeBaseFileName(commitTime3, TEST_WRITE_TOKEN, fileId3)));
    } else {
      assertEquals(1, baseFiles.size());
      assertTrue(filenames.contains(FSUtils.makeBaseFileName(commitTime3, TEST_WRITE_TOKEN, fileId2)));
    }

    logFilesList = rtView.getLatestFileSlicesBeforeOrOn("2016/05/01", commitTime3, true)
        .map(FileSlice::getLogFiles).flatMap(logFileList -> logFileList).collect(Collectors.toList());
    assertEquals(logFilesList.size(), 1);
    assertEquals(logFilesList.get(0).getFileName(), FSUtils.makeLogFileName(fileId2, HoodieLogFile.DELTA_EXTENSION, commitTime3, 0, TEST_WRITE_TOKEN));
  }

  @Test
  public void testStreamEveryVersionInPartition() throws IOException {
    testStreamEveryVersionInPartition(false);
  }

  protected void testStreamEveryVersionInPartition(boolean isLatestFileSliceOnly) throws IOException {
    // Put some files in the partition
    String fullPartitionPath = basePath + "/2016/05/01/";
    new File(fullPartitionPath).mkdirs();
    String commitTime1 = "1";
    String commitTime2 = "2";
    String commitTime3 = "3";
    String commitTime4 = "4";
    String fileId1 = UUID.randomUUID().toString();
    String fileId2 = UUID.randomUUID().toString();
    String fileId3 = UUID.randomUUID().toString();

    new File(fullPartitionPath + FSUtils.makeBaseFileName(commitTime1, TEST_WRITE_TOKEN, fileId1)).createNewFile();
    new File(fullPartitionPath + FSUtils.makeBaseFileName(commitTime4, TEST_WRITE_TOKEN, fileId1)).createNewFile();
    new File(fullPartitionPath + FSUtils.makeBaseFileName(commitTime1, TEST_WRITE_TOKEN, fileId2)).createNewFile();
    new File(fullPartitionPath + FSUtils.makeBaseFileName(commitTime2, TEST_WRITE_TOKEN, fileId2)).createNewFile();
    new File(fullPartitionPath + FSUtils.makeBaseFileName(commitTime3, TEST_WRITE_TOKEN, fileId2)).createNewFile();
    new File(fullPartitionPath + FSUtils.makeBaseFileName(commitTime3, TEST_WRITE_TOKEN, fileId3)).createNewFile();
    new File(fullPartitionPath + FSUtils.makeBaseFileName(commitTime4, TEST_WRITE_TOKEN, fileId3)).createNewFile();

    new File(basePath + "/.hoodie/" + commitTime1 + ".commit").createNewFile();
    new File(basePath + "/.hoodie/" + commitTime2 + ".commit").createNewFile();
    new File(basePath + "/.hoodie/" + commitTime3 + ".commit").createNewFile();
    new File(basePath + "/.hoodie/" + commitTime4 + ".commit").createNewFile();

    // Now we list the entire partition
    FileStatus[] statuses = metaClient.getFs().listStatus(new Path(fullPartitionPath));
    assertEquals(7, statuses.length);

    refreshFsView();
    List<HoodieFileGroup> fileGroups = fsView.getAllFileGroups("2016/05/01").collect(Collectors.toList());
    assertEquals(3, fileGroups.size());

    for (HoodieFileGroup fileGroup : fileGroups) {
      String fileId = fileGroup.getFileGroupId().getFileId();
      Set<String> filenames = new HashSet<>();
      fileGroup.getAllBaseFiles().forEach(baseFile -> {
        assertEquals(fileId, baseFile.getFileId(), "All same fileId should be grouped");
        filenames.add(baseFile.getFileName());
      });
      Set<String> expFileNames = new HashSet<>();
      if (fileId.equals(fileId1)) {
        if (!isLatestFileSliceOnly) {
          expFileNames.add(FSUtils.makeBaseFileName(commitTime1, TEST_WRITE_TOKEN, fileId1));
        }
        expFileNames.add(FSUtils.makeBaseFileName(commitTime4, TEST_WRITE_TOKEN, fileId1));
        assertEquals(expFileNames, filenames);
      } else if (fileId.equals(fileId2)) {
        if (!isLatestFileSliceOnly) {
          expFileNames.add(FSUtils.makeBaseFileName(commitTime1, TEST_WRITE_TOKEN, fileId2));
          expFileNames.add(FSUtils.makeBaseFileName(commitTime2, TEST_WRITE_TOKEN, fileId2));
        }
        expFileNames.add(FSUtils.makeBaseFileName(commitTime3, TEST_WRITE_TOKEN, fileId2));
        assertEquals(expFileNames, filenames);
      } else {
        if (!isLatestFileSliceOnly) {
          expFileNames.add(FSUtils.makeBaseFileName(commitTime3, TEST_WRITE_TOKEN, fileId3));
        }
        expFileNames.add(FSUtils.makeBaseFileName(commitTime4, TEST_WRITE_TOKEN, fileId3));
        assertEquals(expFileNames, filenames);
      }
    }
  }

  @Test
  public void testStreamLatestVersionInRange() throws IOException {
    testStreamLatestVersionInRange(false);
  }

  protected void testStreamLatestVersionInRange(boolean isLatestFileSliceOnly) throws IOException {
    // Put some files in the partition
    String fullPartitionPath = basePath + "/2016/05/01/";
    new File(fullPartitionPath).mkdirs();
    String commitTime1 = "1";
    String commitTime2 = "2";
    String commitTime3 = "3";
    String commitTime4 = "4";
    String fileId1 = UUID.randomUUID().toString();
    String fileId2 = UUID.randomUUID().toString();
    String fileId3 = UUID.randomUUID().toString();

    new File(fullPartitionPath + FSUtils.makeBaseFileName(commitTime1, TEST_WRITE_TOKEN, fileId1)).createNewFile();
    new File(fullPartitionPath
        + FSUtils.makeLogFileName(fileId1, HoodieLogFile.DELTA_EXTENSION, commitTime1, 0, TEST_WRITE_TOKEN))
            .createNewFile();
    new File(fullPartitionPath + FSUtils.makeBaseFileName(commitTime3, TEST_WRITE_TOKEN, fileId1)).createNewFile();

    new File(fullPartitionPath + FSUtils.makeBaseFileName(commitTime1, TEST_WRITE_TOKEN, fileId2)).createNewFile();
    new File(fullPartitionPath + FSUtils.makeBaseFileName(commitTime2, TEST_WRITE_TOKEN, fileId2)).createNewFile();
    new File(fullPartitionPath + FSUtils.makeBaseFileName(commitTime3, TEST_WRITE_TOKEN, fileId2)).createNewFile();
    new File(fullPartitionPath
        + FSUtils.makeLogFileName(fileId2, HoodieLogFile.DELTA_EXTENSION, commitTime3, 0, TEST_WRITE_TOKEN))
            .createNewFile();

    new File(fullPartitionPath + FSUtils.makeBaseFileName(commitTime3, TEST_WRITE_TOKEN, fileId3)).createNewFile();
    new File(fullPartitionPath + FSUtils.makeBaseFileName(commitTime4, TEST_WRITE_TOKEN, fileId3)).createNewFile();

    new File(basePath + "/.hoodie/" + commitTime1 + ".commit").createNewFile();
    new File(basePath + "/.hoodie/" + commitTime2 + ".commit").createNewFile();
    new File(basePath + "/.hoodie/" + commitTime3 + ".commit").createNewFile();
    new File(basePath + "/.hoodie/" + commitTime4 + ".commit").createNewFile();

    // Now we list the entire partition
    FileStatus[] statuses = metaClient.getFs().listStatus(new Path(fullPartitionPath));
    assertEquals(9, statuses.length);

    refreshFsView();
    // Populate view for partition
    roView.getAllBaseFiles("2016/05/01/");

    List<HoodieBaseFile> baseFiles =
        roView.getLatestBaseFilesInRange(Arrays.asList(commitTime2, commitTime3)).collect(Collectors.toList());
    assertEquals(isLatestFileSliceOnly ? 2 : 3, baseFiles.size());
    Set<String> filenames = new HashSet<>();
    for (HoodieBaseFile status : baseFiles) {
      filenames.add(status.getFileName());
    }

    assertTrue(filenames.contains(FSUtils.makeBaseFileName(commitTime3, TEST_WRITE_TOKEN, fileId1)));
    assertTrue(filenames.contains(FSUtils.makeBaseFileName(commitTime3, TEST_WRITE_TOKEN, fileId2)));
    if (!isLatestFileSliceOnly) {
      assertTrue(filenames.contains(FSUtils.makeBaseFileName(commitTime3, TEST_WRITE_TOKEN, fileId3)));
    }

    List<FileSlice> slices =
        rtView.getLatestFileSliceInRange(Arrays.asList(commitTime3, commitTime4)).collect(Collectors.toList());
    assertEquals(3, slices.size());
    for (FileSlice slice : slices) {
      if (slice.getFileId().equals(fileId1)) {
        assertEquals(slice.getBaseInstantTime(), commitTime3);
        assertTrue(slice.getBaseFile().isPresent());
        assertEquals(slice.getLogFiles().count(), 0);
      } else if (slice.getFileId().equals(fileId2)) {
        assertEquals(slice.getBaseInstantTime(), commitTime3);
        assertTrue(slice.getBaseFile().isPresent());
        assertEquals(slice.getLogFiles().count(), 1);
      } else if (slice.getFileId().equals(fileId3)) {
        assertEquals(slice.getBaseInstantTime(), commitTime4);
        assertTrue(slice.getBaseFile().isPresent());
        assertEquals(slice.getLogFiles().count(), 0);
      }
    }
  }

  @Test
  public void testStreamLatestVersionsBefore() throws IOException {
    testStreamLatestVersionsBefore(false);
  }

  protected void testStreamLatestVersionsBefore(boolean isLatestFileSliceOnly) throws IOException {
    // Put some files in the partition
    String partitionPath = "2016/05/01/";
    String fullPartitionPath = basePath + "/" + partitionPath;
    new File(fullPartitionPath).mkdirs();
    String commitTime1 = "1";
    String commitTime2 = "2";
    String commitTime3 = "3";
    String commitTime4 = "4";
    String fileId1 = UUID.randomUUID().toString();
    String fileId2 = UUID.randomUUID().toString();
    String fileId3 = UUID.randomUUID().toString();

    new File(fullPartitionPath + FSUtils.makeBaseFileName(commitTime1, TEST_WRITE_TOKEN, fileId1)).createNewFile();
    new File(fullPartitionPath + FSUtils.makeBaseFileName(commitTime4, TEST_WRITE_TOKEN, fileId1)).createNewFile();
    new File(fullPartitionPath + FSUtils.makeBaseFileName(commitTime1, TEST_WRITE_TOKEN, fileId2)).createNewFile();
    new File(fullPartitionPath + FSUtils.makeBaseFileName(commitTime2, TEST_WRITE_TOKEN, fileId2)).createNewFile();
    new File(fullPartitionPath + FSUtils.makeBaseFileName(commitTime3, TEST_WRITE_TOKEN, fileId2)).createNewFile();
    new File(fullPartitionPath + FSUtils.makeBaseFileName(commitTime3, TEST_WRITE_TOKEN, fileId3)).createNewFile();
    new File(fullPartitionPath + FSUtils.makeBaseFileName(commitTime4, TEST_WRITE_TOKEN, fileId3)).createNewFile();

    new File(basePath + "/.hoodie/" + commitTime1 + ".commit").createNewFile();
    new File(basePath + "/.hoodie/" + commitTime2 + ".commit").createNewFile();
    new File(basePath + "/.hoodie/" + commitTime3 + ".commit").createNewFile();
    new File(basePath + "/.hoodie/" + commitTime4 + ".commit").createNewFile();

    // Now we list the entire partition
    FileStatus[] statuses = metaClient.getFs().listStatus(new Path(fullPartitionPath));
    assertEquals(7, statuses.length);

    refreshFsView();
    List<HoodieBaseFile> baseFiles =
        roView.getLatestBaseFilesBeforeOrOn(partitionPath, commitTime2).collect(Collectors.toList());
    if (!isLatestFileSliceOnly) {
      assertEquals(2, baseFiles.size());
      Set<String> filenames = new HashSet<>();
      for (HoodieBaseFile status : baseFiles) {
        filenames.add(status.getFileName());
      }
      assertTrue(filenames.contains(FSUtils.makeBaseFileName(commitTime1, TEST_WRITE_TOKEN, fileId1)));
      assertTrue(filenames.contains(FSUtils.makeBaseFileName(commitTime2, TEST_WRITE_TOKEN, fileId2)));
    } else {
      assertEquals(0, baseFiles.size());
    }
  }

  @Test
  public void testStreamLatestVersions() throws IOException {
    testStreamLatestVersions(false);
  }

  protected void testStreamLatestVersions(boolean isLatestFileSliceOnly) throws IOException {
    // Put some files in the partition
    String partitionPath = "2016/05/01";
    String fullPartitionPath = basePath + "/" + partitionPath;
    new File(fullPartitionPath).mkdirs();
    String commitTime1 = "1";
    String commitTime2 = "2";
    String commitTime3 = "3";
    String commitTime4 = "4";
    String fileId1 = UUID.randomUUID().toString();
    String fileId2 = UUID.randomUUID().toString();
    String fileId3 = UUID.randomUUID().toString();

    new File(fullPartitionPath + "/" + FSUtils.makeBaseFileName(commitTime1, TEST_WRITE_TOKEN, fileId1))
        .createNewFile();
    new File(fullPartitionPath + "/"
        + FSUtils.makeLogFileName(fileId1, HoodieLogFile.DELTA_EXTENSION, commitTime1, 0, TEST_WRITE_TOKEN))
            .createNewFile();
    new File(fullPartitionPath + "/" + FSUtils.makeBaseFileName(commitTime4, TEST_WRITE_TOKEN, fileId1))
        .createNewFile();
    new File(fullPartitionPath + "/"
        + FSUtils.makeLogFileName(fileId1, HoodieLogFile.DELTA_EXTENSION, commitTime4, 0, TEST_WRITE_TOKEN))
            .createNewFile();

    new File(fullPartitionPath + "/" + FSUtils.makeBaseFileName(commitTime1, TEST_WRITE_TOKEN, fileId2))
        .createNewFile();
    new File(fullPartitionPath + "/" + FSUtils.makeBaseFileName(commitTime2, TEST_WRITE_TOKEN, fileId2))
        .createNewFile();
    new File(fullPartitionPath + "/"
        + FSUtils.makeLogFileName(fileId2, HoodieLogFile.DELTA_EXTENSION, commitTime2, 0, TEST_WRITE_TOKEN))
            .createNewFile();
    new File(fullPartitionPath + "/" + FSUtils.makeBaseFileName(commitTime3, TEST_WRITE_TOKEN, fileId2))
        .createNewFile();

    new File(fullPartitionPath + "/" + FSUtils.makeBaseFileName(commitTime3, TEST_WRITE_TOKEN, fileId3))
        .createNewFile();
    new File(fullPartitionPath + "/" + FSUtils.makeBaseFileName(commitTime4, TEST_WRITE_TOKEN, fileId3))
        .createNewFile();

    new File(basePath + "/.hoodie/" + commitTime1 + ".commit").createNewFile();
    new File(basePath + "/.hoodie/" + commitTime2 + ".commit").createNewFile();
    new File(basePath + "/.hoodie/" + commitTime3 + ".commit").createNewFile();
    new File(basePath + "/.hoodie/" + commitTime4 + ".commit").createNewFile();

    // Now we list the entire partition
    FileStatus[] statuses = metaClient.getFs().listStatus(new Path(fullPartitionPath));
    assertEquals(10, statuses.length);

    refreshFsView();
    fsView.getAllBaseFiles(partitionPath);
    List<HoodieFileGroup> fileGroups = fsView.getAllFileGroups(partitionPath).collect(Collectors.toList());
    assertEquals(3, fileGroups.size());
    for (HoodieFileGroup fileGroup : fileGroups) {
      List<FileSlice> slices = fileGroup.getAllFileSlices().collect(Collectors.toList());
      String fileId = fileGroup.getFileGroupId().getFileId();
      if (fileId.equals(fileId1)) {
        assertEquals(isLatestFileSliceOnly ? 1 : 2, slices.size());
        assertEquals(commitTime4, slices.get(0).getBaseInstantTime());
        if (!isLatestFileSliceOnly) {
          assertEquals(commitTime1, slices.get(1).getBaseInstantTime());
        }
      } else if (fileId.equals(fileId2)) {
        assertEquals(isLatestFileSliceOnly ? 1 : 3, slices.size());
        assertEquals(commitTime3, slices.get(0).getBaseInstantTime());
        if (!isLatestFileSliceOnly) {
          assertEquals(commitTime2, slices.get(1).getBaseInstantTime());
          assertEquals(commitTime1, slices.get(2).getBaseInstantTime());
        }
      } else if (fileId.equals(fileId3)) {
        assertEquals(isLatestFileSliceOnly ? 1 : 2, slices.size());
        assertEquals(commitTime4, slices.get(0).getBaseInstantTime());
        if (!isLatestFileSliceOnly) {
          assertEquals(commitTime3, slices.get(1).getBaseInstantTime());
        }
      }
    }

    List<HoodieBaseFile> statuses1 = roView.getLatestBaseFiles().collect(Collectors.toList());
    assertEquals(3, statuses1.size());
    Set<String> filenames = new HashSet<>();
    for (HoodieBaseFile status : statuses1) {
      filenames.add(status.getFileName());
    }
    assertTrue(filenames.contains(FSUtils.makeBaseFileName(commitTime4, TEST_WRITE_TOKEN, fileId1)));
    assertTrue(filenames.contains(FSUtils.makeBaseFileName(commitTime3, TEST_WRITE_TOKEN, fileId2)));
    assertTrue(filenames.contains(FSUtils.makeBaseFileName(commitTime4, TEST_WRITE_TOKEN, fileId3)));
  }

  @Test
  public void testPendingCompactionWithDuplicateFileIdsAcrossPartitions() throws Exception {
    // Put some files in the partition
    String partitionPath1 = "2016/05/01";
    String partitionPath2 = "2016/05/02";
    String partitionPath3 = "2016/05/03";

    String fullPartitionPath1 = basePath + "/" + partitionPath1 + "/";
    new File(fullPartitionPath1).mkdirs();
    String fullPartitionPath2 = basePath + "/" + partitionPath2 + "/";
    new File(fullPartitionPath2).mkdirs();
    String fullPartitionPath3 = basePath + "/" + partitionPath3 + "/";
    new File(fullPartitionPath3).mkdirs();
    String instantTime1 = "1";
    String deltaInstantTime1 = "2";
    String deltaInstantTime2 = "3";
    String fileId = UUID.randomUUID().toString();

    String baseFileName = FSUtils.makeBaseFileName(instantTime1, TEST_WRITE_TOKEN, fileId);
    new File(fullPartitionPath1 + baseFileName).createNewFile();

    String fileName1 =
        FSUtils.makeLogFileName(fileId, HoodieLogFile.DELTA_EXTENSION, instantTime1, 0, TEST_WRITE_TOKEN);
    new File(fullPartitionPath1 + fileName1).createNewFile();
    new File(fullPartitionPath2 + FSUtils.makeBaseFileName(instantTime1, TEST_WRITE_TOKEN, fileId)).createNewFile();
    new File(fullPartitionPath2 + fileName1).createNewFile();
    new File(fullPartitionPath3 + FSUtils.makeBaseFileName(instantTime1, TEST_WRITE_TOKEN, fileId)).createNewFile();
    new File(fullPartitionPath3 + fileName1).createNewFile();

    HoodieActiveTimeline commitTimeline = metaClient.getActiveTimeline();
    HoodieInstant instant1 = new HoodieInstant(true, HoodieTimeline.COMMIT_ACTION, instantTime1);
    HoodieInstant deltaInstant2 = new HoodieInstant(true, HoodieTimeline.DELTA_COMMIT_ACTION, deltaInstantTime1);
    HoodieInstant deltaInstant3 = new HoodieInstant(true, HoodieTimeline.DELTA_COMMIT_ACTION, deltaInstantTime2);

    saveAsComplete(commitTimeline, instant1, Option.empty());
    saveAsComplete(commitTimeline, deltaInstant2, Option.empty());
    saveAsComplete(commitTimeline, deltaInstant3, Option.empty());

    // Now we list all partitions
    FileStatus[] statuses = metaClient.getFs().listStatus(
        new Path[] {new Path(fullPartitionPath1), new Path(fullPartitionPath2), new Path(fullPartitionPath3)});
    assertEquals(6, statuses.length);
    refreshFsView();
    Arrays.asList(partitionPath1, partitionPath2, partitionPath3).forEach(p -> fsView.getAllFileGroups(p).count());

    List<HoodieFileGroup> groups = Stream.of(partitionPath1, partitionPath2, partitionPath3)
        .flatMap(p -> fsView.getAllFileGroups(p)).collect(Collectors.toList());
    assertEquals(3, groups.size(), "Expected number of file-groups");
    assertEquals(3, groups.stream().map(HoodieFileGroup::getPartitionPath).collect(Collectors.toSet()).size(),
        "Partitions must be different for file-groups");
    Set<String> fileIds = groups.stream().map(HoodieFileGroup::getFileGroupId).map(HoodieFileGroupId::getFileId)
        .collect(Collectors.toSet());
    assertEquals(1, fileIds.size(), "File Id must be same");
    assertTrue(fileIds.contains(fileId), "Expected FileId");

    // Setup Pending compaction for all of these fileIds.
    List<Pair<String, FileSlice>> partitionFileSlicesPairs = new ArrayList<>();
    List<FileSlice> fileSlices = rtView.getLatestFileSlices(partitionPath1).collect(Collectors.toList());
    partitionFileSlicesPairs.add(Pair.of(partitionPath1, fileSlices.get(0)));
    fileSlices = rtView.getLatestFileSlices(partitionPath2).collect(Collectors.toList());
    partitionFileSlicesPairs.add(Pair.of(partitionPath2, fileSlices.get(0)));
    fileSlices = rtView.getLatestFileSlices(partitionPath3).collect(Collectors.toList());
    partitionFileSlicesPairs.add(Pair.of(partitionPath3, fileSlices.get(0)));

    String compactionRequestedTime = "2";
    String compactBaseFileName = FSUtils.makeBaseFileName(compactionRequestedTime, TEST_WRITE_TOKEN, fileId);
    HoodieCompactionPlan compactionPlan =
        CompactionUtils.buildFromFileSlices(partitionFileSlicesPairs, Option.empty(), Option.empty());

    // Create a Base-file for some of the partitions but this should be skipped by view
    new File(basePath + "/" + partitionPath1 + "/" + compactBaseFileName).createNewFile();
    new File(basePath + "/" + partitionPath2 + "/" + compactBaseFileName).createNewFile();

    HoodieInstant compactionInstant =
        new HoodieInstant(State.INFLIGHT, HoodieTimeline.COMPACTION_ACTION, compactionRequestedTime);
    HoodieInstant requested = HoodieTimeline.getCompactionRequestedInstant(compactionInstant.getTimestamp());
    metaClient.getActiveTimeline().saveToCompactionRequested(requested,
        TimelineMetadataUtils.serializeCompactionPlan(compactionPlan));
    metaClient.getActiveTimeline().transitionCompactionRequestedToInflight(requested);

    // Fake delta-ingestion after compaction-requested
    String deltaInstantTime4 = "4";
    String deltaInstantTime5 = "6";
    String fileName3 =
        FSUtils.makeLogFileName(fileId, HoodieLogFile.DELTA_EXTENSION, compactionRequestedTime, 0, TEST_WRITE_TOKEN);
    String fileName4 =
        FSUtils.makeLogFileName(fileId, HoodieLogFile.DELTA_EXTENSION, compactionRequestedTime, 1, TEST_WRITE_TOKEN);
    new File(basePath + "/" + partitionPath1 + "/" + fileName3).createNewFile();
    new File(basePath + "/" + partitionPath1 + "/" + fileName4).createNewFile();
    new File(basePath + "/" + partitionPath2 + "/" + fileName3).createNewFile();
    new File(basePath + "/" + partitionPath2 + "/" + fileName4).createNewFile();
    new File(basePath + "/" + partitionPath3 + "/" + fileName3).createNewFile();
    new File(basePath + "/" + partitionPath3 + "/" + fileName4).createNewFile();

    HoodieInstant deltaInstant4 = new HoodieInstant(true, HoodieTimeline.DELTA_COMMIT_ACTION, deltaInstantTime4);
    HoodieInstant deltaInstant5 = new HoodieInstant(true, HoodieTimeline.DELTA_COMMIT_ACTION, deltaInstantTime5);
    saveAsComplete(commitTimeline, deltaInstant4, Option.empty());
    saveAsComplete(commitTimeline, deltaInstant5, Option.empty());
    refreshFsView();

    // Test Base Files
    List<HoodieBaseFile> baseFiles = roView.getAllBaseFiles(partitionPath1).collect(Collectors.toList());
    assertEquals(1, baseFiles.size(), "One base-file is expected as there is only one file-group");
    assertEquals("1", baseFiles.get(0).getCommitTime(), "Expect only valid commit");
    baseFiles = roView.getAllBaseFiles(partitionPath2).collect(Collectors.toList());
    assertEquals(1, baseFiles.size(), "One base-file is expected as there is only one file-group");
    assertEquals("1", baseFiles.get(0).getCommitTime(), "Expect only valid commit");

    // Merge API Tests
    Arrays.asList(partitionPath1, partitionPath2, partitionPath3).forEach(partitionPath -> {
      List<FileSlice> fileSliceList =
          rtView.getLatestMergedFileSlicesBeforeOrOn(partitionPath, deltaInstantTime5).collect(Collectors.toList());
      assertEquals(1, fileSliceList.size(), "Expect file-slice to be merged");
      FileSlice fileSlice = fileSliceList.get(0);
      assertEquals(fileId, fileSlice.getFileId());
      assertEquals(baseFileName, fileSlice.getBaseFile().get().getFileName(), "Base file must be present");
      assertEquals(instantTime1, fileSlice.getBaseInstantTime(),
          "Base Instant of penultimate file-slice must be base instant");
      List<HoodieLogFile> logFiles = fileSlice.getLogFiles().collect(Collectors.toList());
      assertEquals(3, logFiles.size(), "Log files must include those after compaction request");
      assertEquals(fileName4, logFiles.get(0).getFileName(), "Log File Order check");
      assertEquals(fileName3, logFiles.get(1).getFileName(), "Log File Order check");
      assertEquals(fileName1, logFiles.get(2).getFileName(), "Log File Order check");

      fileSliceList =
          rtView.getLatestFileSlicesBeforeOrOn(partitionPath, deltaInstantTime5, true).collect(Collectors.toList());
      assertEquals(1, fileSliceList.size(), "Expect only one file-id");
      fileSlice = fileSliceList.get(0);
      assertEquals(fileId, fileSlice.getFileId());
      assertFalse(fileSlice.getBaseFile().isPresent(), "No base-file expected in latest file-slice");
      assertEquals(compactionRequestedTime, fileSlice.getBaseInstantTime(),
          "Compaction requested instant must be base instant");
      logFiles = fileSlice.getLogFiles().collect(Collectors.toList());
      assertEquals(2, logFiles.size(), "Log files must include only those after compaction request");
      assertEquals(fileName4, logFiles.get(0).getFileName(), "Log File Order check");
      assertEquals(fileName3, logFiles.get(1).getFileName(), "Log File Order check");

      // Check getLatestFileSlicesBeforeOrOn excluding fileIds in pending compaction
      fileSliceList =
          rtView.getLatestFileSlicesBeforeOrOn(partitionPath, deltaInstantTime5, false).collect(Collectors.toList());
      assertEquals(0, fileSliceList.size(), "Expect empty list as file-id is in pending compaction");
    });

    assertEquals(3, fsView.getPendingCompactionOperations().count());
    Set<String> partitionsInCompaction = fsView.getPendingCompactionOperations().map(Pair::getValue)
        .map(CompactionOperation::getPartitionPath).collect(Collectors.toSet());
    assertEquals(3, partitionsInCompaction.size());
    assertTrue(partitionsInCompaction.contains(partitionPath1));
    assertTrue(partitionsInCompaction.contains(partitionPath2));
    assertTrue(partitionsInCompaction.contains(partitionPath3));

    Set<String> fileIdsInCompaction = fsView.getPendingCompactionOperations().map(Pair::getValue)
        .map(CompactionOperation::getFileId).collect(Collectors.toSet());
    assertEquals(1, fileIdsInCompaction.size());
    assertTrue(fileIdsInCompaction.contains(fileId));
  }

  private static void saveAsComplete(HoodieActiveTimeline timeline, HoodieInstant inflight, Option<byte[]> data) {
    if (inflight.getAction().equals(HoodieTimeline.COMPACTION_ACTION)) {
      timeline.transitionCompactionInflightToComplete(inflight, data);
    } else {
      HoodieInstant requested = new HoodieInstant(State.REQUESTED, inflight.getAction(), inflight.getTimestamp());
      timeline.createNewInstant(requested);
      timeline.transitionRequestedToInflight(requested, Option.empty());
      timeline.saveAsComplete(inflight, data);
    }
  }

  @Test
  public void testReplaceWithTimeTravel() throws IOException {
    String partitionPath1 = "2020/06/27";
    new File(basePath + "/" + partitionPath1).mkdirs();

    // create 2 fileId in partition1 - fileId1 is replaced later on.
    String fileId1 = UUID.randomUUID().toString();
    String fileId2 = UUID.randomUUID().toString();

    assertFalse(roView.getLatestBaseFiles(partitionPath1)
            .anyMatch(dfile -> dfile.getFileId().equals(fileId1) || dfile.getFileId().equals(fileId2)),
        "No commit, should not find any data file");
    // Only one commit
    String commitTime1 = "1";
    String fileName1 = FSUtils.makeDataFileName(commitTime1, TEST_WRITE_TOKEN, fileId1);
    String fileName2 = FSUtils.makeDataFileName(commitTime1, TEST_WRITE_TOKEN, fileId2);
    new File(basePath + "/" + partitionPath1 + "/" + fileName1).createNewFile();
    new File(basePath + "/" + partitionPath1 + "/" + fileName2).createNewFile();

    HoodieActiveTimeline commitTimeline = metaClient.getActiveTimeline();
    HoodieInstant instant1 = new HoodieInstant(true, HoodieTimeline.COMMIT_ACTION, commitTime1);
    saveAsComplete(commitTimeline, instant1, Option.empty());
    refreshFsView();
    assertEquals(1, roView.getLatestBaseFiles(partitionPath1)
        .filter(dfile -> dfile.getFileId().equals(fileId1)).count());
    assertEquals(1, roView.getLatestBaseFiles(partitionPath1)
        .filter(dfile -> dfile.getFileId().equals(fileId2)).count());

    // create commit2 - fileId1 is replaced. new file groups fileId3,fileId4 are created.
    String fileId3 = UUID.randomUUID().toString();
    String fileId4 = UUID.randomUUID().toString();
    String fileName3 = FSUtils.makeDataFileName(commitTime1, TEST_WRITE_TOKEN, fileId3);
    String fileName4 = FSUtils.makeDataFileName(commitTime1, TEST_WRITE_TOKEN, fileId4);
    new File(basePath + "/" + partitionPath1 + "/" + fileName3).createNewFile();
    new File(basePath + "/" + partitionPath1 + "/" + fileName4).createNewFile();

    String commitTime2 = "2";
    Map<String, List<String>> partitionToReplaceFileIds = new HashMap<>();
    List<String> replacedFileIds = new ArrayList<>();
    replacedFileIds.add(fileId1);
    partitionToReplaceFileIds.put(partitionPath1, replacedFileIds);
    HoodieCommitMetadata commitMetadata =
        CommitUtils.buildMetadata(Collections.emptyList(), partitionToReplaceFileIds, Option.empty(), WriteOperationType.INSERT_OVERWRITE, "", HoodieTimeline.REPLACE_COMMIT_ACTION);
    commitTimeline = metaClient.getActiveTimeline();
    HoodieInstant instant2 = new HoodieInstant(true, HoodieTimeline.REPLACE_COMMIT_ACTION, commitTime2);
    saveAsComplete(commitTimeline, instant2, Option.of(commitMetadata.toJsonString().getBytes(StandardCharsets.UTF_8)));

    //make sure view doesnt include fileId1
    refreshFsView();
    assertEquals(0, roView.getLatestBaseFiles(partitionPath1)
        .filter(dfile -> dfile.getFileId().equals(fileId1)).count());
    assertEquals(1, roView.getLatestBaseFiles(partitionPath1)
        .filter(dfile -> dfile.getFileId().equals(fileId2)).count());
    assertEquals(1, roView.getLatestBaseFiles(partitionPath1)
        .filter(dfile -> dfile.getFileId().equals(fileId3)).count());
    assertEquals(1, roView.getLatestBaseFiles(partitionPath1)
        .filter(dfile -> dfile.getFileId().equals(fileId4)).count());

    //exclude commit 2 and make sure fileId1 shows up in view.
    SyncableFileSystemView filteredView = getFileSystemView(metaClient.getActiveTimeline().findInstantsBefore("2"), false);
    assertEquals(1, filteredView.getLatestBaseFiles(partitionPath1)
        .filter(dfile -> dfile.getFileId().equals(fileId1)).count());
    assertEquals(1, filteredView.getLatestBaseFiles(partitionPath1)
        .filter(dfile -> dfile.getFileId().equals(fileId2)).count());
    assertEquals(1, filteredView.getLatestBaseFiles(partitionPath1)
        .filter(dfile -> dfile.getFileId().equals(fileId3)).count());
    assertEquals(1, filteredView.getLatestBaseFiles(partitionPath1)
        .filter(dfile -> dfile.getFileId().equals(fileId4)).count());

    // ensure replacedFileGroupsBefore works with all instants
    List<HoodieFileGroup> replacedOnInstant1 = fsView.getReplacedFileGroupsBeforeOrOn("1", partitionPath1).collect(Collectors.toList());
    assertEquals(0, replacedOnInstant1.size());

    List<HoodieFileGroup> allReplaced = fsView.getReplacedFileGroupsBeforeOrOn("2", partitionPath1).collect(Collectors.toList());
    assertEquals(1, allReplaced.size());
    assertEquals(fileId1, allReplaced.get(0).getFileGroupId().getFileId());
  }

  @Test
  public void testReplaceFileIdIsExcludedInView() throws IOException {
    String partitionPath1 = "2020/06/27";
    String partitionPath2 = "2020/07/14";
    new File(basePath + "/" + partitionPath1).mkdirs();
    new File(basePath + "/" + partitionPath2).mkdirs();

    // create 2 fileId in partition1 - fileId1 is replaced later on.
    String fileId1 = UUID.randomUUID().toString();
    String fileId2 = UUID.randomUUID().toString();

    // create 2 fileId in partition2 - fileId3, fileId4 is replaced later on.
    String fileId3 = UUID.randomUUID().toString();
    String fileId4 = UUID.randomUUID().toString();

    assertFalse(roView.getLatestBaseFiles(partitionPath1)
            .anyMatch(dfile -> dfile.getFileId().equals(fileId1) || dfile.getFileId().equals(fileId2)),
        "No commit, should not find any data file");
    assertFalse(roView.getLatestBaseFiles(partitionPath2)
            .anyMatch(dfile -> dfile.getFileId().equals(fileId3) || dfile.getFileId().equals(fileId4)),
        "No commit, should not find any data file");

    // Only one commit
    String commitTime1 = "1";
    String fileName1 = FSUtils.makeDataFileName(commitTime1, TEST_WRITE_TOKEN, fileId1);
    String fileName2 = FSUtils.makeDataFileName(commitTime1, TEST_WRITE_TOKEN, fileId2);
    String fileName3 = FSUtils.makeDataFileName(commitTime1, TEST_WRITE_TOKEN, fileId3);
    String fileName4 = FSUtils.makeDataFileName(commitTime1, TEST_WRITE_TOKEN, fileId4);
    new File(basePath + "/" + partitionPath1 + "/" + fileName1).createNewFile();
    new File(basePath + "/" + partitionPath1 + "/" + fileName2).createNewFile();
    new File(basePath + "/" + partitionPath2 + "/" + fileName3).createNewFile();
    new File(basePath + "/" + partitionPath2 + "/" + fileName4).createNewFile();

    Map<String, List<String>> partitionToReplaceFileIds = new HashMap<>();
    List<String> replacedFileIdsP1 = new ArrayList<>();
    replacedFileIdsP1.add(fileId1);
    partitionToReplaceFileIds.put(partitionPath1, replacedFileIdsP1);
    List<String> replacedFileIdsP2 = new ArrayList<>();
    replacedFileIdsP2.add(fileId3);
    replacedFileIdsP2.add(fileId4);
    partitionToReplaceFileIds.put(partitionPath2, replacedFileIdsP2);
    HoodieCommitMetadata commitMetadata =
        CommitUtils.buildMetadata(Collections.emptyList(), partitionToReplaceFileIds, Option.empty(), WriteOperationType.INSERT_OVERWRITE, "", HoodieTimeline.REPLACE_COMMIT_ACTION);

    HoodieActiveTimeline commitTimeline = metaClient.getActiveTimeline();
    HoodieInstant instant1 = new HoodieInstant(true, HoodieTimeline.REPLACE_COMMIT_ACTION, commitTime1);
    saveAsComplete(commitTimeline, instant1, Option.of(commitMetadata.toJsonString().getBytes(StandardCharsets.UTF_8)));
    refreshFsView();
    assertEquals(0, roView.getLatestBaseFiles(partitionPath1)
        .filter(dfile -> dfile.getFileId().equals(fileId1)).count());
    assertEquals(fileName2, roView.getLatestBaseFiles(partitionPath1)
        .filter(dfile -> dfile.getFileId().equals(fileId2)).findFirst().get().getFileName());
    assertEquals(0, roView.getLatestBaseFiles(partitionPath2)
        .filter(dfile -> dfile.getFileId().equals(fileId3)).count());
    assertEquals(0, roView.getLatestBaseFiles(partitionPath2)
        .filter(dfile -> dfile.getFileId().equals(fileId4)).count());

    // ensure replacedFileGroupsBefore works with all instants
    List<HoodieFileGroup> replacedOnInstant1 = fsView.getReplacedFileGroupsBeforeOrOn("0", partitionPath1).collect(Collectors.toList());
    assertEquals(0, replacedOnInstant1.size());

    List<HoodieFileGroup> allReplaced = fsView.getReplacedFileGroupsBeforeOrOn("2", partitionPath1).collect(Collectors.toList());
    allReplaced.addAll(fsView.getReplacedFileGroupsBeforeOrOn("2", partitionPath2).collect(Collectors.toList()));
    assertEquals(3, allReplaced.size());
    Set<String> allReplacedFileIds = allReplaced.stream().map(fg -> fg.getFileGroupId().getFileId()).collect(Collectors.toSet());
    Set<String> actualReplacedFileIds = Stream.of(fileId1, fileId3, fileId4).collect(Collectors.toSet());
    assertEquals(actualReplacedFileIds, allReplacedFileIds);
  }

  @Test
  public void testPendingClusteringOperations() throws IOException {
    String partitionPath1 = "2020/06/27";
    new File(basePath + "/" + partitionPath1).mkdirs();

    // create 2 fileId in partition1 - fileId1 is replaced later on.
    String fileId1 = UUID.randomUUID().toString();
    String fileId2 = UUID.randomUUID().toString();
    String fileId3 = UUID.randomUUID().toString();

    assertFalse(roView.getLatestBaseFiles(partitionPath1)
            .anyMatch(dfile -> dfile.getFileId().equals(fileId1) || dfile.getFileId().equals(fileId2) || dfile.getFileId().equals(fileId3)),
        "No commit, should not find any data file");
    // Only one commit
    String commitTime1 = "1";
    String fileName1 = FSUtils.makeDataFileName(commitTime1, TEST_WRITE_TOKEN, fileId1);
    String fileName2 = FSUtils.makeDataFileName(commitTime1, TEST_WRITE_TOKEN, fileId2);
    String fileName3 = FSUtils.makeDataFileName(commitTime1, TEST_WRITE_TOKEN, fileId3);
    new File(basePath + "/" + partitionPath1 + "/" + fileName1).createNewFile();
    new File(basePath + "/" + partitionPath1 + "/" + fileName2).createNewFile();
    new File(basePath + "/" + partitionPath1 + "/" + fileName3).createNewFile();

    HoodieActiveTimeline commitTimeline = metaClient.getActiveTimeline();
    HoodieInstant instant1 = new HoodieInstant(true, HoodieTimeline.COMMIT_ACTION, commitTime1);
    saveAsComplete(commitTimeline, instant1, Option.empty());
    refreshFsView();
    assertEquals(1, roView.getLatestBaseFiles(partitionPath1)
        .filter(dfile -> dfile.getFileId().equals(fileId1)).count());
    assertEquals(1, roView.getLatestBaseFiles(partitionPath1)
        .filter(dfile -> dfile.getFileId().equals(fileId2)).count());
    assertEquals(1, roView.getLatestBaseFiles(partitionPath1)
        .filter(dfile -> dfile.getFileId().equals(fileId3)).count());

    List<FileSlice>[] fileSliceGroups = new List[] {
        Collections.singletonList(fsView.getLatestFileSlice(partitionPath1, fileId1).get()),
        Collections.singletonList(fsView.getLatestFileSlice(partitionPath1, fileId2).get())
    };

    // create pending clustering operation - fileId1, fileId2 are being clustered in different groups
    HoodieClusteringPlan plan = ClusteringUtils.createClusteringPlan("strategy", new HashMap<>(),
        fileSliceGroups, Collections.emptyMap());

    String clusterTime = "2";
    HoodieInstant instant2 = new HoodieInstant(State.REQUESTED, HoodieTimeline.REPLACE_COMMIT_ACTION, clusterTime);
    HoodieRequestedReplaceMetadata requestedReplaceMetadata = HoodieRequestedReplaceMetadata.newBuilder()
        .setClusteringPlan(plan).setOperationType(WriteOperationType.CLUSTER.name()).build();
    metaClient.getActiveTimeline().saveToPendingReplaceCommit(instant2, TimelineMetadataUtils.serializeRequestedReplaceMetadata(requestedReplaceMetadata));

    //make sure view doesnt include fileId1
    refreshFsView();
    Set<String> fileIds =
        fsView.getFileGroupsInPendingClustering().map(e -> e.getLeft().getFileId()).collect(Collectors.toSet());
    assertTrue(fileIds.contains(fileId1));
    assertTrue(fileIds.contains(fileId2));
    assertFalse(fileIds.contains(fileId3));
  }

  @Override
  protected HoodieTableType getTableType() {
    return HoodieTableType.MERGE_ON_READ;
  }
}<|MERGE_RESOLUTION|>--- conflicted
+++ resolved
@@ -168,8 +168,8 @@
 
     refreshFsView();
 
-    List<HoodieBaseFile> dataFiles = roView.getLatestBaseFiles().collect(Collectors.toList());
-    assertTrue(dataFiles.isEmpty(), "No data file expected");
+    List<HoodieBaseFile> baseFiles = roView.getLatestBaseFiles().collect(Collectors.toList());
+    assertTrue(baseFiles.isEmpty(), "No data file expected");
     List<FileSlice> fileSliceList = rtView.getLatestFileSlices(partitionPath).collect(Collectors.toList());
     assertEquals(1, fileSliceList.size());
     FileSlice fileSlice = fileSliceList.get(0);
@@ -289,13 +289,8 @@
 
   /**
    * Helper method to test Views in the presence of concurrent compaction.
-<<<<<<< HEAD
-   * 
+   *
    * @param skipCreatingBaseFile if set, first File Slice will not have base-file set. This would simulate inserts going
-=======
-   *
-   * @param skipCreatingDataFile if set, first File Slice will not have data-file set. This would simulate inserts going
->>>>>>> 319b7a58
    *        directly to log files
    * @param isCompactionInFlight if set, compaction was inflight (running) when view was tested first time, otherwise
    *        compaction was in requested state
@@ -305,14 +300,9 @@
    * @param testBootstrap enable Bootstrap and test
    * @throws Exception -
    */
-<<<<<<< HEAD
   protected void testViewForFileSlicesWithAsyncCompaction(boolean skipCreatingBaseFile, boolean isCompactionInFlight,
-      int expTotalFileSlices, int expTotalBaseFiles, boolean includeInvalidAndInflight) throws Exception {
-=======
-  protected void testViewForFileSlicesWithAsyncCompaction(boolean skipCreatingDataFile, boolean isCompactionInFlight,
-      int expTotalFileSlices, int expTotalDataFiles, boolean includeInvalidAndInflight, boolean testBootstrap)
+      int expTotalFileSlices, int expTotalBaseFiles, boolean includeInvalidAndInflight, boolean testBootstrap)
       throws Exception {
->>>>>>> 319b7a58
     String partitionPath = "2016/05/01";
     new File(basePath + "/" + partitionPath).mkdirs();
     String fileId = UUID.randomUUID().toString();
@@ -330,13 +320,8 @@
             .setGroupAction(FsAction.READ.name()).setOtherAction(FsAction.NONE.name()).setStickyBit(true).build())
         .build();
 
-<<<<<<< HEAD
     // if skipCreatingBaseFile, then instantTime1 below acts like delta-commit, otherwise it is base-commit
-    String instantTime1 = "1";
-=======
-    // if skipCreatingDataFile, then instantTime1 below acts like delta-commit, otherwise it is base-commit
-    String instantTime1 = testBootstrap && !skipCreatingDataFile ? HoodieTimeline.METADATA_BOOTSTRAP_INSTANT_TS : "1";
->>>>>>> 319b7a58
+    String instantTime1 = testBootstrap && !skipCreatingBaseFile ? HoodieTimeline.METADATA_BOOTSTRAP_INSTANT_TS : "1";
     String deltaInstantTime1 = "2";
     String deltaInstantTime2 = "3";
 
@@ -356,7 +341,7 @@
     HoodieInstant deltaInstant2 = new HoodieInstant(true, HoodieTimeline.DELTA_COMMIT_ACTION, deltaInstantTime1);
     HoodieInstant deltaInstant3 = new HoodieInstant(true, HoodieTimeline.DELTA_COMMIT_ACTION, deltaInstantTime2);
 
-    if (testBootstrap && !skipCreatingDataFile) {
+    if (testBootstrap && !skipCreatingBaseFile) {
       try (IndexWriter writer = new HFileBootstrapIndex(metaClient).createWriter(BOOTSTRAP_SOURCE_PATH)) {
         writer.begin();
         BootstrapFileMapping mapping = new BootstrapFileMapping(BOOTSTRAP_SOURCE_PATH, partitionPath,
@@ -376,7 +361,7 @@
     assertEquals(1, fileSlices.size());
     FileSlice fileSlice = fileSlices.get(0);
     assertEquals(instantTime1, fileSlice.getBaseInstantTime());
-    if (!skipCreatingDataFile) {
+    if (!skipCreatingBaseFile) {
       assertTrue(fileSlice.getBaseFile().isPresent());
       checkExternalFile(srcFileStatus, fileSlice.getBaseFile().get().getBootstrapBaseFile(), testBootstrap);
     }
@@ -439,14 +424,9 @@
     assertEquals(1, fileSliceList.size(), "Expect file-slice to be merged");
     fileSlice = fileSliceList.get(0);
     assertEquals(fileId, fileSlice.getFileId());
-<<<<<<< HEAD
     if (!skipCreatingBaseFile) {
-      assertEquals(baseFileName, fileSlice.getBaseFile().get().getFileName(), "Base file must be present");
-=======
-    if (!skipCreatingDataFile) {
-      assertEquals(dataFileName, fileSlice.getBaseFile().get().getFileName(), "Data file must be present");
+      assertEquals(baseFileName, fileSlice.getBaseFile().get().getFileName(), "Data file must be present");
       checkExternalFile(srcFileStatus, fileSlice.getBaseFile().get().getBootstrapBaseFile(), testBootstrap);
->>>>>>> 319b7a58
     } else {
       assertFalse(fileSlice.getBaseFile().isPresent(), "No base-file expected as it was not created");
     }
@@ -477,62 +457,36 @@
     if (skipCreatingBaseFile) {
       assertEquals(0, baseFiles.size(), "Expect no base file to be returned");
     } else {
-<<<<<<< HEAD
-      assertEquals(1, baseFiles.size(), "Expect only one base-file to be sent");
-      baseFiles.forEach(bf -> assertEquals(bf.getCommitTime(), instantTime1, "Expect base-file for instant 1 be returned"));
-    }
+      assertEquals(1, baseFiles.size(), "Expect only one data-file to be sent");
+      baseFiles.forEach(bf -> assertEquals(bf.getCommitTime(), instantTime1, "Expect data-file for instant 1 be returned"));
+      checkExternalFile(srcFileStatus, baseFiles.get(0).getBootstrapBaseFile(), testBootstrap);
+    }
+
     baseFiles = roView.getLatestBaseFiles(partitionPath).collect(Collectors.toList());
     if (skipCreatingBaseFile) {
-      assertEquals(0, baseFiles.size(), "Expect no base file to be returned");
+      assertEquals(0, baseFiles.size(), "Expect no data file to be returned");
     } else {
-      assertEquals(1, baseFiles.size(), "Expect only one base-file to be sent");
-      baseFiles.forEach(bf -> assertEquals(bf.getCommitTime(), instantTime1, "Expect base-file for instant 1 be returned"));
-    }
+      assertEquals(1, baseFiles.size(), "Expect only one data-file to be sent");
+      baseFiles.forEach(bf -> assertEquals(bf.getCommitTime(), instantTime1, "Expect data-file for instant 1 be returned"));
+      checkExternalFile(srcFileStatus, baseFiles.get(0).getBootstrapBaseFile(), testBootstrap);
+    }
+
     baseFiles = roView.getLatestBaseFilesBeforeOrOn(partitionPath, deltaInstantTime5).collect(Collectors.toList());
     if (skipCreatingBaseFile) {
-      assertEquals(0, baseFiles.size(), "Expect no base file to be returned");
+      assertEquals(0, baseFiles.size(), "Expect no data file to be returned");
     } else {
-      assertEquals(1, baseFiles.size(), "Expect only one base-file to be sent");
-      baseFiles.forEach(bf -> assertEquals(bf.getCommitTime(), instantTime1, "Expect base-file for instant 1 be returned"));
-    }
+      assertEquals(1, baseFiles.size(), "Expect only one data-file to be sent");
+      baseFiles.forEach(bf -> assertEquals(bf.getCommitTime(), instantTime1, "Expect data-file for instant 1 be returned"));
+      checkExternalFile(srcFileStatus, baseFiles.get(0).getBootstrapBaseFile(), testBootstrap);
+    }
+
     baseFiles = roView.getLatestBaseFilesInRange(allInstantTimes).collect(Collectors.toList());
     if (skipCreatingBaseFile) {
-      assertEquals(0, baseFiles.size(), "Expect no base file to be returned");
+      assertEquals(0, baseFiles.size(), "Expect no data file to be returned");
     } else {
-      assertEquals(1, baseFiles.size(), "Expect only one base-file to be sent");
-      baseFiles.forEach(bf -> assertEquals(bf.getCommitTime(), instantTime1, "Expect base-file for instant 1 be returned"));
-=======
-      assertEquals(1, dataFiles.size(), "Expect only one data-file to be sent");
-      dataFiles.forEach(df -> assertEquals(df.getCommitTime(), instantTime1, "Expect data-file for instant 1 be returned"));
-      checkExternalFile(srcFileStatus, dataFiles.get(0).getBootstrapBaseFile(), testBootstrap);
-    }
-
-    dataFiles = roView.getLatestBaseFiles(partitionPath).collect(Collectors.toList());
-    if (skipCreatingDataFile) {
-      assertEquals(0, dataFiles.size(), "Expect no data file to be returned");
-    } else {
-      assertEquals(1, dataFiles.size(), "Expect only one data-file to be sent");
-      dataFiles.forEach(df -> assertEquals(df.getCommitTime(), instantTime1, "Expect data-file for instant 1 be returned"));
-      checkExternalFile(srcFileStatus, dataFiles.get(0).getBootstrapBaseFile(), testBootstrap);
-    }
-
-    dataFiles = roView.getLatestBaseFilesBeforeOrOn(partitionPath, deltaInstantTime5).collect(Collectors.toList());
-    if (skipCreatingDataFile) {
-      assertEquals(0, dataFiles.size(), "Expect no data file to be returned");
-    } else {
-      assertEquals(1, dataFiles.size(), "Expect only one data-file to be sent");
-      dataFiles.forEach(df -> assertEquals(df.getCommitTime(), instantTime1, "Expect data-file for instant 1 be returned"));
-      checkExternalFile(srcFileStatus, dataFiles.get(0).getBootstrapBaseFile(), testBootstrap);
-    }
-
-    dataFiles = roView.getLatestBaseFilesInRange(allInstantTimes).collect(Collectors.toList());
-    if (skipCreatingDataFile) {
-      assertEquals(0, dataFiles.size(), "Expect no data file to be returned");
-    } else {
-      assertEquals(1, dataFiles.size(), "Expect only one data-file to be sent");
-      dataFiles.forEach(df -> assertEquals(df.getCommitTime(), instantTime1, "Expect data-file for instant 1 be returned"));
-      checkExternalFile(srcFileStatus, dataFiles.get(0).getBootstrapBaseFile(), testBootstrap);
->>>>>>> 319b7a58
+      assertEquals(1, baseFiles.size(), "Expect only one data-file to be sent");
+      baseFiles.forEach(bf -> assertEquals(bf.getCommitTime(), instantTime1, "Expect data-file for instant 1 be returned"));
+      checkExternalFile(srcFileStatus, baseFiles.get(0).getBootstrapBaseFile(), testBootstrap);
     }
 
     // Inflight/Orphan File-groups needs to be in the view
@@ -647,7 +601,7 @@
     assertEquals(1, baseFiles.size(), "Expect only one base-files in latest view as there is only one file-group");
     assertEquals(compactBaseFileName, baseFiles.get(0).getFileName(), "Base Filename must match");
     assertEquals(1, fileSliceList.size(), "Only one latest file-slice in the partition");
-    assertFalse(dataFiles.get(0).getBootstrapBaseFile().isPresent(), "No external data file must be present");
+    assertFalse(baseFiles.get(0).getBootstrapBaseFile().isPresent(), "No external data file must be present");
     fileSlice = fileSliceList.get(0);
     assertEquals(fileId, fileSlice.getFileId(), "Check file-Id is set correctly");
     assertEquals(compactBaseFileName, fileSlice.getBaseFile().get().getFileName(),
@@ -659,49 +613,33 @@
     assertEquals(fileName4, logFiles.get(0).getFileName(), "Log File Order check");
     assertEquals(fileName3, logFiles.get(1).getFileName(), "Log File Order check");
 
-<<<<<<< HEAD
-    // Base Files API tests
+    // Data Files API tests
     baseFiles = roView.getLatestBaseFiles().collect(Collectors.toList());
-    assertEquals(1, baseFiles.size(), "Expect only one base-file to be sent");
-    baseFiles.forEach(bf -> assertEquals(bf.getCommitTime(), compactionRequestedTime, "Expect base-file created by compaction be returned"));
+    assertEquals(1, baseFiles.size(), "Expect only one data-file to be sent");
+    assertFalse(baseFiles.get(0).getBootstrapBaseFile().isPresent(),"No external data file must be present");
+
+    baseFiles.forEach(bf -> {
+      assertEquals(bf.getCommitTime(), compactionRequestedTime, "Expect data-file created by compaction be returned");
+      assertFalse(bf.getBootstrapBaseFile().isPresent(), "No external data file must be present");
+    });
     baseFiles = roView.getLatestBaseFiles(partitionPath).collect(Collectors.toList());
-    assertEquals(1, baseFiles.size(), "Expect only one base-file to be sent");
-    baseFiles.forEach(bf -> assertEquals(bf.getCommitTime(), compactionRequestedTime, "Expect base-file created by compaction be returned"));
+    assertEquals(1, baseFiles.size(), "Expect only one data-file to be sent");
+    baseFiles.forEach(bf -> {
+      assertEquals(bf.getCommitTime(), compactionRequestedTime, "Expect data-file created by compaction be returned");
+      assertFalse(bf.getBootstrapBaseFile().isPresent(), "No external data file must be present");
+    });
     baseFiles = roView.getLatestBaseFilesBeforeOrOn(partitionPath, deltaInstantTime5).collect(Collectors.toList());
-    assertEquals(1, baseFiles.size(), "Expect only one base-file to be sent");
-    baseFiles.forEach(bf -> assertEquals(bf.getCommitTime(), compactionRequestedTime, "Expect base-file created by compaction be returned"));
+    assertEquals(1, baseFiles.size(), "Expect only one data-file to be sent");
+    baseFiles.forEach(bf -> {
+      assertEquals(bf.getCommitTime(), compactionRequestedTime, "Expect data-file created by compaction be returned");
+      assertFalse(bf.getBootstrapBaseFile().isPresent(), "No external data file must be present");
+    });
     baseFiles = roView.getLatestBaseFilesInRange(allInstantTimes).collect(Collectors.toList());
-    assertEquals(1, baseFiles.size(), "Expect only one base-file to be sent");
-    baseFiles.forEach(bf -> assertEquals(bf.getCommitTime(), compactionRequestedTime, "Expect base-file created by compaction be returned"));
-=======
-    // Data Files API tests
-    dataFiles = roView.getLatestBaseFiles().collect(Collectors.toList());
-    assertEquals(1, dataFiles.size(), "Expect only one data-file to be sent");
-    assertFalse(dataFiles.get(0).getBootstrapBaseFile().isPresent(),"No external data file must be present");
-
-    dataFiles.forEach(df -> {
-      assertEquals(df.getCommitTime(), compactionRequestedTime, "Expect data-file created by compaction be returned");
-      assertFalse(df.getBootstrapBaseFile().isPresent(), "No external data file must be present");
+    assertEquals(1, baseFiles.size(), "Expect only one data-file to be sent");
+    baseFiles.forEach(bf -> {
+      assertEquals(bf.getCommitTime(), compactionRequestedTime, "Expect data-file created by compaction be returned");
+      assertFalse(bf.getBootstrapBaseFile().isPresent(), "No external data file must be present");
     });
-    dataFiles = roView.getLatestBaseFiles(partitionPath).collect(Collectors.toList());
-    assertEquals(1, dataFiles.size(), "Expect only one data-file to be sent");
-    dataFiles.forEach(df -> {
-      assertEquals(df.getCommitTime(), compactionRequestedTime, "Expect data-file created by compaction be returned");
-      assertFalse(df.getBootstrapBaseFile().isPresent(), "No external data file must be present");
-    });
-    dataFiles = roView.getLatestBaseFilesBeforeOrOn(partitionPath, deltaInstantTime5).collect(Collectors.toList());
-    assertEquals(1, dataFiles.size(), "Expect only one data-file to be sent");
-    dataFiles.forEach(df -> {
-      assertEquals(df.getCommitTime(), compactionRequestedTime, "Expect data-file created by compaction be returned");
-      assertFalse(df.getBootstrapBaseFile().isPresent(), "No external data file must be present");
-    });
-    dataFiles = roView.getLatestBaseFilesInRange(allInstantTimes).collect(Collectors.toList());
-    assertEquals(1, dataFiles.size(), "Expect only one data-file to be sent");
-    dataFiles.forEach(df -> {
-      assertEquals(df.getCommitTime(), compactionRequestedTime, "Expect data-file created by compaction be returned");
-      assertFalse(df.getBootstrapBaseFile().isPresent(), "No external data file must be present");
-    });
->>>>>>> 319b7a58
 
     assertEquals(expTotalFileSlices, rtView.getAllFileSlices(partitionPath).count(),
         "Total number of file-slices in partitions matches expected");
@@ -718,7 +656,7 @@
     new File(basePath + "/" + partitionPath).mkdirs();
     String fileId = UUID.randomUUID().toString();
 
-    assertFalse(roView.getLatestBaseFiles(partitionPath).anyMatch(dfile -> dfile.getFileId().equals(fileId)),
+    assertFalse(roView.getLatestBaseFiles(partitionPath).anyMatch(bfile -> bfile.getFileId().equals(fileId)),
         "No commit, should not find any base file");
 
     // Only one commit, but is not safe
@@ -726,7 +664,7 @@
     String fileName1 = FSUtils.makeBaseFileName(commitTime1, TEST_WRITE_TOKEN, fileId);
     new File(basePath + "/" + partitionPath + "/" + fileName1).createNewFile();
     refreshFsView();
-    assertFalse(roView.getLatestBaseFiles(partitionPath).anyMatch(dfile -> dfile.getFileId().equals(fileId)),
+    assertFalse(roView.getLatestBaseFiles(partitionPath).anyMatch(bfile -> bfile.getFileId().equals(fileId)),
         "No commit, should not find any base file");
 
     // Make this commit safe
@@ -735,7 +673,7 @@
     saveAsComplete(commitTimeline, instant1, Option.empty());
     refreshFsView();
     assertEquals(fileName1, roView.getLatestBaseFiles(partitionPath)
-        .filter(dfile -> dfile.getFileId().equals(fileId)).findFirst().get().getFileName());
+        .filter(bfile -> bfile.getFileId().equals(fileId)).findFirst().get().getFileName());
 
     // Do another commit, but not safe
     String commitTime2 = "2";
@@ -743,14 +681,14 @@
     new File(basePath + "/" + partitionPath + "/" + fileName2).createNewFile();
     refreshFsView();
     assertEquals(fileName1, roView.getLatestBaseFiles(partitionPath)
-        .filter(dfile -> dfile.getFileId().equals(fileId)).findFirst().get().getFileName());
+        .filter(bfile -> bfile.getFileId().equals(fileId)).findFirst().get().getFileName());
 
     // Make it safe
     HoodieInstant instant2 = new HoodieInstant(true, HoodieTimeline.COMMIT_ACTION, commitTime2);
     saveAsComplete(commitTimeline, instant2, Option.empty());
     refreshFsView();
     assertEquals(fileName2, roView.getLatestBaseFiles(partitionPath)
-        .filter(dfile -> dfile.getFileId().equals(fileId)).findFirst().get().getFileName());
+        .filter(bfile -> bfile.getFileId().equals(fileId)).findFirst().get().getFileName());
   }
 
   @Test
@@ -1352,12 +1290,12 @@
     String fileId2 = UUID.randomUUID().toString();
 
     assertFalse(roView.getLatestBaseFiles(partitionPath1)
-            .anyMatch(dfile -> dfile.getFileId().equals(fileId1) || dfile.getFileId().equals(fileId2)),
+            .anyMatch(bfile -> bfile.getFileId().equals(fileId1) || bfile.getFileId().equals(fileId2)),
         "No commit, should not find any data file");
     // Only one commit
     String commitTime1 = "1";
-    String fileName1 = FSUtils.makeDataFileName(commitTime1, TEST_WRITE_TOKEN, fileId1);
-    String fileName2 = FSUtils.makeDataFileName(commitTime1, TEST_WRITE_TOKEN, fileId2);
+    String fileName1 = FSUtils.makeBaseFileName(commitTime1, TEST_WRITE_TOKEN, fileId1);
+    String fileName2 = FSUtils.makeBaseFileName(commitTime1, TEST_WRITE_TOKEN, fileId2);
     new File(basePath + "/" + partitionPath1 + "/" + fileName1).createNewFile();
     new File(basePath + "/" + partitionPath1 + "/" + fileName2).createNewFile();
 
@@ -1366,15 +1304,15 @@
     saveAsComplete(commitTimeline, instant1, Option.empty());
     refreshFsView();
     assertEquals(1, roView.getLatestBaseFiles(partitionPath1)
-        .filter(dfile -> dfile.getFileId().equals(fileId1)).count());
+        .filter(bfile -> bfile.getFileId().equals(fileId1)).count());
     assertEquals(1, roView.getLatestBaseFiles(partitionPath1)
-        .filter(dfile -> dfile.getFileId().equals(fileId2)).count());
+        .filter(bfile -> bfile.getFileId().equals(fileId2)).count());
 
     // create commit2 - fileId1 is replaced. new file groups fileId3,fileId4 are created.
     String fileId3 = UUID.randomUUID().toString();
     String fileId4 = UUID.randomUUID().toString();
-    String fileName3 = FSUtils.makeDataFileName(commitTime1, TEST_WRITE_TOKEN, fileId3);
-    String fileName4 = FSUtils.makeDataFileName(commitTime1, TEST_WRITE_TOKEN, fileId4);
+    String fileName3 = FSUtils.makeBaseFileName(commitTime1, TEST_WRITE_TOKEN, fileId3);
+    String fileName4 = FSUtils.makeBaseFileName(commitTime1, TEST_WRITE_TOKEN, fileId4);
     new File(basePath + "/" + partitionPath1 + "/" + fileName3).createNewFile();
     new File(basePath + "/" + partitionPath1 + "/" + fileName4).createNewFile();
 
@@ -1392,24 +1330,24 @@
     //make sure view doesnt include fileId1
     refreshFsView();
     assertEquals(0, roView.getLatestBaseFiles(partitionPath1)
-        .filter(dfile -> dfile.getFileId().equals(fileId1)).count());
+        .filter(bfile -> bfile.getFileId().equals(fileId1)).count());
     assertEquals(1, roView.getLatestBaseFiles(partitionPath1)
-        .filter(dfile -> dfile.getFileId().equals(fileId2)).count());
+        .filter(bfile -> bfile.getFileId().equals(fileId2)).count());
     assertEquals(1, roView.getLatestBaseFiles(partitionPath1)
-        .filter(dfile -> dfile.getFileId().equals(fileId3)).count());
+        .filter(bfile -> bfile.getFileId().equals(fileId3)).count());
     assertEquals(1, roView.getLatestBaseFiles(partitionPath1)
-        .filter(dfile -> dfile.getFileId().equals(fileId4)).count());
+        .filter(bfile -> bfile.getFileId().equals(fileId4)).count());
 
     //exclude commit 2 and make sure fileId1 shows up in view.
     SyncableFileSystemView filteredView = getFileSystemView(metaClient.getActiveTimeline().findInstantsBefore("2"), false);
     assertEquals(1, filteredView.getLatestBaseFiles(partitionPath1)
-        .filter(dfile -> dfile.getFileId().equals(fileId1)).count());
+        .filter(bfile -> bfile.getFileId().equals(fileId1)).count());
     assertEquals(1, filteredView.getLatestBaseFiles(partitionPath1)
-        .filter(dfile -> dfile.getFileId().equals(fileId2)).count());
+        .filter(bfile -> bfile.getFileId().equals(fileId2)).count());
     assertEquals(1, filteredView.getLatestBaseFiles(partitionPath1)
-        .filter(dfile -> dfile.getFileId().equals(fileId3)).count());
+        .filter(bfile -> bfile.getFileId().equals(fileId3)).count());
     assertEquals(1, filteredView.getLatestBaseFiles(partitionPath1)
-        .filter(dfile -> dfile.getFileId().equals(fileId4)).count());
+        .filter(bfile -> bfile.getFileId().equals(fileId4)).count());
 
     // ensure replacedFileGroupsBefore works with all instants
     List<HoodieFileGroup> replacedOnInstant1 = fsView.getReplacedFileGroupsBeforeOrOn("1", partitionPath1).collect(Collectors.toList());
@@ -1436,18 +1374,18 @@
     String fileId4 = UUID.randomUUID().toString();
 
     assertFalse(roView.getLatestBaseFiles(partitionPath1)
-            .anyMatch(dfile -> dfile.getFileId().equals(fileId1) || dfile.getFileId().equals(fileId2)),
+            .anyMatch(bfile -> bfile.getFileId().equals(fileId1) || bfile.getFileId().equals(fileId2)),
         "No commit, should not find any data file");
     assertFalse(roView.getLatestBaseFiles(partitionPath2)
-            .anyMatch(dfile -> dfile.getFileId().equals(fileId3) || dfile.getFileId().equals(fileId4)),
+            .anyMatch(bfile -> bfile.getFileId().equals(fileId3) || bfile.getFileId().equals(fileId4)),
         "No commit, should not find any data file");
 
     // Only one commit
     String commitTime1 = "1";
-    String fileName1 = FSUtils.makeDataFileName(commitTime1, TEST_WRITE_TOKEN, fileId1);
-    String fileName2 = FSUtils.makeDataFileName(commitTime1, TEST_WRITE_TOKEN, fileId2);
-    String fileName3 = FSUtils.makeDataFileName(commitTime1, TEST_WRITE_TOKEN, fileId3);
-    String fileName4 = FSUtils.makeDataFileName(commitTime1, TEST_WRITE_TOKEN, fileId4);
+    String fileName1 = FSUtils.makeBaseFileName(commitTime1, TEST_WRITE_TOKEN, fileId1);
+    String fileName2 = FSUtils.makeBaseFileName(commitTime1, TEST_WRITE_TOKEN, fileId2);
+    String fileName3 = FSUtils.makeBaseFileName(commitTime1, TEST_WRITE_TOKEN, fileId3);
+    String fileName4 = FSUtils.makeBaseFileName(commitTime1, TEST_WRITE_TOKEN, fileId4);
     new File(basePath + "/" + partitionPath1 + "/" + fileName1).createNewFile();
     new File(basePath + "/" + partitionPath1 + "/" + fileName2).createNewFile();
     new File(basePath + "/" + partitionPath2 + "/" + fileName3).createNewFile();
@@ -1469,13 +1407,13 @@
     saveAsComplete(commitTimeline, instant1, Option.of(commitMetadata.toJsonString().getBytes(StandardCharsets.UTF_8)));
     refreshFsView();
     assertEquals(0, roView.getLatestBaseFiles(partitionPath1)
-        .filter(dfile -> dfile.getFileId().equals(fileId1)).count());
+        .filter(bfile -> bfile.getFileId().equals(fileId1)).count());
     assertEquals(fileName2, roView.getLatestBaseFiles(partitionPath1)
-        .filter(dfile -> dfile.getFileId().equals(fileId2)).findFirst().get().getFileName());
+        .filter(bfile -> bfile.getFileId().equals(fileId2)).findFirst().get().getFileName());
     assertEquals(0, roView.getLatestBaseFiles(partitionPath2)
-        .filter(dfile -> dfile.getFileId().equals(fileId3)).count());
+        .filter(bfile -> bfile.getFileId().equals(fileId3)).count());
     assertEquals(0, roView.getLatestBaseFiles(partitionPath2)
-        .filter(dfile -> dfile.getFileId().equals(fileId4)).count());
+        .filter(bfile -> bfile.getFileId().equals(fileId4)).count());
 
     // ensure replacedFileGroupsBefore works with all instants
     List<HoodieFileGroup> replacedOnInstant1 = fsView.getReplacedFileGroupsBeforeOrOn("0", partitionPath1).collect(Collectors.toList());
@@ -1500,13 +1438,13 @@
     String fileId3 = UUID.randomUUID().toString();
 
     assertFalse(roView.getLatestBaseFiles(partitionPath1)
-            .anyMatch(dfile -> dfile.getFileId().equals(fileId1) || dfile.getFileId().equals(fileId2) || dfile.getFileId().equals(fileId3)),
+            .anyMatch(bfile -> bfile.getFileId().equals(fileId1) || bfile.getFileId().equals(fileId2) || bfile.getFileId().equals(fileId3)),
         "No commit, should not find any data file");
     // Only one commit
     String commitTime1 = "1";
-    String fileName1 = FSUtils.makeDataFileName(commitTime1, TEST_WRITE_TOKEN, fileId1);
-    String fileName2 = FSUtils.makeDataFileName(commitTime1, TEST_WRITE_TOKEN, fileId2);
-    String fileName3 = FSUtils.makeDataFileName(commitTime1, TEST_WRITE_TOKEN, fileId3);
+    String fileName1 = FSUtils.makeBaseFileName(commitTime1, TEST_WRITE_TOKEN, fileId1);
+    String fileName2 = FSUtils.makeBaseFileName(commitTime1, TEST_WRITE_TOKEN, fileId2);
+    String fileName3 = FSUtils.makeBaseFileName(commitTime1, TEST_WRITE_TOKEN, fileId3);
     new File(basePath + "/" + partitionPath1 + "/" + fileName1).createNewFile();
     new File(basePath + "/" + partitionPath1 + "/" + fileName2).createNewFile();
     new File(basePath + "/" + partitionPath1 + "/" + fileName3).createNewFile();
@@ -1516,11 +1454,11 @@
     saveAsComplete(commitTimeline, instant1, Option.empty());
     refreshFsView();
     assertEquals(1, roView.getLatestBaseFiles(partitionPath1)
-        .filter(dfile -> dfile.getFileId().equals(fileId1)).count());
+        .filter(bfile -> bfile.getFileId().equals(fileId1)).count());
     assertEquals(1, roView.getLatestBaseFiles(partitionPath1)
-        .filter(dfile -> dfile.getFileId().equals(fileId2)).count());
+        .filter(bfile -> bfile.getFileId().equals(fileId2)).count());
     assertEquals(1, roView.getLatestBaseFiles(partitionPath1)
-        .filter(dfile -> dfile.getFileId().equals(fileId3)).count());
+        .filter(bfile -> bfile.getFileId().equals(fileId3)).count());
 
     List<FileSlice>[] fileSliceGroups = new List[] {
         Collections.singletonList(fsView.getLatestFileSlice(partitionPath1, fileId1).get()),
