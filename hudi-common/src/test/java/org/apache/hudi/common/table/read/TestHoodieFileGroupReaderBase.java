/*
 * Licensed to the Apache Software Foundation (ASF) under one
 * or more contributor license agreements.  See the NOTICE file
 * distributed with this work for additional information
 * regarding copyright ownership.  The ASF licenses this file
 * to you under the Apache License, Version 2.0 (the
 * "License"); you may not use this file except in compliance
 * with the License.  You may obtain a copy of the License at
 *
 *   http://www.apache.org/licenses/LICENSE-2.0
 *
 * Unless required by applicable law or agreed to in writing,
 * software distributed under the License is distributed on an
 * "AS IS" BASIS, WITHOUT WARRANTIES OR CONDITIONS OF ANY
 * KIND, either express or implied.  See the License for the
 * specific language governing permissions and limitations
 * under the License.
 */

package org.apache.hudi.common.table.read;

import org.apache.hudi.avro.AvroSchemaTestUtils;
import org.apache.hudi.avro.HoodieAvroUtils;
import org.apache.hudi.common.config.HoodieCommonConfig;
import org.apache.hudi.common.config.HoodieMemoryConfig;
import org.apache.hudi.common.config.HoodieMetadataConfig;
import org.apache.hudi.common.config.HoodieReaderConfig;
import org.apache.hudi.common.config.HoodieStorageConfig;
import org.apache.hudi.common.config.RecordMergeMode;
import org.apache.hudi.common.config.TypedProperties;
import org.apache.hudi.common.engine.HoodieEngineContext;
import org.apache.hudi.common.engine.HoodieLocalEngineContext;
import org.apache.hudi.common.engine.HoodieReaderContext;
import org.apache.hudi.common.fs.FSUtils;
import org.apache.hudi.common.model.BaseFile;
import org.apache.hudi.common.model.FileSlice;
import org.apache.hudi.common.model.HoodieAvroRecord;
import org.apache.hudi.common.model.HoodieBaseFile;
import org.apache.hudi.common.model.HoodieFileFormat;
import org.apache.hudi.common.model.HoodieRecord;
import org.apache.hudi.common.model.HoodieTableType;
import org.apache.hudi.common.serialization.DefaultSerializer;
import org.apache.hudi.common.table.HoodieTableConfig;
import org.apache.hudi.common.table.HoodieTableMetaClient;
import org.apache.hudi.common.table.TableSchemaResolver;
import org.apache.hudi.common.table.timeline.InstantFileNameGenerator;
import org.apache.hudi.common.table.view.FileSystemViewManager;
import org.apache.hudi.common.table.view.FileSystemViewStorageConfig;
import org.apache.hudi.common.table.view.HoodieTableFileSystemView;
import org.apache.hudi.common.testutils.HoodieTestDataGenerator;
import org.apache.hudi.common.testutils.HoodieTestUtils;
import org.apache.hudi.common.testutils.RawTripTestPayload;
import org.apache.hudi.common.testutils.SchemaEvolutionTestUtilsBase;
import org.apache.hudi.common.testutils.SchemaOnReadEvolutionTestUtils;
import org.apache.hudi.common.testutils.SchemaOnWriteEvolutionTestUtils;
import org.apache.hudi.common.util.CollectionUtils;
import org.apache.hudi.common.util.DefaultSizeEstimator;
import org.apache.hudi.common.util.HoodieRecordSizeEstimator;
import org.apache.hudi.common.util.Option;
import org.apache.hudi.common.util.OrderingValues;
import org.apache.hudi.common.util.collection.ClosableIterator;
import org.apache.hudi.common.util.collection.ExternalSpillableMap;
import org.apache.hudi.common.util.collection.Pair;
import org.apache.hudi.internal.schema.InternalSchema;
import org.apache.hudi.internal.schema.convert.AvroInternalSchemaConverter;
import org.apache.hudi.internal.schema.utils.SerDeHelper;
import org.apache.hudi.keygen.constant.KeyGeneratorOptions;
import org.apache.hudi.storage.StorageConfiguration;

import com.fasterxml.jackson.databind.ObjectMapper;
import org.apache.avro.Schema;
import org.apache.avro.generic.GenericRecord;
import org.apache.avro.generic.IndexedRecord;
import org.junit.jupiter.api.BeforeAll;
import org.junit.jupiter.api.Test;
import org.junit.jupiter.api.io.TempDir;
import org.junit.jupiter.params.ParameterizedTest;
import org.junit.jupiter.params.provider.Arguments;
import org.junit.jupiter.params.provider.EnumSource;
import org.junit.jupiter.params.provider.MethodSource;

import java.io.IOException;
import java.io.Serializable;
import java.io.UncheckedIOException;
import java.net.URI;
import java.nio.file.Files;
import java.nio.file.Path;
import java.nio.file.Paths;
import java.util.ArrayList;
import java.util.Arrays;
import java.util.Collections;
import java.util.HashMap;
import java.util.HashSet;
import java.util.List;
import java.util.Map;
import java.util.Set;
import java.util.stream.Collectors;
import java.util.stream.Stream;

import static org.apache.hudi.common.model.HoodieRecordMerger.PAYLOAD_BASED_MERGE_STRATEGY_UUID;
import static org.apache.hudi.common.model.WriteOperationType.INSERT;
import static org.apache.hudi.common.model.WriteOperationType.UPSERT;
import static org.apache.hudi.common.table.HoodieTableConfig.PARTITION_FIELDS;
import static org.apache.hudi.common.table.HoodieTableConfig.PAYLOAD_CLASS_NAME;
import static org.apache.hudi.common.table.HoodieTableConfig.RECORD_MERGE_MODE;
import static org.apache.hudi.common.table.HoodieTableConfig.RECORD_MERGE_STRATEGY_ID;
import static org.apache.hudi.common.testutils.HoodieTestDataGenerator.TRIP_EXAMPLE_SCHEMA;
import static org.apache.hudi.common.testutils.HoodieTestUtils.getLogFileListFromFileSlice;
import static org.junit.jupiter.api.Assertions.assertEquals;
import static org.junit.jupiter.api.Assertions.assertNotNull;
import static org.junit.jupiter.api.Assertions.assertThrows;
import static org.junit.jupiter.api.Assertions.assertTrue;
import static org.junit.jupiter.params.provider.Arguments.arguments;

/**
 * Tests {@link HoodieFileGroupReader} with different engines
 */
public abstract class TestHoodieFileGroupReaderBase<T> {
  private static final List<HoodieFileFormat> DEFAULT_SUPPORTED_FILE_FORMATS = Arrays.asList(HoodieFileFormat.PARQUET, HoodieFileFormat.ORC);
  protected static List<HoodieFileFormat> supportedFileFormats;
  private static final String KEY_FIELD_NAME = "_row_key";
  private static final String PRECOMBINE_FIELD_NAME = "timestamp";
  private static final String PARTITION_FIELD_NAME = "partition_path";
  private static final String RIDER_FIELD_NAME = "rider";
  @TempDir
  protected java.nio.file.Path tempDir;

  public abstract StorageConfiguration<?> getStorageConf();

  public abstract String getBasePath();

  public abstract HoodieReaderContext<T> getHoodieReaderContext(String tablePath, Schema avroSchema, StorageConfiguration<?> storageConf, HoodieTableMetaClient metaClient);

  public abstract String getCustomPayload();

  public abstract void commitToTable(List<HoodieRecord> recordList,
                                     String operation,
                                     boolean firstCommit,
                                     Map<String, String> writeConfigs,
                                     String schemaStr);

  public void commitToTable(List<HoodieRecord> recordList,
                            String operation,
                            boolean firstCommit,
                            Map<String, String> writeConfigs) {
    commitToTable(recordList, operation, firstCommit, writeConfigs, TRIP_EXAMPLE_SCHEMA);
  }

  public abstract void commitSchemaToTable(InternalSchema schema, Map<String, String> writeConfigs, String historySchemaStr);

  public abstract void assertRecordsEqual(Schema schema, T expected, T actual);

  public abstract void assertRecordMatchesSchema(Schema schema, T record);

  public abstract SchemaOnWriteEvolutionTestUtils.SchemaOnWriteConfigs getSchemaOnWriteConfigs();

  public abstract SchemaOnReadEvolutionTestUtils.SchemaOnReadConfigs getSchemaOnReadConfigs();

  private static Stream<Arguments> testArguments() {
    boolean supportsORC = supportedFileFormats.contains(HoodieFileFormat.ORC);
    return Stream.of(
        arguments(RecordMergeMode.COMMIT_TIME_ORDERING, supportsORC ? HoodieFileFormat.ORC : HoodieFileFormat.PARQUET, "avro", false),
        arguments(RecordMergeMode.COMMIT_TIME_ORDERING, HoodieFileFormat.PARQUET, "parquet", true),
        arguments(RecordMergeMode.EVENT_TIME_ORDERING, supportsORC ? HoodieFileFormat.ORC : HoodieFileFormat.PARQUET, "avro", true),
        arguments(RecordMergeMode.EVENT_TIME_ORDERING, HoodieFileFormat.PARQUET, "parquet", true),
        arguments(RecordMergeMode.CUSTOM, HoodieFileFormat.PARQUET, "avro", false),
        arguments(RecordMergeMode.CUSTOM, HoodieFileFormat.PARQUET, "parquet", true)
    );
  }

  @BeforeAll
  public static void setUpClass() throws IOException {
    supportedFileFormats = new ArrayList<>(DEFAULT_SUPPORTED_FILE_FORMATS);
  }

  @ParameterizedTest
  @MethodSource("testArguments")
  public void testReadFileGroupInMergeOnReadTable(RecordMergeMode recordMergeMode, HoodieFileFormat baseFileFormat, String logDataBlockFormat, boolean populateMetaFields) throws Exception {
    Map<String, String> writeConfigs = new HashMap<>(getCommonConfigs(recordMergeMode, populateMetaFields));
    writeConfigs.put(HoodieStorageConfig.LOGFILE_DATA_BLOCK_FORMAT.key(), logDataBlockFormat);
    writeConfigs.put(HoodieTableConfig.BASE_FILE_FORMAT.key(), baseFileFormat.name());

    try (HoodieTestDataGenerator dataGen = new HoodieTestDataGenerator(0xDEEF)) {
      // One commit; reading one file group containing a base file only
      List<HoodieRecord> initialRecords = dataGen.generateInserts("001", 100);
      commitToTable(initialRecords, INSERT.value(), true, writeConfigs);
      validateOutputFromFileGroupReader(
          getStorageConf(), getBasePath(), true, 0, recordMergeMode,
          initialRecords, initialRecords);

      // Two commits; reading one file group containing a base file and a log file
      List<HoodieRecord> updates = dataGen.generateUniqueUpdates("002", 50);
      List<HoodieRecord> allRecords = mergeRecordLists(updates, initialRecords);
      List<HoodieRecord> unmergedRecords = CollectionUtils.combine(initialRecords, updates);
      commitToTable(updates, UPSERT.value(), false, writeConfigs);
      validateOutputFromFileGroupReader(
          getStorageConf(), getBasePath(), true, 1, recordMergeMode,
          allRecords, unmergedRecords);

      // Three commits; reading one file group containing a base file and two log files
      List<HoodieRecord> updates2 = dataGen.generateUniqueUpdates("003", 100);
      List<HoodieRecord> finalRecords = mergeRecordLists(updates2, allRecords);
      commitToTable(updates2, UPSERT.value(), false, writeConfigs);
      validateOutputFromFileGroupReader(
          getStorageConf(), getBasePath(), true, 2, recordMergeMode,
          finalRecords, CollectionUtils.combine(unmergedRecords, updates2));
    }
  }

  @Test
  public void testReadFileGroupWithMultipleOrderingFields() throws Exception {
    RecordMergeMode recordMergeMode = RecordMergeMode.EVENT_TIME_ORDERING;
    Map<String, String> writeConfigs = new HashMap<>(getCommonConfigs(recordMergeMode, true));
    writeConfigs.put(HoodieStorageConfig.LOGFILE_DATA_BLOCK_FORMAT.key(), "avro");
    writeConfigs.put("hoodie.datasource.write.table.type", HoodieTableType.MERGE_ON_READ.name());
    // Use two precombine values - combination of timestamp and rider
    String orderingValues = "timestamp,rider";
    writeConfigs.put("hoodie.datasource.write.precombine.field", orderingValues);
    writeConfigs.put("hoodie.payload.ordering.field", orderingValues);

    try (HoodieTestDataGenerator dataGen = new HoodieTestDataGenerator(0xDEEF)) {
      // Initial commit. rider column gets value of rider-002
      List<HoodieRecord> initialRecords = dataGen.generateInserts("002", 100);
      commitToTable(initialRecords, INSERT.value(), true, writeConfigs);
      validateOutputFromFileGroupReader(
          getStorageConf(), getBasePath(), true, 0, recordMergeMode,
          initialRecords, initialRecords);

      // The updates have rider values as rider-001 and the existing records have rider values as rider-002
      // timestamp is 0 for all records so will not be considered
      // All updates in this batch will be ignored as rider values are smaller and timestamp value is same
      List<HoodieRecord> updates = dataGen.generateUniqueUpdates("001", 5);
      List<HoodieRecord> allRecords = initialRecords;
      List<HoodieRecord> unmergedRecords = CollectionUtils.combine(updates, allRecords);
      commitToTable(updates, UPSERT.value(), false, writeConfigs);
      validateOutputFromFileGroupReader(
          getStorageConf(), getBasePath(), true, 1, recordMergeMode,
          allRecords, unmergedRecords);

      // The updates have rider values as rider-003 and the existing records have rider values as rider-002
      // timestamp is 0 for all records so will not be considered
      // All updates in this batch will reflect in the final records
      List<HoodieRecord> updates2 = dataGen.generateUniqueUpdates("003", 10);
      List<HoodieRecord> finalRecords = mergeRecordLists(updates2, allRecords);
      commitToTable(updates2, UPSERT.value(), false, writeConfigs);
      validateOutputFromFileGroupReader(
          getStorageConf(), getBasePath(), true, 2, recordMergeMode,
          finalRecords, CollectionUtils.combine(unmergedRecords, updates2));
    }
  }

  private static Stream<Arguments> logFileOnlyCases() {
    return Stream.of(
        arguments(RecordMergeMode.COMMIT_TIME_ORDERING, "avro"),
        arguments(RecordMergeMode.EVENT_TIME_ORDERING, "parquet"),
        arguments(RecordMergeMode.CUSTOM, "avro"));
  }

  @ParameterizedTest
  @MethodSource("logFileOnlyCases")
  public void testReadLogFilesOnlyInMergeOnReadTable(RecordMergeMode recordMergeMode, String logDataBlockFormat) throws Exception {
    Map<String, String> writeConfigs = new HashMap<>(getCommonConfigs(recordMergeMode, true));
    writeConfigs.put(HoodieStorageConfig.LOGFILE_DATA_BLOCK_FORMAT.key(), logDataBlockFormat);
    // Use InMemoryIndex to generate log only mor table
    writeConfigs.put("hoodie.index.type", "INMEMORY");

    try (HoodieTestDataGenerator dataGen = new HoodieTestDataGenerator(0xDEEF)) {
      // One commit; reading one file group containing a log file only
      List<HoodieRecord> initialRecords = dataGen.generateInserts("001", 100);
      commitToTable(initialRecords, INSERT.value(), true, writeConfigs);
      validateOutputFromFileGroupReader(
          getStorageConf(), getBasePath(), false, 1, recordMergeMode,
          initialRecords, initialRecords);

      // Two commits; reading one file group containing two log files
      List<HoodieRecord> updates = dataGen.generateUniqueUpdates("002", 50);
      List<HoodieRecord> allRecords = mergeRecordLists(updates, initialRecords);
      commitToTable(updates, INSERT.value(), false, writeConfigs);
      validateOutputFromFileGroupReader(
          getStorageConf(), getBasePath(), false, 2, recordMergeMode,
          allRecords, CollectionUtils.combine(initialRecords, updates));
    }
  }

  @ParameterizedTest
  @EnumSource(value = SchemaEvolutionTestUtilsBase.SchemaEvolutionScenarioType.class)
  public void testSchemaOnRead(SchemaEvolutionTestUtilsBase.SchemaEvolutionScenarioType testType) throws Exception {
    try (SchemaOnReadTestExecutor executor = new SchemaOnReadTestExecutor(testType,
        getSchemaOnReadConfigs(),
        HoodieTableConfig.BASE_FILE_FORMAT.defaultValue())) {
      executor.execute();
    }
  }

  @ParameterizedTest
<<<<<<< HEAD
  @EnumSource(value = SchemaEvolutionTestUtilsBase.SchemaEvolutionScenarioType.class)
  public void testSchemaOnWrite(SchemaEvolutionTestUtilsBase.SchemaEvolutionScenarioType testType) throws Exception {
    try (SchemaOnWriteTestExecutor executor = new SchemaOnWriteTestExecutor(testType,
        getSchemaOnWriteConfigs(),
        HoodieTableConfig.BASE_FILE_FORMAT.defaultValue())) {
      executor.execute();
    }
  }
=======
  @MethodSource("supportedBaseFileFormatArgs")
  public void testSchemaEvolutionWhenBaseFilesWithDifferentSchema(HoodieFileFormat fileFormat) throws Exception {
    Map<String, String> writeConfigs = new HashMap<>(
        getCommonConfigs(RecordMergeMode.EVENT_TIME_ORDERING, true));
    HoodieTestDataGenerator.SchemaEvolutionConfigs schemaEvolutionConfigs = getSchemaEvolutionConfigs();
    writeConfigs.put(HoodieTableConfig.BASE_FILE_FORMAT.key(), fileFormat.name());
    if (fileFormat == HoodieFileFormat.ORC) {
      // ORC can support reading float as string, but it converts float to double to string causing differences in precision
      schemaEvolutionConfigs.floatToDoubleSupport = false;
      schemaEvolutionConfigs.floatToStringSupport = false;
    }

    try (HoodieTestDataGenerator dataGen = new HoodieTestDataGenerator(TRIP_EXAMPLE_SCHEMA, 0xDEEF)) {
      dataGen.extendSchemaBeforeEvolution(schemaEvolutionConfigs);

      // Write a base file with schema A
      List<HoodieRecord> firstRecords = dataGen.generateInsertsForPartition("001", 5, "any_partition");
      List<Pair<String, IndexedRecord>> firstIndexedRecords = hoodieRecordsToIndexedRecords(firstRecords, dataGen.getExtendedSchema());
      commitToTable(firstRecords, INSERT.value(), true, writeConfigs, dataGen.getExtendedSchema().toString());
      validateOutputFromFileGroupReaderWithNativeRecords(
          getStorageConf(), getBasePath(),
          true, 0, RecordMergeMode.EVENT_TIME_ORDERING,
          firstIndexedRecords);

      // Evolve schema
      dataGen.extendSchemaAfterEvolution(schemaEvolutionConfigs);
>>>>>>> 3c680be7

  @Test
  public void testSchemaOnWriteOrc() throws Exception {
    if (supportedFileFormats.contains(HoodieFileFormat.ORC)) {
      try (SchemaOnWriteTestExecutor executor = new SchemaOnWriteTestExecutor(SchemaEvolutionTestUtilsBase.SchemaEvolutionScenarioType.BASE_FILES_WITH_DIFFERENT_SCHEMA,
          getSchemaOnWriteConfigs(),
          HoodieFileFormat.ORC)) {
        executor.execute();
      }
    }
  }

<<<<<<< HEAD
  // Base class for executing schema evolution tests
  public abstract class AbstractSchemaEvolutionTestExecutor<C extends SchemaEvolutionTestUtilsBase.SchemaEvolutionConfigBase> implements SchemaEvolutionTestUtilsBase.SchemaEvolutionTestExecutor {

    protected final int maxIterations;
    private final SchemaEvolutionTestUtilsBase.SchemaEvolutionScenario scenario;
    protected C evolutionConfigs;
    protected final Map<String, String> writeConfigs;
    private final HoodieTestDataGenerator dataGen;
    protected List<Pair<String, IndexedRecord>> allRecords = new ArrayList<>();
    protected Schema extendedSchema;
    private boolean first = true;

    public AbstractSchemaEvolutionTestExecutor(SchemaEvolutionTestUtilsBase.SchemaEvolutionScenarioType testType,
                                               C evolutionConfigs,
                                               HoodieFileFormat baseFileFormat) {
      this.maxIterations = testType.getScenario().getMaxIterations();
      this.scenario = testType.getScenario();
      this.dataGen = new HoodieTestDataGenerator(TRIP_EXAMPLE_SCHEMA, 0xDEEF);
      this.evolutionConfigs = evolutionConfigs;
      if (baseFileFormat.equals(HoodieFileFormat.ORC)) {
        this.evolutionConfigs.floatToStringSupport = false;
      }
      this.writeConfigs = new HashMap<>(getCommonConfigs(RecordMergeMode.COMMIT_TIME_ORDERING, true));
      writeConfigs.put(HoodieTableConfig.BASE_FILE_FORMAT.key(), baseFileFormat.name());
      initializeSchema();
      dataGen.addExtendedSchema(extendedSchema);
    }
=======
  private static Stream<Arguments> testArgsForDifferentBaseAndLogFormats() {
    boolean supportsORC = supportedFileFormats.contains(HoodieFileFormat.ORC);
    List<Arguments> args = new ArrayList<>();
    
    if (supportsORC) {
      args.add(arguments(HoodieFileFormat.ORC, "avro"));
    }
    
    args.add(arguments(HoodieFileFormat.PARQUET, "avro"));
    args.add(arguments(HoodieFileFormat.PARQUET, "parquet"));
    
    return args.stream();
  }
  
  /**
   * Write a base file with schema A, then write a log file with schema A, then write another base file with schema B.
   */
  @ParameterizedTest
  @MethodSource("testArgsForDifferentBaseAndLogFormats")
  public void testSchemaEvolutionWhenBaseFileHasDifferentSchemaThanLogFiles(HoodieFileFormat fileFormat, String logFileFormat) throws Exception {
    Map<String, String> writeConfigs = new HashMap<>(
        getCommonConfigs(RecordMergeMode.EVENT_TIME_ORDERING, true));
    writeConfigs.put(HoodieTableConfig.BASE_FILE_FORMAT.key(), fileFormat.name());
    writeConfigs.put(HoodieTableConfig.LOG_FILE_FORMAT.key(), logFileFormat);
    HoodieTestDataGenerator.SchemaEvolutionConfigs schemaEvolutionConfigs = getSchemaEvolutionConfigs();
    if (fileFormat == HoodieFileFormat.ORC) {
      // ORC can support reading float as string, but it converts float to double to string causing differences in precision
      schemaEvolutionConfigs.floatToDoubleSupport = false;
      schemaEvolutionConfigs.floatToStringSupport = false;
    }

    try (HoodieTestDataGenerator dataGen = new HoodieTestDataGenerator(TRIP_EXAMPLE_SCHEMA, 0xDEEF)) {
      dataGen.extendSchemaBeforeEvolution(schemaEvolutionConfigs);

      // Write a base file with schema A
      List<HoodieRecord> firstRecords = dataGen.generateInsertsForPartition("001", 10, "any_partition");
      List<Pair<String, IndexedRecord>> firstIndexedRecords = hoodieRecordsToIndexedRecords(firstRecords, dataGen.getExtendedSchema());
      commitToTable(firstRecords, INSERT.value(), true, writeConfigs, dataGen.getExtendedSchema().toString());
      validateOutputFromFileGroupReaderWithNativeRecords(
          getStorageConf(), getBasePath(),
          true, 0, RecordMergeMode.EVENT_TIME_ORDERING,
          firstIndexedRecords);

      // Write a log file with schema A
      List<HoodieRecord> secondRecords = dataGen.generateUniqueUpdates("002", 5);
      List<Pair<String, IndexedRecord>> secondIndexedRecords = hoodieRecordsToIndexedRecords(secondRecords, dataGen.getExtendedSchema());
      commitToTable(secondRecords, UPSERT.value(), false, writeConfigs, dataGen.getExtendedSchema().toString());
      List<Pair<String, IndexedRecord>> mergedRecords = mergeIndexedRecordLists(secondIndexedRecords, firstIndexedRecords);
      validateOutputFromFileGroupReaderWithNativeRecords(
          getStorageConf(), getBasePath(),
          true, 1, RecordMergeMode.EVENT_TIME_ORDERING,
          mergedRecords);
>>>>>>> 3c680be7

    // create schema for iteration 0
    protected abstract void initializeSchema();

    // evolve the schema
    protected abstract void doEvolveSchema(int iteration);

    // does `allRecords` schema matches the current table schema
    protected abstract boolean areExpectedRecordsInFinalSchema();

    private List<Pair<String, IndexedRecord>> hoodieRecordsToIndexedRecords(List<HoodieRecord> hoodieRecords, Schema schema) {
      return hoodieRecords.stream().map(r -> {
        try {
          return r.toIndexedRecord(schema, CollectionUtils.emptyProps());
        } catch (IOException e) {
          throw new RuntimeException(e);
        }
      }).filter(Option::isPresent).map(Option::get).map(r -> Pair.of(r.getRecordKey(), r.getData())).collect(Collectors.toList());
    }

<<<<<<< HEAD
    @Override
    public void writeData(SchemaEvolutionTestUtilsBase.WriteDataConfig dataConfig) throws Exception {
      if (dataConfig.isBaseFile) {
        List<HoodieRecord> records = dataConfig.partition == null
            ? dataGen.generateInserts(dataConfig.commitId, dataConfig.recordCount)
            : dataGen.generateInsertsForPartition(dataConfig.commitId, dataConfig.recordCount, dataConfig.partition);
        List<Pair<String, IndexedRecord>> indexedRecords = hoodieRecordsToIndexedRecords(records, extendedSchema);
        allRecords.addAll(indexedRecords);
        commitToTable(records, INSERT.value(), first, writeConfigs, extendedSchema.toString());
      } else {
        List<HoodieRecord> records = dataGen.generateUniqueUpdates(dataConfig.commitId, dataConfig.recordCount);
        List<Pair<String, IndexedRecord>> indexedRecords = hoodieRecordsToIndexedRecords(records, extendedSchema);
        allRecords = mergeIndexedRecordLists(indexedRecords, allRecords);
        commitToTable(records, UPSERT.value(), first, writeConfigs, extendedSchema.toString());
      }
      first = false;
    }

    @Override
    public void validate(int expectedLogFiles) throws Exception {
=======
  /**
   * Write a base file with schema A, then write a log file with schema A, then write another log file with schema B.
   */
  @ParameterizedTest
  @MethodSource("supportedBaseFileFormatArgs")
  public void testSchemaEvolutionWhenLogFilesWithDifferentSchema(HoodieFileFormat fileFormat) throws Exception {
    Map<String, String> writeConfigs = new HashMap<>(
        getCommonConfigs(RecordMergeMode.EVENT_TIME_ORDERING, true));
    writeConfigs.put(HoodieTableConfig.BASE_FILE_FORMAT.key(), fileFormat.name());
    HoodieTestDataGenerator.SchemaEvolutionConfigs schemaEvolutionConfigs = getSchemaEvolutionConfigs();
    if (fileFormat == HoodieFileFormat.ORC) {
      // ORC can support reading float as string, but it converts float to double to string causing differences in precision
      schemaEvolutionConfigs.floatToDoubleSupport = false;
      schemaEvolutionConfigs.floatToStringSupport = false;
    }

    try (HoodieTestDataGenerator baseFileDataGen =
             new HoodieTestDataGenerator(TRIP_EXAMPLE_SCHEMA, 0xDEEF)) {
      baseFileDataGen.extendSchemaBeforeEvolution(schemaEvolutionConfigs);

      // Write base file with schema A
      List<HoodieRecord> firstRecords = baseFileDataGen.generateInserts("001", 100);
      List<Pair<String, IndexedRecord>> firstIndexedRecords = hoodieRecordsToIndexedRecords(firstRecords, baseFileDataGen.getExtendedSchema());
      commitToTable(firstRecords, INSERT.value(), true, writeConfigs, baseFileDataGen.getExtendedSchema().toString());
      validateOutputFromFileGroupReaderWithNativeRecords(
          getStorageConf(), getBasePath(),
          true, 0, RecordMergeMode.EVENT_TIME_ORDERING,
          firstIndexedRecords);

      // Write log file with schema A
      List<HoodieRecord> secondRecords = baseFileDataGen.generateUniqueUpdates("002", 50);
      List<Pair<String, IndexedRecord>> secondIndexedRecords = hoodieRecordsToIndexedRecords(secondRecords, baseFileDataGen.getExtendedSchema());
      commitToTable(secondRecords, UPSERT.value(), false, writeConfigs, baseFileDataGen.getExtendedSchema().toString());
      List<Pair<String, IndexedRecord>> mergedRecords = mergeIndexedRecordLists(secondIndexedRecords, firstIndexedRecords);
>>>>>>> 3c680be7
      validateOutputFromFileGroupReaderWithNativeRecords(
          getStorageConf(), getBasePath(),
          true, expectedLogFiles, RecordMergeMode.EVENT_TIME_ORDERING,
          allRecords, areExpectedRecordsInFinalSchema());
    }

    @Override
    public void close() throws Exception {
      dataGen.close();
      allRecords.clear();
    }

    // Abstract method for schema evolution - implementation varies by subclass
    @Override
    public void evolveSchema(int iteration) throws Exception {
      doEvolveSchema(iteration);
      dataGen.addExtendedSchema(extendedSchema);
    }

    public void execute() throws Exception {
      SchemaEvolutionTestUtilsBase.executeTest(this, scenario);
    }
  }

  // single use class for testing schema on read
  private class SchemaOnReadTestExecutor extends AbstractSchemaEvolutionTestExecutor<SchemaOnReadEvolutionTestUtils.SchemaOnReadConfigs> {
    private InternalSchema extendedInternalSchema;
    private String historySchema = "";

    public SchemaOnReadTestExecutor(SchemaEvolutionTestUtilsBase.SchemaEvolutionScenarioType testType,
                                    SchemaOnReadEvolutionTestUtils.SchemaOnReadConfigs configs,
                                    HoodieFileFormat baseFileFormat) {
      super(testType, configs, baseFileFormat);
      writeConfigs.put(HoodieCommonConfig.SCHEMA_EVOLUTION_ENABLE.key(), "true");
      // TODO fix schema evolution on col stats
      writeConfigs.put(HoodieMetadataConfig.ENABLE_METADATA_INDEX_PARTITION_STATS.key(), "false");
      writeConfigs.put(HoodieMetadataConfig.ENABLE_METADATA_INDEX_COLUMN_STATS.key(), "false");
    }

    @Override
    protected void initializeSchema() {
      updateSchemas(0);
    }

    @Override
    public void doEvolveSchema(int iteration) {
      updateSchemas(iteration);
      commitSchemaToTable(extendedInternalSchema, writeConfigs, historySchema);
      Map<String, String> renameCols = SchemaOnReadEvolutionTestUtils.generateColumnNameChanges(evolutionConfigs, iteration, maxIterations);
      allRecords = allRecords.stream()
          .map(r -> Pair.of(r.getLeft(),
              (IndexedRecord) HoodieAvroUtils.rewriteRecordWithNewSchema(r.getRight(), extendedSchema, renameCols, true)))
          .collect(Collectors.toList());
    }

    @Override
    protected boolean areExpectedRecordsInFinalSchema() {
      // in doEvolveSchema we update `allRecords` to match the table schema since we need to deal with name changes
      return true;
    }

    private void updateSchemas(int iteration) {
      // inherit from the previous schema
      if (extendedInternalSchema != null) {
        historySchema = SerDeHelper.inheritSchemas(extendedInternalSchema, historySchema);
      }
      extendedInternalSchema = SchemaOnReadEvolutionTestUtils.generateExtendedSchema(evolutionConfigs, iteration, maxIterations);
      extendedSchema = HoodieAvroUtils.removeMetadataFields(
          AvroInternalSchemaConverter.convert(extendedInternalSchema, evolutionConfigs.schema.getName()));
    }
  }

  // single use class for testing schema on write
  private class SchemaOnWriteTestExecutor extends AbstractSchemaEvolutionTestExecutor<SchemaOnWriteEvolutionTestUtils.SchemaOnWriteConfigs> {

    private boolean hasEvolvedSchema = false;

    public SchemaOnWriteTestExecutor(SchemaEvolutionTestUtilsBase.SchemaEvolutionScenarioType testType,
                                     SchemaOnWriteEvolutionTestUtils.SchemaOnWriteConfigs configs,
                                     HoodieFileFormat baseFileFormat) {
      super(testType, configs, baseFileFormat);
    }

    @Override
    protected void initializeSchema() {
      doEvolveSchema(0);
    }

    @Override
    public void doEvolveSchema(int iteration)  {
      if (iteration > 0) {
        hasEvolvedSchema = true;
      }
      extendedSchema = SchemaOnWriteEvolutionTestUtils.generateExtendedSchema(evolutionConfigs, iteration, maxIterations);
    }

    @Override
    protected boolean areExpectedRecordsInFinalSchema() {
      return !hasEvolvedSchema;
    }
  }

  @Test
  public void testReadFileGroupInBootstrapMergeOnReadTable() throws Exception {
    Path zipOutput = Paths.get(new URI(getBasePath()));
    HoodieTestUtils.extractZipToDirectory("file-group-reader/bootstrap_data.zip", zipOutput, getClass());
    ObjectMapper objectMapper = new ObjectMapper();
    Path basePath = zipOutput.resolve("bootstrap_data");
    List<HoodieTestDataGenerator.RecordIdentifier> expectedRecords = new ArrayList<>();
    objectMapper.reader().forType(HoodieTestDataGenerator.RecordIdentifier.class).<HoodieTestDataGenerator.RecordIdentifier>readValues(basePath.resolve("merged_records.json").toFile())
        .forEachRemaining(expectedRecords::add);
    List<HoodieTestDataGenerator.RecordIdentifier> expectedUnMergedRecords = new ArrayList<>();
    objectMapper.reader().forType(HoodieTestDataGenerator.RecordIdentifier.class).<HoodieTestDataGenerator.RecordIdentifier>readValues(basePath.resolve("unmerged_records.json").toFile())
        .forEachRemaining(expectedUnMergedRecords::add);
    expectedRecords = expectedRecords.stream()
        .map(recordIdentifier -> HoodieTestDataGenerator.RecordIdentifier.clone(recordIdentifier, recordIdentifier.getOrderingVal()))
        .collect(Collectors.toList());
    expectedUnMergedRecords = expectedUnMergedRecords.stream()
        .map(recordIdentifier -> HoodieTestDataGenerator.RecordIdentifier.clone(recordIdentifier, recordIdentifier.getOrderingVal()))
        .collect(Collectors.toList());
    validateOutputFromFileGroupReaderWithExistingRecords(getStorageConf(), basePath.toString(), true, 1, RecordMergeMode.EVENT_TIME_ORDERING,
        expectedRecords, expectedUnMergedRecords);
  }

  @ParameterizedTest
  @EnumSource(value = ExternalSpillableMap.DiskMapType.class)
  public void testSpillableMapUsage(ExternalSpillableMap.DiskMapType diskMapType) throws Exception {
    Map<String, String> writeConfigs = new HashMap<>(getCommonConfigs(RecordMergeMode.COMMIT_TIME_ORDERING, true));
    try (HoodieTestDataGenerator dataGen = new HoodieTestDataGenerator(0xDEEF)) {
      commitToTable(dataGen.generateInserts("001", 100), INSERT.value(), true, writeConfigs);
      String baseMapPath = Files.createTempDirectory(null).toString();
      HoodieTableMetaClient metaClient = HoodieTestUtils.createMetaClient(getStorageConf(), getBasePath());
      Schema avroSchema = new TableSchemaResolver(metaClient).getTableAvroSchema();
      List<FileSlice> fileSlices = getFileSlicesToRead(getStorageConf(), getBasePath(), metaClient, true, 0);
      List<T> records = readRecordsFromFileGroup(getStorageConf(), getBasePath(), metaClient, fileSlices,
          avroSchema, RecordMergeMode.COMMIT_TIME_ORDERING, false, false);
      HoodieReaderContext<T> readerContext = getHoodieReaderContext(getBasePath(), avroSchema, getStorageConf(), metaClient);
      for (Boolean isCompressionEnabled : new boolean[] {true, false}) {
        try (ExternalSpillableMap<Serializable, BufferedRecord<T>> spillableMap =
                 new ExternalSpillableMap<>(16L, baseMapPath, new DefaultSizeEstimator(),
                     new HoodieRecordSizeEstimator(avroSchema), diskMapType, new DefaultSerializer<>(), isCompressionEnabled, getClass().getSimpleName())) {
          Long position = 0L;
          for (T record : records) {
            String recordKey = readerContext.getRecordContext().getRecordKey(record, avroSchema);
            //test key based
            BufferedRecord<T> bufferedRecord = BufferedRecords.fromEngineRecord(record, avroSchema, readerContext.getRecordContext(), Collections.singletonList("timestamp"), false);
            spillableMap.put(recordKey, bufferedRecord.toBinary(readerContext.getRecordContext()));

            //test position based
            spillableMap.put(position++, bufferedRecord.toBinary(readerContext.getRecordContext()));
          }

          assertEquals(records.size() * 2, spillableMap.size());
          //Validate that everything is correct
          position = 0L;
          for (T record : records) {
            String recordKey = readerContext.getRecordContext().getRecordKey(record, avroSchema);
            BufferedRecord<T> keyBased = spillableMap.get(recordKey);
            assertNotNull(keyBased);
            BufferedRecord<T> positionBased = spillableMap.get(position++);
            assertNotNull(positionBased);
            assertRecordsEqual(avroSchema, record, keyBased.getRecord());
            assertRecordsEqual(avroSchema, record, positionBased.getRecord());
            assertEquals(keyBased.getRecordKey(), recordKey);
            assertEquals(positionBased.getRecordKey(), recordKey);
            assertEquals(avroSchema, readerContext.getRecordContext().getSchemaFromBufferRecord(keyBased));
            // generate field value is hardcoded as 0 for ordering field: timestamp, see HoodieTestDataGenerator#generateRandomValue
            assertEquals(readerContext.getRecordContext().convertValueToEngineType(0L), positionBased.getOrderingValue());
          }
        }
      }
    }
  }

  protected Map<String, String> getCommonConfigs(RecordMergeMode recordMergeMode, boolean populateMetaFields) {
    Map<String, String> configMapping = new HashMap<>();
    configMapping.put(KeyGeneratorOptions.RECORDKEY_FIELD_NAME.key(), KEY_FIELD_NAME);
    configMapping.put(KeyGeneratorOptions.PARTITIONPATH_FIELD_NAME.key(), PARTITION_FIELD_NAME);
    configMapping.put("hoodie.datasource.write.precombine.field", PRECOMBINE_FIELD_NAME);
    configMapping.put("hoodie.payload.ordering.field", PRECOMBINE_FIELD_NAME);
    configMapping.put(HoodieTableConfig.HOODIE_TABLE_NAME_KEY, "hoodie_test");
    configMapping.put("hoodie.insert.shuffle.parallelism", "4");
    configMapping.put("hoodie.upsert.shuffle.parallelism", "4");
    configMapping.put("hoodie.bulkinsert.shuffle.parallelism", "2");
    configMapping.put("hoodie.delete.shuffle.parallelism", "1");
    configMapping.put("hoodie.merge.small.file.group.candidates.limit", "0");
    configMapping.put("hoodie.compact.inline", "false");
    configMapping.put("hoodie.write.record.merge.mode", recordMergeMode.name());
    if (recordMergeMode.equals(RecordMergeMode.CUSTOM)) {
      configMapping.put("hoodie.datasource.write.payload.class", getCustomPayload());
    }
    configMapping.put("hoodie.populate.meta.fields", Boolean.toString(populateMetaFields));
    return configMapping;
  }

  // validate records involved in schema evolution
  private void validateOutputFromFileGroupReaderWithNativeRecords(StorageConfiguration<?> storageConf,
                                                                  String tablePath,
                                                                  boolean containsBaseFile,
                                                                  int expectedLogFileNum,
                                                                  RecordMergeMode recordMergeMode,
                                                                  List<Pair<String, IndexedRecord>> expectedRecords,
                                                                  boolean expectedHasCorrectSchema) throws Exception {
    Set<String> metaCols = new HashSet<>(HoodieRecord.HOODIE_META_COLUMNS);
    HoodieTableMetaClient metaClient = HoodieTestUtils.createMetaClient(storageConf, tablePath);
    TableSchemaResolver resolver = new TableSchemaResolver(metaClient);
    Schema avroSchema = resolver.getTableAvroSchema();
    Schema avroSchemaWithoutMeta = resolver.getTableAvroSchema(false);
    Option<InternalSchema> internalSchemaOption = resolver.getTableInternalSchemaFromCommitMetadata();
    if (internalSchemaOption.isPresent()) {
      getStorageConf().set("hoodie.tablePath", getBasePath());
      InstantFileNameGenerator instantFileNameGenerator = metaClient.getTimelineLayout().getInstantFileNameGenerator();
      String validCommits = metaClient.getCommitsAndCompactionTimeline().filterCompletedInstants()
          .getInstants().stream().map(instantFileNameGenerator::getFileName).collect(Collectors.joining(","));
      getStorageConf().set("hoodie.valid.commits.list", validCommits);
    }
    // use reader context for conversion to engine specific objects
    HoodieReaderContext<T> readerContext = getHoodieReaderContext(tablePath, avroSchema, getStorageConf(), metaClient);
    List<FileSlice> fileSlices = getFileSlicesToRead(storageConf, tablePath, metaClient, containsBaseFile, expectedLogFileNum);
    boolean sortOutput = !containsBaseFile;
    List<T> actualRecordList =
        readRecordsFromFileGroup(storageConf, tablePath, metaClient, fileSlices, avroSchema, internalSchemaOption, recordMergeMode, false, sortOutput);
    assertEquals(expectedRecords.size(), actualRecordList.size());
    actualRecordList.forEach(r -> assertRecordMatchesSchema(avroSchema, r));
    Set<GenericRecord> actualRecordSet = actualRecordList.stream().map(r ->  readerContext.getRecordContext().convertToAvroRecord(r, avroSchema))
        .map(r -> HoodieAvroUtils.removeFields(r, metaCols))
        .collect(Collectors.toSet());
    Set<GenericRecord> expectedRecordSet = expectedRecords.stream()
        .map(r -> (GenericRecord) r.getRight())
        .map(r -> {
          if (!expectedHasCorrectSchema) {
            return HoodieAvroUtils.rewriteRecordWithNewSchema(r, avroSchemaWithoutMeta);
          } else {
            return r;
          }
        }).collect(Collectors.toSet());
    compareRecordSets(expectedRecordSet, actualRecordSet);
  }

  private void compareRecordSets(Set<GenericRecord> expectedRecordSet, Set<GenericRecord> actualRecordSet) {
    Map<String, GenericRecord> expectedMap = new HashMap<>(expectedRecordSet.size());
    for (GenericRecord expectedRecord : expectedRecordSet) {
      expectedMap.put(expectedRecord.get("_row_key").toString(), expectedRecord);
    }
    Map<String, GenericRecord> actualMap = new HashMap<>(actualRecordSet.size());
    for (GenericRecord actualRecord : actualRecordSet) {
      actualMap.put(actualRecord.get("_row_key").toString(), actualRecord);
    }
    assertEquals(expectedMap.keySet(), actualMap.keySet());
    for (String key : actualMap.keySet()) {
      GenericRecord expectedRecord = expectedMap.get(key);
      GenericRecord actualRecord = actualMap.get(key);
      AvroSchemaTestUtils.validateRecordsHaveSameData(expectedRecord, actualRecord);
    }
  }

  protected void validateOutputFromFileGroupReader(StorageConfiguration<?> storageConf,
                                                 String tablePath,
                                                 boolean containsBaseFile,
                                                 int expectedLogFileNum,
                                                 RecordMergeMode recordMergeMode,
                                                 List<HoodieRecord> expectedHoodieRecords,
                                                 List<HoodieRecord> expectedHoodieUnmergedRecords) throws Exception {
    HoodieTableMetaClient metaClient = HoodieTestUtils.createMetaClient(storageConf, tablePath);
    Schema avroSchema = new TableSchemaResolver(metaClient).getTableAvroSchema();
    expectedHoodieRecords = getExpectedHoodieRecordsWithOrderingValue(expectedHoodieRecords, metaClient, avroSchema);
    expectedHoodieUnmergedRecords = getExpectedHoodieRecordsWithOrderingValue(expectedHoodieUnmergedRecords, metaClient, avroSchema);
    List<HoodieTestDataGenerator.RecordIdentifier> expectedRecords = convertHoodieRecords(expectedHoodieRecords, avroSchema);
    List<HoodieTestDataGenerator.RecordIdentifier> expectedUnmergedRecords = convertHoodieRecords(expectedHoodieUnmergedRecords, avroSchema);
    validateOutputFromFileGroupReaderWithExistingRecords(
        storageConf, tablePath, containsBaseFile, expectedLogFileNum, recordMergeMode,
        expectedRecords, expectedUnmergedRecords);
  }

  private static List<HoodieRecord> getExpectedHoodieRecordsWithOrderingValue(List<HoodieRecord> expectedHoodieRecords, HoodieTableMetaClient metaClient, Schema avroSchema) {
    return expectedHoodieRecords.stream().map(rec -> {
      RawTripTestPayload oldPayload = (RawTripTestPayload) rec.getData();
      try {
        List<String> orderingFields = metaClient.getTableConfig().getPreCombineFields();
        HoodieAvroRecord avroRecord = ((HoodieAvroRecord) rec);
        Comparable orderingValue = OrderingValues.create(orderingFields, field -> (Comparable) avroRecord.getColumnValueAsJava(avroSchema, field, new TypedProperties()));
        RawTripTestPayload newPayload = new RawTripTestPayload(Option.ofNullable(oldPayload.getJsonData()), oldPayload.getRowKey(), oldPayload.getPartitionPath(), null, false, orderingValue);
        return new HoodieAvroRecord<>(rec.getKey(), newPayload);
      } catch (IOException e) {
        throw new RuntimeException(e);
      }
    }).collect(Collectors.toList());
  }

  private void validateOutputFromFileGroupReaderWithExistingRecords(StorageConfiguration<?> storageConf,
                                                                    String tablePath,
                                                                    boolean containsBaseFile,
                                                                    int expectedLogFileNum,
                                                                    RecordMergeMode recordMergeMode,
                                                                    List<HoodieTestDataGenerator.RecordIdentifier> expectedRecords,
                                                                    List<HoodieTestDataGenerator.RecordIdentifier> expectedUnmergedRecords) throws Exception {
    HoodieTableMetaClient metaClient = HoodieTestUtils.createMetaClient(storageConf, tablePath);
    Schema avroSchema = new TableSchemaResolver(metaClient).getTableAvroSchema();
    // use reader context for conversion to engine specific objects
    HoodieReaderContext<T> readerContext = getHoodieReaderContext(tablePath, avroSchema, getStorageConf(), metaClient);
    List<FileSlice> fileSlices = getFileSlicesToRead(storageConf, tablePath, metaClient, containsBaseFile, expectedLogFileNum);
    boolean sortOutput = !containsBaseFile;
    List<HoodieTestDataGenerator.RecordIdentifier> actualRecordList = convertEngineRecords(
        readRecordsFromFileGroup(storageConf, tablePath, metaClient, fileSlices, avroSchema, recordMergeMode, false, sortOutput),
        avroSchema, readerContext, metaClient.getTableConfig().getPreCombineFields());
    // validate size is equivalent to ensure no duplicates are returned
    assertEquals(expectedRecords.size(), actualRecordList.size());
    assertEquals(new HashSet<>(expectedRecords), new HashSet<>(actualRecordList));
    // validate records can be read from file group as HoodieRecords
    actualRecordList = convertHoodieRecords(
        readHoodieRecordsFromFileGroup(storageConf, tablePath, metaClient, fileSlices, avroSchema, recordMergeMode),
        avroSchema, readerContext, metaClient.getTableConfig().getPreCombineFields());
    assertEquals(expectedRecords.size(), actualRecordList.size());
    assertEquals(new HashSet<>(expectedRecords), new HashSet<>(actualRecordList));
    // validate unmerged records
    actualRecordList = convertEngineRecords(
        readRecordsFromFileGroup(storageConf, tablePath, metaClient, fileSlices, avroSchema, recordMergeMode, true, false),
        avroSchema, readerContext, metaClient.getTableConfig().getPreCombineFields());
    assertEquals(expectedUnmergedRecords.size(), actualRecordList.size());
    assertEquals(new HashSet<>(expectedUnmergedRecords), new HashSet<>(actualRecordList));
  }

  private List<FileSlice> getFileSlicesToRead(StorageConfiguration<?> storageConf,
                                              String tablePath,
                                              HoodieTableMetaClient metaClient,
                                              boolean containsBaseFile,
                                              int expectedLogFileNum) {
    HoodieEngineContext engineContext = new HoodieLocalEngineContext(storageConf);
    HoodieMetadataConfig metadataConfig = HoodieMetadataConfig.newBuilder().build();
    FileSystemViewManager viewManager = FileSystemViewManager.createViewManager(
        engineContext,
        metadataConfig,
        FileSystemViewStorageConfig.newBuilder().build(),
        HoodieCommonConfig.newBuilder().build(),
        mc -> metaClient.getTableFormat().getMetadataFactory().create(
            engineContext, mc.getStorage(), metadataConfig, tablePath));
    HoodieTableFileSystemView fsView =
        (HoodieTableFileSystemView) viewManager.getFileSystemView(metaClient);
    List<String> relativePartitionPathList = FSUtils.getAllPartitionPaths(engineContext, metaClient, metadataConfig);
    List<FileSlice> fileSlices =
        relativePartitionPathList.stream().flatMap(fsView::getAllFileSlices)
            .collect(Collectors.toList());
    fileSlices.forEach(fileSlice -> {
      if (fileSlice.hasBootstrapBase()) {
        // bootstrap file points to an absolute path
        // Since the dataset is copied to a new tempDir for testing, we need to manipulate this path
        HoodieBaseFile baseFile = fileSlice.getBaseFile().get();
        String bootstrapPath = baseFile.getBootstrapBaseFile().get().getPath();
        String newBootstrapPath = tablePath + "/" + bootstrapPath.substring(bootstrapPath.indexOf("bootstrap_table"));
        baseFile.setBootstrapBaseFile(new BaseFile(newBootstrapPath));
      }
      List<String> logFilePathList = getLogFileListFromFileSlice(fileSlice);
      if (expectedLogFileNum >= 0) {
        assertEquals(expectedLogFileNum, logFilePathList.size());
      }
      assertEquals(containsBaseFile, fileSlice.getBaseFile().isPresent());
    });
    return fileSlices;
  }

  private List<T> readRecordsFromFileGroup(StorageConfiguration<?> storageConf,
                                           String tablePath,
                                           HoodieTableMetaClient metaClient,
                                           List<FileSlice> fileSlices,
                                           Schema avroSchema,
                                           RecordMergeMode recordMergeMode,
                                           boolean isSkipMerge,
                                           boolean sortOutput) {
    return readRecordsFromFileGroup(storageConf, tablePath, metaClient, fileSlices, avroSchema, Option.empty(), recordMergeMode, isSkipMerge, sortOutput);
  }

  private List<T> readRecordsFromFileGroup(StorageConfiguration<?> storageConf,
                                           String tablePath,
                                           HoodieTableMetaClient metaClient,
                                           List<FileSlice> fileSlices,
                                           Schema avroSchema,
                                           Option<InternalSchema> internalSchemaOpt,
                                           RecordMergeMode recordMergeMode,
                                           boolean isSkipMerge,
                                           boolean sortOutput) {

    List<T> actualRecordList = new ArrayList<>();
    TypedProperties props = buildProperties(metaClient, recordMergeMode);
    if (isSkipMerge) {
      props.setProperty(HoodieReaderConfig.MERGE_TYPE.key(), HoodieReaderConfig.REALTIME_SKIP_MERGE);
    }
    fileSlices.forEach(fileSlice -> {
      if (shouldValidatePartialRead(fileSlice, avroSchema)) {
        assertThrows(IllegalArgumentException.class, () -> getHoodieFileGroupReader(storageConf, tablePath, metaClient, avroSchema, fileSlice, 1, props, sortOutput, internalSchemaOpt));
      }
      try (HoodieFileGroupReader<T> fileGroupReader = getHoodieFileGroupReader(storageConf, tablePath, metaClient, avroSchema, fileSlice, 0, props, sortOutput, internalSchemaOpt)) {
        readWithFileGroupReader(fileGroupReader, actualRecordList, avroSchema, getHoodieReaderContext(tablePath, avroSchema, storageConf, metaClient), sortOutput);
      } catch (Exception ex) {
        throw new RuntimeException(ex);
      }
    });
    return actualRecordList;
  }

  private HoodieFileGroupReader<T> getHoodieFileGroupReader(StorageConfiguration<?> storageConf,
                                                            String tablePath,
                                                            HoodieTableMetaClient metaClient,
                                                            Schema avroSchema,
                                                            FileSlice fileSlice,
                                                            int start, TypedProperties props, boolean sortOutput) {
    return getHoodieFileGroupReader(storageConf, tablePath, metaClient, avroSchema, fileSlice, start, props, sortOutput, Option.empty());
  }

  private HoodieFileGroupReader<T> getHoodieFileGroupReader(StorageConfiguration<?> storageConf,
                                                            String tablePath,
                                                            HoodieTableMetaClient metaClient,
                                                            Schema avroSchema,
                                                            FileSlice fileSlice,
                                                            int start, TypedProperties props, boolean sortOutput,
                                                            Option<InternalSchema> internalSchemaOpt) {
    return HoodieFileGroupReader.<T>newBuilder()
        .withReaderContext(getHoodieReaderContext(tablePath, avroSchema, storageConf, metaClient))
        .withHoodieTableMetaClient(metaClient)
        .withLatestCommitTime(metaClient.getActiveTimeline().lastInstant().get().requestedTime())
        .withFileSlice(fileSlice)
        .withDataSchema(avroSchema)
        .withRequestedSchema(avroSchema)
        .withInternalSchema(internalSchemaOpt)
        .withProps(props)
        .withStart(start)
        .withLength(fileSlice.getTotalFileSize())
        .withShouldUseRecordPosition(false)
        .withAllowInflightInstants(false)
        .withSortOutput(sortOutput)
        .build();
  }

  protected void readWithFileGroupReader(
      HoodieFileGroupReader<T> fileGroupReader,
      List<T> recordList,
      Schema avroSchema,
      HoodieReaderContext<T> readerContext,
      boolean sortOutput) throws IOException {
    String lastKey = null;
    try (ClosableIterator<T> fileGroupReaderIterator = fileGroupReader.getClosableIterator()) {
      while (fileGroupReaderIterator.hasNext()) {
        T next = fileGroupReaderIterator.next();
        if (sortOutput) {
          String currentKey = readerContext.getRecordContext().getRecordKey(next, avroSchema);
          assertTrue(lastKey == null || lastKey.compareTo(currentKey) < 0, "Record keys should be sorted within the file group");
          lastKey = currentKey;
        }
        recordList.add(next);
      }
    }
  }

  private List<HoodieRecord<T>> readHoodieRecordsFromFileGroup(StorageConfiguration<?> storageConf,
                                                               String tablePath,
                                                               HoodieTableMetaClient metaClient,
                                                               List<FileSlice> fileSlices,
                                                               Schema avroSchema,
                                                               RecordMergeMode recordMergeMode) {

    List<HoodieRecord<T>> actualRecordList = new ArrayList<>();
    TypedProperties props = buildProperties(metaClient, recordMergeMode);
    fileSlices.forEach(fileSlice -> {
      try (HoodieFileGroupReader<T> fileGroupReader = getHoodieFileGroupReader(storageConf, tablePath, metaClient, avroSchema, fileSlice, 0, props, false);
           ClosableIterator<HoodieRecord<T>> iter = fileGroupReader.getClosableHoodieRecordIterator()) {
        while (iter.hasNext()) {
          actualRecordList.add(iter.next());
        }
      } catch (IOException ex) {
        throw new UncheckedIOException(ex);
      }
    });
    return actualRecordList;
  }

  private TypedProperties buildProperties(HoodieTableMetaClient metaClient, RecordMergeMode recordMergeMode) {
    TypedProperties props = new TypedProperties();
    props.setProperty("hoodie.datasource.write.precombine.field", metaClient.getTableConfig().getPreCombineFieldsStr().orElse(""));
    props.setProperty("hoodie.payload.ordering.field", metaClient.getTableConfig().getPreCombineFieldsStr().orElse(""));
    props.setProperty(RECORD_MERGE_MODE.key(), recordMergeMode.name());
    if (recordMergeMode.equals(RecordMergeMode.CUSTOM)) {
      props.setProperty(RECORD_MERGE_STRATEGY_ID.key(), PAYLOAD_BASED_MERGE_STRATEGY_UUID);
      props.setProperty(PAYLOAD_CLASS_NAME.key(), getCustomPayload());
    }
    props.setProperty(HoodieMemoryConfig.MAX_MEMORY_FOR_MERGE.key(), String.valueOf(HoodieMemoryConfig.MAX_MEMORY_FOR_MERGE.defaultValue()));
    props.setProperty(HoodieMemoryConfig.SPILLABLE_MAP_BASE_PATH.key(), metaClient.getTempFolderPath());
    props.setProperty(HoodieCommonConfig.SPILLABLE_DISK_MAP_TYPE.key(), ExternalSpillableMap.DiskMapType.ROCKS_DB.name());
    props.setProperty(HoodieCommonConfig.DISK_MAP_BITCASK_COMPRESSION_ENABLED.key(), "false");
    if (metaClient.getTableConfig().contains(PARTITION_FIELDS)) {
      props.setProperty(PARTITION_FIELDS.key(), metaClient.getTableConfig().getString(PARTITION_FIELDS));
    }
    return props;
  }

  private boolean shouldValidatePartialRead(FileSlice fileSlice, Schema requestedSchema) {
    if (fileSlice.getLogFiles().findAny().isPresent()) {
      return true;
    }
    if (fileSlice.getBaseFile().get().getBootstrapBaseFile().isPresent()) {
      //TODO: [HUDI-8169] this code path will not hit until we implement bootstrap tests
      Pair<List<Schema.Field>, List<Schema.Field>> dataAndMetaCols = FileGroupReaderSchemaHandler.getDataAndMetaCols(requestedSchema);
      return !dataAndMetaCols.getLeft().isEmpty() && !dataAndMetaCols.getRight().isEmpty();
    }
    return false;
  }

  protected List<Pair<String, IndexedRecord>> mergeIndexedRecordLists(List<Pair<String, IndexedRecord>> updates, List<Pair<String, IndexedRecord>> existing) {
    Set<String> updatedKeys = updates.stream().map(Pair::getLeft).collect(Collectors.toSet());
    return Stream.concat(updates.stream(), existing.stream().filter(record -> !updatedKeys.contains(record.getLeft())))
        .collect(Collectors.toList());
  }

  protected List<HoodieRecord> mergeRecordLists(List<HoodieRecord> updates, List<HoodieRecord> existing) {
    Set<String> updatedKeys = updates.stream().map(HoodieRecord::getRecordKey).collect(Collectors.toSet());
    return Stream.concat(updates.stream(), existing.stream().filter(record -> !updatedKeys.contains(record.getRecordKey())))
            .collect(Collectors.toList());
  }

  private List<HoodieTestDataGenerator.RecordIdentifier> convertHoodieRecords(List<HoodieRecord> records, Schema schema) {
    return records.stream().map(record -> {
      RawTripTestPayload payload = (RawTripTestPayload) record.getData();
      return HoodieTestDataGenerator.RecordIdentifier.fromTripTestPayload(payload);
    }).collect(Collectors.toList());
  }

  private List<HoodieTestDataGenerator.RecordIdentifier> convertEngineRecords(List<T> records, Schema schema, HoodieReaderContext<T> readerContext, List<String> preCombineFields) {
    return records.stream()
        .map(record -> new HoodieTestDataGenerator.RecordIdentifier(
            readerContext.getRecordContext().getValue(record, schema, KEY_FIELD_NAME).toString(),
            readerContext.getRecordContext().getValue(record, schema, PARTITION_FIELD_NAME).toString(),
            OrderingValues.create(preCombineFields,
                    field -> (Comparable) readerContext.getRecordContext().getValue(record, schema, field))
                .toString(),
            readerContext.getRecordContext().getValue(record, schema, RIDER_FIELD_NAME).toString()))
        .collect(Collectors.toList());
  }

  private List<HoodieTestDataGenerator.RecordIdentifier> convertHoodieRecords(List<HoodieRecord<T>> records, Schema schema, HoodieReaderContext<T> readerContext,
                                                                              List<String> preCombineFields) {
    TypedProperties props = new TypedProperties();
    props.setProperty("hoodie.datasource.write.precombine.field", String.join(",", preCombineFields));
    return records.stream()
        .map(record -> new HoodieTestDataGenerator.RecordIdentifier(
            record.getRecordKey(),
            removeHiveStylePartition(record.getPartitionPath()),
            record.getOrderingValue(schema, props, preCombineFields.toArray(new String[0])).toString(),
            readerContext.getRecordContext().getValue(record.getData(), schema, RIDER_FIELD_NAME).toString()))
        .collect(Collectors.toList());
  }

  private static String removeHiveStylePartition(String partitionPath) {
    int indexOf = partitionPath.indexOf("=");
    if (indexOf > 0) {
      return partitionPath.substring(indexOf + 1);
    }
    return partitionPath;
  }

}<|MERGE_RESOLUTION|>--- conflicted
+++ resolved
@@ -78,6 +78,7 @@
 import org.junit.jupiter.params.provider.Arguments;
 import org.junit.jupiter.params.provider.EnumSource;
 import org.junit.jupiter.params.provider.MethodSource;
+import org.junit.jupiter.params.provider.ValueSource;
 
 import java.io.IOException;
 import java.io.Serializable;
@@ -293,7 +294,17 @@
   }
 
   @ParameterizedTest
-<<<<<<< HEAD
+  @ValueSource(strings = {"avro", "parquet"})
+  public void testSchemaOnReadLogBlocks(String logDataBlockFormat) throws Exception {
+    try (SchemaOnReadTestExecutor executor = new SchemaOnReadTestExecutor(SchemaEvolutionTestUtilsBase.SchemaEvolutionScenarioType.BASE_FILE_HAS_DIFFERENT_SCHEMA_THAN_LOG_FILES,
+        getSchemaOnReadConfigs(),
+        HoodieFileFormat.PARQUET,
+        Option.of(logDataBlockFormat))) {
+      executor.execute();
+    }
+  }
+
+  @ParameterizedTest
   @EnumSource(value = SchemaEvolutionTestUtilsBase.SchemaEvolutionScenarioType.class)
   public void testSchemaOnWrite(SchemaEvolutionTestUtilsBase.SchemaEvolutionScenarioType testType) throws Exception {
     try (SchemaOnWriteTestExecutor executor = new SchemaOnWriteTestExecutor(testType,
@@ -302,34 +313,17 @@
       executor.execute();
     }
   }
-=======
-  @MethodSource("supportedBaseFileFormatArgs")
-  public void testSchemaEvolutionWhenBaseFilesWithDifferentSchema(HoodieFileFormat fileFormat) throws Exception {
-    Map<String, String> writeConfigs = new HashMap<>(
-        getCommonConfigs(RecordMergeMode.EVENT_TIME_ORDERING, true));
-    HoodieTestDataGenerator.SchemaEvolutionConfigs schemaEvolutionConfigs = getSchemaEvolutionConfigs();
-    writeConfigs.put(HoodieTableConfig.BASE_FILE_FORMAT.key(), fileFormat.name());
-    if (fileFormat == HoodieFileFormat.ORC) {
-      // ORC can support reading float as string, but it converts float to double to string causing differences in precision
-      schemaEvolutionConfigs.floatToDoubleSupport = false;
-      schemaEvolutionConfigs.floatToStringSupport = false;
-    }
-
-    try (HoodieTestDataGenerator dataGen = new HoodieTestDataGenerator(TRIP_EXAMPLE_SCHEMA, 0xDEEF)) {
-      dataGen.extendSchemaBeforeEvolution(schemaEvolutionConfigs);
-
-      // Write a base file with schema A
-      List<HoodieRecord> firstRecords = dataGen.generateInsertsForPartition("001", 5, "any_partition");
-      List<Pair<String, IndexedRecord>> firstIndexedRecords = hoodieRecordsToIndexedRecords(firstRecords, dataGen.getExtendedSchema());
-      commitToTable(firstRecords, INSERT.value(), true, writeConfigs, dataGen.getExtendedSchema().toString());
-      validateOutputFromFileGroupReaderWithNativeRecords(
-          getStorageConf(), getBasePath(),
-          true, 0, RecordMergeMode.EVENT_TIME_ORDERING,
-          firstIndexedRecords);
-
-      // Evolve schema
-      dataGen.extendSchemaAfterEvolution(schemaEvolutionConfigs);
->>>>>>> 3c680be7
+
+  @ParameterizedTest
+  @ValueSource(strings = {"avro", "parquet"})
+  public void testSchemaOnWriteLogBlocks(String logDataBlockFormat) throws Exception {
+    try (SchemaOnWriteTestExecutor executor = new SchemaOnWriteTestExecutor(SchemaEvolutionTestUtilsBase.SchemaEvolutionScenarioType.BASE_FILE_HAS_DIFFERENT_SCHEMA_THAN_LOG_FILES,
+        getSchemaOnWriteConfigs(),
+        HoodieFileFormat.PARQUET,
+        Option.of(logDataBlockFormat))) {
+      executor.execute();
+    }
+  }
 
   @Test
   public void testSchemaOnWriteOrc() throws Exception {
@@ -342,7 +336,6 @@
     }
   }
 
-<<<<<<< HEAD
   // Base class for executing schema evolution tests
   public abstract class AbstractSchemaEvolutionTestExecutor<C extends SchemaEvolutionTestUtilsBase.SchemaEvolutionConfigBase> implements SchemaEvolutionTestUtilsBase.SchemaEvolutionTestExecutor {
 
@@ -357,73 +350,24 @@
 
     public AbstractSchemaEvolutionTestExecutor(SchemaEvolutionTestUtilsBase.SchemaEvolutionScenarioType testType,
                                                C evolutionConfigs,
-                                               HoodieFileFormat baseFileFormat) {
+                                               HoodieFileFormat baseFileFormat,
+                                               Option<String> logFileFormat) {
       this.maxIterations = testType.getScenario().getMaxIterations();
       this.scenario = testType.getScenario();
       this.dataGen = new HoodieTestDataGenerator(TRIP_EXAMPLE_SCHEMA, 0xDEEF);
       this.evolutionConfigs = evolutionConfigs;
       if (baseFileFormat.equals(HoodieFileFormat.ORC)) {
+        this.evolutionConfigs.floatToDoubleSupport = false;
         this.evolutionConfigs.floatToStringSupport = false;
       }
       this.writeConfigs = new HashMap<>(getCommonConfigs(RecordMergeMode.COMMIT_TIME_ORDERING, true));
       writeConfigs.put(HoodieTableConfig.BASE_FILE_FORMAT.key(), baseFileFormat.name());
+      if (logFileFormat.isPresent()) {
+        writeConfigs.put(HoodieStorageConfig.LOGFILE_DATA_BLOCK_FORMAT.key(), logFileFormat.get());
+      }
       initializeSchema();
       dataGen.addExtendedSchema(extendedSchema);
     }
-=======
-  private static Stream<Arguments> testArgsForDifferentBaseAndLogFormats() {
-    boolean supportsORC = supportedFileFormats.contains(HoodieFileFormat.ORC);
-    List<Arguments> args = new ArrayList<>();
-    
-    if (supportsORC) {
-      args.add(arguments(HoodieFileFormat.ORC, "avro"));
-    }
-    
-    args.add(arguments(HoodieFileFormat.PARQUET, "avro"));
-    args.add(arguments(HoodieFileFormat.PARQUET, "parquet"));
-    
-    return args.stream();
-  }
-  
-  /**
-   * Write a base file with schema A, then write a log file with schema A, then write another base file with schema B.
-   */
-  @ParameterizedTest
-  @MethodSource("testArgsForDifferentBaseAndLogFormats")
-  public void testSchemaEvolutionWhenBaseFileHasDifferentSchemaThanLogFiles(HoodieFileFormat fileFormat, String logFileFormat) throws Exception {
-    Map<String, String> writeConfigs = new HashMap<>(
-        getCommonConfigs(RecordMergeMode.EVENT_TIME_ORDERING, true));
-    writeConfigs.put(HoodieTableConfig.BASE_FILE_FORMAT.key(), fileFormat.name());
-    writeConfigs.put(HoodieTableConfig.LOG_FILE_FORMAT.key(), logFileFormat);
-    HoodieTestDataGenerator.SchemaEvolutionConfigs schemaEvolutionConfigs = getSchemaEvolutionConfigs();
-    if (fileFormat == HoodieFileFormat.ORC) {
-      // ORC can support reading float as string, but it converts float to double to string causing differences in precision
-      schemaEvolutionConfigs.floatToDoubleSupport = false;
-      schemaEvolutionConfigs.floatToStringSupport = false;
-    }
-
-    try (HoodieTestDataGenerator dataGen = new HoodieTestDataGenerator(TRIP_EXAMPLE_SCHEMA, 0xDEEF)) {
-      dataGen.extendSchemaBeforeEvolution(schemaEvolutionConfigs);
-
-      // Write a base file with schema A
-      List<HoodieRecord> firstRecords = dataGen.generateInsertsForPartition("001", 10, "any_partition");
-      List<Pair<String, IndexedRecord>> firstIndexedRecords = hoodieRecordsToIndexedRecords(firstRecords, dataGen.getExtendedSchema());
-      commitToTable(firstRecords, INSERT.value(), true, writeConfigs, dataGen.getExtendedSchema().toString());
-      validateOutputFromFileGroupReaderWithNativeRecords(
-          getStorageConf(), getBasePath(),
-          true, 0, RecordMergeMode.EVENT_TIME_ORDERING,
-          firstIndexedRecords);
-
-      // Write a log file with schema A
-      List<HoodieRecord> secondRecords = dataGen.generateUniqueUpdates("002", 5);
-      List<Pair<String, IndexedRecord>> secondIndexedRecords = hoodieRecordsToIndexedRecords(secondRecords, dataGen.getExtendedSchema());
-      commitToTable(secondRecords, UPSERT.value(), false, writeConfigs, dataGen.getExtendedSchema().toString());
-      List<Pair<String, IndexedRecord>> mergedRecords = mergeIndexedRecordLists(secondIndexedRecords, firstIndexedRecords);
-      validateOutputFromFileGroupReaderWithNativeRecords(
-          getStorageConf(), getBasePath(),
-          true, 1, RecordMergeMode.EVENT_TIME_ORDERING,
-          mergedRecords);
->>>>>>> 3c680be7
 
     // create schema for iteration 0
     protected abstract void initializeSchema();
@@ -444,7 +388,6 @@
       }).filter(Option::isPresent).map(Option::get).map(r -> Pair.of(r.getRecordKey(), r.getData())).collect(Collectors.toList());
     }
 
-<<<<<<< HEAD
     @Override
     public void writeData(SchemaEvolutionTestUtilsBase.WriteDataConfig dataConfig) throws Exception {
       if (dataConfig.isBaseFile) {
@@ -465,42 +408,6 @@
 
     @Override
     public void validate(int expectedLogFiles) throws Exception {
-=======
-  /**
-   * Write a base file with schema A, then write a log file with schema A, then write another log file with schema B.
-   */
-  @ParameterizedTest
-  @MethodSource("supportedBaseFileFormatArgs")
-  public void testSchemaEvolutionWhenLogFilesWithDifferentSchema(HoodieFileFormat fileFormat) throws Exception {
-    Map<String, String> writeConfigs = new HashMap<>(
-        getCommonConfigs(RecordMergeMode.EVENT_TIME_ORDERING, true));
-    writeConfigs.put(HoodieTableConfig.BASE_FILE_FORMAT.key(), fileFormat.name());
-    HoodieTestDataGenerator.SchemaEvolutionConfigs schemaEvolutionConfigs = getSchemaEvolutionConfigs();
-    if (fileFormat == HoodieFileFormat.ORC) {
-      // ORC can support reading float as string, but it converts float to double to string causing differences in precision
-      schemaEvolutionConfigs.floatToDoubleSupport = false;
-      schemaEvolutionConfigs.floatToStringSupport = false;
-    }
-
-    try (HoodieTestDataGenerator baseFileDataGen =
-             new HoodieTestDataGenerator(TRIP_EXAMPLE_SCHEMA, 0xDEEF)) {
-      baseFileDataGen.extendSchemaBeforeEvolution(schemaEvolutionConfigs);
-
-      // Write base file with schema A
-      List<HoodieRecord> firstRecords = baseFileDataGen.generateInserts("001", 100);
-      List<Pair<String, IndexedRecord>> firstIndexedRecords = hoodieRecordsToIndexedRecords(firstRecords, baseFileDataGen.getExtendedSchema());
-      commitToTable(firstRecords, INSERT.value(), true, writeConfigs, baseFileDataGen.getExtendedSchema().toString());
-      validateOutputFromFileGroupReaderWithNativeRecords(
-          getStorageConf(), getBasePath(),
-          true, 0, RecordMergeMode.EVENT_TIME_ORDERING,
-          firstIndexedRecords);
-
-      // Write log file with schema A
-      List<HoodieRecord> secondRecords = baseFileDataGen.generateUniqueUpdates("002", 50);
-      List<Pair<String, IndexedRecord>> secondIndexedRecords = hoodieRecordsToIndexedRecords(secondRecords, baseFileDataGen.getExtendedSchema());
-      commitToTable(secondRecords, UPSERT.value(), false, writeConfigs, baseFileDataGen.getExtendedSchema().toString());
-      List<Pair<String, IndexedRecord>> mergedRecords = mergeIndexedRecordLists(secondIndexedRecords, firstIndexedRecords);
->>>>>>> 3c680be7
       validateOutputFromFileGroupReaderWithNativeRecords(
           getStorageConf(), getBasePath(),
           true, expectedLogFiles, RecordMergeMode.EVENT_TIME_ORDERING,
@@ -532,12 +439,19 @@
 
     public SchemaOnReadTestExecutor(SchemaEvolutionTestUtilsBase.SchemaEvolutionScenarioType testType,
                                     SchemaOnReadEvolutionTestUtils.SchemaOnReadConfigs configs,
-                                    HoodieFileFormat baseFileFormat) {
-      super(testType, configs, baseFileFormat);
+                                    HoodieFileFormat baseFileFormat,
+                                    Option<String> logFileFormat) {
+      super(testType, configs, baseFileFormat, logFileFormat);
       writeConfigs.put(HoodieCommonConfig.SCHEMA_EVOLUTION_ENABLE.key(), "true");
       // TODO fix schema evolution on col stats
       writeConfigs.put(HoodieMetadataConfig.ENABLE_METADATA_INDEX_PARTITION_STATS.key(), "false");
       writeConfigs.put(HoodieMetadataConfig.ENABLE_METADATA_INDEX_COLUMN_STATS.key(), "false");
+    }
+
+    public SchemaOnReadTestExecutor(SchemaEvolutionTestUtilsBase.SchemaEvolutionScenarioType testType,
+                                    SchemaOnReadEvolutionTestUtils.SchemaOnReadConfigs configs,
+                                    HoodieFileFormat baseFileFormat) {
+      this(testType, configs, baseFileFormat, Option.empty());
     }
 
     @Override
@@ -581,7 +495,14 @@
     public SchemaOnWriteTestExecutor(SchemaEvolutionTestUtilsBase.SchemaEvolutionScenarioType testType,
                                      SchemaOnWriteEvolutionTestUtils.SchemaOnWriteConfigs configs,
                                      HoodieFileFormat baseFileFormat) {
-      super(testType, configs, baseFileFormat);
+      this(testType, configs, baseFileFormat, Option.empty());
+    }
+
+    public SchemaOnWriteTestExecutor(SchemaEvolutionTestUtilsBase.SchemaEvolutionScenarioType testType,
+                                     SchemaOnWriteEvolutionTestUtils.SchemaOnWriteConfigs configs,
+                                     HoodieFileFormat baseFileFormat,
+                                     Option<String> logFileFormat) {
+      super(testType, configs, baseFileFormat, logFileFormat);
     }
 
     @Override
