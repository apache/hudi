/*
 * Licensed to the Apache Software Foundation (ASF) under one
 * or more contributor license agreements.  See the NOTICE file
 * distributed with this work for additional information
 * regarding copyright ownership.  The ASF licenses this file
 * to you under the Apache License, Version 2.0 (the
 * "License"); you may not use this file except in compliance
 * with the License.  You may obtain a copy of the License at
 *
 *   http://www.apache.org/licenses/LICENSE-2.0
 *
 * Unless required by applicable law or agreed to in writing,
 * software distributed under the License is distributed on an
 * "AS IS" BASIS, WITHOUT WARRANTIES OR CONDITIONS OF ANY
 * KIND, either express or implied.  See the License for the
 * specific language governing permissions and limitations
 * under the License.
 */

package org.apache.hudi.common.table.read;

import org.apache.hudi.common.config.HoodieCommonConfig;
import org.apache.hudi.common.config.HoodieMetadataConfig;
import org.apache.hudi.common.config.HoodieStorageConfig;
import org.apache.hudi.common.config.TypedProperties;
import org.apache.hudi.common.engine.HoodieEngineContext;
import org.apache.hudi.common.engine.HoodieLocalEngineContext;
import org.apache.hudi.common.engine.HoodieReaderContext;
import org.apache.hudi.common.model.FileSlice;
import org.apache.hudi.common.table.HoodieTableConfig;
import org.apache.hudi.common.table.HoodieTableMetaClient;
import org.apache.hudi.common.table.TableSchemaResolver;
import org.apache.hudi.common.table.view.FileSystemViewManager;
import org.apache.hudi.common.table.view.FileSystemViewStorageConfig;
import org.apache.hudi.common.table.view.SyncableFileSystemView;
import org.apache.hudi.common.testutils.HoodieTestDataGenerator;
import org.apache.hudi.common.testutils.HoodieTestUtils;
import org.apache.hudi.common.util.Option;
import org.apache.hudi.common.util.collection.ExternalSpillableMap;
import org.apache.hudi.keygen.constant.KeyGeneratorOptions;
import org.apache.hudi.metadata.HoodieTableMetadata;
import org.apache.hudi.storage.StorageConfiguration;

import org.apache.avro.Schema;
import org.junit.jupiter.api.io.TempDir;
import org.junit.jupiter.params.ParameterizedTest;
import org.junit.jupiter.params.provider.ValueSource;

import java.util.ArrayList;
import java.util.HashMap;
import java.util.List;
import java.util.Map;

import static org.apache.hudi.common.model.WriteOperationType.INSERT;
import static org.apache.hudi.common.model.WriteOperationType.UPSERT;
import static org.apache.hudi.common.table.HoodieTableConfig.PARTITION_FIELDS;
import static org.apache.hudi.common.table.HoodieTableConfig.RECORD_MERGER_STRATEGY;
import static org.apache.hudi.common.testutils.HoodieTestUtils.getLogFileListFromFileSlice;
import static org.apache.hudi.common.testutils.RawTripTestPayload.recordsToStrings;
import static org.junit.jupiter.api.Assertions.assertEquals;

/**
 * Tests {@link HoodieFileGroupReader} with different engines
 */
public abstract class TestHoodieFileGroupReaderBase<T> {
  @TempDir
  protected java.nio.file.Path tempDir;

  public abstract StorageConfiguration<?> getStorageConf();

  public abstract String getBasePath();

  public abstract HoodieReaderContext<T> getHoodieReaderContext(String tablePath, Schema avroSchema, Configuration hadoopConf);

  public abstract void commitToTable(List<String> recordList, String operation,
                                     Map<String, String> writeConfigs);

  public abstract void validateRecordsInFileGroup(String tablePath,
                                                  List<T> actualRecordList,
                                                  Schema schema,
                                                  String fileGroupId);

  @ParameterizedTest
  @ValueSource(strings = {"avro", "parquet"})
  public void testReadFileGroupInMergeOnReadTable(String logDataBlockFormat) throws Exception {
    Map<String, String> writeConfigs = new HashMap<>(getCommonConfigs());
    writeConfigs.put(HoodieStorageConfig.LOGFILE_DATA_BLOCK_FORMAT.key(), logDataBlockFormat);

    try (HoodieTestDataGenerator dataGen = new HoodieTestDataGenerator(0xDEEF)) {
      // One commit; reading one file group containing a base file only
      commitToTable(recordsToStrings(dataGen.generateInserts("001", 100)), INSERT.value(), writeConfigs);
      validateOutputFromFileGroupReader(
          getStorageConf(), getBasePath(), dataGen.getPartitionPaths(), true, 0);

      // Two commits; reading one file group containing a base file and a log file
      commitToTable(recordsToStrings(dataGen.generateUpdates("002", 100)), UPSERT.value(), writeConfigs);
      validateOutputFromFileGroupReader(
          getStorageConf(), getBasePath(), dataGen.getPartitionPaths(), true, 1);

      // Three commits; reading one file group containing a base file and two log files
      commitToTable(recordsToStrings(dataGen.generateUpdates("003", 100)), UPSERT.value(), writeConfigs);
      validateOutputFromFileGroupReader(
          getStorageConf(), getBasePath(), dataGen.getPartitionPaths(), true, 2);
    }
  }

  @ParameterizedTest
  @ValueSource(strings = {"avro", "parquet"})
  public void testReadLogFilesOnlyInMergeOnReadTable(String logDataBlockFormat) throws Exception {
    Map<String, String> writeConfigs = new HashMap<>(getCommonConfigs());
    writeConfigs.put(HoodieStorageConfig.LOGFILE_DATA_BLOCK_FORMAT.key(), logDataBlockFormat);
    // Use InMemoryIndex to generate log only mor table
    writeConfigs.put("hoodie.index.type", "INMEMORY");

    try (HoodieTestDataGenerator dataGen = new HoodieTestDataGenerator(0xDEEF)) {
      // One commit; reading one file group containing a base file only
      commitToTable(recordsToStrings(dataGen.generateInserts("001", 100)), INSERT.value(), writeConfigs);
      validateOutputFromFileGroupReader(
          getStorageConf(), getBasePath(), dataGen.getPartitionPaths(), false, 1);

      // Two commits; reading one file group containing a base file and a log file
      commitToTable(recordsToStrings(dataGen.generateUpdates("002", 100)), UPSERT.value(), writeConfigs);
      validateOutputFromFileGroupReader(
          getStorageConf(), getBasePath(), dataGen.getPartitionPaths(), false, 2);
    }
  }

  private Map<String, String> getCommonConfigs() {
    Map<String, String> configMapping = new HashMap<>();
    configMapping.put(KeyGeneratorOptions.RECORDKEY_FIELD_NAME.key(), "_row_key");
    configMapping.put(KeyGeneratorOptions.PARTITIONPATH_FIELD_NAME.key(), "partition_path");
    configMapping.put("hoodie.datasource.write.precombine.field", "timestamp");
    configMapping.put("hoodie.payload.ordering.field", "timestamp");
    configMapping.put(HoodieTableConfig.HOODIE_TABLE_NAME_KEY, "hoodie_test");
    configMapping.put("hoodie.insert.shuffle.parallelism", "4");
    configMapping.put("hoodie.upsert.shuffle.parallelism", "4");
    configMapping.put("hoodie.bulkinsert.shuffle.parallelism", "2");
    configMapping.put("hoodie.delete.shuffle.parallelism", "1");
    configMapping.put("hoodie.merge.small.file.group.candidates.limit", "0");
    configMapping.put("hoodie.compact.inline", "false");
    return configMapping;
  }

  private void validateOutputFromFileGroupReader(StorageConfiguration<?> storageConf,
                                                 String tablePath,
                                                 String[] partitionPaths,
                                                 boolean containsBaseFile,
                                                 int expectedLogFileNum) throws Exception {
    HoodieTableMetaClient metaClient = HoodieTestUtils.createMetaClient(storageConf, tablePath);
    Schema avroSchema = new TableSchemaResolver(metaClient).getTableAvroSchema();
    HoodieEngineContext engineContext = new HoodieLocalEngineContext(storageConf);
    HoodieMetadataConfig metadataConfig = HoodieMetadataConfig.newBuilder().build();
    FileSystemViewManager viewManager = FileSystemViewManager.createViewManager(
        engineContext, FileSystemViewStorageConfig.newBuilder().build(),
        HoodieCommonConfig.newBuilder().build(),
        mc -> HoodieTableMetadata.create(
            engineContext, metadataConfig, mc.getBasePathV2().toString()));
    SyncableFileSystemView fsView = viewManager.getFileSystemView(metaClient);
    FileSlice fileSlice = fsView.getAllFileSlices(partitionPaths[0]).findFirst().get();
    List<String> logFilePathList = getLogFileListFromFileSlice(fileSlice);
    assertEquals(expectedLogFileNum, logFilePathList.size());

    List<T> actualRecordList = new ArrayList<>();
    TypedProperties props = new TypedProperties();
    props.setProperty("hoodie.datasource.write.precombine.field", "timestamp");
    props.setProperty("hoodie.payload.ordering.field", "timestamp");
    props.setProperty(RECORD_MERGER_STRATEGY.key(), RECORD_MERGER_STRATEGY.defaultValue());
    if (metaClient.getTableConfig().contains(PARTITION_FIELDS)) {
      props.setProperty(PARTITION_FIELDS.key(), metaClient.getTableConfig().getString(PARTITION_FIELDS));
    }
    assertEquals(containsBaseFile, fileSlice.getBaseFile().isPresent());
    HoodieFileGroupReader<T> fileGroupReader = new HoodieFileGroupReader<>(
<<<<<<< HEAD
        getHoodieReaderContext(tablePath, avroSchema, hadoopConf),
        hadoopConf,
=======
        getHoodieReaderContext(tablePath, avroSchema),
        storageConf,
>>>>>>> f99b181a
        tablePath,
        metaClient.getActiveTimeline().lastInstant().get().getTimestamp(),
        fileSlice,
        avroSchema,
        avroSchema,
        Option.empty(),
        metaClient,
        props,
        metaClient.getTableConfig(),
        0,
        fileSlice.getTotalFileSize(),
        false,
        1024 * 1024 * 1000,
        metaClient.getTempFolderPath(),
        ExternalSpillableMap.DiskMapType.ROCKS_DB,
        false);
    fileGroupReader.initRecordIterators();
    while (fileGroupReader.hasNext()) {
      actualRecordList.add(fileGroupReader.next());
    }
    fileGroupReader.close();

    validateRecordsInFileGroup(tablePath, actualRecordList, avroSchema, fileSlice.getFileId());
  }
}<|MERGE_RESOLUTION|>--- conflicted
+++ resolved
@@ -70,7 +70,7 @@
 
   public abstract String getBasePath();
 
-  public abstract HoodieReaderContext<T> getHoodieReaderContext(String tablePath, Schema avroSchema, Configuration hadoopConf);
+  public abstract HoodieReaderContext<T> getHoodieReaderContext(String tablePath, Schema avroSchema, StorageConfiguration<?> storageConf);
 
   public abstract void commitToTable(List<String> recordList, String operation,
                                      Map<String, String> writeConfigs);
@@ -170,13 +170,8 @@
     }
     assertEquals(containsBaseFile, fileSlice.getBaseFile().isPresent());
     HoodieFileGroupReader<T> fileGroupReader = new HoodieFileGroupReader<>(
-<<<<<<< HEAD
-        getHoodieReaderContext(tablePath, avroSchema, hadoopConf),
-        hadoopConf,
-=======
-        getHoodieReaderContext(tablePath, avroSchema),
+        getHoodieReaderContext(tablePath, avroSchema, storageConf),
         storageConf,
->>>>>>> f99b181a
         tablePath,
         metaClient.getActiveTimeline().lastInstant().get().getTimestamp(),
         fileSlice,
