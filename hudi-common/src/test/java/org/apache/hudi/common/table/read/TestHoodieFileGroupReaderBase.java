--- conflicted
+++ resolved
@@ -160,11 +160,6 @@
 
   public abstract SchemaOnReadEvolutionTestUtils.SchemaOnReadConfigs getSchemaOnReadConfigs();
 
-  private static Stream<Arguments> supportedBaseFileFormatArgs() {
-    return supportedFileFormats.stream()
-        .map(Arguments::of);
-  }
-
   private static Stream<Arguments> testArguments() {
     boolean supportsORC = supportedFileFormats.contains(HoodieFileFormat.ORC);
     return Stream.of(
@@ -294,102 +289,70 @@
   @ParameterizedTest
   @EnumSource(value = SchemaEvolutionTestUtilsBase.SchemaEvolutionScenarioType.class)
   public void testSchemaOnRead(SchemaEvolutionTestUtilsBase.SchemaEvolutionScenarioType testType) throws Exception {
-    try (SchemaOnReadTestExecutor executor = new SchemaOnReadTestExecutor(testType)) {
+    try (SchemaOnReadTestExecutor executor = new SchemaOnReadTestExecutor(testType,
+        getSchemaOnReadConfigs(),
+        HoodieTableConfig.BASE_FILE_FORMAT.defaultValue())) {
       executor.execute();
     }
   }
 
-<<<<<<< HEAD
   @ParameterizedTest
   @EnumSource(value = SchemaEvolutionTestUtilsBase.SchemaEvolutionScenarioType.class)
   public void testSchemaOnWrite(SchemaEvolutionTestUtilsBase.SchemaEvolutionScenarioType testType) throws Exception {
-    try (SchemaOnWriteTestExecutor executor = new SchemaOnWriteTestExecutor(testType)) {
+    try (SchemaOnWriteTestExecutor executor = new SchemaOnWriteTestExecutor(testType,
+        getSchemaOnWriteConfigs(),
+        HoodieTableConfig.BASE_FILE_FORMAT.defaultValue())) {
       executor.execute();
     }
   }
 
+  @Test
+  public void testSchemaOnWriteOrc() throws Exception {
+    if (supportedFileFormats.contains(HoodieFileFormat.ORC)) {
+      try (SchemaOnWriteTestExecutor executor = new SchemaOnWriteTestExecutor(SchemaEvolutionTestUtilsBase.SchemaEvolutionScenarioType.BASE_FILES_WITH_DIFFERENT_SCHEMA,
+          getSchemaOnWriteConfigs(),
+          HoodieFileFormat.ORC)) {
+        executor.execute();
+      }
+    }
+  }
+
   // Base class for executing schema evolution tests
-  public abstract class AbstractSchemaEvolutionTestExecutor implements SchemaEvolutionTestUtilsBase.SchemaEvolutionTestExecutor {
-=======
-  /**
-   * Write a base file with schema A, then write another base file with schema B.
-   */
-  @ParameterizedTest
-  @MethodSource("supportedBaseFileFormatArgs")
-  public void testSchemaEvolutionWhenBaseFilesWithDifferentSchema(HoodieFileFormat fileFormat) throws Exception {
-    Map<String, String> writeConfigs = new HashMap<>(
-        getCommonConfigs(RecordMergeMode.EVENT_TIME_ORDERING, true));
-    HoodieTestDataGenerator.SchemaEvolutionConfigs schemaEvolutionConfigs = getSchemaEvolutionConfigs();
-    if (fileFormat == HoodieFileFormat.ORC) {
-      // ORC can support reading float as string, but it converts float to double to string causing differences in precision
-      schemaEvolutionConfigs.floatToStringSupport = false;
-    }
-
-    try (HoodieTestDataGenerator dataGen = new HoodieTestDataGenerator(TRIP_EXAMPLE_SCHEMA, 0xDEEF)) {
-      dataGen.extendSchemaBeforeEvolution(schemaEvolutionConfigs);
->>>>>>> dc046c4c
+  public abstract class AbstractSchemaEvolutionTestExecutor<C extends SchemaEvolutionTestUtilsBase.SchemaEvolutionConfigBase> implements SchemaEvolutionTestUtilsBase.SchemaEvolutionTestExecutor {
 
     protected final int maxIterations;
     private final SchemaEvolutionTestUtilsBase.SchemaEvolutionScenario scenario;
+    protected C evolutionConfigs;
     protected final Map<String, String> writeConfigs;
     private final HoodieTestDataGenerator dataGen;
     protected List<Pair<String, IndexedRecord>> allRecords = new ArrayList<>();
     protected Schema extendedSchema;
     private boolean first = true;
 
-<<<<<<< HEAD
-    public AbstractSchemaEvolutionTestExecutor(SchemaEvolutionTestUtilsBase.SchemaEvolutionScenarioType testType) {
+    public AbstractSchemaEvolutionTestExecutor(SchemaEvolutionTestUtilsBase.SchemaEvolutionScenarioType testType,
+                                               C evolutionConfigs,
+                                               HoodieFileFormat baseFileFormat) {
       this.maxIterations = testType.getScenario().getMaxIterations();
       this.scenario = testType.getScenario();
       this.dataGen = new HoodieTestDataGenerator(TRIP_EXAMPLE_SCHEMA, 0xDEEF);
+      this.evolutionConfigs = evolutionConfigs;
+      if (baseFileFormat.equals(HoodieFileFormat.ORC)) {
+        this.evolutionConfigs.floatToStringSupport = false;
+      }
       this.writeConfigs = new HashMap<>(getCommonConfigs(RecordMergeMode.COMMIT_TIME_ORDERING, true));
-=======
-      // Evolve schema
-      dataGen.extendSchemaAfterEvolution(schemaEvolutionConfigs);
->>>>>>> dc046c4c
-
-      // configs must be initialized before schema is initialized
-      initSchemaGenConfigs();
+      writeConfigs.put(HoodieTableConfig.BASE_FILE_FORMAT.key(), baseFileFormat.name());
       initializeSchema();
       dataGen.addExtendedSchema(extendedSchema);
     }
 
-<<<<<<< HEAD
     // create schema for iteration 0
     protected abstract void initializeSchema();
 
-    // set the schema test configs
-    protected abstract void initSchemaGenConfigs();
-=======
-  /**
-   * Write a base file with schema A, then write a log file with schema A, then write another base file with schema B.
-   */
-  @ParameterizedTest
-  @MethodSource("supportedBaseFileFormatArgs")
-  public void testSchemaEvolutionWhenBaseFileHasDifferentSchemaThanLogFiles(HoodieFileFormat fileFormat) throws Exception {
-    Map<String, String> writeConfigs = new HashMap<>(
-        getCommonConfigs(RecordMergeMode.EVENT_TIME_ORDERING, true));
-    writeConfigs.put(HoodieTableConfig.BASE_FILE_FORMAT.key(), fileFormat.name());
-    HoodieTestDataGenerator.SchemaEvolutionConfigs schemaEvolutionConfigs = getSchemaEvolutionConfigs();
-    if (fileFormat == HoodieFileFormat.ORC) {
-      // ORC can support reading float as string, but it converts float to double to string causing differences in precision
-      schemaEvolutionConfigs.floatToStringSupport = false;
-    }
-
-    try (HoodieTestDataGenerator dataGen = new HoodieTestDataGenerator(TRIP_EXAMPLE_SCHEMA, 0xDEEF)) {
-      dataGen.extendSchemaBeforeEvolution(schemaEvolutionConfigs);
->>>>>>> dc046c4c
-
     // evolve the schema
     protected abstract void doEvolveSchema(int iteration);
 
-<<<<<<< HEAD
     // does `allRecords` schema matches the current table schema
     protected abstract boolean areExpectedRecordsInFinalSchema();
-=======
-      // Evolve schema
-      dataGen.extendSchemaAfterEvolution(schemaEvolutionConfigs);
->>>>>>> dc046c4c
 
     private List<Pair<String, IndexedRecord>> hoodieRecordsToIndexedRecords(List<HoodieRecord> hoodieRecords, Schema schema) {
       return hoodieRecords.stream().map(r -> {
@@ -401,7 +364,6 @@
       }).filter(Option::isPresent).map(Option::get).map(r -> Pair.of(r.getRecordKey(), r.getData())).collect(Collectors.toList());
     }
 
-<<<<<<< HEAD
     @Override
     public void writeData(SchemaEvolutionTestUtilsBase.WriteDataConfig dataConfig) throws Exception {
       if (dataConfig.isBaseFile) {
@@ -422,57 +384,17 @@
 
     @Override
     public void validate(int expectedLogFiles) throws Exception {
-=======
-  /**
-   * Write a base file with schema A, then write a log file with schema A, then write another log file with schema B.
-   */
-  @ParameterizedTest
-  @MethodSource("supportedBaseFileFormatArgs")
-  public void testSchemaEvolutionWhenLogFilesWithDifferentSchema(HoodieFileFormat fileFormat) throws Exception {
-    Map<String, String> writeConfigs = new HashMap<>(
-        getCommonConfigs(RecordMergeMode.EVENT_TIME_ORDERING, true));
-    writeConfigs.put(HoodieTableConfig.BASE_FILE_FORMAT.key(), fileFormat.name());
-    HoodieTestDataGenerator.SchemaEvolutionConfigs schemaEvolutionConfigs = getSchemaEvolutionConfigs();
-    if (fileFormat == HoodieFileFormat.ORC) {
-      // ORC can support reading float as string, but it converts float to double to string causing differences in precision
-      schemaEvolutionConfigs.floatToStringSupport = false;
-    }
-
-    try (HoodieTestDataGenerator baseFileDataGen =
-             new HoodieTestDataGenerator(TRIP_EXAMPLE_SCHEMA, 0xDEEF)) {
-      baseFileDataGen.extendSchemaBeforeEvolution(schemaEvolutionConfigs);
-
-      // Write base file with schema A
-      List<HoodieRecord> firstRecords = baseFileDataGen.generateInserts("001", 100);
-      List<Pair<String, IndexedRecord>> firstIndexedRecords = hoodieRecordsToIndexedRecords(firstRecords, baseFileDataGen.getExtendedSchema());
-      commitToTable(firstRecords, INSERT.value(), true, writeConfigs, baseFileDataGen.getExtendedSchema().toString());
-      validateOutputFromFileGroupReaderWithNativeRecords(
-          getStorageConf(), getBasePath(),
-          true, 0, RecordMergeMode.EVENT_TIME_ORDERING,
-          firstIndexedRecords);
-
-      // Write log file with schema A
-      List<HoodieRecord> secondRecords = baseFileDataGen.generateUniqueUpdates("002", 50);
-      List<Pair<String, IndexedRecord>> secondIndexedRecords = hoodieRecordsToIndexedRecords(secondRecords, baseFileDataGen.getExtendedSchema());
-      commitToTable(secondRecords, UPSERT.value(), false, writeConfigs, baseFileDataGen.getExtendedSchema().toString());
-      List<Pair<String, IndexedRecord>> mergedRecords = mergeIndexedRecordLists(secondIndexedRecords, firstIndexedRecords);
->>>>>>> dc046c4c
       validateOutputFromFileGroupReaderWithNativeRecords(
           getStorageConf(), getBasePath(),
           true, expectedLogFiles, RecordMergeMode.EVENT_TIME_ORDERING,
           allRecords, areExpectedRecordsInFinalSchema());
     }
 
-<<<<<<< HEAD
     @Override
     public void close() throws Exception {
       dataGen.close();
       allRecords.clear();
     }
-=======
-      // Evolve schema
-      baseFileDataGen.extendSchemaAfterEvolution(schemaEvolutionConfigs);
->>>>>>> dc046c4c
 
     // Abstract method for schema evolution - implementation varies by subclass
     @Override
@@ -487,13 +409,14 @@
   }
 
   // single use class for testing schema on read
-  private class SchemaOnReadTestExecutor extends AbstractSchemaEvolutionTestExecutor {
-    private SchemaOnReadEvolutionTestUtils.SchemaOnReadConfigs config;
+  private class SchemaOnReadTestExecutor extends AbstractSchemaEvolutionTestExecutor<SchemaOnReadEvolutionTestUtils.SchemaOnReadConfigs> {
     private InternalSchema extendedInternalSchema;
     private String historySchema = "";
 
-    public SchemaOnReadTestExecutor(SchemaEvolutionTestUtilsBase.SchemaEvolutionScenarioType testType) {
-      super(testType);
+    public SchemaOnReadTestExecutor(SchemaEvolutionTestUtilsBase.SchemaEvolutionScenarioType testType,
+                                    SchemaOnReadEvolutionTestUtils.SchemaOnReadConfigs configs,
+                                    HoodieFileFormat baseFileFormat) {
+      super(testType, configs, baseFileFormat);
       writeConfigs.put(HoodieCommonConfig.SCHEMA_EVOLUTION_ENABLE.key(), "true");
       // TODO fix schema evolution on col stats
       writeConfigs.put(HoodieMetadataConfig.ENABLE_METADATA_INDEX_PARTITION_STATS.key(), "false");
@@ -506,15 +429,10 @@
     }
 
     @Override
-    protected void initSchemaGenConfigs() {
-      this.config = getSchemaOnReadConfigs();
-    }
-
-    @Override
     public void doEvolveSchema(int iteration) {
       updateSchemas(iteration);
       commitSchemaToTable(extendedInternalSchema, writeConfigs, historySchema);
-      Map<String, String> renameCols = SchemaOnReadEvolutionTestUtils.generateColumnNameChanges(config, iteration, maxIterations);
+      Map<String, String> renameCols = SchemaOnReadEvolutionTestUtils.generateColumnNameChanges(evolutionConfigs, iteration, maxIterations);
       allRecords = allRecords.stream()
           .map(r -> Pair.of(r.getLeft(),
               (IndexedRecord) HoodieAvroUtils.rewriteRecordWithNewSchema(r.getRight(), extendedSchema, renameCols, true)))
@@ -532,30 +450,26 @@
       if (extendedInternalSchema != null) {
         historySchema = SerDeHelper.inheritSchemas(extendedInternalSchema, historySchema);
       }
-      extendedInternalSchema = SchemaOnReadEvolutionTestUtils.generateExtendedSchema(config, iteration, maxIterations);
+      extendedInternalSchema = SchemaOnReadEvolutionTestUtils.generateExtendedSchema(evolutionConfigs, iteration, maxIterations);
       extendedSchema = HoodieAvroUtils.removeMetadataFields(
-          AvroInternalSchemaConverter.convert(extendedInternalSchema, config.schema.getName()));
+          AvroInternalSchemaConverter.convert(extendedInternalSchema, evolutionConfigs.schema.getName()));
     }
   }
 
   // single use class for testing schema on write
-  private class SchemaOnWriteTestExecutor extends AbstractSchemaEvolutionTestExecutor {
-
-    private SchemaOnWriteEvolutionTestUtils.SchemaOnWriteConfigs config;
+  private class SchemaOnWriteTestExecutor extends AbstractSchemaEvolutionTestExecutor<SchemaOnWriteEvolutionTestUtils.SchemaOnWriteConfigs> {
+
     private boolean hasEvolvedSchema = false;
 
-    public SchemaOnWriteTestExecutor(SchemaEvolutionTestUtilsBase.SchemaEvolutionScenarioType testType) {
-      super(testType);
+    public SchemaOnWriteTestExecutor(SchemaEvolutionTestUtilsBase.SchemaEvolutionScenarioType testType,
+                                     SchemaOnWriteEvolutionTestUtils.SchemaOnWriteConfigs configs,
+                                     HoodieFileFormat baseFileFormat) {
+      super(testType, configs, baseFileFormat);
     }
 
     @Override
     protected void initializeSchema() {
       doEvolveSchema(0);
-    }
-
-    @Override
-    protected void initSchemaGenConfigs() {
-      this.config = getSchemaOnWriteConfigs();
     }
 
     @Override
@@ -563,7 +477,7 @@
       if (iteration > 0) {
         hasEvolvedSchema = true;
       }
-      extendedSchema = SchemaOnWriteEvolutionTestUtils.generateExtendedSchema(config, iteration, maxIterations);
+      extendedSchema = SchemaOnWriteEvolutionTestUtils.generateExtendedSchema(evolutionConfigs, iteration, maxIterations);
     }
 
     @Override
