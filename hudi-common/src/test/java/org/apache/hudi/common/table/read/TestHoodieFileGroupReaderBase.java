--- conflicted
+++ resolved
@@ -170,13 +170,8 @@
     }
     assertEquals(containsBaseFile, fileSlice.getBaseFile().isPresent());
     HoodieFileGroupReader<T> fileGroupReader = new HoodieFileGroupReader<>(
-<<<<<<< HEAD
         getHoodieReaderContext(tablePath, avroSchema, storageConf),
-        storageConf,
-=======
-        getHoodieReaderContext(tablePath, avroSchema),
         metaClient.getStorage(),
->>>>>>> f0c1a88f
         tablePath,
         metaClient.getActiveTimeline().lastInstant().get().getTimestamp(),
         fileSlice,
