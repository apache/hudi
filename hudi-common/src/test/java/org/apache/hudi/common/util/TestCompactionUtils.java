/*
 * Licensed to the Apache Software Foundation (ASF) under one
 * or more contributor license agreements.  See the NOTICE file
 * distributed with this work for additional information
 * regarding copyright ownership.  The ASF licenses this file
 * to you under the Apache License, Version 2.0 (the
 * "License"); you may not use this file except in compliance
 * with the License.  You may obtain a copy of the License at
 *
 *      http://www.apache.org/licenses/LICENSE-2.0
 *
 * Unless required by applicable law or agreed to in writing, software
 * distributed under the License is distributed on an "AS IS" BASIS,
 * WITHOUT WARRANTIES OR CONDITIONS OF ANY KIND, either express or implied.
 * See the License for the specific language governing permissions and
 * limitations under the License.
 */

package org.apache.hudi.common.util;

import org.apache.hudi.avro.model.HoodieCompactionOperation;
import org.apache.hudi.avro.model.HoodieCompactionPlan;
import org.apache.hudi.common.fs.FSUtils;
import org.apache.hudi.common.model.FileSlice;
import org.apache.hudi.common.model.HoodieBaseFile;
import org.apache.hudi.common.model.HoodieFileGroupId;
import org.apache.hudi.common.model.HoodieLogFile;
import org.apache.hudi.common.model.HoodieTableType;
import org.apache.hudi.common.table.HoodieTableMetaClient;
import org.apache.hudi.common.table.timeline.versioning.compaction.CompactionPlanMigrator;
import org.apache.hudi.common.testutils.HoodieCommonTestHarness;
import org.apache.hudi.common.util.CompactionTestUtils.TestHoodieBaseFile;
import org.apache.hudi.common.util.collection.Pair;

import org.apache.hadoop.fs.Path;
import org.junit.jupiter.api.BeforeEach;
import org.junit.jupiter.api.Test;

import java.io.IOException;
import java.util.Arrays;
import java.util.HashMap;
import java.util.List;
import java.util.Map;
import java.util.function.Function;
import java.util.stream.Collectors;
import java.util.stream.IntStream;

import static org.apache.hudi.common.model.HoodieTestUtils.DEFAULT_PARTITION_PATHS;
import static org.apache.hudi.common.util.CompactionTestUtils.createCompactionPlan;
import static org.apache.hudi.common.util.CompactionTestUtils.scheduleCompaction;
import static org.apache.hudi.common.util.CompactionTestUtils.setupAndValidateCompactionOperations;
import static org.apache.hudi.common.util.CompactionUtils.COMPACTION_METADATA_VERSION_1;
import static org.apache.hudi.common.util.CompactionUtils.LATEST_COMPACTION_METADATA_VERSION;
import static org.junit.jupiter.api.Assertions.assertEquals;
import static org.junit.jupiter.api.Assertions.assertThrows;
import static org.junit.jupiter.api.Assertions.assertTrue;

/**
 * The utility class for testing compaction.
 */
public class TestCompactionUtils extends HoodieCommonTestHarness {

  private static String TEST_WRITE_TOKEN = "1-0-1";

  private static final Map<String, Double> METRICS = new HashMap<String, Double>() {
    {
      put("key1", 1.0);
      put("key2", 3.0);
    }
  };
  private Function<Pair<String, FileSlice>, Map<String, Double>> metricsCaptureFn = (partitionFileSlice) -> METRICS;

  @BeforeEach
  public void init() throws IOException {
    initMetaClient();
  }

  @Test
  public void testUpgradeDowngrade() {
    Pair<List<Pair<String, FileSlice>>, HoodieCompactionPlan> inputAndPlan = buildCompactionPlan();
    testFileSlicesCompactionPlanEquality(inputAndPlan.getKey(), inputAndPlan.getValue());

    CompactionPlanMigrator migrator = new CompactionPlanMigrator(metaClient);
    HoodieCompactionPlan plan = inputAndPlan.getRight();
    System.out.println("Plan=" + plan.getOperations());
    assertEquals(LATEST_COMPACTION_METADATA_VERSION, plan.getVersion());
    HoodieCompactionPlan oldPlan = migrator.migrateToVersion(plan, plan.getVersion(), COMPACTION_METADATA_VERSION_1);
    // Check with older version of compaction plan
    assertEquals(COMPACTION_METADATA_VERSION_1, oldPlan.getVersion());
    testFileSlicesCompactionPlanEquality(inputAndPlan.getKey(), oldPlan);
    HoodieCompactionPlan newPlan = migrator.upgradeToLatest(plan, plan.getVersion());
    assertEquals(LATEST_COMPACTION_METADATA_VERSION, newPlan.getVersion());
    testFileSlicesCompactionPlanEquality(inputAndPlan.getKey(), newPlan);
    HoodieCompactionPlan latestPlan = migrator.migrateToVersion(oldPlan, oldPlan.getVersion(), newPlan.getVersion());
    testFileSlicesCompactionPlanEquality(inputAndPlan.getKey(), latestPlan);
  }

  @Test
  public void testBuildFromFileSlice() {
    // Empty File-Slice with no base and log files
    FileSlice emptyFileSlice = new FileSlice(DEFAULT_PARTITION_PATHS[0], "000", "empty1");
    HoodieCompactionOperation op =
        CompactionUtils.buildFromFileSlice(DEFAULT_PARTITION_PATHS[0], emptyFileSlice, Option.of(metricsCaptureFn));
    testFileSliceCompactionOpEquality(emptyFileSlice, op, DEFAULT_PARTITION_PATHS[0],
        LATEST_COMPACTION_METADATA_VERSION);

    // File Slice with base-file but no log files
    FileSlice noLogFileSlice = new FileSlice(DEFAULT_PARTITION_PATHS[0], "000", "noLog1");
    noLogFileSlice.setBaseFile(new TestHoodieBaseFile("/tmp/noLog_1_000.parquet"));
    op = CompactionUtils.buildFromFileSlice(DEFAULT_PARTITION_PATHS[0], noLogFileSlice, Option.of(metricsCaptureFn));
    testFileSliceCompactionOpEquality(noLogFileSlice, op, DEFAULT_PARTITION_PATHS[0],
        LATEST_COMPACTION_METADATA_VERSION);
    // File Slice with no base-file but log files present
    FileSlice noBaseFileSlice = new FileSlice(DEFAULT_PARTITION_PATHS[0], "000", "noData1");
    noBaseFileSlice.addLogFile(
        new HoodieLogFile(new Path(FSUtils.makeLogFileName("noData1", ".log", "000", 1, TEST_WRITE_TOKEN))));
    noBaseFileSlice.addLogFile(
        new HoodieLogFile(new Path(FSUtils.makeLogFileName("noData1", ".log", "000", 2, TEST_WRITE_TOKEN))));
    op = CompactionUtils.buildFromFileSlice(DEFAULT_PARTITION_PATHS[0], noBaseFileSlice, Option.of(metricsCaptureFn));
    testFileSliceCompactionOpEquality(noBaseFileSlice, op, DEFAULT_PARTITION_PATHS[0],
        LATEST_COMPACTION_METADATA_VERSION);

    // File Slice with base-file and log files present
    FileSlice fileSlice = new FileSlice(DEFAULT_PARTITION_PATHS[0], "000", "noData1");
    fileSlice.setBaseFile(new TestHoodieBaseFile("/tmp/noLog_1_000.parquet"));
    fileSlice.addLogFile(
        new HoodieLogFile(new Path(FSUtils.makeLogFileName("noData1", ".log", "000", 1, TEST_WRITE_TOKEN))));
    fileSlice.addLogFile(
        new HoodieLogFile(new Path(FSUtils.makeLogFileName("noData1", ".log", "000", 2, TEST_WRITE_TOKEN))));
    op = CompactionUtils.buildFromFileSlice(DEFAULT_PARTITION_PATHS[0], fileSlice, Option.of(metricsCaptureFn));
    testFileSliceCompactionOpEquality(fileSlice, op, DEFAULT_PARTITION_PATHS[0], LATEST_COMPACTION_METADATA_VERSION);
  }

  /**
   * Generate input for compaction plan tests.
   */
  private Pair<List<Pair<String, FileSlice>>, HoodieCompactionPlan> buildCompactionPlan() {
    Path fullPartitionPath = new Path(new Path(metaClient.getBasePath()), DEFAULT_PARTITION_PATHS[0]);
    FileSlice emptyFileSlice = new FileSlice(DEFAULT_PARTITION_PATHS[0], "000", "empty1");
    FileSlice fileSlice = new FileSlice(DEFAULT_PARTITION_PATHS[0], "000", "noData1");
    fileSlice.setBaseFile(new TestHoodieBaseFile(fullPartitionPath.toString() + "/data1_1_000.parquet"));
    fileSlice.addLogFile(new HoodieLogFile(
        new Path(fullPartitionPath, new Path(FSUtils.makeLogFileName("noData1", ".log", "000", 1, TEST_WRITE_TOKEN)))));
    fileSlice.addLogFile(new HoodieLogFile(
        new Path(fullPartitionPath, new Path(FSUtils.makeLogFileName("noData1", ".log", "000", 2, TEST_WRITE_TOKEN)))));
    FileSlice noLogFileSlice = new FileSlice(DEFAULT_PARTITION_PATHS[0], "000", "noLog1");
    noLogFileSlice.setBaseFile(new TestHoodieBaseFile(fullPartitionPath.toString() + "/noLog_1_000.parquet"));
    FileSlice noBaseFileSlice = new FileSlice(DEFAULT_PARTITION_PATHS[0], "000", "noData1");
    noBaseFileSlice.addLogFile(new HoodieLogFile(
        new Path(fullPartitionPath, new Path(FSUtils.makeLogFileName("noData1", ".log", "000", 1, TEST_WRITE_TOKEN)))));
    noBaseFileSlice.addLogFile(new HoodieLogFile(
        new Path(fullPartitionPath, new Path(FSUtils.makeLogFileName("noData1", ".log", "000", 2, TEST_WRITE_TOKEN)))));
    List<FileSlice> fileSliceList = Arrays.asList(emptyFileSlice, noBaseFileSlice, fileSlice, noLogFileSlice);
    List<Pair<String, FileSlice>> input =
        fileSliceList.stream().map(f -> Pair.of(DEFAULT_PARTITION_PATHS[0], f)).collect(Collectors.toList());
    return Pair.of(input, CompactionUtils.buildFromFileSlices(input, Option.empty(), Option.of(metricsCaptureFn)));
  }

  @Test
  public void testBuildFromFileSlices() {
    Pair<List<Pair<String, FileSlice>>, HoodieCompactionPlan> inputAndPlan = buildCompactionPlan();
    testFileSlicesCompactionPlanEquality(inputAndPlan.getKey(), inputAndPlan.getValue());
  }

  @Test
  public void testCompactionTransformation() {
    // check HoodieCompactionOperation <=> CompactionOperation transformation function
    Pair<List<Pair<String, FileSlice>>, HoodieCompactionPlan> inputAndPlan = buildCompactionPlan();
    HoodieCompactionPlan plan = inputAndPlan.getRight();
    List<HoodieCompactionOperation> originalOps = plan.getOperations();
    // Convert to CompactionOperation
    // Convert back to HoodieCompactionOperation and check for equality
    List<HoodieCompactionOperation> regeneratedOps = originalOps.stream()
        .map(CompactionUtils::buildCompactionOperation)
        .map(CompactionUtils::buildHoodieCompactionOperation)
        .collect(Collectors.toList());
    assertTrue(originalOps.size() > 0, "Transformation did get tested");
    assertEquals(originalOps, regeneratedOps, "All fields set correctly in transformations");
  }

  @Test
  public void testGetAllPendingCompactionOperationsWithDupFileId() throws IOException {
    // Case where there is duplicate fileIds in compaction requests
    HoodieCompactionPlan plan1 = createCompactionPlan(metaClient, "000", "001", 10, true, true);
    HoodieCompactionPlan plan2 = createCompactionPlan(metaClient, "002", "003", 0, false, false);
    scheduleCompaction(metaClient, "001", plan1);
    scheduleCompaction(metaClient, "003", plan2);
    // schedule similar plan again so that there will be duplicates
    plan1.getOperations().get(0).setBaseFilePath("bla");
    scheduleCompaction(metaClient, "005", plan1);
    metaClient = new HoodieTableMetaClient(metaClient.getHadoopConf(), basePath, true);
    assertThrows(IllegalStateException.class, () -> {
      CompactionUtils.getAllPendingCompactionOperations(metaClient);
    });
  }

  @Test
  public void testGetAllPendingCompactionOperationsWithFullDupFileId() throws IOException {
    // Case where there is duplicate fileIds in compaction requests
    HoodieCompactionPlan plan1 = createCompactionPlan(metaClient, "000", "001", 10, true, true);
    HoodieCompactionPlan plan2 = createCompactionPlan(metaClient, "002", "003", 0, false, false);
    scheduleCompaction(metaClient, "001", plan1);
    scheduleCompaction(metaClient, "003", plan2);
    // schedule same plan again so that there will be duplicates. It should not fail as it is a full duplicate
    scheduleCompaction(metaClient, "005", plan1);
    metaClient = new HoodieTableMetaClient(metaClient.getHadoopConf(), basePath, true);
    Map<HoodieFileGroupId, Pair<String, HoodieCompactionOperation>> res =
        CompactionUtils.getAllPendingCompactionOperations(metaClient);
  }

  @Test
  public void testGetAllPendingCompactionOperations() throws IOException {
    // Case where there are 4 compaction requests where 1 is empty.
    setupAndValidateCompactionOperations(metaClient, false, 10, 10, 10, 0);
  }

  @Test
  public void testGetAllPendingInflightCompactionOperations() throws IOException {
    // Case where there are 4 compaction requests where 1 is empty. All of them are marked inflight
    setupAndValidateCompactionOperations(metaClient, true, 10, 10, 10, 0);
  }

  @Test
  public void testGetAllPendingCompactionOperationsForEmptyCompactions() throws IOException {
    // Case where there are 4 compaction requests and all are empty.
    setupAndValidateCompactionOperations(metaClient, false, 0, 0, 0, 0);
  }

  /**
   * Validates if generated compaction plan matches with input file-slices.
   *
   * @param input File Slices with partition-path
   * @param plan Compaction Plan
   */
  private void testFileSlicesCompactionPlanEquality(List<Pair<String, FileSlice>> input, HoodieCompactionPlan plan) {
    assertEquals(input.size(), plan.getOperations().size(), "All file-slices present");
    IntStream.range(0, input.size()).boxed().forEach(idx -> testFileSliceCompactionOpEquality(input.get(idx).getValue(),
        plan.getOperations().get(idx), input.get(idx).getKey(), plan.getVersion()));
  }

  /**
   * Validates if generated compaction operation matches with input file slice and partition path.
   *
   * @param slice File Slice
   * @param op HoodieCompactionOperation
   * @param expPartitionPath Partition path
   */
  private void testFileSliceCompactionOpEquality(FileSlice slice, HoodieCompactionOperation op, String expPartitionPath,
      int version) {
    assertEquals(expPartitionPath, op.getPartitionPath(), "Partition path is correct");
    assertEquals(slice.getBaseInstantTime(), op.getBaseInstantTime(), "Same base-instant");
    assertEquals(slice.getFileId(), op.getFileId(), "Same file-id");
    if (slice.getBaseFile().isPresent()) {
<<<<<<< HEAD
      HoodieBaseFile bf = slice.getBaseFile().get();
      Assert.assertEquals("Same base-file", version == COMPACTION_METADATA_VERSION_1 ? bf.getPath() : bf.getFileName(),
          op.getBaseFilePath());
=======
      HoodieBaseFile df = slice.getBaseFile().get();
      assertEquals(version == COMPACTION_METADATA_VERSION_1 ? df.getPath() : df.getFileName(),
          op.getDataFilePath(), "Same data-file");
>>>>>>> 6a0aa9a6
    }
    List<String> paths = slice.getLogFiles().map(l -> l.getPath().toString()).collect(Collectors.toList());
    IntStream.range(0, paths.size()).boxed().forEach(idx -> assertEquals(
        version == COMPACTION_METADATA_VERSION_1 ? paths.get(idx) : new Path(paths.get(idx)).getName(),
        op.getDeltaFilePaths().get(idx), "Log File Index " + idx));
    assertEquals(METRICS, op.getMetrics(), "Metrics set");
  }

  @Override
  protected HoodieTableType getTableType() {
    return HoodieTableType.MERGE_ON_READ;
  }
}<|MERGE_RESOLUTION|>--- conflicted
+++ resolved
@@ -251,15 +251,9 @@
     assertEquals(slice.getBaseInstantTime(), op.getBaseInstantTime(), "Same base-instant");
     assertEquals(slice.getFileId(), op.getFileId(), "Same file-id");
     if (slice.getBaseFile().isPresent()) {
-<<<<<<< HEAD
       HoodieBaseFile bf = slice.getBaseFile().get();
-      Assert.assertEquals("Same base-file", version == COMPACTION_METADATA_VERSION_1 ? bf.getPath() : bf.getFileName(),
-          op.getBaseFilePath());
-=======
-      HoodieBaseFile df = slice.getBaseFile().get();
-      assertEquals(version == COMPACTION_METADATA_VERSION_1 ? df.getPath() : df.getFileName(),
-          op.getDataFilePath(), "Same data-file");
->>>>>>> 6a0aa9a6
+      assertEquals(version == COMPACTION_METADATA_VERSION_1 ? bf.getPath() : bf.getFileName(),
+          op.getBaseFilePath(), "Same base-file");
     }
     List<String> paths = slice.getLogFiles().map(l -> l.getPath().toString()).collect(Collectors.toList());
     IntStream.range(0, paths.size()).boxed().forEach(idx -> assertEquals(
