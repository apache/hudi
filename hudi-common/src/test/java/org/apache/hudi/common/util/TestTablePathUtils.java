--- conflicted
+++ resolved
@@ -82,16 +82,11 @@
     HoodiePartitionMetadata partitionMetadata1 = new HoodiePartitionMetadata(
         storage, Instant.now().toString(), tablePath,
         partitionPath1, partitionMetafileFormat);
-<<<<<<< HEAD
-    partitionMetadata1.trySave("1");
-    HoodiePartitionMetadata partitionMetadata2 = new HoodiePartitionMetadata(fs, Instant.now().toString(), tablePath,
-=======
-    partitionMetadata1.trySave(1);
+    partitionMetadata1.trySave();
     HoodiePartitionMetadata partitionMetadata2 = new HoodiePartitionMetadata(
         storage, Instant.now().toString(), tablePath,
->>>>>>> 8a0ce61b
         partitionPath2, partitionMetafileFormat);
-    partitionMetadata2.trySave("2");
+    partitionMetadata2.trySave();
 
     // Create files
     URI filePathURI1 =
