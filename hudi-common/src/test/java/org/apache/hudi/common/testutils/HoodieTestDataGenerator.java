/*
 * Licensed to the Apache Software Foundation (ASF) under one
 * or more contributor license agreements.  See the NOTICE file
 * distributed with this work for additional information
 * regarding copyright ownership.  The ASF licenses this file
 * to you under the Apache License, Version 2.0 (the
 * "License"); you may not use this file except in compliance
 * with the License.  You may obtain a copy of the License at
 *
 *   http://www.apache.org/licenses/LICENSE-2.0
 *
 * Unless required by applicable law or agreed to in writing,
 * software distributed under the License is distributed on an
 * "AS IS" BASIS, WITHOUT WARRANTIES OR CONDITIONS OF ANY
 * KIND, either express or implied.  See the License for the
 * specific language governing permissions and limitations
 * under the License.
 */

package org.apache.hudi.common.testutils;

import org.apache.avro.Conversions;
import org.apache.avro.LogicalTypes;
import org.apache.avro.Schema;
import org.apache.avro.generic.GenericArray;
import org.apache.avro.generic.GenericData;
import org.apache.avro.generic.GenericFixed;
import org.apache.avro.generic.GenericRecord;
import org.apache.hadoop.conf.Configuration;
import org.apache.hadoop.fs.FSDataOutputStream;
import org.apache.hadoop.fs.FileSystem;
import org.apache.hadoop.fs.Path;
import org.apache.hudi.avro.HoodieAvroUtils;
import org.apache.hudi.avro.model.HoodieCompactionPlan;
import org.apache.hudi.common.fs.FSUtils;
import org.apache.hudi.common.model.HoodieAvroPayload;
import org.apache.hudi.common.model.HoodieAvroRecord;
import org.apache.hudi.common.model.HoodieCommitMetadata;
import org.apache.hudi.common.model.HoodieKey;
import org.apache.hudi.common.model.HoodiePartitionMetadata;
import org.apache.hudi.common.model.HoodieRecord;
import org.apache.hudi.common.table.HoodieTableMetaClient;
import org.apache.hudi.common.model.OverwriteWithLatestAvroSchemaPayload;
import org.apache.hudi.common.model.OverwriteWithLatestAvroPayload;
import org.apache.hudi.common.table.timeline.HoodieInstant;
import org.apache.hudi.common.table.timeline.HoodieTimeline;
import org.apache.hudi.common.table.timeline.TimelineMetadataUtils;
import org.apache.hudi.common.util.AvroOrcUtils;
import org.apache.hudi.common.util.Option;
import org.apache.hudi.exception.HoodieException;
import org.apache.hudi.exception.HoodieIOException;
import org.apache.log4j.LogManager;
import org.apache.log4j.Logger;
import org.apache.orc.TypeDescription;

import java.io.IOException;
import java.io.Serializable;
import java.lang.reflect.Constructor;
import java.lang.reflect.InvocationTargetException;
import java.math.BigDecimal;
import java.nio.ByteBuffer;
import java.nio.charset.StandardCharsets;
import java.time.Instant;
import java.time.LocalDateTime;
import java.time.ZoneOffset;
import java.util.ArrayList;
import java.util.Arrays;
import java.util.Collections;
import java.util.HashMap;
import java.util.HashSet;
import java.util.List;
import java.util.Map;
import java.util.Random;
import java.util.Set;
import java.util.UUID;
import java.util.function.Supplier;
import java.util.stream.Collectors;
import java.util.stream.IntStream;
import java.util.stream.Stream;

/**
 * Class to be used in tests to keep generating test inserts and updates against a corpus.
 * <p>
 * Test data uses a toy Uber trips, data model.
 */
public class HoodieTestDataGenerator implements AutoCloseable {

  // based on examination of sample file, the schema produces the following per record size
  public static final int BYTES_PER_RECORD = (int) (1.2 * 1024);
  // with default bloom filter with 60,000 entries and 0.000000001 FPRate
  public static final int BLOOM_FILTER_BYTES = 323495;
  private static Logger logger = LogManager.getLogger(HoodieTestDataGenerator.class);
  public static final String DEFAULT_FIRST_PARTITION_PATH = "2016/03/15";
  public static final String DEFAULT_SECOND_PARTITION_PATH = "2015/03/16";
  public static final String DEFAULT_THIRD_PARTITION_PATH = "2015/03/17";

  public static final String[] DEFAULT_PARTITION_PATHS =
      {DEFAULT_FIRST_PARTITION_PATH, DEFAULT_SECOND_PARTITION_PATH, DEFAULT_THIRD_PARTITION_PATH};
  public static final int DEFAULT_PARTITION_DEPTH = 3;
  public static final String TRIP_SCHEMA_PREFIX = "{\"type\": \"record\"," + "\"name\": \"triprec\"," + "\"fields\": [ "
      + "{\"name\": \"timestamp\",\"type\": \"long\"}," + "{\"name\": \"_row_key\", \"type\": \"string\"},"
      + "{\"name\": \"partition_path\", \"type\": \"string\"},"
      + "{\"name\": \"rider\", \"type\": \"string\"}," + "{\"name\": \"driver\", \"type\": \"string\"},"
      + "{\"name\": \"begin_lat\", \"type\": \"double\"}," + "{\"name\": \"begin_lon\", \"type\": \"double\"},"
      + "{\"name\": \"end_lat\", \"type\": \"double\"}," + "{\"name\": \"end_lon\", \"type\": \"double\"},";
  public static final String TRIP_SCHEMA_SUFFIX = "{\"name\": \"_hoodie_is_deleted\", \"type\": \"boolean\", \"default\": false} ]}";
  public static final String FARE_NESTED_SCHEMA = "{\"name\": \"fare\",\"type\": {\"type\":\"record\", \"name\":\"fare\",\"fields\": ["
      + "{\"name\": \"amount\",\"type\": \"double\"},{\"name\": \"currency\", \"type\": \"string\"}]}},";
  public static final String FARE_FLATTENED_SCHEMA = "{\"name\": \"fare\", \"type\": \"double\"},"
      + "{\"name\": \"currency\", \"type\": \"string\"},";
  public static final String TIP_NESTED_SCHEMA = "{\"name\": \"tip_history\", \"default\": [], \"type\": {\"type\": "
      + "\"array\", \"default\": [], \"items\": {\"type\": \"record\", \"default\": null, \"name\": \"tip_history\", \"fields\": ["
      + "{\"name\": \"amount\", \"type\": \"double\"}, {\"name\": \"currency\", \"type\": \"string\"}]}}},";
  public static final String MAP_TYPE_SCHEMA = "{\"name\": \"city_to_state\", \"type\": {\"type\": \"map\", \"values\": \"string\"}},";
  public static final String EXTRA_TYPE_SCHEMA = "{\"name\": \"distance_in_meters\", \"type\": \"int\"},"
      + "{\"name\": \"seconds_since_epoch\", \"type\": \"long\"},"
      + "{\"name\": \"weight\", \"type\": \"float\"},"
      + "{\"name\": \"nation\", \"type\": \"bytes\"},"
      + "{\"name\":\"current_date\",\"type\": {\"type\": \"int\", \"logicalType\": \"date\"}},"
      + "{\"name\":\"current_ts\",\"type\": {\"type\": \"long\"}},"
      + "{\"name\":\"height\",\"type\":{\"type\":\"fixed\",\"name\":\"abc\",\"size\":5,\"logicalType\":\"decimal\",\"precision\":10,\"scale\":6}},";

  public static final String TRIP_EXAMPLE_SCHEMA =
      TRIP_SCHEMA_PREFIX + EXTRA_TYPE_SCHEMA + MAP_TYPE_SCHEMA + FARE_NESTED_SCHEMA + TIP_NESTED_SCHEMA + TRIP_SCHEMA_SUFFIX;
  public static final String TRIP_FLATTENED_SCHEMA =
      TRIP_SCHEMA_PREFIX + FARE_FLATTENED_SCHEMA + TRIP_SCHEMA_SUFFIX;

  public static final String TRIP_SCHEMA = "{\"type\":\"record\",\"name\":\"tripUberRec\",\"fields\":["
      + "{\"name\":\"timestamp\",\"type\":\"long\"},{\"name\":\"_row_key\",\"type\":\"string\"},{\"name\":\"rider\",\"type\":\"string\"},"
      + "{\"name\":\"driver\",\"type\":\"string\"},{\"name\":\"fare\",\"type\":\"double\"},{\"name\": \"_hoodie_is_deleted\", \"type\": \"boolean\", \"default\": false}]}";
  public static final String SHORT_TRIP_SCHEMA = "{\"type\":\"record\",\"name\":\"shortTripRec\",\"fields\":["
      + "{\"name\":\"timestamp\",\"type\":\"long\"},{\"name\":\"_row_key\",\"type\":\"string\"},{\"name\":\"rider\",\"type\":\"string\"},"
      + "{\"name\":\"driver\",\"type\":\"string\"},{\"name\":\"fare\",\"type\":\"double\"},{\"name\": \"_hoodie_is_deleted\", \"type\": \"boolean\", \"default\": false}]}";
  public static final String MISS_TRIP_SCHEMA = "{\"type\":\"record\",\"name\":\"tripUberRec\",\"fields\":["
      + "{\"name\":\"timestamp\",\"type\":\"long\"},{\"name\":\"_row_key\",\"type\":\"string\"},"
      + "{\"name\":\"driver\",\"type\":\"string\"},{\"name\":\"fare\",\"type\":\"double\"},{\"name\": \"_hoodie_is_deleted\", \"type\": \"boolean\", \"default\": false}]}";

  public static final String NULL_SCHEMA = Schema.create(Schema.Type.NULL).toString();
  public static final String TRIP_HIVE_COLUMN_TYPES = "bigint,string,string,string,string,double,double,double,double,int,bigint,float,binary,int,bigint,decimal(10,6),"
      + "map<string,string>,struct<amount:double,currency:string>,array<struct<amount:double,currency:string>>,boolean";


  public static final Schema AVRO_SCHEMA = new Schema.Parser().parse(TRIP_EXAMPLE_SCHEMA);
  public static final TypeDescription ORC_SCHEMA = AvroOrcUtils.createOrcSchema(new Schema.Parser().parse(TRIP_EXAMPLE_SCHEMA));
  public static final Schema AVRO_SCHEMA_WITH_METADATA_FIELDS =
      HoodieAvroUtils.addMetadataFields(AVRO_SCHEMA);
  public static final Schema AVRO_SHORT_TRIP_SCHEMA = new Schema.Parser().parse(SHORT_TRIP_SCHEMA);
  public static final Schema AVRO_TRIP_SCHEMA = new Schema.Parser().parse(TRIP_SCHEMA);
  public static final TypeDescription ORC_TRIP_SCHEMA = AvroOrcUtils.createOrcSchema(new Schema.Parser().parse(TRIP_SCHEMA));
  public static final Schema FLATTENED_AVRO_SCHEMA = new Schema.Parser().parse(TRIP_FLATTENED_SCHEMA);
  public static final Schema AVRO_MISS_TRIP_SCHEMA = new Schema.Parser().parse(MISS_TRIP_SCHEMA);

  private final Random rand;

  //Maintains all the existing keys schema wise
  private final Map<String, Map<Integer, KeyPartition>> existingKeysBySchema;
  private final String[] partitionPaths;
  //maintains the count of existing keys schema wise
  private Map<String, Integer> numKeysBySchema;

  public HoodieTestDataGenerator(long seed) {
    this(seed, DEFAULT_PARTITION_PATHS, new HashMap<>());
  }

  public HoodieTestDataGenerator(long seed, String[] partitionPaths, Map<Integer, KeyPartition> keyPartitionMap) {
    this.rand = new Random(seed);
    this.partitionPaths = Arrays.copyOf(partitionPaths, partitionPaths.length);
    this.existingKeysBySchema = new HashMap<>();
    this.existingKeysBySchema.put(TRIP_EXAMPLE_SCHEMA, keyPartitionMap);
    this.numKeysBySchema = new HashMap<>();
    this.numKeysBySchema.put(TRIP_EXAMPLE_SCHEMA, keyPartitionMap.size());

    logger.info(String.format("Test DataGenerator's seed (%s)", seed));
  }

  //////////////////////////////////////////////////////////////////////////////////
  // DEPRECATED API
  //////////////////////////////////////////////////////////////////////////////////

  @Deprecated
  public HoodieTestDataGenerator(String[] partitionPaths) {
    this(partitionPaths, new HashMap<>());
  }

  @Deprecated
  public HoodieTestDataGenerator() {
    this(DEFAULT_PARTITION_PATHS);
  }

  @Deprecated
  public HoodieTestDataGenerator(String[] partitionPaths, Map<Integer, KeyPartition> keyPartitionMap) {
    // NOTE: This used as a workaround to make sure that new instantiations of the generator
    //       always return "new" random values.
    //       Caveat is that if 2 successive invocations are made w/in the timespan that is smaller
    //       than the resolution of {@code nanoTime}, then this will produce identical results
    this(System.nanoTime(), partitionPaths, keyPartitionMap);
  }

  /**
   * @deprecated please use non-static version
   */
  public static void writePartitionMetadataDeprecated(FileSystem fs, String[] partitionPaths, String basePath) {
    new HoodieTestDataGenerator().writePartitionMetadata(fs, partitionPaths, basePath);
  }

  //////////////////////////////////////////////////////////////////////////////////

  /**
   * @implNote {@link HoodieTestDataGenerator} is supposed to just generate records with schemas. Leave HoodieTable files (metafile, basefile, logfile, etc) to {@link HoodieTestTable}.
   * @deprecated Use {@link HoodieTestTable#withPartitionMetaFiles(java.lang.String...)} instead.
   */
  public void writePartitionMetadata(FileSystem fs, String[] partitionPaths, String basePath) {
    for (String partitionPath : partitionPaths) {
      new HoodiePartitionMetadata(fs, "000", new Path(basePath), new Path(basePath, partitionPath)).trySave(0);
    }
  }

  public int getEstimatedFileSizeInBytes(int numOfRecords) {
    return numOfRecords * BYTES_PER_RECORD + BLOOM_FILTER_BYTES;
  }

  public RawTripTestPayload generateRandomValueAsPerSchema(String schemaStr, HoodieKey key, String commitTime, boolean isFlattened) throws IOException {
    if (TRIP_EXAMPLE_SCHEMA.equals(schemaStr)) {
      return generateRandomValue(key, commitTime, isFlattened);
    } else if (TRIP_SCHEMA.equals(schemaStr)) {
      return generatePayloadForTripSchema(key, commitTime);
    } else if (SHORT_TRIP_SCHEMA.equals(schemaStr)) {
      return generatePayloadForShortTripSchema(key, commitTime);
    }
    return null;
  }

  /**
   * Generates a new avro record of the above nested schema format,
   * retaining the key if optionally provided.
   *
   * @param key Hoodie key.
   * @param instantTime Instant time to use.
   * @return Raw paylaod of a test record.
   */
  public RawTripTestPayload generateRandomValue(HoodieKey key, String instantTime) throws IOException {
    return generateRandomValue(key, instantTime, false);
  }

  /**
   * Generates a new avro record with the specified schema (nested or flattened),
   * retaining the key if optionally provided.
   *
   * @param key  Hoodie key.
   * @param instantTime  Commit time to use.
   * @param isFlattened  whether the schema of the record should be flattened.
   * @return Raw paylaod of a test record.
   * @throws IOException
   */
  private RawTripTestPayload generateRandomValue(
      HoodieKey key, String instantTime, boolean isFlattened) throws IOException {
    return generateRandomValue(key, instantTime, isFlattened, 0);
  }

  private RawTripTestPayload generateRandomValue(
      HoodieKey key, String instantTime, boolean isFlattened, int ts) throws IOException {
    GenericRecord rec = generateGenericRecord(
        key.getRecordKey(), key.getPartitionPath(), "rider-" + instantTime, "driver-" + instantTime, ts,
        false, isFlattened);
    return new RawTripTestPayload(rec.toString(), key.getRecordKey(), key.getPartitionPath(), TRIP_EXAMPLE_SCHEMA);
  }

  /**
   * Generates a new avro record with TRIP_SCHEMA, retaining the key if optionally provided.
   */
  public RawTripTestPayload generatePayloadForTripSchema(HoodieKey key, String commitTime) throws IOException {
    GenericRecord rec = generateRecordForTripSchema(key.getRecordKey(), "rider-" + commitTime, "driver-" + commitTime, 0);
    return new RawTripTestPayload(rec.toString(), key.getRecordKey(), key.getPartitionPath(), TRIP_SCHEMA);
  }

  public RawTripTestPayload generatePayloadForShortTripSchema(HoodieKey key, String commitTime) throws IOException {
    GenericRecord rec = generateRecordForShortTripSchema(key.getRecordKey(), "rider-" + commitTime, "driver-" + commitTime, 0);
    return new RawTripTestPayload(rec.toString(), key.getRecordKey(), key.getPartitionPath(), SHORT_TRIP_SCHEMA);
  }

  /**
   * Generates a new avro record of the above schema format for a delete.
   */
  private RawTripTestPayload generateRandomDeleteValue(HoodieKey key, String instantTime) throws IOException {
    GenericRecord rec = generateGenericRecord(key.getRecordKey(), key.getPartitionPath(), "rider-" + instantTime, "driver-" + instantTime, 0,
        true, false);
    return new RawTripTestPayload(Option.of(rec.toString()), key.getRecordKey(), key.getPartitionPath(), TRIP_EXAMPLE_SCHEMA, true, 0L);
  }

  public RawTripTestPayload generatePayloadForMissTripSchema(HoodieKey key, String commitTime) throws IOException {
    GenericRecord rec = generateRecordForMissTripSchema(key.getRecordKey(), "driver-" + commitTime, 0);
    return new RawTripTestPayload(rec.toString(), key.getRecordKey(), key.getPartitionPath(), MISS_TRIP_SCHEMA);
  }

  public OverwriteWithLatestAvroSchemaPayload generateMissWithOverwriteWithLatestAvroSchemaPayload(HoodieKey key, String instantTime) {
    GenericRecord rec = generateRecordForMissTripSchema(key.getRecordKey(), "driver-" + instantTime, 0);
    return new OverwriteWithLatestAvroSchemaPayload(Option.of(rec));
  }

  public OverwriteWithLatestAvroPayload generateUpdatesWithOverwriteWithLatestAvroPayload(HoodieKey key, String instantTime) {
    GenericRecord rec = generateRecordForTripSchema(key.getRecordKey(), "rider-" + instantTime,"driver-" + instantTime, 0);
    return new OverwriteWithLatestAvroPayload(Option.of(rec));
  }

  /**
   * Generates a new avro record of the above schema format, retaining the key if optionally provided.
   */
  private HoodieAvroPayload generateAvroPayload(HoodieKey key, String instantTime) {
    GenericRecord rec = generateGenericRecord(key.getRecordKey(), key.getPartitionPath(), "rider-" + instantTime, "driver-" + instantTime, 0);
    return new HoodieAvroPayload(Option.of(rec));
  }

  public GenericRecord generateGenericRecord(String rowKey, String partitionPath, String riderName, String driverName,
                                             long timestamp) {
    return generateGenericRecord(rowKey, partitionPath, riderName, driverName, timestamp, false, false);
  }

<<<<<<< HEAD
  public GenericRecord generateRecordForMissTripSchema(String rowKey, String driverName, long timestamp) {
    GenericRecord rec = new GenericData.Record(AVRO_MISS_TRIP_SCHEMA);
    rec.put("_row_key", rowKey);
    rec.put("timestamp", timestamp);
    rec.put("driver", driverName);
    rec.put("fare", RAND.nextDouble() * 100);
    rec.put("_hoodie_is_deleted", false);
    return rec;
  }

  public static GenericRecord generateGenericRecord(String rowKey, String partitionPath, String riderName, String driverName,
=======
  public GenericRecord generateGenericRecord(String rowKey, String partitionPath, String riderName, String driverName,
>>>>>>> 85f47b53
                                                    long timestamp, boolean isDeleteRecord,
                                                    boolean isFlattened) {
    GenericRecord rec = new GenericData.Record(isFlattened ? FLATTENED_AVRO_SCHEMA : AVRO_SCHEMA);
    rec.put("_row_key", rowKey);
    rec.put("timestamp", timestamp);
    rec.put("partition_path", partitionPath);
    rec.put("rider", riderName);
    rec.put("driver", driverName);
    rec.put("begin_lat", rand.nextDouble());
    rec.put("begin_lon", rand.nextDouble());
    rec.put("end_lat", rand.nextDouble());
    rec.put("end_lon", rand.nextDouble());
    if (isFlattened) {
      rec.put("fare", rand.nextDouble() * 100);
      rec.put("currency", "USD");
    } else {
      rec.put("distance_in_meters", rand.nextInt());
      rec.put("seconds_since_epoch", rand.nextLong());
      rec.put("weight", rand.nextFloat());
      byte[] bytes = "Canada".getBytes();
      rec.put("nation", ByteBuffer.wrap(bytes));
      long randomMillis = genRandomTimeMillis(rand);
      Instant instant = Instant.ofEpochMilli(randomMillis);
      rec.put("current_date", (int) LocalDateTime.ofInstant(instant, ZoneOffset.UTC).toLocalDate().toEpochDay());
      rec.put("current_ts", randomMillis);

      BigDecimal bigDecimal = new BigDecimal(String.format("%5f", rand.nextFloat()));
      Schema decimalSchema = AVRO_SCHEMA.getField("height").schema();
      Conversions.DecimalConversion decimalConversions = new Conversions.DecimalConversion();
      GenericFixed genericFixed = decimalConversions.toFixed(bigDecimal, decimalSchema, LogicalTypes.decimal(10, 6));
      rec.put("height", genericFixed);

      rec.put("city_to_state", Collections.singletonMap("LA", "CA"));

      GenericRecord fareRecord = new GenericData.Record(AVRO_SCHEMA.getField("fare").schema());
      fareRecord.put("amount", rand.nextDouble() * 100);
      fareRecord.put("currency", "USD");
      rec.put("fare", fareRecord);

      GenericArray<GenericRecord> tipHistoryArray = new GenericData.Array<>(1, AVRO_SCHEMA.getField("tip_history").schema());
      Schema tipSchema = new Schema.Parser().parse(AVRO_SCHEMA.getField("tip_history").schema().toString()).getElementType();
      GenericRecord tipRecord = new GenericData.Record(tipSchema);
      tipRecord.put("amount", rand.nextDouble() * 100);
      tipRecord.put("currency", "USD");
      tipHistoryArray.add(tipRecord);
      rec.put("tip_history", tipHistoryArray);
    }

    if (isDeleteRecord) {
      rec.put("_hoodie_is_deleted", true);
    } else {
      rec.put("_hoodie_is_deleted", false);
    }
    return rec;
  }

  /*
  Generate random record using TRIP_SCHEMA
   */
  public GenericRecord generateRecordForTripSchema(String rowKey, String riderName, String driverName, long timestamp) {
    GenericRecord rec = new GenericData.Record(AVRO_TRIP_SCHEMA);
    rec.put("_row_key", rowKey);
    rec.put("timestamp", timestamp);
    rec.put("rider", riderName);
    rec.put("driver", driverName);
    rec.put("fare", rand.nextDouble() * 100);
    rec.put("_hoodie_is_deleted", false);
    return rec;
  }

  public GenericRecord generateRecordForShortTripSchema(String rowKey, String riderName, String driverName, long timestamp) {
    GenericRecord rec = new GenericData.Record(AVRO_SHORT_TRIP_SCHEMA);
    rec.put("_row_key", rowKey);
    rec.put("timestamp", timestamp);
    rec.put("rider", riderName);
    rec.put("driver", driverName);
    rec.put("fare", rand.nextDouble() * 100);
    rec.put("_hoodie_is_deleted", false);
    return rec;
  }

  public static void createCommitFile(String basePath, String instantTime, Configuration configuration) {
    HoodieCommitMetadata commitMetadata = new HoodieCommitMetadata();
    createCommitFile(basePath, instantTime, configuration, commitMetadata);
  }

  private static void createCommitFile(String basePath, String instantTime, Configuration configuration, HoodieCommitMetadata commitMetadata) {
    Arrays.asList(HoodieTimeline.makeCommitFileName(instantTime), HoodieTimeline.makeInflightCommitFileName(instantTime),
        HoodieTimeline.makeRequestedCommitFileName(instantTime))
        .forEach(f -> createMetadataFile(f, basePath, configuration, commitMetadata));
  }

  private static void createMetadataFile(String f, String basePath, Configuration configuration, HoodieCommitMetadata commitMetadata) {
    try {
      createMetadataFile(f, basePath, configuration, commitMetadata.toJsonString().getBytes(StandardCharsets.UTF_8));
    } catch (IOException e) {
      throw new HoodieIOException(e.getMessage(), e);
    }
  }

  private static void createMetadataFile(String f, String basePath, Configuration configuration, byte[] content) {
    Path commitFile = new Path(
        basePath + "/" + HoodieTableMetaClient.METAFOLDER_NAME + "/" + f);
    FSDataOutputStream os = null;
    try {
      FileSystem fs = FSUtils.getFs(basePath, configuration);
      os = fs.create(commitFile, true);
      // Write empty commit metadata
      os.write(content);
    } catch (IOException ioe) {
      throw new HoodieIOException(ioe.getMessage(), ioe);
    } finally {
      if (null != os) {
        try {
          os.close();
        } catch (IOException e) {
          throw new HoodieIOException(e.getMessage(), e);
        }
      }
    }
  }

  private static void createPendingReplaceFile(String basePath, String instantTime, Configuration configuration, HoodieCommitMetadata commitMetadata) {
    Arrays.asList(HoodieTimeline.makeInflightReplaceFileName(instantTime),
        HoodieTimeline.makeRequestedReplaceFileName(instantTime))
        .forEach(f -> createMetadataFile(f, basePath, configuration, commitMetadata));
  }

  public static void createPendingReplaceFile(String basePath, String instantTime, Configuration configuration) {
    HoodieCommitMetadata commitMetadata = new HoodieCommitMetadata();
    createPendingReplaceFile(basePath, instantTime, configuration, commitMetadata);
  }

  public static void createEmptyCleanRequestedFile(String basePath, String instantTime, Configuration configuration)
      throws IOException {
    Path commitFile = new Path(basePath + "/" + HoodieTableMetaClient.METAFOLDER_NAME + "/"
        + HoodieTimeline.makeRequestedCleanerFileName(instantTime));
    createEmptyFile(basePath, commitFile, configuration);
  }

  private static void createEmptyFile(String basePath, Path filePath, Configuration configuration) throws IOException {
    FileSystem fs = FSUtils.getFs(basePath, configuration);
    FSDataOutputStream os = fs.create(filePath, true);
    os.close();
  }

  public static void createCompactionAuxiliaryMetadata(String basePath, HoodieInstant instant,
                                                       Configuration configuration) throws IOException {
    Path commitFile =
        new Path(basePath + "/" + HoodieTableMetaClient.AUXILIARYFOLDER_NAME + "/" + instant.getFileName());
    FileSystem fs = FSUtils.getFs(basePath, configuration);
    try (FSDataOutputStream os = fs.create(commitFile, true)) {
      HoodieCompactionPlan workload = HoodieCompactionPlan.newBuilder().setVersion(1).build();
      // Write empty commit metadata
      os.write(TimelineMetadataUtils.serializeCompactionPlan(workload).get());
    }
  }

  public static void createSavepointFile(String basePath, String instantTime, Configuration configuration)
      throws IOException {
    Path commitFile = new Path(basePath + "/" + HoodieTableMetaClient.METAFOLDER_NAME + "/"
        + HoodieTimeline.makeSavePointFileName(instantTime));
    FileSystem fs = FSUtils.getFs(basePath, configuration);
    try (FSDataOutputStream os = fs.create(commitFile, true)) {
      HoodieCommitMetadata commitMetadata = new HoodieCommitMetadata();
      // Write empty commit metadata
      os.writeBytes(new String(commitMetadata.toJsonString().getBytes(StandardCharsets.UTF_8)));
    }
  }

  public List<HoodieRecord> generateInsertsAsPerSchema(String commitTime, Integer n, String schemaStr) {
    return generateInsertsStream(commitTime, n, false, schemaStr).collect(Collectors.toList());
  }

  /**
   * Generates new inserts with nested schema, uniformly across the partition paths above.
   * It also updates the list of existing keys.
   */
  public List<HoodieRecord> generateInserts(String instantTime, Integer n) {
    return generateInserts(instantTime, n, false);
  }

  /**
   * Generates new inserts, uniformly across the partition paths above.
   * It also updates the list of existing keys.
   *
   * @param instantTime  Commit time to use.
   * @param n  Number of records.
   * @param isFlattened  whether the schema of the generated record is flattened
   * @return  List of {@link HoodieRecord}s
   */
  public List<HoodieRecord> generateInserts(String instantTime, Integer n, boolean isFlattened) {
    return generateInsertsStream(instantTime, n, isFlattened, TRIP_EXAMPLE_SCHEMA).collect(Collectors.toList());
  }

  /**
   * Generates new inserts, uniformly across the partition paths above. It also updates the list of existing keys.
   */
  public Stream<HoodieRecord> generateInsertsStream(String commitTime, Integer n, boolean isFlattened, String schemaStr) {
    return generateInsertsStream(commitTime, n, isFlattened, schemaStr, false);
  }

  public List<HoodieRecord> generateInsertsContainsAllPartitions(String instantTime, Integer n) {
    if (n < partitionPaths.length) {
      throw new HoodieIOException("n must greater then partitionPaths length");
    }
    return generateInsertsStream(instantTime,  n, false, TRIP_EXAMPLE_SCHEMA, true).collect(Collectors.toList());
  }

  public List<HoodieRecord> generateInsertsForPartition(String instantTime, Integer n, String partition) {
    return generateInsertsStream(instantTime,  n, false, TRIP_EXAMPLE_SCHEMA, false, () -> partition, () -> genPseudoRandomUUID(rand).toString()).collect(Collectors.toList());
  }

  public Stream<HoodieRecord> generateInsertsStream(String commitTime, Integer n, boolean isFlattened, String schemaStr, boolean containsAllPartitions) {
    return generateInsertsStream(commitTime, n, isFlattened, schemaStr, containsAllPartitions,
        () -> partitionPaths[rand.nextInt(partitionPaths.length)],
        () -> genPseudoRandomUUID(rand).toString());
  }

  /**
   * Generates new inserts, uniformly across the partition paths above. It also updates the list of existing keys.
   */
  public Stream<HoodieRecord> generateInsertsStream(String instantTime, Integer n, boolean isFlattened, String schemaStr, boolean containsAllPartitions,
                                                    Supplier<String> partitionPathSupplier, Supplier<String> recordKeySupplier) {
    int currSize = getNumExistingKeys(schemaStr);
    return IntStream.range(0, n).boxed().map(i -> {
      String partitionPath = partitionPathSupplier.get();
      if (containsAllPartitions && i < partitionPaths.length) {
        partitionPath = partitionPaths[i];
      }
      HoodieKey key = new HoodieKey(recordKeySupplier.get(), partitionPath);
      KeyPartition kp = new KeyPartition();
      kp.key = key;
      kp.partitionPath = partitionPath;
      populateKeysBySchema(schemaStr, currSize + i, kp);
      incrementNumExistingKeysBySchema(schemaStr);
      try {
        return new HoodieAvroRecord(key, generateRandomValueAsPerSchema(schemaStr, key, instantTime, isFlattened));
      } catch (IOException e) {
        throw new HoodieIOException(e.getMessage(), e);
      }
    });
  }

  /*
  Takes care of populating keys schema wise
   */
  private void populateKeysBySchema(String schemaStr, int i, KeyPartition kp) {
    if (existingKeysBySchema.containsKey(schemaStr)) {
      existingKeysBySchema.get(schemaStr).put(i, kp);
    } else {
      existingKeysBySchema.put(schemaStr, new HashMap<>());
      existingKeysBySchema.get(schemaStr).put(i, kp);
    }
  }

  private void incrementNumExistingKeysBySchema(String schemaStr) {
    if (numKeysBySchema.containsKey(schemaStr)) {
      numKeysBySchema.put(schemaStr, numKeysBySchema.get(schemaStr) + 1);
    } else {
      numKeysBySchema.put(schemaStr, 1);
    }
  }

  public List<HoodieRecord> generateSameKeyInserts(String instantTime, List<HoodieRecord> origin) throws IOException {
    List<HoodieRecord> copy = new ArrayList<>();
    for (HoodieRecord r : origin) {
      HoodieKey key = r.getKey();
      HoodieRecord record = new HoodieAvroRecord(key, generateRandomValue(key, instantTime));
      copy.add(record);
    }
    return copy;
  }

  public List<HoodieRecord> generateInsertsWithHoodieAvroPayload(String instantTime, int limit) {
    List<HoodieRecord> inserts = new ArrayList<>();
    int currSize = getNumExistingKeys(TRIP_EXAMPLE_SCHEMA);
    for (int i = 0; i < limit; i++) {
      String partitionPath = partitionPaths[rand.nextInt(partitionPaths.length)];
      HoodieKey key = new HoodieKey(genPseudoRandomUUID(rand).toString(), partitionPath);
      HoodieRecord record = new HoodieAvroRecord(key, generateAvroPayload(key, instantTime));
      inserts.add(record);

      KeyPartition kp = new KeyPartition();
      kp.key = key;
      kp.partitionPath = partitionPath;
      populateKeysBySchema(TRIP_EXAMPLE_SCHEMA, currSize + i, kp);
      incrementNumExistingKeysBySchema(TRIP_EXAMPLE_SCHEMA);
    }
    return inserts;
  }

  public List<HoodieRecord> generateUpdatesWithHoodieAvroPayload(String instantTime, List<HoodieRecord> baseRecords) {
    List<HoodieRecord> updates = new ArrayList<>();
    for (HoodieRecord baseRecord : baseRecords) {
      HoodieRecord record = new HoodieAvroRecord(baseRecord.getKey(), generateAvroPayload(baseRecord.getKey(), instantTime));
      updates.add(record);
    }
    return updates;
  }

  public List<HoodieRecord> generateDeletes(String instantTime, Integer n) throws IOException {
    List<HoodieRecord> inserts = generateInserts(instantTime, n);
    return generateDeletesFromExistingRecords(inserts);
  }

  public List<HoodieRecord> generateDeletesFromExistingRecords(List<HoodieRecord> existingRecords) throws IOException {
    List<HoodieRecord> deletes = new ArrayList<>();
    for (HoodieRecord existingRecord : existingRecords) {
      HoodieRecord record = generateDeleteRecord(existingRecord);
      deletes.add(record);
    }
    return deletes;
  }

  public HoodieRecord generateDeleteRecord(HoodieRecord existingRecord) throws IOException {
    HoodieKey key = existingRecord.getKey();
    return generateDeleteRecord(key);
  }

  public HoodieRecord generateDeleteRecord(HoodieKey key) throws IOException {
    RawTripTestPayload payload =
        new RawTripTestPayload(Option.empty(), key.getRecordKey(), key.getPartitionPath(), null, true, 0L);
    return new HoodieAvroRecord(key, payload);
  }

  public HoodieRecord generateUpdateRecord(HoodieKey key, String instantTime) throws IOException {
    return new HoodieAvroRecord(key, generateRandomValue(key, instantTime));
  }

  public List<HoodieRecord> generateUpdates(String instantTime, List<HoodieRecord> baseRecords) throws IOException {
    List<HoodieRecord> updates = new ArrayList<>();
    for (HoodieRecord baseRecord : baseRecords) {
      HoodieRecord record = generateUpdateRecord(baseRecord.getKey(), instantTime);
      updates.add(record);
    }
    return updates;
  }

  public List<HoodieRecord> generateUpdatesWithTS(String instantTime, List<HoodieRecord> baseRecords, int ts) throws IOException {
    List<HoodieRecord> updates = new ArrayList<>();
    for (HoodieRecord baseRecord : baseRecords) {
      HoodieRecord record = new HoodieAvroRecord(baseRecord.getKey(),
          generateRandomValue(baseRecord.getKey(), instantTime, false, ts));
      updates.add(record);
    }
    return updates;
  }

  public List<HoodieRecord> generateUpdatesWithDiffPartition(String instantTime, List<HoodieRecord> baseRecords)
      throws IOException {
    List<HoodieRecord> updates = new ArrayList<>();
    for (HoodieRecord baseRecord : baseRecords) {
      String partition = baseRecord.getPartitionPath();
      String newPartition = "";
      if (partitionPaths[0].equalsIgnoreCase(partition)) {
        newPartition = partitionPaths[1];
      } else {
        newPartition = partitionPaths[0];
      }
      HoodieKey key = new HoodieKey(baseRecord.getRecordKey(), newPartition);
      HoodieRecord record = generateUpdateRecord(key, instantTime);
      updates.add(record);
    }
    return updates;
  }

  /**
   * Generates new updates, randomly distributed across the keys above. There can be duplicates within the returned
   * list
   *
   * @param instantTime Instant Timestamp
   * @param n          Number of updates (including dups)
   * @return list of hoodie record updates
   */
  public List<HoodieRecord> generateUpdates(String instantTime, Integer n) throws IOException {
    List<HoodieRecord> updates = new ArrayList<>();
    for (int i = 0; i < n; i++) {
      Map<Integer, KeyPartition> existingKeys = existingKeysBySchema.get(TRIP_EXAMPLE_SCHEMA);
      Integer numExistingKeys = numKeysBySchema.get(TRIP_EXAMPLE_SCHEMA);
      KeyPartition kp = existingKeys.get(rand.nextInt(numExistingKeys - 1));
      HoodieRecord record = generateUpdateRecord(kp.key, instantTime);
      updates.add(record);
    }
    return updates;
  }

  /**
   * Generate update for each record in the dataset.
   * @param instantTime
   * @return
   * @throws IOException
   */
  public List<HoodieRecord> generateUpdatesForAllRecords(String instantTime) {
    List<HoodieRecord> updates = new ArrayList<>();
    Map<Integer, KeyPartition> existingKeys = existingKeysBySchema.get(TRIP_EXAMPLE_SCHEMA);
    existingKeys.values().forEach(kp -> {
      try {
        HoodieRecord record = generateUpdateRecord(kp.key, instantTime);
        updates.add(record);
      } catch (IOException ioe) {
        throw new HoodieIOException(ioe.getMessage(), ioe);
      }
    });
    return updates;
  }

  public List<HoodieRecord> generateUpdatesAsPerSchema(String commitTime, Integer n, String schemaStr) {
    return generateUniqueUpdatesStream(commitTime, n, schemaStr).collect(Collectors.toList());
  }

  /**
   * Generates deduped updates of keys previously inserted, randomly distributed across the keys above.
   *
   * @param instantTime Instant Timestamp
   * @param n          Number of unique records
   * @return list of hoodie record updates
   */
  public List<HoodieRecord> generateUniqueUpdates(String instantTime, Integer n) {
    return generateUniqueUpdatesStream(instantTime, n, TRIP_EXAMPLE_SCHEMA).collect(Collectors.toList());
  }

  public List<HoodieRecord> generateUniqueUpdatesAsPerSchema(String instantTime, Integer n, String schemaStr) {
    return generateUniqueUpdatesStream(instantTime, n, schemaStr).collect(Collectors.toList());
  }

  /**
   * Generates deduped delete of keys previously inserted, randomly distributed across the keys above.
   *
   * @param n Number of unique records
   * @return list of hoodie record updates
   */
  public List<HoodieKey> generateUniqueDeletes(Integer n) {
    return generateUniqueDeleteStream(n).collect(Collectors.toList());
  }

  /**
   * Generates deduped updates of keys previously inserted, randomly distributed across the keys above.
   *
   * @param instantTime Commit Timestamp
   * @param n          Number of unique records
   * @return stream of hoodie record updates
   */
  public Stream<HoodieRecord> generateUniqueUpdatesStream(String instantTime, Integer n, String schemaStr) {
    final Set<KeyPartition> used = new HashSet<>();
    int numExistingKeys = numKeysBySchema.getOrDefault(schemaStr, 0);
    Map<Integer, KeyPartition> existingKeys = existingKeysBySchema.get(schemaStr);
    if (n > numExistingKeys) {
      throw new IllegalArgumentException("Requested unique updates is greater than number of available keys");
    }

    return IntStream.range(0, n).boxed().map(i -> {
      int index = numExistingKeys == 1 ? 0 : rand.nextInt(numExistingKeys - 1);
      KeyPartition kp = existingKeys.get(index);
      // Find the available keyPartition starting from randomly chosen one.
      while (used.contains(kp)) {
        index = (index + 1) % numExistingKeys;
        kp = existingKeys.get(index);
      }
      logger.debug("key getting updated: " + kp.key.getRecordKey());
      used.add(kp);
      try {
        return new HoodieAvroRecord(kp.key, generateRandomValueAsPerSchema(schemaStr, kp.key, instantTime, false));
      } catch (IOException e) {
        throw new HoodieIOException(e.getMessage(), e);
      }
    });
  }

  /**
   * Generates deduped delete of keys previously inserted, randomly distributed across the keys above.
   *
   * @param n Number of unique records
   * @return stream of hoodie record updates
   */
  public Stream<HoodieKey> generateUniqueDeleteStream(Integer n) {
    final Set<KeyPartition> used = new HashSet<>();
    Map<Integer, KeyPartition> existingKeys = existingKeysBySchema.get(TRIP_EXAMPLE_SCHEMA);
    Integer numExistingKeys = numKeysBySchema.get(TRIP_EXAMPLE_SCHEMA);
    if (n > numExistingKeys) {
      throw new IllegalArgumentException("Requested unique deletes is greater than number of available keys");
    }

    List<HoodieKey> result = new ArrayList<>();
    for (int i = 0; i < n; i++) {
      int index = rand.nextInt(numExistingKeys);
      while (!existingKeys.containsKey(index)) {
        index = (index + 1) % numExistingKeys;
      }
      KeyPartition kp = existingKeys.remove(index);
      existingKeys.put(index, existingKeys.get(numExistingKeys - 1));
      existingKeys.remove(numExistingKeys - 1);
      numExistingKeys--;
      used.add(kp);
      result.add(kp.key);
    }
    numKeysBySchema.put(TRIP_EXAMPLE_SCHEMA, numExistingKeys);
    return result.stream();
  }

  /**
   * Generates deduped delete records previously inserted, randomly distributed across the keys above.
   *
   * @param instantTime Commit Timestamp
   * @param n          Number of unique records
   * @return stream of hoodie records for delete
   */
  public Stream<HoodieRecord> generateUniqueDeleteRecordStream(String instantTime, Integer n) {
    final Set<KeyPartition> used = new HashSet<>();
    Map<Integer, KeyPartition> existingKeys = existingKeysBySchema.get(TRIP_EXAMPLE_SCHEMA);
    Integer numExistingKeys = numKeysBySchema.get(TRIP_EXAMPLE_SCHEMA);
    if (n > numExistingKeys) {
      throw new IllegalArgumentException("Requested unique deletes is greater than number of available keys");
    }

    List<HoodieRecord> result = new ArrayList<>();
    for (int i = 0; i < n; i++) {
      int index = rand.nextInt(numExistingKeys);
      while (!existingKeys.containsKey(index)) {
        index = (index + 1) % numExistingKeys;
      }
      // swap chosen index with last index and remove last entry.
      KeyPartition kp = existingKeys.remove(index);
      existingKeys.put(index, existingKeys.get(numExistingKeys - 1));
      existingKeys.remove(numExistingKeys - 1);
      numExistingKeys--;
      used.add(kp);
      try {
        result.add(new HoodieAvroRecord(kp.key, generateRandomDeleteValue(kp.key, instantTime)));
      } catch (IOException e) {
        throw new HoodieIOException(e.getMessage(), e);
      }
    }
    numKeysBySchema.put(TRIP_EXAMPLE_SCHEMA, numExistingKeys);
    return result.stream();
  }

  /**
   * Generates deduped delete records previously inserted, randomly distributed across the keys above.
   *
   * @param instantTime Commit Timestamp
   * @param n          Number of unique records
   * @return List of hoodie records for delete
   */
  public List<HoodieRecord> generateUniqueDeleteRecords(String instantTime, Integer n) {
    return generateUniqueDeleteRecordStream(instantTime, n).collect(Collectors.toList());
  }

  public boolean deleteExistingKeyIfPresent(HoodieKey key) {
    Map<Integer, KeyPartition> existingKeys = existingKeysBySchema.get(TRIP_EXAMPLE_SCHEMA);
    Integer numExistingKeys = numKeysBySchema.get(TRIP_EXAMPLE_SCHEMA);
    for (Map.Entry<Integer, KeyPartition> entry : existingKeys.entrySet()) {
      if (entry.getValue().key.equals(key)) {
        int index = entry.getKey();
        existingKeys.put(index, existingKeys.get(numExistingKeys - 1));
        existingKeys.remove(numExistingKeys - 1);
        numExistingKeys--;
        numKeysBySchema.put(TRIP_EXAMPLE_SCHEMA, numExistingKeys);
        return true;
      }
    }
    return false;
  }

  public List<GenericRecord> generateGenericRecords(int numRecords) {
    List<GenericRecord> list = new ArrayList<>();
    IntStream.range(0, numRecords).forEach(i -> {
      list.add(generateGenericRecord(genPseudoRandomUUID(rand).toString(), "0",
          genPseudoRandomUUID(rand).toString(), genPseudoRandomUUID(rand).toString(), rand.nextLong()));
    });
    return list;
  }

  public String[] getPartitionPaths() {
    return partitionPaths;
  }

  public int getNumExistingKeys(String schemaStr) {
    return numKeysBySchema.getOrDefault(schemaStr, 0);
  }

  public static class KeyPartition implements Serializable {

    public HoodieKey key;
    public String partitionPath;
  }

  @Override
  public void close() {
    existingKeysBySchema.clear();
  }

  private static long genRandomTimeMillis(Random r) {
    // Fri Feb 13 15:31:30 PST 2009
    long anchorTs = 1234567890L;
    // NOTE: To provide for certainty and not generate overly random dates, we will limit
    //       dispersion to be w/in +/- 3 days from the anchor date
    return anchorTs + r.nextLong() % 259200000L;
  }

  private static UUID genPseudoRandomUUID(Random r) {
    byte[] bytes = new byte[16];
    r.nextBytes(bytes);

    bytes[6] &= 0x0f;
    bytes[6] |= 0x40;
    bytes[8] &= 0x3f;
    bytes[8] |= 0x80;

    try {
      Constructor<UUID> ctor = UUID.class.getDeclaredConstructor(byte[].class);
      ctor.setAccessible(true);
      return ctor.newInstance((Object) bytes);
    } catch (InvocationTargetException | InstantiationException | IllegalAccessException | NoSuchMethodException e) {
      logger.info("Failed to generate pseudo-random UUID!");
      throw new HoodieException(e);
    }
  }
}<|MERGE_RESOLUTION|>--- conflicted
+++ resolved
@@ -315,21 +315,17 @@
     return generateGenericRecord(rowKey, partitionPath, riderName, driverName, timestamp, false, false);
   }
 
-<<<<<<< HEAD
   public GenericRecord generateRecordForMissTripSchema(String rowKey, String driverName, long timestamp) {
     GenericRecord rec = new GenericData.Record(AVRO_MISS_TRIP_SCHEMA);
     rec.put("_row_key", rowKey);
     rec.put("timestamp", timestamp);
     rec.put("driver", driverName);
-    rec.put("fare", RAND.nextDouble() * 100);
+    rec.put("fare", rand.nextDouble() * 100);
     rec.put("_hoodie_is_deleted", false);
     return rec;
   }
 
-  public static GenericRecord generateGenericRecord(String rowKey, String partitionPath, String riderName, String driverName,
-=======
   public GenericRecord generateGenericRecord(String rowKey, String partitionPath, String riderName, String driverName,
->>>>>>> 85f47b53
                                                     long timestamp, boolean isDeleteRecord,
                                                     boolean isFlattened) {
     GenericRecord rec = new GenericData.Record(isFlattened ? FLATTENED_AVRO_SCHEMA : AVRO_SCHEMA);
