--- conflicted
+++ resolved
@@ -299,22 +299,17 @@
   }
 
   public RawTripTestPayload generateRandomValueAsPerSchema(String schemaStr, HoodieKey key, String commitTime, boolean isFlattened) throws IOException {
-<<<<<<< HEAD
     return generateRandomValueAsPerSchema(schemaStr, key, commitTime, isFlattened, -1);
   }
 
   public RawTripTestPayload generateRandomValueAsPerSchema(String schemaStr, HoodieKey key, String commitTime, boolean isFlattened,
                                                            int numMillisLess) throws IOException {
-    if (TRIP_EXAMPLE_SCHEMA.equals(schemaStr)) {
-      return generateRandomValue(key, commitTime, isFlattened, numMillisLess);
-=======
     if (TRIP_FLATTENED_SCHEMA.equals(schemaStr)) {
       return generateRandomValue(key, commitTime, true);
     } else if (TRIP_EXAMPLE_SCHEMA.equals(schemaStr)) {
       return generateRandomValue(key, commitTime, isFlattened);
     } else if (TRIP_ENCODED_DECIMAL_SCHEMA.equals(schemaStr)) {
       return generatePayloadForTripEncodedDecimalSchema(key, commitTime);
->>>>>>> 45dedd81
     } else if (TRIP_SCHEMA.equals(schemaStr)) {
       return generatePayloadForTripSchema(key, commitTime);
     } else if (SHORT_TRIP_SCHEMA.equals(schemaStr)) {
