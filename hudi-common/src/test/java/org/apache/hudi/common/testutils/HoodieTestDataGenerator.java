--- conflicted
+++ resolved
@@ -332,12 +332,11 @@
     return numOfRecords * BYTES_PER_RECORD + BLOOM_FILTER_BYTES;
   }
 
-<<<<<<< HEAD
-  public RawTripTestPayload generateRandomValueAsPerSchema(String schemaStr, HoodieKey key, String commitTime, boolean isFlattened) throws IOException {
+  public IndexedRecord generateRandomValueAsPerSchema(String schemaStr, HoodieKey key, String commitTime, boolean isFlattened) throws IOException {
     return generateRandomValueAsPerSchema(schemaStr, key, commitTime, isFlattened, false);
   }
 
-  public RawTripTestPayload generateRandomValueAsPerSchema(String schemaStr, HoodieKey key, String commitTime, boolean isFlattened, boolean isDelete) throws IOException {
+  public IndexedRecord generateRandomValueAsPerSchema(String schemaStr, HoodieKey key, String commitTime, boolean isFlattened, boolean isDelete) throws IOException {
     if (!isDelete) {
       if (TRIP_FLATTENED_SCHEMA.equals(schemaStr)) {
         return generateRandomValue(key, commitTime, true);
@@ -362,23 +361,6 @@
       } else if (TRIP_LOGICAL_TYPES_SCHEMA.equals(schemaStr)) {
         return generatePayloadForLogicalTypesSchema(key, commitTime, true);
       }
-=======
-  public IndexedRecord generateRandomValueAsPerSchema(String schemaStr, HoodieKey key, String commitTime, boolean isFlattened) throws IOException {
-    if (TRIP_FLATTENED_SCHEMA.equals(schemaStr)) {
-      return generateRandomValue(key, commitTime, true);
-    } else if (TRIP_EXAMPLE_SCHEMA.equals(schemaStr)) {
-      return generateRandomValue(key, commitTime, isFlattened);
-    } else if (TRIP_ENCODED_DECIMAL_SCHEMA.equals(schemaStr)) {
-      return generatePayloadForTripEncodedDecimalSchema(key, commitTime);
-    } else if (TRIP_SCHEMA.equals(schemaStr)) {
-      return generatePayloadForTripSchema(key, commitTime);
-    } else if (SHORT_TRIP_SCHEMA.equals(schemaStr)) {
-      return generatePayloadForShortTripSchema(key, commitTime);
-    } else if (TRIP_NESTED_EXAMPLE_SCHEMA.equals(schemaStr)) {
-      return generateNestedExampleRandomValue(key, commitTime);
-    } else if (TRIP_EXAMPLE_SCHEMA_WITH_PAYLOAD_SPECIFIC_COLS.equals(schemaStr)) {
-      return generateRandomValueWithColumnRequired(key, commitTime);
->>>>>>> bf1a8a48
     }
 
     return null;
@@ -433,12 +415,8 @@
     return generateRecordForTripEncodedDecimalSchema(key.getRecordKey(), "rider-" + commitTime, "driver-" + commitTime, 0);
   }
 
-  public RawTripTestPayload generatePayloadForLogicalTypesSchema(HoodieKey key, String commitTime, boolean isDelete)
-      throws IOException {
-    GenericRecord rec =
-        generateRecordForTripLogicalTypesSchema(key.getRecordKey(), "rider-" + commitTime, "driver-" + commitTime, 0, isDelete);
-    return new RawTripTestPayload(rec.toString(), key.getRecordKey(), key.getPartitionPath(),
-        TRIP_LOGICAL_TYPES_SCHEMA);
+  public IndexedRecord generatePayloadForLogicalTypesSchema(HoodieKey key, String commitTime, boolean isDelete) {
+    return generateRecordForTripLogicalTypesSchema(key.getRecordKey(), "rider-" + commitTime, "driver-" + commitTime, 0, isDelete);
   }
 
   /**
@@ -1301,11 +1279,7 @@
         key = new HoodieKey(key.getRecordKey(), updatedPartitionPath);
       }
       try {
-<<<<<<< HEAD
-        result.add(new HoodieAvroRecord(key, generateRandomValueAsPerSchema(schemaStr, kp.key, instantTime, false, true)));
-=======
-        result.add(new HoodieAvroIndexedRecord(key, generateRandomDeleteValue(key, instantTime)));
->>>>>>> bf1a8a48
+        result.add(new HoodieAvroIndexedRecord(key, generateRandomValueAsPerSchema(schemaStr, kp.key, instantTime, false, true)));
       } catch (IOException e) {
         throw new HoodieIOException(e.getMessage(), e);
       }
