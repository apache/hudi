/*
 * Licensed to the Apache Software Foundation (ASF) under one
 * or more contributor license agreements.  See the NOTICE file
 * distributed with this work for additional information
 * regarding copyright ownership.  The ASF licenses this file
 * to you under the Apache License, Version 2.0 (the
 * "License"); you may not use this file except in compliance
 * with the License.  You may obtain a copy of the License at
 *
 *   http://www.apache.org/licenses/LICENSE-2.0
 *
 * Unless required by applicable law or agreed to in writing,
 * software distributed under the License is distributed on an
 * "AS IS" BASIS, WITHOUT WARRANTIES OR CONDITIONS OF ANY
 * KIND, either express or implied.  See the License for the
 * specific language governing permissions and limitations
 * under the License.
 */

package org.apache.hudi.common.testutils.reader;

import org.apache.hudi.avro.model.HoodieDeleteRecord;
import org.apache.hudi.common.config.HoodieConfig;
import org.apache.hudi.common.config.TypedProperties;
import org.apache.hudi.common.engine.HoodieReaderContext;
import org.apache.hudi.common.model.DefaultHoodieRecordPayload;
import org.apache.hudi.common.model.HoodieAvroIndexedRecord;
import org.apache.hudi.common.model.HoodieAvroRecordMerger;
import org.apache.hudi.common.model.HoodieFileFormat;
import org.apache.hudi.common.model.HoodieRecord;
import org.apache.hudi.common.model.HoodieRecordMerger;
import org.apache.hudi.common.util.ConfigUtils;
import org.apache.hudi.common.util.Option;
import org.apache.hudi.common.util.SpillableMapUtils;
import org.apache.hudi.common.util.collection.ClosableIterator;
import org.apache.hudi.exception.HoodieException;
import org.apache.hudi.io.storage.HoodieAvroFileReader;
import org.apache.hudi.io.storage.HoodieIOFactory;
import org.apache.hudi.storage.HoodieStorage;
import org.apache.hudi.storage.HoodieStorageUtils;
import org.apache.hudi.storage.StorageConfiguration;
import org.apache.hudi.storage.StoragePath;

import org.apache.avro.Schema;
import org.apache.avro.generic.GenericData;
import org.apache.avro.generic.GenericRecordBuilder;
import org.apache.avro.generic.IndexedRecord;

import java.io.IOException;
import java.util.List;
import java.util.Map;
import java.util.function.UnaryOperator;
import java.util.stream.Collectors;
import java.util.stream.IntStream;

import static org.apache.hudi.common.model.HoodieRecordMerger.DEFAULT_MERGER_STRATEGY_UUID;
import static org.apache.hudi.common.testutils.reader.HoodieFileSliceTestUtils.ROW_KEY;

public class HoodieTestReaderContext extends HoodieReaderContext<IndexedRecord> {
  private Option<HoodieRecordMerger> customMerger;
  private Option<String> payloadClass;

  public HoodieTestReaderContext(
      Option<HoodieRecordMerger> customMerger,
      Option<String> payloadClass) {
    this.customMerger = customMerger;
    this.payloadClass = payloadClass;
  }

  @Override
  public HoodieStorage getStorage(String path, StorageConfiguration<?> conf) {
    return HoodieStorageUtils.getStorage(path, conf);
  }

  @Override
  public ClosableIterator<IndexedRecord> getFileRecordIterator(
      StoragePath filePath,
      long start,
      long length,
      Schema dataSchema,
      Schema requiredSchema,
      HoodieStorage storage
  ) throws IOException {
    HoodieAvroFileReader reader = (HoodieAvroFileReader) HoodieIOFactory.getIOFactory(storage)
        .getReaderFactory(HoodieRecord.HoodieRecordType.AVRO).getFileReader(new HoodieConfig(),
            filePath, HoodieFileFormat.PARQUET, Option.empty());
    return reader.getIndexedRecordIterator(dataSchema, requiredSchema);
  }

  @Override
  public IndexedRecord convertAvroRecord(IndexedRecord record) {
    return record;
  }

  @Override
  public HoodieRecordMerger getRecordMerger(String mergerStrategy) {
    // Utilize the custom merger if provided.
    if (customMerger.isPresent()) {
      return customMerger.get();
    }

    // Otherwise.
    switch (mergerStrategy) {
      case DEFAULT_MERGER_STRATEGY_UUID:
        return new HoodieAvroRecordMerger();
      default:
        throw new HoodieException(
            "The merger strategy UUID is not supported: " + mergerStrategy);
    }
  }

  @Override
  public Object getValue(IndexedRecord record, Schema schema, String fieldName) {
    return getFieldValueFromIndexedRecord(record, schema, fieldName);
  }

  @Override
  public String getRecordKey(IndexedRecord record, Schema schema) {
    return getFieldValueFromIndexedRecord(record, schema, ROW_KEY).toString();
  }

  @Override
  public Comparable getOrderingValue(
      Option<IndexedRecord> recordOpt,
      Map<String, Object> metadataMap,
      Schema schema,
      TypedProperties props
  ) {
    if (metadataMap.containsKey(INTERNAL_META_ORDERING_FIELD)) {
      return (Comparable) metadataMap.get(INTERNAL_META_ORDERING_FIELD);
    }

    if (!recordOpt.isPresent()) {
      return 0;
    }

    String orderingFieldName = ConfigUtils.getOrderingField(props);
    Object value = getFieldValueFromIndexedRecord(recordOpt.get(), schema, orderingFieldName);
    return value != null ? (Comparable) value : 0;
  }

  @Override
  public HoodieRecord constructHoodieRecord(
      Option<IndexedRecord> recordOpt,
      Map<String, Object> metadataMap
  ) {
    String appliedPayloadClass =
        payloadClass.isPresent()
            ? payloadClass.get()
            : DefaultHoodieRecordPayload.class.getName();
    if (!recordOpt.isPresent()) {
      return SpillableMapUtils.generateEmptyPayload(
          (String) metadataMap.get(INTERNAL_META_RECORD_KEY),
          (String) metadataMap.get(INTERNAL_META_PARTITION_PATH),
          (Comparable<?>) metadataMap.get(INTERNAL_META_ORDERING_FIELD),
          appliedPayloadClass);
    }
    return new HoodieAvroIndexedRecord(recordOpt.get());
  }

  @Override
  public IndexedRecord seal(IndexedRecord record) {
    Schema schema = record.getSchema();
    GenericRecordBuilder builder = new GenericRecordBuilder(schema);
    for (Schema.Field field : schema.getFields()) {
      builder.set(field, record.get(field.pos()));
    }
    return builder.build();
  }

  @Override
<<<<<<< HEAD
  public ClosableIterator<IndexedRecord> mergeBootstrapReaders(ClosableIterator<IndexedRecord> skeletonFileIterator, Schema skeletonRequiredSchema,
                                                               ClosableIterator<IndexedRecord> dataFileIterator, Schema dataRequiredSchema) {
=======
  public ClosableIterator<IndexedRecord> mergeBootstrapReaders(ClosableIterator<IndexedRecord> skeletonFileIterator,
                                                               Schema skeletonRequiredSchema,
                                                               ClosableIterator<IndexedRecord> dataFileIterator,
                                                               Schema dataRequiredSchema) {
>>>>>>> f4be74c2
    return null;
  }

  @Override
  public UnaryOperator<IndexedRecord> projectRecord(Schema from, Schema to, Map<String, String> renamedColumns) {
    if (!renamedColumns.isEmpty()) {
      throw new UnsupportedOperationException("Schema evolution is not supported for the test reader context");
    }
    Map<String, Integer> fromFields = IntStream.range(0, from.getFields().size())
        .boxed()
        .collect(Collectors.toMap(
            i -> from.getFields().get(i).name(), i -> i));
    Map<String, Integer> toFields = IntStream.range(0, to.getFields().size())
        .boxed()
        .collect(Collectors.toMap(
            i -> to.getFields().get(i).name(), i -> i));

    // Check if source schema contains all fields from target schema.
    List<Schema.Field> missingFields = to.getFields().stream()
        .filter(f -> !fromFields.containsKey(f.name())).collect(Collectors.toList());
    if (!missingFields.isEmpty()) {
      throw new HoodieException("There are some fields missing in source schema: "
          + missingFields);
    }

    // Build the mapping from source schema to target schema.
    Map<Integer, Integer> fieldMap = toFields.entrySet().stream()
        .filter(e -> fromFields.containsKey(e.getKey()))
        .collect(Collectors.toMap(
            e -> fromFields.get(e.getKey()), Map.Entry::getValue));

    // Do the transformation.
    return record -> {
      IndexedRecord outputRecord = new GenericData.Record(to);
      for (int i = 0; i < from.getFields().size(); i++) {
        if (!fieldMap.containsKey(i)) {
          continue;
        }
        int j = fieldMap.get(i);
        outputRecord.put(j, record.get(i));
      }
      return outputRecord;
    };
  }

  @Override
  public IndexedRecord constructRawDeleteRecord(Map<String, Object> metadata) {
    return new HoodieDeleteRecord(
        (String) metadata.get(INTERNAL_META_RECORD_KEY),
        (String) metadata.get(INTERNAL_META_PARTITION_PATH),
        metadata.get(INTERNAL_META_ORDERING_FIELD));
  }

  private Object getFieldValueFromIndexedRecord(
      IndexedRecord record,
      Schema recordSchema,
      String fieldName
  ) {
    Schema.Field field = recordSchema.getField(fieldName);
    int pos = field.pos();
    return record.get(pos);
  }
}<|MERGE_RESOLUTION|>--- conflicted
+++ resolved
@@ -169,15 +169,10 @@
   }
 
   @Override
-<<<<<<< HEAD
-  public ClosableIterator<IndexedRecord> mergeBootstrapReaders(ClosableIterator<IndexedRecord> skeletonFileIterator, Schema skeletonRequiredSchema,
-                                                               ClosableIterator<IndexedRecord> dataFileIterator, Schema dataRequiredSchema) {
-=======
   public ClosableIterator<IndexedRecord> mergeBootstrapReaders(ClosableIterator<IndexedRecord> skeletonFileIterator,
                                                                Schema skeletonRequiredSchema,
                                                                ClosableIterator<IndexedRecord> dataFileIterator,
                                                                Schema dataRequiredSchema) {
->>>>>>> f4be74c2
     return null;
   }
 
