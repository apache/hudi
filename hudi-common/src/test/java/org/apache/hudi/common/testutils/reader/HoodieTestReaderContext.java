/*
 * Licensed to the Apache Software Foundation (ASF) under one
 * or more contributor license agreements.  See the NOTICE file
 * distributed with this work for additional information
 * regarding copyright ownership.  The ASF licenses this file
 * to you under the Apache License, Version 2.0 (the
 * "License"); you may not use this file except in compliance
 * with the License.  You may obtain a copy of the License at
 *
 *   http://www.apache.org/licenses/LICENSE-2.0
 *
 * Unless required by applicable law or agreed to in writing,
 * software distributed under the License is distributed on an
 * "AS IS" BASIS, WITHOUT WARRANTIES OR CONDITIONS OF ANY
 * KIND, either express or implied.  See the License for the
 * specific language governing permissions and limitations
 * under the License.
 */

package org.apache.hudi.common.testutils.reader;

import org.apache.hudi.avro.model.HoodieDeleteRecord;
import org.apache.hudi.common.config.HoodieConfig;
import org.apache.hudi.common.config.TypedProperties;
import org.apache.hudi.common.engine.HoodieReaderContext;
import org.apache.hudi.common.model.DefaultHoodieRecordPayload;
import org.apache.hudi.common.model.HoodieAvroIndexedRecord;
import org.apache.hudi.common.model.HoodieAvroRecordMerger;
import org.apache.hudi.common.model.HoodieFileFormat;
import org.apache.hudi.common.model.HoodieRecord;
import org.apache.hudi.common.model.HoodieRecordMerger;
import org.apache.hudi.common.util.ConfigUtils;
import org.apache.hudi.common.util.Option;
import org.apache.hudi.common.util.SpillableMapUtils;
import org.apache.hudi.common.util.collection.ClosableIterator;
import org.apache.hudi.exception.HoodieException;
import org.apache.hudi.io.storage.HoodieAvroFileReader;
import org.apache.hudi.io.storage.HoodieFileReaderFactory;
import org.apache.hudi.storage.HoodieStorage;
import org.apache.hudi.storage.HoodieStorageUtils;
import org.apache.hudi.storage.StorageConfiguration;
import org.apache.hudi.storage.StoragePath;

import org.apache.avro.Schema;
import org.apache.avro.generic.GenericData;
import org.apache.avro.generic.GenericRecordBuilder;
import org.apache.avro.generic.IndexedRecord;

import java.io.IOException;
import java.util.List;
import java.util.Map;
import java.util.function.UnaryOperator;
import java.util.stream.Collectors;
import java.util.stream.IntStream;

import static org.apache.hudi.common.model.HoodieRecordMerger.DEFAULT_MERGER_STRATEGY_UUID;
import static org.apache.hudi.common.testutils.reader.HoodieFileSliceTestUtils.ROW_KEY;

public class HoodieTestReaderContext extends HoodieReaderContext<IndexedRecord> {
  private Option<HoodieRecordMerger> customMerger;
  private Option<String> payloadClass;

  public HoodieTestReaderContext(
      Option<HoodieRecordMerger> customMerger,
      Option<String> payloadClass) {
    this.customMerger = customMerger;
    this.payloadClass = payloadClass;
  }

  @Override
  public HoodieStorage getStorage(String path, StorageConfiguration<?> conf) {
    return HoodieStorageUtils.getStorage(path, conf);
  }

  @Override
  public ClosableIterator<IndexedRecord> getFileRecordIterator(
      StoragePath filePath,
      long start,
      long length,
      Schema dataSchema,
      Schema requiredSchema,
      StorageConfiguration<?> conf
  ) throws IOException {
    HoodieAvroFileReader reader = (HoodieAvroFileReader) HoodieFileReaderFactory
<<<<<<< HEAD
        .getReaderFactory(HoodieRecord.HoodieRecordType.AVRO).getFileReader(null,
=======
        .getReaderFactory(HoodieRecord.HoodieRecordType.AVRO).getFileReader(new HoodieConfig(),
>>>>>>> 0007f848
            conf, filePath, HoodieFileFormat.PARQUET, Option.empty());
    return reader.getIndexedRecordIterator(dataSchema, requiredSchema);
  }

  @Override
  public IndexedRecord convertAvroRecord(IndexedRecord record) {
    return record;
  }

  @Override
  public HoodieRecordMerger getRecordMerger(String mergerStrategy) {
    // Utilize the custom merger if provided.
    if (customMerger.isPresent()) {
      return customMerger.get();
    }

    // Otherwise.
    switch (mergerStrategy) {
      case DEFAULT_MERGER_STRATEGY_UUID:
        return new HoodieAvroRecordMerger();
      default:
        throw new HoodieException(
            "The merger strategy UUID is not supported: " + mergerStrategy);
    }
  }

  @Override
  public Object getValue(IndexedRecord record, Schema schema, String fieldName) {
    return getFieldValueFromIndexedRecord(record, schema, fieldName);
  }

  @Override
  public String getRecordKey(IndexedRecord record, Schema schema) {
    return getFieldValueFromIndexedRecord(record, schema, ROW_KEY).toString();
  }

  @Override
  public Comparable getOrderingValue(
      Option<IndexedRecord> recordOpt,
      Map<String, Object> metadataMap,
      Schema schema,
      TypedProperties props
  ) {
    if (metadataMap.containsKey(INTERNAL_META_ORDERING_FIELD)) {
      return (Comparable) metadataMap.get(INTERNAL_META_ORDERING_FIELD);
    }

    if (!recordOpt.isPresent()) {
      return 0;
    }

    String orderingFieldName = ConfigUtils.getOrderingField(props);
    Object value = getFieldValueFromIndexedRecord(recordOpt.get(), schema, orderingFieldName);
    return value != null ? (Comparable) value : 0;
  }

  @Override
  public HoodieRecord constructHoodieRecord(
      Option<IndexedRecord> recordOpt,
      Map<String, Object> metadataMap
  ) {
    String appliedPayloadClass =
        payloadClass.isPresent()
            ? payloadClass.get()
            : DefaultHoodieRecordPayload.class.getName();
    if (!recordOpt.isPresent()) {
      return SpillableMapUtils.generateEmptyPayload(
          (String) metadataMap.get(INTERNAL_META_RECORD_KEY),
          (String) metadataMap.get(INTERNAL_META_PARTITION_PATH),
          (Comparable<?>) metadataMap.get(INTERNAL_META_ORDERING_FIELD),
          appliedPayloadClass);
    }
    return new HoodieAvroIndexedRecord(recordOpt.get());
  }

  @Override
  public IndexedRecord seal(IndexedRecord record) {
    Schema schema = record.getSchema();
    GenericRecordBuilder builder = new GenericRecordBuilder(schema);
    for (Schema.Field field : schema.getFields()) {
      builder.set(field, record.get(field.pos()));
    }
    return builder.build();
  }

  @Override
  public ClosableIterator<IndexedRecord> mergeBootstrapReaders(
      ClosableIterator<IndexedRecord> skeletonFileIterator,
      ClosableIterator<IndexedRecord> dataFileIterator) {
    return null;
  }

  @Override
  public UnaryOperator<IndexedRecord> projectRecord(Schema from, Schema to) {
    Map<String, Integer> fromFields = IntStream.range(0, from.getFields().size())
        .boxed()
        .collect(Collectors.toMap(
            i -> from.getFields().get(i).name(), i -> i));
    Map<String, Integer> toFields = IntStream.range(0, to.getFields().size())
        .boxed()
        .collect(Collectors.toMap(
            i -> to.getFields().get(i).name(), i -> i));

    // Check if source schema contains all fields from target schema.
    List<Schema.Field> missingFields = to.getFields().stream()
        .filter(f -> !fromFields.containsKey(f.name())).collect(Collectors.toList());
    if (!missingFields.isEmpty()) {
      throw new HoodieException("There are some fields missing in source schema: "
          + missingFields);
    }

    // Build the mapping from source schema to target schema.
    Map<Integer, Integer> fieldMap = toFields.entrySet().stream()
        .filter(e -> fromFields.containsKey(e.getKey()))
        .collect(Collectors.toMap(
            e -> fromFields.get(e.getKey()), Map.Entry::getValue));

    // Do the transformation.
    return record -> {
      IndexedRecord outputRecord = new GenericData.Record(to);
      for (int i = 0; i < from.getFields().size(); i++) {
        if (!fieldMap.containsKey(i)) {
          continue;
        }
        int j = fieldMap.get(i);
        outputRecord.put(j, record.get(i));
      }
      return outputRecord;
    };
  }

  @Override
  public IndexedRecord constructRawDeleteRecord(Map<String, Object> metadata) {
    return new HoodieDeleteRecord(
        (String) metadata.get(INTERNAL_META_RECORD_KEY),
        (String) metadata.get(INTERNAL_META_PARTITION_PATH),
        metadata.get(INTERNAL_META_ORDERING_FIELD));
  }

  private Object getFieldValueFromIndexedRecord(
      IndexedRecord record,
      Schema recordSchema,
      String fieldName
  ) {
    Schema.Field field = recordSchema.getField(fieldName);
    int pos = field.pos();
    return record.get(pos);
  }
}<|MERGE_RESOLUTION|>--- conflicted
+++ resolved
@@ -82,11 +82,7 @@
       StorageConfiguration<?> conf
   ) throws IOException {
     HoodieAvroFileReader reader = (HoodieAvroFileReader) HoodieFileReaderFactory
-<<<<<<< HEAD
-        .getReaderFactory(HoodieRecord.HoodieRecordType.AVRO).getFileReader(null,
-=======
         .getReaderFactory(HoodieRecord.HoodieRecordType.AVRO).getFileReader(new HoodieConfig(),
->>>>>>> 0007f848
             conf, filePath, HoodieFileFormat.PARQUET, Option.empty());
     return reader.getIndexedRecordIterator(dataSchema, requiredSchema);
   }
