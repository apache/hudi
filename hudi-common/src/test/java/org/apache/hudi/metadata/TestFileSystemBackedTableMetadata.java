/*
 * Licensed to the Apache Software Foundation (ASF) under one
 * or more contributor license agreements.  See the NOTICE file
 * distributed with this work for additional information
 * regarding copyright ownership.  The ASF licenses this file
 * to you under the Apache License, Version 2.0 (the
 * "License"); you may not use this file except in compliance
 * with the License.  You may obtain a copy of the License at
 *
 *      http://www.apache.org/licenses/LICENSE-2.0
 *
 * Unless required by applicable law or agreed to in writing, software
 * distributed under the License is distributed on an "AS IS" BASIS,
 * WITHOUT WARRANTIES OR CONDITIONS OF ANY KIND, either express or implied.
 * See the License for the specific language governing permissions and
 * limitations under the License.
 */

package org.apache.hudi.metadata;

import org.apache.hudi.common.config.SerializableConfiguration;
import org.apache.hudi.common.engine.HoodieLocalEngineContext;
import org.apache.hudi.common.testutils.HoodieCommonTestHarness;
import org.apache.hudi.common.testutils.HoodieTestTable;

import org.apache.hadoop.fs.FileStatus;
import org.apache.hadoop.fs.Path;
import org.junit.jupiter.api.AfterEach;
import org.junit.jupiter.api.Assertions;
import org.junit.jupiter.api.BeforeEach;
import org.junit.jupiter.api.Test;

import java.io.IOException;
import java.util.Arrays;
import java.util.Collections;
import java.util.List;
import java.util.Map;
import java.util.stream.Collectors;
import java.util.stream.IntStream;

/**
 * Tests {@link FileSystemBackedTableMetadata}.
 */
public class TestFileSystemBackedTableMetadata extends HoodieCommonTestHarness {

  private static final String DEFAULT_PARTITION = "";
  private static final List<String> DATE_PARTITIONS = Arrays.asList("2019/01/01", "2020/01/02", "2021/03/01");
  private static final List<String> ONE_LEVEL_PARTITIONS = Arrays.asList("2019", "2020", "2021");
  private static final List<String> MULTI_LEVEL_PARTITIONS = Arrays.asList("2019/01", "2020/01", "2021/01");
  private static HoodieTestTable hoodieTestTable;

  @BeforeEach
  public void setUp() throws IOException {
    initMetaClient();
    hoodieTestTable = HoodieTestTable.of(metaClient);
  }

  @AfterEach
  public void tearDown() throws IOException {
    metaClient.getFs().delete(new Path(metaClient.getBasePath()), true);
    cleanMetaClient();
  }

  /**
   * Test non partition hoodie table.
   * @throws Exception
   */
  @Test
  public void testNonPartitionedTable() throws Exception {
    // Generate 10 files under basepath
    hoodieTestTable.addCommit("100").withBaseFilesInPartition(DEFAULT_PARTITION, IntStream.range(0, 10).toArray());
    HoodieLocalEngineContext localEngineContext = new HoodieLocalEngineContext(metaClient.getHadoopConf());
    FileSystemBackedTableMetadata fileSystemBackedTableMetadata =
        new FileSystemBackedTableMetadata(localEngineContext, metaClient.getTableConfig(), new SerializableConfiguration(metaClient.getHadoopConf()), basePath);
    Assertions.assertEquals(0, fileSystemBackedTableMetadata.getAllPartitionPaths().size());
    Assertions.assertEquals(10, fileSystemBackedTableMetadata.getAllFilesInPartition(new Path(basePath)).length);
    Assertions.assertEquals(10, fileSystemBackedTableMetadata.getAllFilesInPartitions(
        Collections.singletonList(basePath)).get(basePath).length);
  }

  /**
<<<<<<< HEAD
=======
   * Test listing of partitions result for date based partitions.
   * @throws Exception
   */
  @Test
  public void testDatePartitionedTable() throws Exception {
    String instant = "100";
    hoodieTestTable = hoodieTestTable.addCommit(instant);
    // Generate 10 files under each partition
    DATE_PARTITIONS.stream().forEach(p -> {
      try {
        hoodieTestTable = hoodieTestTable.withBaseFilesInPartition(p, IntStream.range(0, 10).toArray());
      } catch (Exception e) {
        throw new RuntimeException(e);
      }
    });
    HoodieLocalEngineContext localEngineContext = new HoodieLocalEngineContext(metaClient.getHadoopConf());
    FileSystemBackedTableMetadata fileSystemBackedTableMetadata =
        new FileSystemBackedTableMetadata(localEngineContext, metaClient.getTableConfig(), new SerializableConfiguration(metaClient.getHadoopConf()), basePath);
    Assertions.assertEquals(3, fileSystemBackedTableMetadata.getAllPartitionPaths().size());
    Assertions.assertEquals(10, fileSystemBackedTableMetadata.getAllFilesInPartition(new Path(basePath + "/" + DATE_PARTITIONS.get(0))).length);

    List<String> fullPartitionPaths = DATE_PARTITIONS.stream().map(p -> basePath + "/" + p).collect(Collectors.toList());
    Map<String, FileStatus[]> partitionToFilesMap = fileSystemBackedTableMetadata.getAllFilesInPartitions(fullPartitionPaths);
    for (String p : fullPartitionPaths) {
      Assertions.assertEquals(10, partitionToFilesMap.get(p).length);
    }
  }

  /**
>>>>>>> d61eae7b
   * Test listing of partitions result for date based partitions with assumeDataPartitioning = false.
   * @throws Exception
   */
  @Test
  public void testDatePartitionedTableWithAssumeDateIsFalse() throws Exception {
    String instant = "100";
    hoodieTestTable = hoodieTestTable.addCommit(instant);
    // Generate 10 files under each partition
    DATE_PARTITIONS.stream().forEach(p -> {
      try {
        hoodieTestTable = hoodieTestTable
            .withPartitionMetaFiles(p)
            .withBaseFilesInPartition(p, IntStream.range(0, 10).toArray());
      } catch (Exception e) {
        throw new RuntimeException(e);
      }
    });
    HoodieLocalEngineContext localEngineContext = new HoodieLocalEngineContext(metaClient.getHadoopConf());
    FileSystemBackedTableMetadata fileSystemBackedTableMetadata =
        new FileSystemBackedTableMetadata(localEngineContext, metaClient.getTableConfig(), new SerializableConfiguration(metaClient.getHadoopConf()), basePath);
    Assertions.assertEquals(3, fileSystemBackedTableMetadata.getAllPartitionPaths().size());

    List<String> fullPartitionPaths = DATE_PARTITIONS.stream().map(p -> basePath + "/" + p).collect(Collectors.toList());
    Map<String, FileStatus[]> partitionToFilesMap = fileSystemBackedTableMetadata.getAllFilesInPartitions(fullPartitionPaths);
    for (String p : fullPartitionPaths) {
      Assertions.assertEquals(10, partitionToFilesMap.get(p).length);
    }
  }

  @Test
  public void testOneLevelPartitionedTable() throws Exception {
    String instant = "100";
    hoodieTestTable = hoodieTestTable.addCommit(instant);
    // Generate 10 files under each partition
    ONE_LEVEL_PARTITIONS.stream().forEach(p -> {
      try {
        hoodieTestTable = hoodieTestTable.withPartitionMetaFiles(p)
            .withBaseFilesInPartition(p, IntStream.range(0, 10).toArray());
      } catch (Exception e) {
        throw new RuntimeException(e);
      }
    });
    HoodieLocalEngineContext localEngineContext = new HoodieLocalEngineContext(metaClient.getHadoopConf());
    FileSystemBackedTableMetadata fileSystemBackedTableMetadata =
        new FileSystemBackedTableMetadata(localEngineContext, metaClient.getTableConfig(), new SerializableConfiguration(metaClient.getHadoopConf()), basePath);
    Assertions.assertEquals(3, fileSystemBackedTableMetadata.getAllPartitionPaths().size());
    Assertions.assertEquals(10, fileSystemBackedTableMetadata.getAllFilesInPartition(new Path(basePath + "/" + ONE_LEVEL_PARTITIONS.get(0))).length);

    List<String> fullPartitionPaths = ONE_LEVEL_PARTITIONS.stream().map(p -> basePath + "/" + p).collect(Collectors.toList());
    Map<String, FileStatus[]> partitionToFilesMap = fileSystemBackedTableMetadata.getAllFilesInPartitions(fullPartitionPaths);
    for (String p : fullPartitionPaths) {
      Assertions.assertEquals(10, partitionToFilesMap.get(p).length);
    }
  }

  @Test
  public void testMultiLevelPartitionedTable() throws Exception {
    String instant = "100";
    hoodieTestTable = hoodieTestTable.addCommit(instant);
    // Generate 10 files under each partition
    MULTI_LEVEL_PARTITIONS.stream().forEach(p -> {
      try {
        hoodieTestTable = hoodieTestTable.withPartitionMetaFiles(p)
            .withBaseFilesInPartition(p, IntStream.range(0, 10).toArray());
      } catch (Exception e) {
        throw new RuntimeException(e);
      }
    });
    HoodieLocalEngineContext localEngineContext = new HoodieLocalEngineContext(metaClient.getHadoopConf());
    FileSystemBackedTableMetadata fileSystemBackedTableMetadata =
        new FileSystemBackedTableMetadata(localEngineContext, metaClient.getTableConfig(), new SerializableConfiguration(metaClient.getHadoopConf()), basePath);
    Assertions.assertEquals(3, fileSystemBackedTableMetadata.getAllPartitionPaths().size());
    Assertions.assertEquals(10, fileSystemBackedTableMetadata.getAllFilesInPartition(new Path(basePath + "/" + MULTI_LEVEL_PARTITIONS.get(0))).length);

    List<String> fullPartitionPaths = MULTI_LEVEL_PARTITIONS.stream().map(p -> basePath + "/" + p).collect(Collectors.toList());
    Map<String, FileStatus[]> partitionToFilesMap = fileSystemBackedTableMetadata.getAllFilesInPartitions(fullPartitionPaths);
    for (String p : fullPartitionPaths) {
      Assertions.assertEquals(10, partitionToFilesMap.get(p).length);
    }
  }

  @Test
  public void testMultiLevelEmptyPartitionTable() throws Exception {
    String instant = "100";
    hoodieTestTable = hoodieTestTable.addCommit(instant);
    // Generate 10 files under each partition
    MULTI_LEVEL_PARTITIONS.stream().forEach(p -> {
      try {
        hoodieTestTable = hoodieTestTable.withPartitionMetaFiles(p);
      } catch (Exception e) {
        throw new RuntimeException(e);
      }
    });
    HoodieLocalEngineContext localEngineContext = new HoodieLocalEngineContext(metaClient.getHadoopConf());
    FileSystemBackedTableMetadata fileSystemBackedTableMetadata =
        new FileSystemBackedTableMetadata(localEngineContext, metaClient.getTableConfig(), new SerializableConfiguration(metaClient.getHadoopConf()), basePath);
    Assertions.assertEquals(3, fileSystemBackedTableMetadata.getAllPartitionPaths().size());
    Assertions.assertEquals(0, fileSystemBackedTableMetadata.getAllFilesInPartition(new Path(basePath + "/" + MULTI_LEVEL_PARTITIONS.get(0))).length);

    List<String> fullPartitionPaths = MULTI_LEVEL_PARTITIONS.stream().map(p -> basePath + "/" + p).collect(Collectors.toList());
    Map<String, FileStatus[]> partitionToFilesMap = fileSystemBackedTableMetadata.getAllFilesInPartitions(fullPartitionPaths);
    for (String p : fullPartitionPaths) {
      Assertions.assertEquals(0, partitionToFilesMap.get(p).length);
    }
  }

}<|MERGE_RESOLUTION|>--- conflicted
+++ resolved
@@ -79,43 +79,11 @@
   }
 
   /**
-<<<<<<< HEAD
-=======
-   * Test listing of partitions result for date based partitions.
+   * Test listing of partitions result for date based partitions with assumeDataPartitioning = false.
    * @throws Exception
    */
   @Test
   public void testDatePartitionedTable() throws Exception {
-    String instant = "100";
-    hoodieTestTable = hoodieTestTable.addCommit(instant);
-    // Generate 10 files under each partition
-    DATE_PARTITIONS.stream().forEach(p -> {
-      try {
-        hoodieTestTable = hoodieTestTable.withBaseFilesInPartition(p, IntStream.range(0, 10).toArray());
-      } catch (Exception e) {
-        throw new RuntimeException(e);
-      }
-    });
-    HoodieLocalEngineContext localEngineContext = new HoodieLocalEngineContext(metaClient.getHadoopConf());
-    FileSystemBackedTableMetadata fileSystemBackedTableMetadata =
-        new FileSystemBackedTableMetadata(localEngineContext, metaClient.getTableConfig(), new SerializableConfiguration(metaClient.getHadoopConf()), basePath);
-    Assertions.assertEquals(3, fileSystemBackedTableMetadata.getAllPartitionPaths().size());
-    Assertions.assertEquals(10, fileSystemBackedTableMetadata.getAllFilesInPartition(new Path(basePath + "/" + DATE_PARTITIONS.get(0))).length);
-
-    List<String> fullPartitionPaths = DATE_PARTITIONS.stream().map(p -> basePath + "/" + p).collect(Collectors.toList());
-    Map<String, FileStatus[]> partitionToFilesMap = fileSystemBackedTableMetadata.getAllFilesInPartitions(fullPartitionPaths);
-    for (String p : fullPartitionPaths) {
-      Assertions.assertEquals(10, partitionToFilesMap.get(p).length);
-    }
-  }
-
-  /**
->>>>>>> d61eae7b
-   * Test listing of partitions result for date based partitions with assumeDataPartitioning = false.
-   * @throws Exception
-   */
-  @Test
-  public void testDatePartitionedTableWithAssumeDateIsFalse() throws Exception {
     String instant = "100";
     hoodieTestTable = hoodieTestTable.addCommit(instant);
     // Generate 10 files under each partition
