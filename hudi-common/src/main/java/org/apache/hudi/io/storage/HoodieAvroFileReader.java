--- conflicted
+++ resolved
@@ -31,11 +31,7 @@
 import static org.apache.hudi.common.util.TypeUtils.unsafeCast;
 
 /**
-<<<<<<< HEAD
- * Base class for every avro file reader
-=======
  * Base class for every Avro file reader
->>>>>>> 0007f848
  */
 public abstract class HoodieAvroFileReader implements HoodieFileReader<IndexedRecord> {
 
