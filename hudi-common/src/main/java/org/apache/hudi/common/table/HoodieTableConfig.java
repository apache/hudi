/*
 * Licensed to the Apache Software Foundation (ASF) under one
 * or more contributor license agreements.  See the NOTICE file
 * distributed with this work for additional information
 * regarding copyright ownership.  The ASF licenses this file
 * to you under the Apache License, Version 2.0 (the
 * "License"); you may not use this file except in compliance
 * with the License.  You may obtain a copy of the License at
 *
 *      http://www.apache.org/licenses/LICENSE-2.0
 *
 * Unless required by applicable law or agreed to in writing, software
 * distributed under the License is distributed on an "AS IS" BASIS,
 * WITHOUT WARRANTIES OR CONDITIONS OF ANY KIND, either express or implied.
 * See the License for the specific language governing permissions and
 * limitations under the License.
 */

package org.apache.hudi.common.table;

import org.apache.hudi.common.bootstrap.index.HFileBootstrapIndex;
import org.apache.hudi.common.bootstrap.index.NoOpBootstrapIndex;
import org.apache.hudi.common.config.ConfigClassProperty;
import org.apache.hudi.common.config.ConfigGroups;
import org.apache.hudi.common.config.ConfigProperty;
import org.apache.hudi.common.config.HoodieConfig;
import org.apache.hudi.common.config.OrderedProperties;
import org.apache.hudi.common.config.TypedProperties;
import org.apache.hudi.common.model.HoodieFileFormat;
import org.apache.hudi.common.model.HoodieRecord;
import org.apache.hudi.common.model.HoodieTableType;
import org.apache.hudi.common.model.HoodieTimelineTimeZone;
import org.apache.hudi.common.model.OverwriteWithLatestAvroPayload;
import org.apache.hudi.common.table.timeline.HoodieInstantTimeGenerator;
import org.apache.hudi.common.table.timeline.versioning.TimelineLayoutVersion;
import org.apache.hudi.common.util.BinaryUtil;
import org.apache.hudi.common.util.FileIOUtils;
import org.apache.hudi.common.util.Option;
import org.apache.hudi.common.util.StringUtils;
import org.apache.hudi.common.util.ValidationUtils;
import org.apache.hudi.exception.HoodieIOException;
import org.apache.hudi.keygen.constant.KeyGeneratorOptions;
import org.apache.hudi.keygen.constant.KeyGeneratorOptions.Config;

import org.apache.avro.Schema;
import org.apache.hadoop.fs.FSDataInputStream;
import org.apache.hadoop.fs.FSDataOutputStream;
import org.apache.hadoop.fs.FileSystem;
import org.apache.hadoop.fs.Path;
import org.apache.log4j.LogManager;
import org.apache.log4j.Logger;

import java.io.IOException;
import java.time.Instant;
import java.util.Arrays;
import java.util.List;
import java.util.Map;
import java.util.Properties;
import java.util.Set;
import java.util.function.BiConsumer;
import java.util.stream.Collectors;

import static java.nio.charset.StandardCharsets.UTF_8;

/**
 * Configurations on the Hoodie Table like type of ingestion, storage formats, hive table name etc Configurations are loaded from hoodie.properties, these properties are usually set during
 * initializing a path as hoodie base path and never changes during the lifetime of a hoodie table.
 *
 * @see HoodieTableMetaClient
 * @since 0.3.0
 */
@ConfigClassProperty(name = "Table Configurations",
    groupName = ConfigGroups.Names.WRITE_CLIENT,
    description = "Configurations that persist across writes and read on a Hudi table "
        + " like  base, log file formats, table name, creation schema, table version layouts. "
        + " Configurations are loaded from hoodie.properties, these properties are usually set during "
        + "initializing a path as hoodie base path and rarely changes during "
        + "the lifetime of the table. Writers/Queries' configurations are validated against these "
        + " each time for compatibility.")
public class HoodieTableConfig extends HoodieConfig {

  private static final Logger LOG = LogManager.getLogger(HoodieTableConfig.class);

  public static final String HOODIE_PROPERTIES_FILE = "hoodie.properties";
  public static final String HOODIE_PROPERTIES_FILE_BACKUP = "hoodie.properties.backup";
  public static final String HOODIE_WRITE_TABLE_NAME_KEY = "hoodie.datasource.write.table.name";
  public static final String HOODIE_TABLE_NAME_KEY = "hoodie.table.name";

  public static final ConfigProperty<String> DATABASE_NAME = ConfigProperty
      .key("hoodie.database.name")
      .noDefaultValue()
      .withDocumentation("Database name that will be used for incremental query.If different databases have the same table name during incremental query, "
          + "we can set it to limit the table name under a specific database");

  public static final ConfigProperty<String> NAME = ConfigProperty
      .key(HOODIE_TABLE_NAME_KEY)
      .noDefaultValue()
      .withDocumentation("Table name that will be used for registering with Hive. Needs to be same across runs.");

  public static final ConfigProperty<HoodieTableType> TYPE = ConfigProperty
      .key("hoodie.table.type")
      .defaultValue(HoodieTableType.COPY_ON_WRITE)
      .withDocumentation("The table type for the underlying data, for this write. This can’t change between writes.");

  public static final ConfigProperty<HoodieTableVersion> VERSION = ConfigProperty
      .key("hoodie.table.version")
      .defaultValue(HoodieTableVersion.ZERO)
      .withDocumentation("Version of table, used for running upgrade/downgrade steps between releases with potentially "
          + "breaking/backwards compatible changes.");

  public static final ConfigProperty<String> PRECOMBINE_FIELD = ConfigProperty
      .key("hoodie.table.precombine.field")
      .noDefaultValue()
      .withDocumentation("Field used in preCombining before actual write. By default, when two records have the same key value, "
          + "the largest value for the precombine field determined by Object.compareTo(..), is picked.");

  public static final ConfigProperty<String> PARTITION_FIELDS = ConfigProperty
      .key("hoodie.table.partition.fields")
      .noDefaultValue()
      .withDocumentation("Fields used to partition the table. Concatenated values of these fields are used as "
          + "the partition path, by invoking toString()");

  public static final ConfigProperty<String> RECORDKEY_FIELDS = ConfigProperty
      .key("hoodie.table.recordkey.fields")
      .noDefaultValue()
      .withDocumentation("Columns used to uniquely identify the table. Concatenated values of these fields are used as "
          + " the record key component of HoodieKey.");

  public static final ConfigProperty<String> CREATE_SCHEMA = ConfigProperty
      .key("hoodie.table.create.schema")
      .noDefaultValue()
      .withDocumentation("Schema used when creating the table, for the first time.");

  public static final ConfigProperty<HoodieFileFormat> BASE_FILE_FORMAT = ConfigProperty
      .key("hoodie.table.base.file.format")
      .defaultValue(HoodieFileFormat.PARQUET)
      .withAlternatives("hoodie.table.ro.file.format")
      .withDocumentation("Base file format to store all the base file data.");

  public static final ConfigProperty<HoodieFileFormat> LOG_FILE_FORMAT = ConfigProperty
      .key("hoodie.table.log.file.format")
      .defaultValue(HoodieFileFormat.HOODIE_LOG)
      .withAlternatives("hoodie.table.rt.file.format")
      .withDocumentation("Log format used for the delta logs.");

  public static final ConfigProperty<String> TIMELINE_LAYOUT_VERSION = ConfigProperty
      .key("hoodie.timeline.layout.version")
      .noDefaultValue()
      .withDocumentation("Version of timeline used, by the table.");

  public static final ConfigProperty<String> PAYLOAD_CLASS_NAME = ConfigProperty
      .key("hoodie.compaction.payload.class")
      .defaultValue(OverwriteWithLatestAvroPayload.class.getName())
      .withDocumentation("Payload class to use for performing compactions, i.e merge delta logs with current base file and then "
          + " produce a new base file.");

  public static final ConfigProperty<String> ARCHIVELOG_FOLDER = ConfigProperty
      .key("hoodie.archivelog.folder")
      .defaultValue("archived")
      .withDocumentation("path under the meta folder, to store archived timeline instants at.");

  public static final ConfigProperty<Boolean> BOOTSTRAP_INDEX_ENABLE = ConfigProperty
      .key("hoodie.bootstrap.index.enable")
      .defaultValue(true)
      .withDocumentation("Whether or not, this is a bootstrapped table, with bootstrap base data and an mapping index defined, default true.");

  public static final ConfigProperty<String> BOOTSTRAP_INDEX_CLASS_NAME = ConfigProperty
      .key("hoodie.bootstrap.index.class")
      .defaultValue(HFileBootstrapIndex.class.getName())
      .withDocumentation("Implementation to use, for mapping base files to bootstrap base file, that contain actual data.");

  public static final ConfigProperty<String> BOOTSTRAP_BASE_PATH = ConfigProperty
      .key("hoodie.bootstrap.base.path")
      .noDefaultValue()
      .withDocumentation("Base path of the dataset that needs to be bootstrapped as a Hudi table");

  public static final ConfigProperty<Boolean> POPULATE_META_FIELDS = ConfigProperty
      .key("hoodie.populate.meta.fields")
      .defaultValue(true)
      .withDocumentation("When enabled, populates all meta fields. When disabled, no meta fields are populated "
          + "and incremental queries will not be functional. This is only meant to be used for append only/immutable data for batch processing");

  public static final ConfigProperty<String> KEY_GENERATOR_CLASS_NAME = ConfigProperty
      .key("hoodie.table.keygenerator.class")
      .noDefaultValue()
      .withDocumentation("Key Generator class property for the hoodie table");

  public static final ConfigProperty<HoodieTimelineTimeZone> TIMELINE_TIMEZONE = ConfigProperty
      .key("hoodie.table.timeline.timezone")
      .defaultValue(HoodieTimelineTimeZone.LOCAL)
      .withDocumentation("User can set hoodie commit timeline timezone, such as utc, local and so on. local is default");

  public static final ConfigProperty<String> URL_ENCODE_PARTITIONING = KeyGeneratorOptions.URL_ENCODE_PARTITIONING;
  public static final ConfigProperty<String> HIVE_STYLE_PARTITIONING_ENABLE = KeyGeneratorOptions.HIVE_STYLE_PARTITIONING_ENABLE;

  public static final List<String> PERSISTED_CONFIG_LIST = Arrays.asList(
      Config.DATE_TIME_PARSER_PROP,
      Config.INPUT_TIME_UNIT, Config.TIMESTAMP_INPUT_DATE_FORMAT_LIST_DELIMITER_REGEX_PROP,
      Config.TIMESTAMP_INPUT_DATE_FORMAT_PROP, Config.TIMESTAMP_INPUT_TIMEZONE_FORMAT_PROP,
      Config.TIMESTAMP_OUTPUT_DATE_FORMAT_PROP, Config.TIMESTAMP_OUTPUT_TIMEZONE_FORMAT_PROP,
      Config.TIMESTAMP_TIMEZONE_FORMAT_PROP, Config.DATE_TIME_PARSER_PROP
  );

  public static final String NO_OP_BOOTSTRAP_INDEX_CLASS = NoOpBootstrapIndex.class.getName();

  public static final ConfigProperty<String> TABLE_CHECKSUM = ConfigProperty
      .key("hoodie.table.checksum")
      .noDefaultValue()
      .sinceVersion("0.11.0")
      .withDocumentation("Table checksum is used to guard against partial writes in HDFS. It is added as the last entry in hoodie.properties and then used to validate while reading table config.");

<<<<<<< HEAD
  public static final ConfigProperty<Boolean> ALLOW_TEMP_COMMIT = ConfigProperty
      .key("hoodie.allow.temp.commit")
      .defaultValue(true)
      .sinceVersion("0.11.0")
      .withDocumentation("Allow to create a temp commit first if there are contents to write, "
          + "will rename it after write is finished, this can avoid read empty or partial commit in the downstreams, "
          + "please be careful if enable this in object storage such as S3, as this will introduce new rename operations");
=======
  public static final ConfigProperty<String> TABLE_METADATA_PARTITIONS_INFLIGHT = ConfigProperty
      .key("hoodie.table.metadata.partitions.inflight")
      .noDefaultValue()
      .sinceVersion("0.11.0")
      .withDocumentation("Comma-separated list of metadata partitions whose building is in progress. "
          + "These partitions are not yet ready for use by the readers.");

  public static final ConfigProperty<String> TABLE_METADATA_PARTITIONS = ConfigProperty
      .key("hoodie.table.metadata.partitions")
      .noDefaultValue()
      .sinceVersion("0.11.0")
      .withDocumentation("Comma-separated list of metadata partitions that have been completely built and in-sync with data table. "
          + "These partitions are ready for use by the readers");
>>>>>>> 98b4e979

  private static final String TABLE_CHECKSUM_FORMAT = "%s.%s"; // <database_name>.<table_name>

  public HoodieTableConfig(FileSystem fs, String metaPath, String payloadClassName) {
    super();
    Path propertyPath = new Path(metaPath, HOODIE_PROPERTIES_FILE);
    LOG.info("Loading table properties from " + propertyPath);
    try {
      fetchConfigs(fs, metaPath);
      if (contains(PAYLOAD_CLASS_NAME) && payloadClassName != null
          && !getString(PAYLOAD_CLASS_NAME).equals(payloadClassName)) {
        setValue(PAYLOAD_CLASS_NAME, payloadClassName);
        // FIXME(vc): wonder if this can be removed. Need to look into history.
        try (FSDataOutputStream outputStream = fs.create(propertyPath)) {
          storeProperties(props, outputStream);
        }
      }
    } catch (IOException e) {
      throw new HoodieIOException("Could not load Hoodie properties from " + propertyPath, e);
    }
    ValidationUtils.checkArgument(contains(TYPE) && contains(NAME),
        "hoodie.properties file seems invalid. Please check for left over `.updated` files if any, manually copy it to hoodie.properties and retry");
  }

  private static Properties getOrderedPropertiesWithTableChecksum(Properties props) {
    Properties orderedProps = new OrderedProperties(props);
    orderedProps.put(TABLE_CHECKSUM.key(), String.valueOf(generateChecksum(props)));
    return orderedProps;
  }

  /**
   * Write the properties to the given output stream and return the table checksum.
   *
   * @param props        - properties to be written
   * @param outputStream - output stream to which properties will be written
   * @return return the table checksum
   * @throws IOException
   */
  private static String storeProperties(Properties props, FSDataOutputStream outputStream) throws IOException {
    String checksum;
    if (props.containsKey(TABLE_CHECKSUM.key()) && validateChecksum(props)) {
      checksum = props.getProperty(TABLE_CHECKSUM.key());
      props.store(outputStream, "Updated at " + Instant.now());
    } else {
      Properties propsWithChecksum = getOrderedPropertiesWithTableChecksum(props);
      propsWithChecksum.store(outputStream, "Properties saved on " + Instant.now());
      checksum = propsWithChecksum.getProperty(TABLE_CHECKSUM.key());
      props.setProperty(TABLE_CHECKSUM.key(), checksum);
    }
    return checksum;
  }

  private boolean isValidChecksum() {
    return contains(TABLE_CHECKSUM) && validateChecksum(props);
  }

  /**
   * For serializing and de-serializing.
   */
  public HoodieTableConfig() {
    super();
  }

  private void fetchConfigs(FileSystem fs, String metaPath) throws IOException {
    Path cfgPath = new Path(metaPath, HOODIE_PROPERTIES_FILE);
    Path backupCfgPath = new Path(metaPath, HOODIE_PROPERTIES_FILE_BACKUP);
    try (FSDataInputStream is = fs.open(cfgPath)) {
      props.load(is);
      // validate checksum for latest table version
      if (getTableVersion().versionCode() >= HoodieTableVersion.FOUR.versionCode() && !isValidChecksum()) {
        LOG.warn("Checksum validation failed. Falling back to backed up configs.");
        try (FSDataInputStream fsDataInputStream = fs.open(backupCfgPath)) {
          props.load(fsDataInputStream);
        }
      }
    } catch (IOException ioe) {
      if (!fs.exists(cfgPath)) {
        LOG.warn("Run `table recover-configs` if config update/delete failed midway. Falling back to backed up configs.");
        // try the backup. this way no query ever fails if update fails midway.
        try (FSDataInputStream is = fs.open(backupCfgPath)) {
          props.load(is);
        }
      } else {
        throw ioe;
      }
    }
  }

  public static void recover(FileSystem fs, Path metadataFolder) throws IOException {
    Path cfgPath = new Path(metadataFolder, HOODIE_PROPERTIES_FILE);
    Path backupCfgPath = new Path(metadataFolder, HOODIE_PROPERTIES_FILE_BACKUP);
    recoverIfNeeded(fs, cfgPath, backupCfgPath);
  }

  static void recoverIfNeeded(FileSystem fs, Path cfgPath, Path backupCfgPath) throws IOException {
    if (!fs.exists(cfgPath)) {
      // copy over from backup
      try (FSDataInputStream in = fs.open(backupCfgPath);
           FSDataOutputStream out = fs.create(cfgPath, false)) {
        FileIOUtils.copy(in, out);
      }
    }
    // regardless, we don't need the backup anymore.
    fs.delete(backupCfgPath, false);
  }

  private static void upsertProperties(Properties current, Properties updated) {
    updated.forEach((k, v) -> current.setProperty(k.toString(), v.toString()));
  }

  private static void deleteProperties(Properties current, Properties deleted) {
    deleted.forEach((k, v) -> current.remove(k.toString()));
  }

  private static void modify(FileSystem fs, Path metadataFolder, Properties modifyProps, BiConsumer<Properties, Properties> modifyFn) {
    Path cfgPath = new Path(metadataFolder, HOODIE_PROPERTIES_FILE);
    Path backupCfgPath = new Path(metadataFolder, HOODIE_PROPERTIES_FILE_BACKUP);
    try {
      // 0. do any recovery from prior attempts.
      recoverIfNeeded(fs, cfgPath, backupCfgPath);

      // 1. backup the existing properties.
      try (FSDataInputStream in = fs.open(cfgPath);
           FSDataOutputStream out = fs.create(backupCfgPath, false)) {
        FileIOUtils.copy(in, out);
      }
      /// 2. delete the properties file, reads will go to the backup, until we are done.
      fs.delete(cfgPath, false);
      // 3. read current props, upsert and save back.
      String checksum;
      try (FSDataInputStream in = fs.open(backupCfgPath);
           FSDataOutputStream out = fs.create(cfgPath, true)) {
        Properties props = new TypedProperties();
        props.load(in);
        modifyFn.accept(props, modifyProps);
        checksum = storeProperties(props, out);
      }
      // 4. verify and remove backup.
      try (FSDataInputStream in = fs.open(cfgPath)) {
        Properties props = new TypedProperties();
        props.load(in);
        if (!props.containsKey(TABLE_CHECKSUM.key()) || !props.getProperty(TABLE_CHECKSUM.key()).equals(checksum)) {
          // delete the properties file and throw exception indicating update failure
          // subsequent writes will recover and update, reads will go to the backup until then
          fs.delete(cfgPath, false);
          throw new HoodieIOException("Checksum property missing or does not match.");
        }
      }
      fs.delete(backupCfgPath, false);
    } catch (IOException e) {
      throw new HoodieIOException("Error updating table configs.", e);
    }
  }

  /**
   * Upserts the table config with the set of properties passed in. We implement a fail-safe backup protocol
   * here for safely updating with recovery and also ensuring the table config continues to be readable.
   */
  public static void update(FileSystem fs, Path metadataFolder, Properties updatedProps) {
    modify(fs, metadataFolder, updatedProps, HoodieTableConfig::upsertProperties);
  }

  public static void delete(FileSystem fs, Path metadataFolder, Set<String> deletedProps) {
    Properties props = new Properties();
    deletedProps.forEach(p -> props.setProperty(p, ""));
    modify(fs, metadataFolder, props, HoodieTableConfig::deleteProperties);
  }

  /**
   * Initialize the hoodie meta directory and any necessary files inside the meta (including the hoodie.properties).
   */
  public static void create(FileSystem fs, Path metadataFolder, Properties properties)
      throws IOException {
    if (!fs.exists(metadataFolder)) {
      fs.mkdirs(metadataFolder);
    }
    HoodieConfig hoodieConfig = new HoodieConfig(properties);
    Path propertyPath = new Path(metadataFolder, HOODIE_PROPERTIES_FILE);
    try (FSDataOutputStream outputStream = fs.create(propertyPath)) {
      if (!hoodieConfig.contains(NAME)) {
        throw new IllegalArgumentException(NAME.key() + " property needs to be specified");
      }
      hoodieConfig.setDefaultValue(TYPE);
      if (hoodieConfig.getString(TYPE).equals(HoodieTableType.MERGE_ON_READ.name())) {
        hoodieConfig.setDefaultValue(PAYLOAD_CLASS_NAME);
      }
      hoodieConfig.setDefaultValue(ARCHIVELOG_FOLDER);
      if (!hoodieConfig.contains(TIMELINE_LAYOUT_VERSION)) {
        // Use latest Version as default unless forced by client
        hoodieConfig.setValue(TIMELINE_LAYOUT_VERSION, TimelineLayoutVersion.CURR_VERSION.toString());
      }
      if (hoodieConfig.contains(BOOTSTRAP_BASE_PATH)) {
        // Use the default bootstrap index class.
        hoodieConfig.setDefaultValue(BOOTSTRAP_INDEX_CLASS_NAME, getDefaultBootstrapIndexClass(properties));
      }
      if (hoodieConfig.contains(TIMELINE_TIMEZONE)) {
        HoodieInstantTimeGenerator.setCommitTimeZone(HoodieTimelineTimeZone.valueOf(hoodieConfig.getString(TIMELINE_TIMEZONE)));
      }
      storeProperties(hoodieConfig.getProps(), outputStream);
    }
  }

  public static long generateChecksum(Properties props) {
    if (!props.containsKey(NAME.key())) {
      throw new IllegalArgumentException(NAME.key() + " property needs to be specified");
    }
    String table = props.getProperty(NAME.key());
    String database = props.getProperty(DATABASE_NAME.key(), "");
    return BinaryUtil.generateChecksum(String.format(TABLE_CHECKSUM_FORMAT, database, table).getBytes(UTF_8));
  }

  public static boolean validateChecksum(Properties props) {
    return Long.parseLong(props.getProperty(TABLE_CHECKSUM.key())) == generateChecksum(props);
  }

  /**
   * Read the table type from the table properties and if not found, return the default.
   */
  public HoodieTableType getTableType() {
    return HoodieTableType.valueOf(getStringOrDefault(TYPE));
  }

  public Option<TimelineLayoutVersion> getTimelineLayoutVersion() {
    return contains(TIMELINE_LAYOUT_VERSION)
        ? Option.of(new TimelineLayoutVersion(getInt(TIMELINE_LAYOUT_VERSION)))
        : Option.empty();
  }

  /**
   * @return the hoodie.table.version from hoodie.properties file.
   */
  public HoodieTableVersion getTableVersion() {
    return contains(VERSION)
        ? HoodieTableVersion.versionFromCode(getInt(VERSION))
        : VERSION.defaultValue();
  }

  public void setTableVersion(HoodieTableVersion tableVersion) {
    setValue(VERSION, Integer.toString(tableVersion.versionCode()));
  }

  /**
   * Read the payload class for HoodieRecords from the table properties.
   */
  public String getPayloadClass() {
    // There could be tables written with payload class from com.uber.hoodie. Need to transparently
    // change to org.apache.hudi
    return getStringOrDefault(PAYLOAD_CLASS_NAME).replace("com.uber.hoodie",
        "org.apache.hudi");
  }

  public String getPreCombineField() {
    return getString(PRECOMBINE_FIELD);
  }

  public Option<String[]> getRecordKeyFields() {
    String keyFieldsValue = getStringOrDefault(RECORDKEY_FIELDS, HoodieRecord.RECORD_KEY_METADATA_FIELD);
    return Option.of(Arrays.stream(keyFieldsValue.split(","))
        .filter(p -> p.length() > 0).collect(Collectors.toList()).toArray(new String[] {}));
  }

  public Option<String[]> getPartitionFields() {
    if (contains(PARTITION_FIELDS)) {
      return Option.of(Arrays.stream(getString(PARTITION_FIELDS).split(","))
          .filter(p -> p.length() > 0).collect(Collectors.toList()).toArray(new String[] {}));
    }
    return Option.empty();
  }

  /**
   * @returns the partition field prop.
   */
  public String getPartitionFieldProp() {
    return getString(PARTITION_FIELDS);
  }

  /**
   * Read the payload class for HoodieRecords from the table properties.
   */
  public String getBootstrapIndexClass() {
    // There could be tables written with payload class from com.uber.hoodie. Need to transparently
    // change to org.apache.hudi
    return getStringOrDefault(BOOTSTRAP_INDEX_CLASS_NAME, getDefaultBootstrapIndexClass(props));
  }

  public static String getDefaultBootstrapIndexClass(Properties props) {
    HoodieConfig hoodieConfig = new HoodieConfig(props);
    String defaultClass = BOOTSTRAP_INDEX_CLASS_NAME.defaultValue();
    if (!hoodieConfig.getBooleanOrDefault(BOOTSTRAP_INDEX_ENABLE)) {
      defaultClass = NO_OP_BOOTSTRAP_INDEX_CLASS;
    }
    return defaultClass;
  }

  public Option<String> getBootstrapBasePath() {
    return Option.ofNullable(getString(BOOTSTRAP_BASE_PATH));
  }

  public Option<Schema> getTableCreateSchema() {
    if (contains(CREATE_SCHEMA)) {
      return Option.of(new Schema.Parser().parse(getString(CREATE_SCHEMA)));
    } else {
      return Option.empty();
    }
  }

  /**
   * Read the database name.
   */
  public String getDatabaseName() {
    return getString(DATABASE_NAME);
  }

  /**
   * Read the table name.
   */
  public String getTableName() {
    return getString(NAME);
  }

  /**
   * Get the base file storage format.
   *
   * @return HoodieFileFormat for the base file Storage format
   */
  public HoodieFileFormat getBaseFileFormat() {
    return HoodieFileFormat.valueOf(getStringOrDefault(BASE_FILE_FORMAT));
  }

  /**
   * Get the log Storage Format.
   *
   * @return HoodieFileFormat for the log Storage format
   */
  public HoodieFileFormat getLogFileFormat() {
    return HoodieFileFormat.valueOf(getStringOrDefault(LOG_FILE_FORMAT));
  }

  /**
   * Get the relative path of archive log folder under metafolder, for this table.
   */
  public String getArchivelogFolder() {
    return getStringOrDefault(ARCHIVELOG_FOLDER);
  }

  /**
   * @returns true is meta fields need to be populated. else returns false.
   */
  public boolean populateMetaFields() {
    return Boolean.parseBoolean(getStringOrDefault(POPULATE_META_FIELDS));
  }

  /**
   * @returns the record key field prop.
   */
  public String getRecordKeyFieldProp() {
    return getStringOrDefault(RECORDKEY_FIELDS, HoodieRecord.RECORD_KEY_METADATA_FIELD);
  }

  public String getKeyGeneratorClassName() {
    return getString(KEY_GENERATOR_CLASS_NAME);
  }

  public String getHiveStylePartitioningEnable() {
    return getString(HIVE_STYLE_PARTITIONING_ENABLE);
  }

  public String getUrlEncodePartitioning() {
    return getString(URL_ENCODE_PARTITIONING);
  }

  /**
   * @returns true is allow temp commit. else returns false.
   */
  public boolean allowTempCommit() {
    return Boolean.parseBoolean(getStringOrDefault(ALLOW_TEMP_COMMIT));
  }

  /**
   * Read the table checksum.
   */
  private Long getTableChecksum() {
    return getLong(TABLE_CHECKSUM);
  }

  public String getMetadataPartitionsInflight() {
    return getStringOrDefault(TABLE_METADATA_PARTITIONS_INFLIGHT, StringUtils.EMPTY_STRING);
  }

  public String getMetadataPartitions() {
    return getStringOrDefault(TABLE_METADATA_PARTITIONS, StringUtils.EMPTY_STRING);
  }

  public Map<String, String> propsMap() {
    return props.entrySet().stream()
        .collect(Collectors.toMap(e -> String.valueOf(e.getKey()), e -> String.valueOf(e.getValue())));
  }

  /**
   * @deprecated Use {@link #BASE_FILE_FORMAT} and its methods.
   */
  @Deprecated
  public static final String HOODIE_RO_FILE_FORMAT_PROP_NAME = "hoodie.table.ro.file.format";
  /**
   * @deprecated Use {@link #LOG_FILE_FORMAT} and its methods.
   */
  @Deprecated
  public static final String HOODIE_RT_FILE_FORMAT_PROP_NAME = "hoodie.table.rt.file.format";
  /**
   * @deprecated Use {@link #NAME} and its methods.
   */
  @Deprecated
  public static final String HOODIE_TABLE_NAME_PROP_NAME = NAME.key();
  /**
   * @deprecated Use {@link #TYPE} and its methods.
   */
  @Deprecated
  public static final String HOODIE_TABLE_TYPE_PROP_NAME = TYPE.key();
  /**
   * @deprecated Use {@link #VERSION} and its methods.
   */
  @Deprecated
  public static final String HOODIE_TABLE_VERSION_PROP_NAME = VERSION.key();
  /**
   * @deprecated Use {@link #PRECOMBINE_FIELD} and its methods.
   */
  @Deprecated
  public static final String HOODIE_TABLE_PRECOMBINE_FIELD = PRECOMBINE_FIELD.key();
  /**
   * @deprecated Use {@link #BASE_FILE_FORMAT} and its methods.
   */
  @Deprecated
  public static final String HOODIE_BASE_FILE_FORMAT_PROP_NAME = BASE_FILE_FORMAT.key();
  /**
   * @deprecated Use {@link #LOG_FILE_FORMAT} and its methods.
   */
  @Deprecated
  public static final String HOODIE_LOG_FILE_FORMAT_PROP_NAME = LOG_FILE_FORMAT.key();
  /**
   * @deprecated Use {@link #TIMELINE_LAYOUT_VERSION} and its methods.
   */
  @Deprecated
  public static final String HOODIE_TIMELINE_LAYOUT_VERSION = TIMELINE_LAYOUT_VERSION.key();
  /**
   * @deprecated Use {@link #PAYLOAD_CLASS_NAME} and its methods.
   */
  @Deprecated
  public static final String HOODIE_PAYLOAD_CLASS_PROP_NAME = PAYLOAD_CLASS_NAME.key();
  /**
   * @deprecated Use {@link #ARCHIVELOG_FOLDER} and its methods.
   */
  @Deprecated
  public static final String HOODIE_ARCHIVELOG_FOLDER_PROP_NAME = ARCHIVELOG_FOLDER.key();
  /**
   * @deprecated Use {@link #BOOTSTRAP_INDEX_CLASS_NAME} and its methods.
   */
  @Deprecated
  public static final String HOODIE_BOOTSTRAP_INDEX_CLASS_PROP_NAME = BOOTSTRAP_INDEX_CLASS_NAME.key();
  /**
   * @deprecated Use {@link #BOOTSTRAP_BASE_PATH} and its methods.
   */
  @Deprecated
  public static final String HOODIE_BOOTSTRAP_BASE_PATH = BOOTSTRAP_BASE_PATH.key();
  /**
   * @deprecated Use {@link #TYPE} and its methods.
   */
  @Deprecated
  public static final HoodieTableType DEFAULT_TABLE_TYPE = TYPE.defaultValue();
  /**
   * @deprecated Use {@link #VERSION} and its methods.
   */
  @Deprecated
  public static final HoodieTableVersion DEFAULT_TABLE_VERSION = VERSION.defaultValue();
  /**
   * @deprecated Use {@link #BASE_FILE_FORMAT} and its methods.
   */
  @Deprecated
  public static final HoodieFileFormat DEFAULT_BASE_FILE_FORMAT = BASE_FILE_FORMAT.defaultValue();
  /**
   * @deprecated Use {@link #LOG_FILE_FORMAT} and its methods.
   */
  @Deprecated
  public static final HoodieFileFormat DEFAULT_LOG_FILE_FORMAT = LOG_FILE_FORMAT.defaultValue();
  /**
   * @deprecated Use {@link #PAYLOAD_CLASS_NAME} and its methods.
   */
  @Deprecated
  public static final String DEFAULT_PAYLOAD_CLASS = PAYLOAD_CLASS_NAME.defaultValue();
  /**
   * @deprecated Use {@link #BOOTSTRAP_INDEX_CLASS_NAME} and its methods.
   */
  @Deprecated
  public static final String DEFAULT_BOOTSTRAP_INDEX_CLASS = BOOTSTRAP_INDEX_CLASS_NAME.defaultValue();
  /**
   * @deprecated Use {@link #ARCHIVELOG_FOLDER} and its methods.
   */
  @Deprecated
  public static final String DEFAULT_ARCHIVELOG_FOLDER = ARCHIVELOG_FOLDER.defaultValue();
}<|MERGE_RESOLUTION|>--- conflicted
+++ resolved
@@ -209,15 +209,14 @@
       .sinceVersion("0.11.0")
       .withDocumentation("Table checksum is used to guard against partial writes in HDFS. It is added as the last entry in hoodie.properties and then used to validate while reading table config.");
 
-<<<<<<< HEAD
   public static final ConfigProperty<Boolean> ALLOW_TEMP_COMMIT = ConfigProperty
-      .key("hoodie.allow.temp.commit")
-      .defaultValue(true)
-      .sinceVersion("0.11.0")
-      .withDocumentation("Allow to create a temp commit first if there are contents to write, "
-          + "will rename it after write is finished, this can avoid read empty or partial commit in the downstreams, "
-          + "please be careful if enable this in object storage such as S3, as this will introduce new rename operations");
-=======
+          .key("hoodie.allow.temp.commit")
+          .defaultValue(true)
+          .sinceVersion("0.11.0")
+          .withDocumentation("Allow to create a temp commit first if there are contents to write, "
+                  + "will rename it after write is finished, this can avoid read empty or partial commit in the downstreams, "
+                  + "please be careful if enable this in object storage such as S3, as this will introduce new rename operations");
+
   public static final ConfigProperty<String> TABLE_METADATA_PARTITIONS_INFLIGHT = ConfigProperty
       .key("hoodie.table.metadata.partitions.inflight")
       .noDefaultValue()
@@ -231,7 +230,6 @@
       .sinceVersion("0.11.0")
       .withDocumentation("Comma-separated list of metadata partitions that have been completely built and in-sync with data table. "
           + "These partitions are ready for use by the readers");
->>>>>>> 98b4e979
 
   private static final String TABLE_CHECKSUM_FORMAT = "%s.%s"; // <database_name>.<table_name>
 
