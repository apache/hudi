/*
 * Licensed to the Apache Software Foundation (ASF) under one
 * or more contributor license agreements.  See the NOTICE file
 * distributed with this work for additional information
 * regarding copyright ownership.  The ASF licenses this file
 * to you under the Apache License, Version 2.0 (the
 * "License"); you may not use this file except in compliance
 * with the License.  You may obtain a copy of the License at
 *
 *      http://www.apache.org/licenses/LICENSE-2.0
 *
 * Unless required by applicable law or agreed to in writing, software
 * distributed under the License is distributed on an "AS IS" BASIS,
 * WITHOUT WARRANTIES OR CONDITIONS OF ANY KIND, either express or implied.
 * See the License for the specific language governing permissions and
 * limitations under the License.
 */

package org.apache.hudi.common.table.view;

import org.apache.hudi.common.config.HoodieCommonConfig;
import org.apache.hudi.common.config.HoodieMetadataConfig;
import org.apache.hudi.common.config.HoodieMetaserverConfig;
import org.apache.hudi.common.engine.HoodieEngineContext;
import org.apache.hudi.common.function.SerializableFunctionUnchecked;
import org.apache.hudi.common.function.SerializableSupplier;
import org.apache.hudi.common.table.HoodieTableMetaClient;
import org.apache.hudi.common.table.timeline.HoodieTimeline;
import org.apache.hudi.common.util.Functions.Function2;
import org.apache.hudi.common.util.ReflectionUtils;
import org.apache.hudi.common.util.ValidationUtils;
import org.apache.hudi.metadata.HoodieMetadataFileSystemView;
import org.apache.hudi.metadata.HoodieTableMetadata;
import org.apache.hudi.storage.StorageConfiguration;

import org.slf4j.Logger;
import org.slf4j.LoggerFactory;

import java.util.concurrent.ConcurrentHashMap;

/**
 * A container that can potentially hold one or more table's file-system views. There is one view for each table.
 * This is a view built against a timeline containing completed actions. In an embedded timeline-server mode, this
 * typically holds only one table's view. In a stand-alone server mode, this can hold more than one table's views.
 * <p>
 * FileSystemView can be stored "locally" using the following storage mechanisms: a. In Memory b. Spillable Map c.
 * RocksDB.
 * <p>
 * But there can be cases where the file-system view is managed remoted. For example : Embedded Timeline Server). In
 * this case, the clients will configure a remote filesystem view client (RemoteHoodieTableFileSystemView) for the
 * table which can connect to the remote file system view and fetch views. There are 2 modes here : REMOTE_FIRST and
 * REMOTE_ONLY. REMOTE_FIRST : The file-system view implementation on client side will act as a remote proxy. In case, if
 * there is problem (or exceptions) querying remote file-system view, a backup local file-system view(using either one
 * of in-memory, spillable, rocksDB) is used to server file-system view queries. REMOTE_ONLY : In this case, there is no
 * backup local file-system view. If there is problem (or exceptions) querying remote file-system view, then the
 * exceptions are percolated back to client.
 * <p>
 * FileSystemViewManager is designed to encapsulate the file-system view storage from clients using the file-system
 * view. FileSystemViewManager uses a factory to construct specific implementation of file-system view and passes it to
 * clients for querying.
 */
public class FileSystemViewManager {
  private static final Logger LOG = LoggerFactory.getLogger(FileSystemViewManager.class);

  private static final String HOODIE_METASERVER_FILE_SYSTEM_VIEW_CLASS = "org.apache.hudi.common.table.view.HoodieMetaserverFileSystemView";

  private final StorageConfiguration<?> conf;
  // The View Storage config used to store file-system views
  private final FileSystemViewStorageConfig viewStorageConfig;
  // Factory Map to create file-system views
  private final Function2<HoodieTableMetaClient, FileSystemViewStorageConfig, SyncableFileSystemView> viewCreator;
  // Map from Base-Path to View
  private final ConcurrentHashMap<String, SyncableFileSystemView> globalViewMap;

  private FileSystemViewManager(
      HoodieEngineContext context,
      FileSystemViewStorageConfig viewStorageConfig,
      Function2<HoodieTableMetaClient, FileSystemViewStorageConfig, SyncableFileSystemView> viewCreator) {
    this.conf = context.getStorageConf();
    this.viewStorageConfig = viewStorageConfig;
    this.viewCreator = viewCreator;
    this.globalViewMap = new ConcurrentHashMap<>();
  }

  /**
   * Drops reference to File-System Views. Future calls to view results in creating a new view
   *
   * @param basePath Hoodie table base path
   */
  public void clearFileSystemView(String basePath) {
    SyncableFileSystemView view = globalViewMap.remove(basePath);
    if (view != null) {
      view.close();
    }
  }

  /**
   * Main API to get the file-system view for the base-path.
   *
   * @param basePath Hoodie table base path
   * @return {@link SyncableFileSystemView}
   */
  public SyncableFileSystemView getFileSystemView(String basePath) {
    return globalViewMap.computeIfAbsent(basePath, (path) -> {
      HoodieTableMetaClient metaClient = HoodieTableMetaClient.builder()
          .setConf(conf.newInstance()).setBasePath(path).build();
      return viewCreator.apply(metaClient, viewStorageConfig);
    });
  }

  /**
   * Main API to get the file-system view for the base-path.
   *
   * @param metaClient HoodieTableMetaClient
   * @return {@link SyncableFileSystemView}
   */
  public SyncableFileSystemView getFileSystemView(HoodieTableMetaClient metaClient) {
    return globalViewMap.computeIfAbsent(metaClient.getBasePathV2().toString(),
        (path) -> viewCreator.apply(metaClient, viewStorageConfig));
  }

  /**
   * Closes all views opened.
   */
  public void close() {
    if (!this.globalViewMap.isEmpty()) {
      this.globalViewMap.values().forEach(SyncableFileSystemView::close);
      this.globalViewMap.clear();
    }
  }

  // FACTORY METHODS FOR CREATING FILE-SYSTEM VIEWS

  /**
   * Create RocksDB based file System view for a table.
   *
   * @param viewConf   View Storage Configuration
   * @param metaClient HoodieTableMetaClient
   * @return {@link RocksDbBasedFileSystemView}
   */
  private static RocksDbBasedFileSystemView createRocksDBBasedFileSystemView(FileSystemViewStorageConfig viewConf,
                                                                             HoodieTableMetaClient metaClient) {
    HoodieTimeline timeline = metaClient.getActiveTimeline().filterCompletedAndCompactionInstants();
    return new RocksDbBasedFileSystemView(metaClient, timeline, viewConf);
  }

  /**
   * Create a spillable Map based file System view for a table.
   *
   * @param viewConf   View Storage Configuration
   * @param metaClient HoodieTableMetaClient
   * @return {@link SpillableMapBasedFileSystemView}
   */
  private static SpillableMapBasedFileSystemView createSpillableMapBasedFileSystemView(
      FileSystemViewStorageConfig viewConf, HoodieTableMetaClient metaClient, HoodieCommonConfig commonConfig) {
    LOG.info("Creating SpillableMap based view for basePath {}.", metaClient.getBasePathV2());
    HoodieTimeline timeline = metaClient.getActiveTimeline().filterCompletedAndCompactionInstants();
    return new SpillableMapBasedFileSystemView(metaClient, timeline, viewConf, commonConfig);
  }

  /**
   * Create an in-memory file System view for a table.
   */
  private static HoodieTableFileSystemView createInMemoryFileSystemView(
      FileSystemViewStorageConfig viewConf,
      HoodieTableMetaClient metaClient,
      SerializableFunctionUnchecked<HoodieTableMetaClient, HoodieTableMetadata> metadataCreator) {
    LOG.info("Creating InMemory based view for basePath {}.", metaClient.getBasePathV2());
    HoodieTimeline timeline = metaClient.getActiveTimeline().filterCompletedAndCompactionInstants();
    if (metaClient.getTableConfig().isMetadataTableAvailable()) {
      ValidationUtils.checkArgument(metadataCreator != null, "Metadata supplier is null. Cannot instantiate metadata file system view");
      return new HoodieMetadataFileSystemView(metaClient, timeline, metadataCreator.apply(metaClient));
    }
    if (metaClient.getMetaserverConfig().isMetaserverEnabled()) {
      return (HoodieTableFileSystemView) ReflectionUtils.loadClass(HOODIE_METASERVER_FILE_SYSTEM_VIEW_CLASS,
          new Class<?>[]{HoodieTableMetaClient.class, HoodieTimeline.class, HoodieMetaserverConfig.class},
          metaClient, timeline, metaClient.getMetaserverConfig());
    }
    return new HoodieTableFileSystemView(metaClient, timeline, viewConf.isIncrementalTimelineSyncEnabled());
  }

  public static HoodieTableFileSystemView createInMemoryFileSystemView(
      HoodieEngineContext engineContext, HoodieTableMetaClient metaClient, HoodieMetadataConfig metadataConfig) {
    return createInMemoryFileSystemViewWithTimeline(engineContext, metaClient, metadataConfig,
        metaClient.getActiveTimeline().getCommitsTimeline().filterCompletedInstants());
  }

  public static HoodieTableFileSystemView createInMemoryFileSystemViewWithTimeline(
      HoodieEngineContext engineContext,
      HoodieTableMetaClient metaClient,
      HoodieMetadataConfig metadataConfig,
      HoodieTimeline timeline) {
    LOG.info("Creating InMemory based view for basePath {}.", metaClient.getBasePathV2());
    if (metaClient.getTableConfig().isMetadataTableAvailable()) {
      return new HoodieMetadataFileSystemView(engineContext, metaClient, timeline, metadataConfig);
    }
    if (metaClient.getMetaserverConfig().isMetaserverEnabled()) {
      return (HoodieTableFileSystemView) ReflectionUtils.loadClass(HOODIE_METASERVER_FILE_SYSTEM_VIEW_CLASS,
          new Class<?>[]{HoodieTableMetaClient.class, HoodieTimeline.class, HoodieMetadataConfig.class},
          metaClient, timeline, metaClient.getMetaserverConfig());
    }
    return new HoodieTableFileSystemView(metaClient, timeline);
  }

  /**
   * Create a remote file System view for a table.
   *
   * @param viewConf   View Storage Configuration
   * @param metaClient Hoodie Table MetaClient for the table.
   * @return {@link RemoteHoodieTableFileSystemView}
   */
  private static RemoteHoodieTableFileSystemView createRemoteFileSystemView(FileSystemViewStorageConfig viewConf,
                                                                            HoodieTableMetaClient metaClient) {
    LOG.info("Creating remote view for basePath {}. Server={}:{}, Timeout={}", metaClient.getBasePathV2(),
        viewConf.getRemoteViewServerHost(), viewConf.getRemoteViewServerPort(), viewConf.getRemoteTimelineClientTimeoutSecs());
    return new RemoteHoodieTableFileSystemView(metaClient, viewConf);
  }

  public static FileSystemViewManager createViewManagerWithTableMetadata(
      final HoodieEngineContext context,
      final HoodieMetadataConfig metadataConfig,
      final FileSystemViewStorageConfig config,
      final HoodieCommonConfig commonConfig) {
    return createViewManager(context, config, commonConfig,
        metaClient -> HoodieTableMetadata.create(context, metaClient.getStorage(), metadataConfig, metaClient.getBasePathV2().toString(), true));
  }

  public static FileSystemViewManager createViewManager(final HoodieEngineContext context,
                                                        final FileSystemViewStorageConfig config,
                                                        final HoodieCommonConfig commonConfig) {
    return createViewManager(context, config, commonConfig, null);
  }

  /**
   * Main Factory method for building file-system views.
   */
  public static FileSystemViewManager createViewManager(final HoodieEngineContext context,
                                                        final FileSystemViewStorageConfig config,
                                                        final HoodieCommonConfig commonConfig,
                                                        final SerializableFunctionUnchecked<HoodieTableMetaClient, HoodieTableMetadata> metadataCreator) {
    LOG.info("Creating View Manager with storage type {}.", config.getStorageType());
    switch (config.getStorageType()) {
      case EMBEDDED_KV_STORE:
        LOG.info("Creating embedded rocks-db based Table View");
        return new FileSystemViewManager(context, config,
            (metaClient, viewConf) -> createRocksDBBasedFileSystemView(viewConf, metaClient));
      case SPILLABLE_DISK:
        LOG.info("Creating Spillable Disk based Table View");
        return new FileSystemViewManager(context, config,
            (metaClient, viewConf) -> createSpillableMapBasedFileSystemView(viewConf, metaClient, commonConfig));
      case MEMORY:
        LOG.info("Creating in-memory based Table View");
        return new FileSystemViewManager(context, config,
            (metaClient, viewConfig) -> createInMemoryFileSystemView(viewConfig, metaClient, metadataCreator));
      case REMOTE_ONLY:
        LOG.info("Creating remote only table view");
        return new FileSystemViewManager(context, config, (metaClient, viewConfig) -> createRemoteFileSystemView(viewConfig,
            metaClient));
      case REMOTE_FIRST:
        LOG.info("Creating remote first table view");
        return new FileSystemViewManager(context, config, (metaClient, viewConfig) -> {
          RemoteHoodieTableFileSystemView remoteFileSystemView =
<<<<<<< HEAD
              createRemoteFileSystemView(conf, viewConfig, metaClient);
          SerializableSupplier<SyncableFileSystemView> secondaryViewSupplier = new SecondaryViewSupplier(conf, viewConfig, metaClient, commonConfig, metadataConfig, metadataCreator);
          return new PriorityBasedFileSystemView(remoteFileSystemView, secondaryViewSupplier);
=======
              createRemoteFileSystemView(viewConfig, metaClient);
          SyncableFileSystemView secondaryView;
          switch (viewConfig.getSecondaryStorageType()) {
            case MEMORY:
              secondaryView = createInMemoryFileSystemView(viewConfig, metaClient, metadataCreator);
              break;
            case EMBEDDED_KV_STORE:
              secondaryView = createRocksDBBasedFileSystemView(viewConfig, metaClient);
              break;
            case SPILLABLE_DISK:
              secondaryView = createSpillableMapBasedFileSystemView(viewConfig, metaClient, commonConfig);
              break;
            default:
              throw new IllegalArgumentException("Secondary Storage type can only be in-memory or spillable. Was :"
                  + viewConfig.getSecondaryStorageType());
          }
          return new PriorityBasedFileSystemView(remoteFileSystemView, secondaryView);
>>>>>>> 92eab8d6
        });
      default:
        throw new IllegalArgumentException("Unknown file system view type :" + config.getStorageType());
    }
  }

  private static class SecondaryViewSupplier implements SerializableSupplier<SyncableFileSystemView> {
    private final SerializableConfiguration conf;
    private final FileSystemViewStorageConfig viewConfig;
    private final HoodieTableMetaClient metaClient;
    private final HoodieCommonConfig commonConfig;
    private final HoodieMetadataConfig metadataConfig;
    private final SerializableFunctionUnchecked<HoodieTableMetaClient, HoodieTableMetadata> metadataCreator;

    private SecondaryViewSupplier(SerializableConfiguration conf, FileSystemViewStorageConfig viewConfig,
                                  HoodieTableMetaClient metaClient, HoodieCommonConfig commonConfig,
                                  HoodieMetadataConfig metadataConfig,
                                  SerializableFunctionUnchecked<HoodieTableMetaClient, HoodieTableMetadata> metadataCreator) {
      this.conf = conf;
      this.viewConfig = viewConfig;
      this.metaClient = metaClient;
      this.commonConfig = commonConfig;
      this.metadataConfig = metadataConfig;
      this.metadataCreator = metadataCreator;
    }

    @Override
    public SyncableFileSystemView get() {
      switch (viewConfig.getSecondaryStorageType()) {
        case MEMORY:
          return createInMemoryFileSystemView(metadataConfig, viewConfig, metaClient, metadataCreator);
        case EMBEDDED_KV_STORE:
          return createRocksDBBasedFileSystemView(conf, viewConfig, metaClient);
        case SPILLABLE_DISK:
          return createSpillableMapBasedFileSystemView(conf, viewConfig, metaClient, commonConfig);
        default:
          throw new IllegalArgumentException("Secondary Storage type can only be in-memory or spillable. Was :"
              + viewConfig.getSecondaryStorageType());
      }
    }
  }
}<|MERGE_RESOLUTION|>--- conflicted
+++ resolved
@@ -260,29 +260,9 @@
         LOG.info("Creating remote first table view");
         return new FileSystemViewManager(context, config, (metaClient, viewConfig) -> {
           RemoteHoodieTableFileSystemView remoteFileSystemView =
-<<<<<<< HEAD
-              createRemoteFileSystemView(conf, viewConfig, metaClient);
+              createRemoteFileSystemView(viewConfig, metaClient);
           SerializableSupplier<SyncableFileSystemView> secondaryViewSupplier = new SecondaryViewSupplier(conf, viewConfig, metaClient, commonConfig, metadataConfig, metadataCreator);
           return new PriorityBasedFileSystemView(remoteFileSystemView, secondaryViewSupplier);
-=======
-              createRemoteFileSystemView(viewConfig, metaClient);
-          SyncableFileSystemView secondaryView;
-          switch (viewConfig.getSecondaryStorageType()) {
-            case MEMORY:
-              secondaryView = createInMemoryFileSystemView(viewConfig, metaClient, metadataCreator);
-              break;
-            case EMBEDDED_KV_STORE:
-              secondaryView = createRocksDBBasedFileSystemView(viewConfig, metaClient);
-              break;
-            case SPILLABLE_DISK:
-              secondaryView = createSpillableMapBasedFileSystemView(viewConfig, metaClient, commonConfig);
-              break;
-            default:
-              throw new IllegalArgumentException("Secondary Storage type can only be in-memory or spillable. Was :"
-                  + viewConfig.getSecondaryStorageType());
-          }
-          return new PriorityBasedFileSystemView(remoteFileSystemView, secondaryView);
->>>>>>> 92eab8d6
         });
       default:
         throw new IllegalArgumentException("Unknown file system view type :" + config.getStorageType());
@@ -313,11 +293,11 @@
     public SyncableFileSystemView get() {
       switch (viewConfig.getSecondaryStorageType()) {
         case MEMORY:
-          return createInMemoryFileSystemView(metadataConfig, viewConfig, metaClient, metadataCreator);
+          return createInMemoryFileSystemView(viewConfig, metaClient, metadataCreator);
         case EMBEDDED_KV_STORE:
-          return createRocksDBBasedFileSystemView(conf, viewConfig, metaClient);
+          return createRocksDBBasedFileSystemView(viewConfig, metaClient);
         case SPILLABLE_DISK:
-          return createSpillableMapBasedFileSystemView(conf, viewConfig, metaClient, commonConfig);
+          return createSpillableMapBasedFileSystemView(viewConfig, metaClient, commonConfig);
         default:
           throw new IllegalArgumentException("Secondary Storage type can only be in-memory or spillable. Was :"
               + viewConfig.getSecondaryStorageType());
