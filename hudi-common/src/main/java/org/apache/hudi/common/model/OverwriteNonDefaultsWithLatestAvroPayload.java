/*
 * Licensed to the Apache Software Foundation (ASF) under one
 * or more contributor license agreements.  See the NOTICE file
 * distributed with this work for additional information
 * regarding copyright ownership.  The ASF licenses this file
 * to you under the Apache License, Version 2.0 (the
 * "License"); you may not use this file except in compliance
 * with the License.  You may obtain a copy of the License at
 *
 *      http://www.apache.org/licenses/LICENSE-2.0
 *
 * Unless required by applicable law or agreed to in writing, software
 * distributed under the License is distributed on an "AS IS" BASIS,
 * WITHOUT WARRANTIES OR CONDITIONS OF ANY KIND, either express or implied.
 * See the License for the specific language governing permissions and
 * limitations under the License.
 */

package org.apache.hudi.common.model;

import org.apache.hudi.common.util.Option;

import org.apache.avro.Schema;
import org.apache.avro.generic.GenericRecord;
import org.apache.avro.generic.IndexedRecord;

import java.io.IOException;
import java.util.List;

/**
 * subclass of OverwriteWithLatestAvroPayload used for delta streamer.
 * <p>
 * 1. preCombine - Picks the latest delta record for a key, based on an ordering field.
 * 2. combineAndGetUpdateValue/getInsertValue - overwrite storage for specified fields
 * that doesn't equal defaultValue.
 */
public class OverwriteNonDefaultsWithLatestAvroPayload extends OverwriteWithLatestAvroPayload {

  public OverwriteNonDefaultsWithLatestAvroPayload(GenericRecord record, Comparable orderingVal) {
    super(record, orderingVal);
  }

  public OverwriteNonDefaultsWithLatestAvroPayload(Option<GenericRecord> record) {
    super(record); // natural order
  }

  @Override
  public Option<IndexedRecord> combineAndGetUpdateValue(IndexedRecord currentValue, Schema schema) throws IOException {

    Option<IndexedRecord> recordOption = getInsertValue(schema);
    if (!recordOption.isPresent()) {
      return Option.empty();
    }

    GenericRecord insertRecord = (GenericRecord) recordOption.get();
    GenericRecord currentRecord = (GenericRecord) currentValue;

    if (isDeleteRecord(insertRecord)) {
      return Option.empty();
    } else {
      List<Schema.Field> fields = schema.getFields();
<<<<<<< HEAD
      for (int i = 0; i < fields.size(); i++) {
        Object value = insertRecord.get(fields.get(i).name());
        Object defaultValue = fields.get(i).defaultVal();
        if (overwriteField(value, defaultValue)) {
          continue;
        } else {
          currentRecord.put(fields.get(i).name(), value);
=======
      fields.forEach(field -> {
        Object value = insertRecord.get(field.name());
        Object defaultValue = field.defaultVal();
        if (!ovewriteField(value, defaultValue)) {
          currentRecord.put(field.name(), value);
>>>>>>> 8c74e3f0
        }
      });
      return Option.of(currentRecord);
    }
  }
}<|MERGE_RESOLUTION|>--- conflicted
+++ resolved
@@ -59,21 +59,11 @@
       return Option.empty();
     } else {
       List<Schema.Field> fields = schema.getFields();
-<<<<<<< HEAD
-      for (int i = 0; i < fields.size(); i++) {
-        Object value = insertRecord.get(fields.get(i).name());
-        Object defaultValue = fields.get(i).defaultVal();
-        if (overwriteField(value, defaultValue)) {
-          continue;
-        } else {
-          currentRecord.put(fields.get(i).name(), value);
-=======
       fields.forEach(field -> {
         Object value = insertRecord.get(field.name());
         Object defaultValue = field.defaultVal();
-        if (!ovewriteField(value, defaultValue)) {
+        if (!overwriteField(value, defaultValue)) {
           currentRecord.put(field.name(), value);
->>>>>>> 8c74e3f0
         }
       });
       return Option.of(currentRecord);
