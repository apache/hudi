/*
 * Licensed to the Apache Software Foundation (ASF) under one
 * or more contributor license agreements.  See the NOTICE file
 * distributed with this work for additional information
 * regarding copyright ownership.  The ASF licenses this file
 * to you under the Apache License, Version 2.0 (the
 * "License"); you may not use this file except in compliance
 * with the License.  You may obtain a copy of the License at
 *
 *      http://www.apache.org/licenses/LICENSE-2.0
 *
 * Unless required by applicable law or agreed to in writing, software
 * distributed under the License is distributed on an "AS IS" BASIS,
 * WITHOUT WARRANTIES OR CONDITIONS OF ANY KIND, either express or implied.
 * See the License for the specific language governing permissions and
 * limitations under the License.
 */

package org.apache.hudi.common.util.queue;

<<<<<<< HEAD
=======
import org.apache.hudi.common.util.Option;

>>>>>>> 6eab8288
import java.io.Closeable;

/**
 * HoodieMessageQueue holds an internal message queue, and control the behavior that insert record into internal message queue.
 */
public interface HoodieMessageQueue<I, O> extends Closeable {

  /**
   * Insert a record into inner message queue.
   */
  void insertRecord(I t) throws Exception;
<<<<<<< HEAD
=======

  /**
   * Read records from inner message queue.
   */
  Option<O> readNextRecord();

  /**
   * API to allow producers and consumer to communicate termination due to failure.
   */
  void markAsFailed(Throwable e);

  boolean isEmpty();

  /**
   * Seals the queue (for writing) preventing new records to be enqueued
   */
  void seal();

  /**
   * Shuts down the queue, cleaning up the resources
   */
  @Override
  void close();
>>>>>>> 6eab8288
}<|MERGE_RESOLUTION|>--- conflicted
+++ resolved
@@ -18,24 +18,27 @@
 
 package org.apache.hudi.common.util.queue;
 
-<<<<<<< HEAD
-=======
 import org.apache.hudi.common.util.Option;
 
->>>>>>> 6eab8288
 import java.io.Closeable;
 
 /**
- * HoodieMessageQueue holds an internal message queue, and control the behavior that insert record into internal message queue.
+ * HoodieMessageQueue holds an internal message queue, and control the behavior of
+ * 1. insert record into internal message queue.
+ * 2. get record from internal message queue.
+ * 3. close internal message queue.
  */
 public interface HoodieMessageQueue<I, O> extends Closeable {
+
+  /**
+   * Returns the number of elements in this queue.
+   */
+  long size();
 
   /**
    * Insert a record into inner message queue.
    */
   void insertRecord(I t) throws Exception;
-<<<<<<< HEAD
-=======
 
   /**
    * Read records from inner message queue.
@@ -59,5 +62,4 @@
    */
   @Override
   void close();
->>>>>>> 6eab8288
 }