--- conflicted
+++ resolved
@@ -189,11 +189,7 @@
                                                        boolean hasInstantRange) {
     RecordMergeMode mergeMode = cfg.getRecordMergeMode();
     if (cfg.getTableVersion().lesserThan(HoodieTableVersion.NINE)) {
-<<<<<<< HEAD
-      Triple<RecordMergeMode, String, String> mergingConfigs = HoodieTableConfig.inferCorrectMergingBehavior(
-=======
       Triple<RecordMergeMode, String, String> mergingConfigs = HoodieTableConfig.inferBasicMergingBehavior(
->>>>>>> 134a3325
           cfg.getRecordMergeMode(),
           cfg.getPayloadClass(),
           cfg.getRecordMergeStrategyId(),
