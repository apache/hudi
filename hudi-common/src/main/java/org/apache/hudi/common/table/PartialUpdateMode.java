--- conflicted
+++ resolved
@@ -23,26 +23,17 @@
 
 public enum PartialUpdateMode {
   @EnumFieldDescription(
-<<<<<<< HEAD
       "For any column values missing in current record, pick value from previous version of the record.")
   KEEP_VALUES,
 
   @EnumFieldDescription(
-=======
->>>>>>> 19e23a5c
       "For columns having default values set in current record, pick the value from previous version of the record."
           + "Only top level data type default is checked, which means this mode does not check leaf level data type default"
           + "value for nested data types.")
   IGNORE_DEFAULTS,
 
   @EnumFieldDescription(
-<<<<<<< HEAD
-      "For columns having unavailable values in the current record, pick value from previous version of the record during write."
-      + "Unavailable value can be defined using `hoodie.write.partial.update.unavailable.value`, which should be added to"
-      + "the value of table config `hoodie.write.partial.update.properties`.")
-=======
       "For columns having unavailable values in the current record, pick value from previous version of the record during write. "
          + "Unavailable value can be defined using `hoodie.write.partial.update.unavailable.value` in the table property.")
->>>>>>> 19e23a5c
   FILL_UNAVAILABLE
 }