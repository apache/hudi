/*
 * Licensed to the Apache Software Foundation (ASF) under one
 * or more contributor license agreements.  See the NOTICE file
 * distributed with this work for additional information
 * regarding copyright ownership.  The ASF licenses this file
 * to you under the Apache License, Version 2.0 (the
 * "License"); you may not use this file except in compliance
 * with the License.  You may obtain a copy of the License at
 *
 *      http://www.apache.org/licenses/LICENSE-2.0
 *
 * Unless required by applicable law or agreed to in writing, software
 * distributed under the License is distributed on an "AS IS" BASIS,
 * WITHOUT WARRANTIES OR CONDITIONS OF ANY KIND, either express or implied.
 * See the License for the specific language governing permissions and
 * limitations under the License.
 */

package org.apache.hudi.common.table.timeline;

import org.apache.hudi.avro.model.HoodieRequestedReplaceMetadata;
import org.apache.hudi.common.model.HoodieCommitMetadata;
import org.apache.hudi.common.table.HoodieTableMetaClient;
import org.apache.hudi.common.table.timeline.HoodieInstant.State;
import org.apache.hudi.common.util.FileIOUtils;
import org.apache.hudi.common.util.Option;
import org.apache.hudi.common.util.StringUtils;
import org.apache.hudi.common.util.ValidationUtils;
import org.apache.hudi.common.util.collection.Pair;
import org.apache.hudi.exception.HoodieIOException;

import org.apache.hadoop.fs.FSDataInputStream;
import org.apache.hadoop.fs.FileSystem;
import org.apache.hadoop.fs.Path;
import org.apache.log4j.LogManager;
import org.apache.log4j.Logger;

import java.io.FileNotFoundException;
import java.io.IOException;
import java.io.Serializable;
import java.text.ParseException;
import java.util.Arrays;
import java.util.Collections;
import java.util.Comparator;
import java.util.Date;
import java.util.HashSet;
import java.util.Objects;
import java.util.Set;
import java.util.function.Function;
import java.util.stream.Stream;

/**
 * Represents the Active Timeline for the Hoodie table. Instants for the last 12 hours (configurable) is in the
 * ActiveTimeline and the rest are Archived. ActiveTimeline is a special timeline that allows for creation of instants
 * on the timeline.
 * <p>
 * </p>
 * The timeline is not automatically reloaded on any mutation operation, clients have to manually call reload() so that
 * they can chain multiple mutations to the timeline and then call reload() once.
 * <p>
 * </p>
 * This class can be serialized and de-serialized and on de-serialization the FileSystem is re-initialized.
 */
public class HoodieActiveTimeline extends HoodieDefaultTimeline {

  public static final Set<String> VALID_EXTENSIONS_IN_ACTIVE_TIMELINE = new HashSet<>(Arrays.asList(
      COMMIT_EXTENSION, INFLIGHT_COMMIT_EXTENSION, REQUESTED_COMMIT_EXTENSION,
      DELTA_COMMIT_EXTENSION, INFLIGHT_DELTA_COMMIT_EXTENSION, REQUESTED_DELTA_COMMIT_EXTENSION,
      SAVEPOINT_EXTENSION, INFLIGHT_SAVEPOINT_EXTENSION,
      CLEAN_EXTENSION, REQUESTED_CLEAN_EXTENSION, INFLIGHT_CLEAN_EXTENSION,
      INFLIGHT_COMPACTION_EXTENSION, REQUESTED_COMPACTION_EXTENSION,
      REQUESTED_RESTORE_EXTENSION, INFLIGHT_RESTORE_EXTENSION, RESTORE_EXTENSION,
      INFLIGHT_LOG_COMPACTION_EXTENSION, REQUESTED_LOG_COMPACTION_EXTENSION,
      ROLLBACK_EXTENSION, REQUESTED_ROLLBACK_EXTENSION, INFLIGHT_ROLLBACK_EXTENSION,
      REQUESTED_REPLACE_COMMIT_EXTENSION, INFLIGHT_REPLACE_COMMIT_EXTENSION, REPLACE_COMMIT_EXTENSION,
      REQUESTED_INDEX_COMMIT_EXTENSION, INFLIGHT_INDEX_COMMIT_EXTENSION, INDEX_COMMIT_EXTENSION,
      REQUESTED_SAVE_SCHEMA_ACTION_EXTENSION, INFLIGHT_SAVE_SCHEMA_ACTION_EXTENSION, SAVE_SCHEMA_ACTION_EXTENSION));

  private static final Set<String> NOT_PARSABLE_TIMESTAMPS = new HashSet<String>(3) {{
      add(HoodieTimeline.INIT_INSTANT_TS);
      add(HoodieTimeline.METADATA_BOOTSTRAP_INSTANT_TS);
      add(HoodieTimeline.FULL_BOOTSTRAP_INSTANT_TS);
    }};

  private static final Logger LOG = LogManager.getLogger(HoodieActiveTimeline.class);
  protected HoodieTableMetaClient metaClient;

  /**
   * Parse the timestamp of an Instant and return a {@code Date}.
   * Throw ParseException if timestamp is not valid format as
   *  {@link org.apache.hudi.common.table.timeline.HoodieInstantTimeGenerator#SECS_INSTANT_TIMESTAMP_FORMAT}.
   *
   * @param timestamp a timestamp String which follow pattern as
   *  {@link org.apache.hudi.common.table.timeline.HoodieInstantTimeGenerator#SECS_INSTANT_TIMESTAMP_FORMAT}.
   * @return Date of instant timestamp
   */
  public static Date parseDateFromInstantTime(String timestamp) throws ParseException {
    return HoodieInstantTimeGenerator.parseDateFromInstantTime(timestamp);
  }

  /**
   * The same parsing method as above, but this method will mute ParseException.
   * If the given timestamp is invalid, returns {@code Option.empty}.
   * Or a corresponding Date value if these timestamp strings are provided
   *  {@link org.apache.hudi.common.table.timeline.HoodieTimeline#INIT_INSTANT_TS},
   *  {@link org.apache.hudi.common.table.timeline.HoodieTimeline#METADATA_BOOTSTRAP_INSTANT_TS},
   *  {@link org.apache.hudi.common.table.timeline.HoodieTimeline#FULL_BOOTSTRAP_INSTANT_TS}.
   * This method is useful when parsing timestamp for metrics
   *
   * @param timestamp a timestamp String which follow pattern as
   *  {@link org.apache.hudi.common.table.timeline.HoodieInstantTimeGenerator#SECS_INSTANT_TIMESTAMP_FORMAT}.
   * @return {@code Option<Date>} of instant timestamp, {@code Option.empty} if invalid timestamp
   */
  public static Option<Date> parseDateFromInstantTimeSafely(String timestamp) {
    Option<Date> parsedDate;
    try {
      parsedDate = Option.of(HoodieInstantTimeGenerator.parseDateFromInstantTime(timestamp));
    } catch (ParseException e) {
      if (NOT_PARSABLE_TIMESTAMPS.contains(timestamp)) {
        parsedDate = Option.of(new Date(Integer.parseInt(timestamp)));
      } else {
        LOG.warn("Failed to parse timestamp " + timestamp + ": " + e.getMessage());
        parsedDate = Option.empty();
      }
    }
    return parsedDate;
  }

  /**
   * Format the Date to a String representing the timestamp of a Hoodie Instant.
   */
  public static String formatDate(Date timestamp) {
    return HoodieInstantTimeGenerator.formatDate(timestamp);
  }

  /**
   * Returns next instant time in the correct format.
   * Ensures each instant time is atleast 1 second apart since we create instant times at second granularity
   */
  public static String createNewInstantTime() {
    return HoodieInstantTimeGenerator.createNewInstantTime(0);
  }

  /**
   * Returns next instant time that adds N milliseconds to current time.
   * Ensures each instant time is atleast 1 second apart since we create instant times at second granularity
   *
   * @param milliseconds Milliseconds to add to current time while generating the new instant time
   */
  public static String createNewInstantTime(long milliseconds) {
    return HoodieInstantTimeGenerator.createNewInstantTime(milliseconds);
  }

  protected HoodieActiveTimeline(HoodieTableMetaClient metaClient, Set<String> includedExtensions) {
    this(metaClient, includedExtensions, true);
  }

  protected HoodieActiveTimeline(HoodieTableMetaClient metaClient, Set<String> includedExtensions,
      boolean applyLayoutFilters) {
    // Filter all the filter in the metapath and include only the extensions passed and
    // convert them into HoodieInstant
    try {
      this.setInstants(metaClient.scanHoodieInstantsFromFileSystem(includedExtensions, applyLayoutFilters));
    } catch (IOException e) {
      throw new HoodieIOException("Failed to scan metadata", e);
    }
    this.metaClient = metaClient;
    // multiple casts will make this lambda serializable -
    // http://docs.oracle.com/javase/specs/jls/se8/html/jls-15.html#jls-15.16
    this.details = (Function<HoodieInstant, Option<byte[]>> & Serializable) this::getInstantDetails;
    LOG.info("Loaded instants upto : " + lastInstant());
  }

  public HoodieActiveTimeline(HoodieTableMetaClient metaClient) {
    this(metaClient, Collections.unmodifiableSet(VALID_EXTENSIONS_IN_ACTIVE_TIMELINE));
  }

  public HoodieActiveTimeline(HoodieTableMetaClient metaClient, boolean applyLayoutFilter) {
    this(metaClient, Collections.unmodifiableSet(VALID_EXTENSIONS_IN_ACTIVE_TIMELINE), applyLayoutFilter);
  }

  /**
   * For serialization and de-serialization only.
   *
   * @deprecated
   */
  @Deprecated
  public HoodieActiveTimeline() {
  }

  /**
   * This method is only used when this object is deserialized in a spark executor.
   *
   * @deprecated
   */
  @Deprecated
  private void readObject(java.io.ObjectInputStream in) throws IOException, ClassNotFoundException {
    in.defaultReadObject();
  }

  public void createNewInstant(HoodieInstant instant) {
    LOG.info("Creating a new instant " + instant);
    // Create the in-flight file
    createFileInMetaPath(instant.getFileName(), Option.empty(), false);
  }

  public void createRequestedReplaceCommit(String instantTime, String actionType) {
    try {
      HoodieInstant instant = new HoodieInstant(State.REQUESTED, actionType, instantTime);
      LOG.info("Creating a new instant " + instant);
      // Create the request replace file
      createFileInMetaPath(instant.getFileName(),
              TimelineMetadataUtils.serializeRequestedReplaceMetadata(new HoodieRequestedReplaceMetadata()), false);
    } catch (IOException e) {
      throw new HoodieIOException("Error create requested replace commit ", e);
    }
  }

  public void saveAsComplete(HoodieInstant instant, Option<byte[]> data) {
    LOG.info("Marking instant complete " + instant);
    ValidationUtils.checkArgument(instant.isInflight(),
        "Could not mark an already completed instant as complete again " + instant);
    transitionState(instant, HoodieTimeline.getCompletedInstant(instant), data);
    LOG.info("Completed " + instant);
  }

  public HoodieInstant revertToInflight(HoodieInstant instant) {
    LOG.info("Reverting instant to inflight " + instant);
    HoodieInstant inflight = HoodieTimeline.getInflightInstant(instant, metaClient);
    revertCompleteToInflight(instant, inflight);
    LOG.info("Reverted " + instant + " to inflight " + inflight);
    return inflight;
  }

  public void deleteInflight(HoodieInstant instant) {
    ValidationUtils.checkArgument(instant.isInflight());
    deleteInstantFile(instant);
  }

  public void deletePending(HoodieInstant instant) {
    ValidationUtils.checkArgument(!instant.isCompleted());
    deleteInstantFile(instant);
  }

  public void deleteCompletedRollback(HoodieInstant instant) {
    ValidationUtils.checkArgument(instant.isCompleted());
    deleteInstantFile(instant);
  }

  public static void deleteInstantFile(FileSystem fs, String metaPath, HoodieInstant instant) {
    try {
      fs.delete(new Path(metaPath, instant.getFileName()), false);
    } catch (IOException e) {
      throw new HoodieIOException("Could not delete instant file" + instant.getFileName(), e);
    }
  }

  public void deleteEmptyInstantIfExists(HoodieInstant instant) {
    ValidationUtils.checkArgument(isEmpty(instant));
    deleteInstantFileIfExists(instant);
  }

  public void deleteCompactionRequested(HoodieInstant instant) {
    ValidationUtils.checkArgument(instant.isRequested());
    ValidationUtils.checkArgument(Objects.equals(instant.getAction(), HoodieTimeline.COMPACTION_ACTION));
    deleteInstantFile(instant);
  }

  /**
   * Note: This method should only be used in the case that delete requested/inflight instant or empty clean instant,
   * and completed commit instant in an archive operation.
   */
  public void deleteInstantFileIfExists(HoodieInstant instant) {
    LOG.info("Deleting instant " + instant);
<<<<<<< HEAD
    Path inFlightOrRequestCommitFilePath = getInstantFileNamePath(instant.getFileName());
    try {
      if (metaClient.getFs().exists(inFlightOrRequestCommitFilePath)) {
        boolean result = metaClient.getFs().delete(inFlightOrRequestCommitFilePath, false);
=======
    Path commitFilePath = getInstantFileNamePath(instant.getFileName());
    try {
      if (metaClient.getFs().exists(commitFilePath)) {
        boolean result = metaClient.getFs().delete(commitFilePath, false);
>>>>>>> b34e8129
        if (result) {
          LOG.info("Removed instant " + instant);
        } else {
          throw new HoodieIOException("Could not delete instant " + instant);
        }
      } else {
<<<<<<< HEAD
        LOG.warn("The commit " + inFlightOrRequestCommitFilePath + " to remove does not exist");
      }
    } catch (IOException e) {
      throw new HoodieIOException("Could not remove inflight commit " + inFlightOrRequestCommitFilePath, e);
=======
        LOG.warn("The commit " + commitFilePath + " to remove does not exist");
      }
    } catch (IOException e) {
      throw new HoodieIOException("Could not remove commit " + commitFilePath, e);
>>>>>>> b34e8129
    }
  }

  protected void deleteInstantFile(HoodieInstant instant) {
    LOG.info("Deleting instant " + instant);
    Path inFlightCommitFilePath = getInstantFileNamePath(instant.getFileName());
    try {
      boolean result = metaClient.getFs().delete(inFlightCommitFilePath, false);
      if (result) {
        LOG.info("Removed instant " + instant);
      } else {
        throw new HoodieIOException("Could not delete instant " + instant);
      }
    } catch (IOException e) {
      throw new HoodieIOException("Could not remove inflight commit " + inFlightCommitFilePath, e);
    }
  }

  @Override
  public Option<byte[]> getInstantDetails(HoodieInstant instant) {
    Path detailPath = getInstantFileNamePath(instant.getFileName());
    return readDataFromPath(detailPath);
  }

  /**
   * Returns most recent instant having valid schema in its {@link HoodieCommitMetadata}
   */
  public Option<Pair<HoodieInstant, HoodieCommitMetadata>> getLastCommitMetadataWithValidSchema() {
    return Option.fromJavaOptional(
        getCommitMetadataStream()
            .filter(instantCommitMetadataPair ->
                !StringUtils.isNullOrEmpty(instantCommitMetadataPair.getValue().getMetadata(HoodieCommitMetadata.SCHEMA_KEY)))
            .findFirst()
    );
  }

  /**
   * Get the last instant with valid data, and convert this to HoodieCommitMetadata
   */
  public Option<Pair<HoodieInstant, HoodieCommitMetadata>> getLastCommitMetadataWithValidData() {
    return Option.fromJavaOptional(
        getCommitMetadataStream()
            .filter(instantCommitMetadataPair ->
                !instantCommitMetadataPair.getValue().getFileIdAndRelativePaths().isEmpty())
            .findFirst()
    );
  }

  /**
   * Returns stream of {@link HoodieCommitMetadata} in order reverse to chronological (ie most
   * recent metadata being the first element)
   */
  private Stream<Pair<HoodieInstant, HoodieCommitMetadata>> getCommitMetadataStream() {
    // NOTE: Streams are lazy
    return getCommitsTimeline().filterCompletedInstants()
        .getInstantsAsStream()
        .sorted(Comparator.comparing(HoodieInstant::getTimestamp).reversed())
        .map(instant -> {
          try {
            HoodieCommitMetadata commitMetadata =
                HoodieCommitMetadata.fromBytes(getInstantDetails(instant).get(), HoodieCommitMetadata.class);
            return Pair.of(instant, commitMetadata);
          } catch (IOException e) {
            throw new HoodieIOException(String.format("Failed to fetch HoodieCommitMetadata for instant (%s)", instant), e);
          }
        });
  }

  public Option<byte[]> readCleanerInfoAsBytes(HoodieInstant instant) {
    // Cleaner metadata are always stored only in timeline .hoodie
    return readDataFromPath(getInstantFileNamePath(instant.getFileName()));
  }

  public Option<byte[]> readRollbackInfoAsBytes(HoodieInstant instant) {
    // Rollback metadata are always stored only in timeline .hoodie
    return readDataFromPath(getInstantFileNamePath(instant.getFileName()));
  }

  public Option<byte[]> readRestoreInfoAsBytes(HoodieInstant instant) {
    // Rollback metadata are always stored only in timeline .hoodie
    return readDataFromPath(new Path(metaClient.getMetaPath(), instant.getFileName()));
  }

  //-----------------------------------------------------------------
  //      BEGIN - COMPACTION RELATED META-DATA MANAGEMENT.
  //-----------------------------------------------------------------

  public Option<byte[]> readCompactionPlanAsBytes(HoodieInstant instant) {
    try {
      // Reading from auxiliary path first. In future release, we will cleanup compaction management
      // to only write to timeline and skip auxiliary and this code will be able to handle it.
      return readDataFromPath(new Path(metaClient.getMetaAuxiliaryPath(), instant.getFileName()));
    } catch (HoodieIOException e) {
      // This will be removed in future release. See HUDI-546
      if (e.getIOException() instanceof FileNotFoundException) {
        return readDataFromPath(new Path(metaClient.getMetaPath(), instant.getFileName()));
      } else {
        throw e;
      }
    }
  }

  public Option<byte[]> readIndexPlanAsBytes(HoodieInstant instant) {
    return readDataFromPath(new Path(metaClient.getMetaPath(), instant.getFileName()));
  }

  /**
   * Revert instant state from inflight to requested.
   *
   * @param inflightInstant Inflight Instant
   * @return requested instant
   */
  public HoodieInstant revertInstantFromInflightToRequested(HoodieInstant inflightInstant) {
    ValidationUtils.checkArgument(inflightInstant.isInflight());
    HoodieInstant requestedInstant =
        new HoodieInstant(State.REQUESTED, inflightInstant.getAction(), inflightInstant.getTimestamp());
    if (metaClient.getTimelineLayoutVersion().isNullVersion()) {
      // Pass empty data since it is read from the corresponding .aux/.compaction instant file
      transitionState(inflightInstant, requestedInstant, Option.empty());
    } else {
      deleteInflight(inflightInstant);
    }
    return requestedInstant;
  }

  /**
   * TODO: This method is not needed, since log compaction plan is not a immutable plan.
   * Revert logcompaction State from inflight to requested.
   *
   * @param inflightInstant Inflight Instant
   * @return requested instant
   */
  public HoodieInstant revertLogCompactionInflightToRequested(HoodieInstant inflightInstant) {
    ValidationUtils.checkArgument(inflightInstant.getAction().equals(HoodieTimeline.LOG_COMPACTION_ACTION));
    ValidationUtils.checkArgument(inflightInstant.isInflight());
    HoodieInstant requestedInstant =
        new HoodieInstant(State.REQUESTED, LOG_COMPACTION_ACTION, inflightInstant.getTimestamp());
    if (metaClient.getTimelineLayoutVersion().isNullVersion()) {
      // Pass empty data since it is read from the corresponding .aux/.compaction instant file
      transitionState(inflightInstant, requestedInstant, Option.empty());
    } else {
      deleteInflight(inflightInstant);
    }
    return requestedInstant;
  }

  /**
   * Transition Compaction State from requested to inflight.
   *
   * @param requestedInstant Requested instant
   * @return inflight instant
   */
  public HoodieInstant transitionCompactionRequestedToInflight(HoodieInstant requestedInstant) {
    ValidationUtils.checkArgument(requestedInstant.getAction().equals(HoodieTimeline.COMPACTION_ACTION));
    ValidationUtils.checkArgument(requestedInstant.isRequested());
    HoodieInstant inflightInstant =
        new HoodieInstant(State.INFLIGHT, COMPACTION_ACTION, requestedInstant.getTimestamp());
    transitionState(requestedInstant, inflightInstant, Option.empty());
    return inflightInstant;
  }

  /**
   * Transition LogCompaction State from requested to inflight.
   *
   * @param requestedInstant Requested instant
   * @return inflight instant
   */
  public HoodieInstant transitionLogCompactionRequestedToInflight(HoodieInstant requestedInstant) {
    ValidationUtils.checkArgument(requestedInstant.getAction().equals(HoodieTimeline.LOG_COMPACTION_ACTION));
    ValidationUtils.checkArgument(requestedInstant.isRequested());
    HoodieInstant inflightInstant =
        new HoodieInstant(State.INFLIGHT, LOG_COMPACTION_ACTION, requestedInstant.getTimestamp());
    transitionState(requestedInstant, inflightInstant, Option.empty());
    return inflightInstant;
  }

  /**
   * Transition Compaction State from inflight to Committed.
   *
   * @param inflightInstant Inflight instant
   * @param data Extra Metadata
   * @return commit instant
   */
  public HoodieInstant transitionCompactionInflightToComplete(HoodieInstant inflightInstant, Option<byte[]> data) {
    ValidationUtils.checkArgument(inflightInstant.getAction().equals(HoodieTimeline.COMPACTION_ACTION));
    ValidationUtils.checkArgument(inflightInstant.isInflight());
    HoodieInstant commitInstant = new HoodieInstant(State.COMPLETED, COMMIT_ACTION, inflightInstant.getTimestamp());
    transitionState(inflightInstant, commitInstant, data);
    return commitInstant;
  }

  /**
   * Transition Log Compaction State from inflight to Committed.
   *
   * @param inflightInstant Inflight instant
   * @param data Extra Metadata
   * @return commit instant
   */
  public HoodieInstant transitionLogCompactionInflightToComplete(HoodieInstant inflightInstant, Option<byte[]> data) {
    ValidationUtils.checkArgument(inflightInstant.getAction().equals(HoodieTimeline.LOG_COMPACTION_ACTION));
    ValidationUtils.checkArgument(inflightInstant.isInflight());
    HoodieInstant commitInstant = new HoodieInstant(State.COMPLETED, DELTA_COMMIT_ACTION, inflightInstant.getTimestamp());
    transitionState(inflightInstant, commitInstant, data);
    return commitInstant;
  }

  private void createFileInAuxiliaryFolder(HoodieInstant instant, Option<byte[]> data) {
    // This will be removed in future release. See HUDI-546
    Path fullPath = new Path(metaClient.getMetaAuxiliaryPath(), instant.getFileName());
    FileIOUtils.createFileInPath(metaClient.getFs(), fullPath, data);
  }

  //-----------------------------------------------------------------
  //      END - COMPACTION RELATED META-DATA MANAGEMENT
  //-----------------------------------------------------------------

  /**
   * Transition Clean State from inflight to Committed.
   *
   * @param inflightInstant Inflight instant
   * @param data Extra Metadata
   * @return commit instant
   */
  public HoodieInstant transitionCleanInflightToComplete(HoodieInstant inflightInstant, Option<byte[]> data) {
    ValidationUtils.checkArgument(inflightInstant.getAction().equals(HoodieTimeline.CLEAN_ACTION));
    ValidationUtils.checkArgument(inflightInstant.isInflight());
    HoodieInstant commitInstant = new HoodieInstant(State.COMPLETED, CLEAN_ACTION, inflightInstant.getTimestamp());
    // Then write to timeline
    transitionState(inflightInstant, commitInstant, data);
    return commitInstant;
  }

  /**
   * Transition Clean State from requested to inflight.
   *
   * @param requestedInstant requested instant
   * @param data Optional data to be stored
   * @return commit instant
   */
  public HoodieInstant transitionCleanRequestedToInflight(HoodieInstant requestedInstant, Option<byte[]> data) {
    ValidationUtils.checkArgument(requestedInstant.getAction().equals(HoodieTimeline.CLEAN_ACTION));
    ValidationUtils.checkArgument(requestedInstant.isRequested());
    HoodieInstant inflight = new HoodieInstant(State.INFLIGHT, CLEAN_ACTION, requestedInstant.getTimestamp());
    transitionState(requestedInstant, inflight, data);
    return inflight;
  }

  /**
   * Transition Rollback State from inflight to Committed.
   *
   * @param inflightInstant Inflight instant
   * @param data Extra Metadata
   * @return commit instant
   */
  public HoodieInstant transitionRollbackInflightToComplete(HoodieInstant inflightInstant, Option<byte[]> data) {
    ValidationUtils.checkArgument(inflightInstant.getAction().equals(HoodieTimeline.ROLLBACK_ACTION));
    ValidationUtils.checkArgument(inflightInstant.isInflight());
    HoodieInstant commitInstant = new HoodieInstant(State.COMPLETED, ROLLBACK_ACTION, inflightInstant.getTimestamp());
    // Then write to timeline
    transitionState(inflightInstant, commitInstant, data);
    return commitInstant;
  }

  /**
   * Transition Rollback State from requested to inflight.
   *
   * @param requestedInstant requested instant
   * @return commit instant
   */
  public HoodieInstant transitionRollbackRequestedToInflight(HoodieInstant requestedInstant) {
    ValidationUtils.checkArgument(requestedInstant.getAction().equals(HoodieTimeline.ROLLBACK_ACTION));
    ValidationUtils.checkArgument(requestedInstant.isRequested());
    HoodieInstant inflight = new HoodieInstant(State.INFLIGHT, ROLLBACK_ACTION, requestedInstant.getTimestamp());
    transitionState(requestedInstant, inflight, Option.empty());
    return inflight;
  }

  /**
   * Transition Restore State from requested to inflight.
   *
   * @param requestedInstant requested instant
   * @return commit instant
   */
  public HoodieInstant transitionRestoreRequestedToInflight(HoodieInstant requestedInstant) {
    ValidationUtils.checkArgument(requestedInstant.getAction().equals(HoodieTimeline.RESTORE_ACTION), "Transition to inflight requested for a restore instant with diff action "
        + requestedInstant.toString());
    ValidationUtils.checkArgument(requestedInstant.isRequested(), "Transition to inflight requested for an instant not in requested state " + requestedInstant.toString());
    HoodieInstant inflight = new HoodieInstant(State.INFLIGHT, RESTORE_ACTION, requestedInstant.getTimestamp());
    transitionState(requestedInstant, inflight, Option.empty());
    return inflight;
  }

  /**
   * Transition replace requested file to replace inflight.
   *
   * @param requestedInstant Requested instant
   * @param data Extra Metadata
   * @return inflight instant
   */
  public HoodieInstant transitionReplaceRequestedToInflight(HoodieInstant requestedInstant, Option<byte[]> data) {
    ValidationUtils.checkArgument(requestedInstant.getAction().equals(HoodieTimeline.REPLACE_COMMIT_ACTION));
    ValidationUtils.checkArgument(requestedInstant.isRequested());
    HoodieInstant inflightInstant = new HoodieInstant(State.INFLIGHT, REPLACE_COMMIT_ACTION, requestedInstant.getTimestamp());
    // Then write to timeline
    transitionState(requestedInstant, inflightInstant, data);
    return inflightInstant;
  }

  /**
   * Transition replace inflight to Committed.
   *
   * @param inflightInstant Inflight instant
   * @param data Extra Metadata
   * @return commit instant
   */
  public HoodieInstant transitionReplaceInflightToComplete(HoodieInstant inflightInstant, Option<byte[]> data) {
    ValidationUtils.checkArgument(inflightInstant.getAction().equals(HoodieTimeline.REPLACE_COMMIT_ACTION));
    ValidationUtils.checkArgument(inflightInstant.isInflight());
    HoodieInstant commitInstant = new HoodieInstant(State.COMPLETED, REPLACE_COMMIT_ACTION, inflightInstant.getTimestamp());
    // Then write to timeline
    transitionState(inflightInstant, commitInstant, data);
    return commitInstant;
  }

  private void transitionState(HoodieInstant fromInstant, HoodieInstant toInstant, Option<byte[]> data) {
    transitionState(fromInstant, toInstant, data, false);
  }

  protected void transitionState(HoodieInstant fromInstant, HoodieInstant toInstant, Option<byte[]> data,
       boolean allowRedundantTransitions) {
    ValidationUtils.checkArgument(fromInstant.getTimestamp().equals(toInstant.getTimestamp()));
    try {
      if (metaClient.getTimelineLayoutVersion().isNullVersion()) {
        // Re-create the .inflight file by opening a new file and write the commit metadata in
        createFileInMetaPath(fromInstant.getFileName(), data, allowRedundantTransitions);
        Path fromInstantPath = getInstantFileNamePath(fromInstant.getFileName());
        Path toInstantPath = getInstantFileNamePath(toInstant.getFileName());
        boolean success = metaClient.getFs().rename(fromInstantPath, toInstantPath);
        if (!success) {
          throw new HoodieIOException("Could not rename " + fromInstantPath + " to " + toInstantPath);
        }
      } else {
        // Ensures old state exists in timeline
        LOG.info("Checking for file exists ?" + getInstantFileNamePath(fromInstant.getFileName()));
        ValidationUtils.checkArgument(metaClient.getFs().exists(getInstantFileNamePath(fromInstant.getFileName())));
        // Use Write Once to create Target File
        if (allowRedundantTransitions) {
          FileIOUtils.createFileInPath(metaClient.getFs(), getInstantFileNamePath(toInstant.getFileName()), data);
        } else {
          metaClient.getFs().createImmutableFileInPath(getInstantFileNamePath(toInstant.getFileName()), data);
        }
        LOG.info("Create new file for toInstant ?" + getInstantFileNamePath(toInstant.getFileName()));
      }
    } catch (IOException e) {
      throw new HoodieIOException("Could not complete " + fromInstant, e);
    }
  }

  protected void revertCompleteToInflight(HoodieInstant completed, HoodieInstant inflight) {
    ValidationUtils.checkArgument(completed.getTimestamp().equals(inflight.getTimestamp()));
    Path inFlightCommitFilePath = getInstantFileNamePath(inflight.getFileName());
    Path commitFilePath = getInstantFileNamePath(completed.getFileName());
    try {
      if (metaClient.getTimelineLayoutVersion().isNullVersion()) {
        if (!metaClient.getFs().exists(inFlightCommitFilePath)) {
          boolean success = metaClient.getFs().rename(commitFilePath, inFlightCommitFilePath);
          if (!success) {
            throw new HoodieIOException(
                "Could not rename " + commitFilePath + " to " + inFlightCommitFilePath);
          }
        }
      } else {
        Path requestedInstantFilePath = getInstantFileNamePath(new HoodieInstant(State.REQUESTED,
            inflight.getAction(), inflight.getTimestamp()).getFileName());

        // If inflight and requested files do not exist, create one
        if (!metaClient.getFs().exists(requestedInstantFilePath)) {
          metaClient.getFs().create(requestedInstantFilePath, false).close();
        }

        if (!metaClient.getFs().exists(inFlightCommitFilePath)) {
          metaClient.getFs().create(inFlightCommitFilePath, false).close();
        }

        boolean success = metaClient.getFs().delete(commitFilePath, false);
        ValidationUtils.checkArgument(success, "State Reverting failed");
      }
    } catch (IOException e) {
      throw new HoodieIOException("Could not complete revert " + completed, e);
    }
  }

  private Path getInstantFileNamePath(String fileName) {
    return new Path(fileName.contains(SCHEMA_COMMIT_ACTION) ? metaClient.getSchemaFolderName() : metaClient.getMetaPath(), fileName);
  }

  public void transitionRequestedToInflight(String commitType, String inFlightInstant) {
    HoodieInstant requested = new HoodieInstant(HoodieInstant.State.REQUESTED, commitType, inFlightInstant);
    transitionRequestedToInflight(requested, Option.empty(), false);
  }

  public void transitionRequestedToInflight(HoodieInstant requested, Option<byte[]> content) {
    transitionRequestedToInflight(requested, content, false);
  }

  public void transitionRequestedToInflight(HoodieInstant requested, Option<byte[]> content,
      boolean allowRedundantTransitions) {
    HoodieInstant inflight = new HoodieInstant(State.INFLIGHT, requested.getAction(), requested.getTimestamp());
    ValidationUtils.checkArgument(requested.isRequested(), "Instant " + requested + " in wrong state");
    transitionState(requested, inflight, content, allowRedundantTransitions);
  }

  public void saveToCompactionRequested(HoodieInstant instant, Option<byte[]> content) {
    saveToCompactionRequested(instant, content, false);
  }

  public void saveToCompactionRequested(HoodieInstant instant, Option<byte[]> content, boolean overwrite) {
    ValidationUtils.checkArgument(instant.getAction().equals(HoodieTimeline.COMPACTION_ACTION));
    // Write workload to auxiliary folder
    createFileInAuxiliaryFolder(instant, content);
    createFileInMetaPath(instant.getFileName(), content, overwrite);
  }

  public void saveToLogCompactionRequested(HoodieInstant instant, Option<byte[]> content) {
    saveToLogCompactionRequested(instant, content, false);
  }

  public void saveToLogCompactionRequested(HoodieInstant instant, Option<byte[]> content, boolean overwrite) {
    ValidationUtils.checkArgument(instant.getAction().equals(HoodieTimeline.LOG_COMPACTION_ACTION));
    // Write workload to auxiliary folder
    createFileInAuxiliaryFolder(instant, content);
    createFileInMetaPath(instant.getFileName(), content, overwrite);
  }

  /**
   * Saves content for requested REPLACE instant.
   */
  public void saveToPendingReplaceCommit(HoodieInstant instant, Option<byte[]> content) {
    ValidationUtils.checkArgument(instant.getAction().equals(HoodieTimeline.REPLACE_COMMIT_ACTION));
    createFileInMetaPath(instant.getFileName(), content, false);
  }

  public void saveToCleanRequested(HoodieInstant instant, Option<byte[]> content) {
    ValidationUtils.checkArgument(instant.getAction().equals(HoodieTimeline.CLEAN_ACTION));
    ValidationUtils.checkArgument(instant.getState().equals(State.REQUESTED));
    // Plan is stored in meta path
    createFileInMetaPath(instant.getFileName(), content, false);
  }

  public void saveToRollbackRequested(HoodieInstant instant, Option<byte[]> content) {
    ValidationUtils.checkArgument(instant.getAction().equals(HoodieTimeline.ROLLBACK_ACTION));
    ValidationUtils.checkArgument(instant.getState().equals(State.REQUESTED));
    // Plan is stored in meta path
    createFileInMetaPath(instant.getFileName(), content, false);
  }

  public void saveToRestoreRequested(HoodieInstant instant, Option<byte[]> content) {
    ValidationUtils.checkArgument(instant.getAction().equals(HoodieTimeline.RESTORE_ACTION));
    ValidationUtils.checkArgument(instant.getState().equals(State.REQUESTED));
    // Plan is stored in meta path
    createFileInMetaPath(instant.getFileName(), content, false);
  }

  /**
   * Transition index instant state from requested to inflight.
   *
   * @param requestedInstant Inflight Instant
   * @return inflight instant
   */
  public HoodieInstant transitionIndexRequestedToInflight(HoodieInstant requestedInstant, Option<byte[]> data) {
    ValidationUtils.checkArgument(requestedInstant.getAction().equals(HoodieTimeline.INDEXING_ACTION),
        String.format("%s is not equal to %s action", requestedInstant.getAction(), INDEXING_ACTION));
    ValidationUtils.checkArgument(requestedInstant.isRequested(),
        String.format("Instant %s not in requested state", requestedInstant.getTimestamp()));
    HoodieInstant inflightInstant = new HoodieInstant(State.INFLIGHT, INDEXING_ACTION, requestedInstant.getTimestamp());
    transitionState(requestedInstant, inflightInstant, data);
    return inflightInstant;
  }

  /**
   * Transition index instant state from inflight to completed.
   * @param inflightInstant Inflight Instant
   * @return completed instant
   */
  public HoodieInstant transitionIndexInflightToComplete(HoodieInstant inflightInstant, Option<byte[]> data) {
    ValidationUtils.checkArgument(inflightInstant.getAction().equals(HoodieTimeline.INDEXING_ACTION),
        String.format("%s is not equal to %s action", inflightInstant.getAction(), INDEXING_ACTION));
    ValidationUtils.checkArgument(inflightInstant.isInflight(),
        String.format("Instant %s not inflight", inflightInstant.getTimestamp()));
    HoodieInstant commitInstant = new HoodieInstant(State.COMPLETED, INDEXING_ACTION, inflightInstant.getTimestamp());
    transitionState(inflightInstant, commitInstant, data);
    return commitInstant;
  }

  /**
   * Revert index instant state from inflight to requested.
   * @param inflightInstant Inflight Instant
   * @return requested instant
   */
  public HoodieInstant revertIndexInflightToRequested(HoodieInstant inflightInstant) {
    ValidationUtils.checkArgument(inflightInstant.getAction().equals(HoodieTimeline.INDEXING_ACTION),
        String.format("%s is not equal to %s action", inflightInstant.getAction(), INDEXING_ACTION));
    ValidationUtils.checkArgument(inflightInstant.isInflight(),
        String.format("Instant %s not inflight", inflightInstant.getTimestamp()));
    HoodieInstant requestedInstant = new HoodieInstant(State.REQUESTED, INDEXING_ACTION, inflightInstant.getTimestamp());
    if (metaClient.getTimelineLayoutVersion().isNullVersion()) {
      transitionState(inflightInstant, requestedInstant, Option.empty());
    } else {
      deleteInflight(inflightInstant);
    }
    return requestedInstant;
  }

  /**
   * Save content for inflight/requested index instant.
   */
  public void saveToPendingIndexAction(HoodieInstant instant, Option<byte[]> content) {
    ValidationUtils.checkArgument(instant.getAction().equals(HoodieTimeline.INDEXING_ACTION),
        String.format("%s is not equal to %s action", instant.getAction(), INDEXING_ACTION));
    createFileInMetaPath(instant.getFileName(), content, false);
  }

  protected void createFileInMetaPath(String filename, Option<byte[]> content, boolean allowOverwrite) {
    Path fullPath = getInstantFileNamePath(filename);
    if (allowOverwrite || metaClient.getTimelineLayoutVersion().isNullVersion()) {
      FileIOUtils.createFileInPath(metaClient.getFs(), fullPath, content);
    } else {
      metaClient.getFs().createImmutableFileInPath(fullPath, content);
    }
  }

  private Option<byte[]> readDataFromPath(Path detailPath) {
    try (FSDataInputStream is = metaClient.getFs().open(detailPath)) {
      return Option.of(FileIOUtils.readAsByteArray(is));
    } catch (IOException e) {
      throw new HoodieIOException("Could not read commit details from " + detailPath, e);
    }
  }

  public HoodieActiveTimeline reload() {
    return new HoodieActiveTimeline(metaClient);
  }
}<|MERGE_RESOLUTION|>--- conflicted
+++ resolved
@@ -272,34 +272,20 @@
    */
   public void deleteInstantFileIfExists(HoodieInstant instant) {
     LOG.info("Deleting instant " + instant);
-<<<<<<< HEAD
-    Path inFlightOrRequestCommitFilePath = getInstantFileNamePath(instant.getFileName());
-    try {
-      if (metaClient.getFs().exists(inFlightOrRequestCommitFilePath)) {
-        boolean result = metaClient.getFs().delete(inFlightOrRequestCommitFilePath, false);
-=======
     Path commitFilePath = getInstantFileNamePath(instant.getFileName());
     try {
       if (metaClient.getFs().exists(commitFilePath)) {
         boolean result = metaClient.getFs().delete(commitFilePath, false);
->>>>>>> b34e8129
         if (result) {
           LOG.info("Removed instant " + instant);
         } else {
           throw new HoodieIOException("Could not delete instant " + instant);
         }
       } else {
-<<<<<<< HEAD
-        LOG.warn("The commit " + inFlightOrRequestCommitFilePath + " to remove does not exist");
-      }
-    } catch (IOException e) {
-      throw new HoodieIOException("Could not remove inflight commit " + inFlightOrRequestCommitFilePath, e);
-=======
         LOG.warn("The commit " + commitFilePath + " to remove does not exist");
       }
     } catch (IOException e) {
       throw new HoodieIOException("Could not remove commit " + commitFilePath, e);
->>>>>>> b34e8129
     }
   }
 
