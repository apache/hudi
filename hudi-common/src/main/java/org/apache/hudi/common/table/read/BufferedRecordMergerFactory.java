--- conflicted
+++ resolved
@@ -62,20 +62,6 @@
                                                    HoodieSchema readerSchema,
                                                    Option<Pair<String, String>> payloadClasses,
                                                    TypedProperties props,
-<<<<<<< HEAD
-                                                   Option<PartialUpdateMode> partialUpdateMode) {
-    switch (recordMergeMode) {
-      case COMMIT_TIME_ORDERING:
-        if (!enablePartialMerging) {
-          return new CommitTimeBufferedRecordMerger<>();
-        }
-        return new CommitTimeBufferedRecordPartialUpdateMerger<>(readerContext, partialUpdateMode.get(), props, readerSchema);
-      case EVENT_TIME_ORDERING:
-        if (!enablePartialMerging) {
-          return new EventTimeBufferedRecordMerger<>();
-        }
-        return new EventTimeBufferedRecordPartialUpdateMerger<>(readerContext, partialUpdateMode.get(), props, readerSchema);
-=======
                                                    Option<PartialUpdateMode> partialUpdateModeOpt) {
     /**
      * This part implements KEEP_VALUES partial update mode, which merges two records that do not have all columns.
@@ -99,7 +85,6 @@
           return new EventTimeRecordMerger<>(readerContext.getRecordContext());
         }
         return new EventTimePartialRecordMerger<>(readerContext.getRecordContext(), partialUpdateModeOpt.get(), props);
->>>>>>> 19e23a5c
       default:
         if (payloadClasses.isPresent()) {
           if (payloadClasses.get().getRight().equals("org.apache.spark.sql.hudi.command.payload.ExpressionPayload")) {
@@ -138,21 +123,6 @@
    * An implementation of {@link BufferedRecordMerger} which merges {@link BufferedRecord}s
    * based on {@code COMMIT_TIME_ORDERING} merge mode and partial update mode.
    */
-<<<<<<< HEAD
-  private static class CommitTimeBufferedRecordPartialUpdateMerger<T> extends CommitTimeBufferedRecordMerger<T> {
-    private final PartialUpdateHandler<T> partialUpdateHandler;
-    private final HoodieReaderContext<T> readerContext;
-    private final Schema readerSchema;
-
-    public CommitTimeBufferedRecordPartialUpdateMerger(HoodieReaderContext<T> readerContext,
-                                                       PartialUpdateMode partialUpdateMode,
-                                                       TypedProperties props,
-                                                       Schema readerSchema) {
-      super();
-      this.partialUpdateHandler = new PartialUpdateHandler<>(readerContext, partialUpdateMode, props);
-      this.readerContext = readerContext;
-      this.readerSchema = readerSchema;
-=======
   private static class CommitTimePartialRecordMerger<T> extends CommitTimeRecordMerger<T> {
     private final PartialUpdateHandler<T> partialUpdateHandler;
     private final RecordContext<T> recordContext;
@@ -163,47 +133,25 @@
       super();
       this.partialUpdateHandler = new PartialUpdateHandler<>(recordContext, partialUpdateMode, props);
       this.recordContext = recordContext;
->>>>>>> 19e23a5c
     }
 
     @Override
     public Option<BufferedRecord<T>> deltaMerge(BufferedRecord<T> newRecord,
                                                 BufferedRecord<T> existingRecord) {
       if (existingRecord != null) {
-<<<<<<< HEAD
-        newRecord = partialUpdateHandler.partialMerge(
-            newRecord,
-            existingRecord,
-            readerContext.getSchemaFromBufferRecord(newRecord),
-            readerContext.getSchemaFromBufferRecord(existingRecord),
-            readerSchema,
-            false);
-=======
         HoodieSchema newSchema = recordContext.getSchemaFromBufferRecord(newRecord);
         newRecord = partialUpdateHandler.partialMerge(
             newRecord,
             existingRecord,
             newSchema,
             recordContext.getSchemaFromBufferRecord(existingRecord),
-            newSchema);
->>>>>>> 19e23a5c
+            newSchema,
+            false);
       }
       return Option.of(newRecord);
     }
 
     @Override
-<<<<<<< HEAD
-    public Pair<Boolean, T> finalMerge(BufferedRecord<T> olderRecord,
-                                       BufferedRecord<T> newerRecord) {
-      newerRecord = partialUpdateHandler.partialMerge(
-          newerRecord,
-          olderRecord,
-          readerContext.getSchemaFromBufferRecord(newerRecord),
-          readerContext.getSchemaFromBufferRecord(olderRecord),
-          readerSchema,
-          false);
-      return Pair.of(newerRecord.isDelete(), newerRecord.getRecord());
-=======
     public BufferedRecord<T> finalMerge(BufferedRecord<T> olderRecord,
                                      BufferedRecord<T> newerRecord) {
       HoodieSchema newSchema = recordContext.getSchemaFromBufferRecord(newerRecord);
@@ -212,9 +160,9 @@
           olderRecord,
           newSchema,
           recordContext.getSchemaFromBufferRecord(olderRecord),
-          newSchema);
+          newSchema,
+          false);
       return newerRecord;
->>>>>>> 19e23a5c
     }
   }
 
@@ -255,20 +203,6 @@
    * An implementation of {@link EventTimeRecordMerger} which merges {@link BufferedRecord}s
    * based on {@code EVENT_TIME_ORDERING} merge mode and partial update mode.
    */
-<<<<<<< HEAD
-  private static class EventTimeBufferedRecordPartialUpdateMerger<T> extends EventTimeBufferedRecordMerger<T> {
-    private final PartialUpdateHandler<T> partialUpdateHandler;
-    private final HoodieReaderContext<T> readerContext;
-    private final Schema readerSchema;
-
-    public EventTimeBufferedRecordPartialUpdateMerger(HoodieReaderContext<T> readerContext,
-                                                      PartialUpdateMode partialUpdateMode,
-                                                      TypedProperties props,
-                                                      Schema readerSchema) {
-      this.partialUpdateHandler = new PartialUpdateHandler<>(readerContext, partialUpdateMode, props);
-      this.readerContext = readerContext;
-      this.readerSchema = readerSchema;
-=======
   private static class EventTimePartialRecordMerger<T> extends EventTimeRecordMerger<T> {
     private final PartialUpdateHandler<T> partialUpdateHandler;
     private final RecordContext<T> recordContext;
@@ -279,7 +213,6 @@
       super(recordContext);
       this.partialUpdateHandler = new PartialUpdateHandler<>(recordContext, partialUpdateMode, props);
       this.recordContext = recordContext;
->>>>>>> 19e23a5c
     }
 
     @Override
@@ -287,32 +220,14 @@
       if (existingRecord == null) {
         return Option.of(newRecord);
       } else if (shouldKeepNewerRecord(existingRecord, newRecord)) {
-<<<<<<< HEAD
-        newRecord = partialUpdateHandler.partialMerge(
-            newRecord,
-            existingRecord,
-            readerContext.getSchemaFromBufferRecord(newRecord),
-            readerContext.getSchemaFromBufferRecord(existingRecord),
-            readerSchema,
-            false);
-        return Option.of(newRecord);
-      } else {
-        // Use existing record as the base record since existing record has higher ordering value.
-        existingRecord = partialUpdateHandler.partialMerge(
-            existingRecord,
-            newRecord,
-            readerContext.getSchemaFromBufferRecord(existingRecord),
-            readerContext.getSchemaFromBufferRecord(newRecord),
-            readerSchema,
-            true);
-=======
         HoodieSchema newSchema = recordContext.getSchemaFromBufferRecord(newRecord);
         newRecord = partialUpdateHandler.partialMerge(
             newRecord,
             existingRecord,
             newSchema,
             recordContext.getSchemaFromBufferRecord(existingRecord),
-            newSchema);
+            newSchema,
+            false);
         return Option.of(newRecord);
       } else {
         // Use existing record as the base record since existing record has higher ordering value.
@@ -322,8 +237,8 @@
             newRecord,
             recordContext.getSchemaFromBufferRecord(existingRecord),
             newSchema,
-            newSchema);
->>>>>>> 19e23a5c
+            newSchema,
+            true);
         return Option.of(existingRecord);
       }
     }
@@ -343,102 +258,26 @@
         olderRecord = partialUpdateHandler.partialMerge(
             olderRecord,
             newerRecord,
-<<<<<<< HEAD
-            readerContext.getSchemaFromBufferRecord(olderRecord),
-            readerContext.getSchemaFromBufferRecord(newerRecord),
-            readerSchema,
+            recordContext.getSchemaFromBufferRecord(olderRecord),
+            newSchema,
+            newSchema,
             true);
-        return Pair.of(olderRecord.isDelete(), olderRecord.getRecord());
-=======
-            recordContext.getSchemaFromBufferRecord(olderRecord),
-            newSchema,
-            newSchema);
         return olderRecord;
->>>>>>> 19e23a5c
       }
 
       newerRecord = partialUpdateHandler.partialMerge(
           newerRecord,
           olderRecord,
-<<<<<<< HEAD
-          readerContext.getSchemaFromBufferRecord(newerRecord),
-          readerContext.getSchemaFromBufferRecord(olderRecord),
-          readerSchema,
-          false);
-      return Pair.of(newerRecord.isDelete(), newerRecord.getRecord());
-=======
           newSchema,
           recordContext.getSchemaFromBufferRecord(olderRecord),
-          newSchema);
+          newSchema,
+          false);
       return newerRecord;
->>>>>>> 19e23a5c
     }
   }
 
   /**
    * An implementation of {@link BufferedRecordMerger} which merges {@link BufferedRecord}s
-<<<<<<< HEAD
-=======
-   * based on partial update merging.
-   */
-  private static class PartialUpdateBufferedRecordMerger<T> implements BufferedRecordMerger<T> {
-    private final RecordContext<T> recordContext;
-    private final Option<HoodieRecordMerger> recordMerger;
-    private final BufferedRecordMerger<T> deleteRecordMerger;
-    private final HoodieSchema readerSchema;
-    private final TypedProperties props;
-
-    public PartialUpdateBufferedRecordMerger(
-        RecordContext<T> recordContext,
-        Option<HoodieRecordMerger> recordMerger,
-        BufferedRecordMerger<T> deleteRecordMerger,
-        HoodieSchema readerSchema,
-        TypedProperties props) {
-      this.recordContext = recordContext;
-      this.recordMerger = recordMerger;
-      this.deleteRecordMerger = deleteRecordMerger;
-      this.readerSchema = readerSchema;
-      this.props = props;
-    }
-
-    @Override
-    public Option<BufferedRecord<T>> deltaMerge(BufferedRecord<T> newRecord, BufferedRecord<T> existingRecord) throws IOException {
-      if (existingRecord == null) {
-        return Option.of(newRecord);
-      }
-      // TODO(HUDI-7843): decouple the merging logic from the merger
-      //  and use the record merge mode to control how to merge partial updates
-      // Merge and store the combined record
-      BufferedRecord<T> mergedRecord = recordMerger.get().partialMerge(
-          existingRecord,
-          newRecord,
-          readerSchema,
-          recordContext,
-          props);
-
-      // If pre-combine returns existing record, no need to update it
-      if (mergedRecord.getRecord() != existingRecord.getRecord()) {
-        return Option.of(mergedRecord);
-      }
-      return Option.empty();
-    }
-
-    @Override
-    public Option<DeleteRecord> deltaMerge(DeleteRecord deleteRecord, BufferedRecord<T> existingRecord) {
-      return this.deleteRecordMerger.deltaMerge(deleteRecord, existingRecord);
-    }
-
-    @Override
-    public BufferedRecord<T> finalMerge(BufferedRecord<T> olderRecord, BufferedRecord<T> newerRecord) throws IOException {
-      // TODO(HUDI-7843): decouple the merging logic from the merger
-      //  and use the record merge mode to control how to merge partial updates
-      return recordMerger.get().partialMerge(olderRecord, newerRecord, readerSchema, recordContext, props);
-    }
-  }
-
-  /**
-   * An implementation of {@link BufferedRecordMerger} which merges {@link BufferedRecord}s
->>>>>>> 19e23a5c
    * based on {@code CUSTOM} merge mode.
    */
   private static class CustomRecordMerger<T> extends BaseCustomMerger<T> {
