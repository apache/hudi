--- conflicted
+++ resolved
@@ -257,14 +257,8 @@
    * @param instant Instant
    */
   private void addCommitInstant(HoodieTimeline timeline, HoodieInstant instant) throws IOException {
-<<<<<<< HEAD
     LOG.info("Syncing committed instant ({})", instant);
-    HoodieCommitMetadata commitMetadata =
-        metaClient.getCommitMetadataSerDe().deserialize(instant, timeline.getInstantDetails(instant).get(), HoodieCommitMetadata.class);
-=======
-    LOG.info("Syncing committed instant (" + instant + ")");
     HoodieCommitMetadata commitMetadata = timeline.readCommitMetadata(instant);
->>>>>>> ea5b3c34
     updatePartitionWriteFileGroups(commitMetadata.getPartitionToWriteStats(), timeline, instant);
     LOG.info("Done Syncing committed instant ({})", instant);
   }
@@ -298,14 +292,8 @@
    * @param instant Restore Instant
    */
   private void addRestoreInstant(HoodieTimeline timeline, HoodieInstant instant) throws IOException {
-<<<<<<< HEAD
     LOG.info("Syncing restore instant ({})", instant);
-    HoodieRestoreMetadata metadata =
-        TimelineMetadataUtils.deserializeAvroMetadata(timeline.getInstantDetails(instant).get(), HoodieRestoreMetadata.class);
-=======
-    LOG.info("Syncing restore instant (" + instant + ")");
     HoodieRestoreMetadata metadata = timeline.readRestoreMetadata(instant);
->>>>>>> ea5b3c34
 
     Map<String, List<Pair<String, String>>> partitionFiles =
         metadata.getHoodieRestoreMetadata().entrySet().stream().flatMap(entry -> {
@@ -334,14 +322,8 @@
    * @param instant Rollback Instant
    */
   private void addRollbackInstant(HoodieTimeline timeline, HoodieInstant instant) throws IOException {
-<<<<<<< HEAD
     LOG.info("Syncing rollback instant ({})", instant);
-    HoodieRollbackMetadata metadata =
-        TimelineMetadataUtils.deserializeAvroMetadata(timeline.getInstantDetails(instant).get(), HoodieRollbackMetadata.class);
-=======
-    LOG.info("Syncing rollback instant (" + instant + ")");
     HoodieRollbackMetadata metadata = timeline.readRollbackMetadata(instant);
->>>>>>> ea5b3c34
 
     metadata.getPartitionMetadata().entrySet().stream().forEach(e -> {
       removeFileSlicesForPartition(timeline, instant, e.getKey(), e.getValue().getSuccessDeleteFiles());
@@ -356,14 +338,8 @@
    * @param instant REPLACE Instant
    */
   private void addReplaceInstant(HoodieTimeline timeline, HoodieInstant instant) throws IOException {
-<<<<<<< HEAD
     LOG.info("Syncing replace instant ({})", instant);
-    HoodieReplaceCommitMetadata replaceMetadata =
-        HoodieReplaceCommitMetadata.fromBytes(timeline.getInstantDetails(instant).get(), HoodieReplaceCommitMetadata.class);
-=======
-    LOG.info("Syncing replace instant (" + instant + ")");
     HoodieReplaceCommitMetadata replaceMetadata = timeline.readReplaceCommitMetadata(instant);
->>>>>>> ea5b3c34
     updatePartitionWriteFileGroups(replaceMetadata.getPartitionToWriteStats(), timeline, instant);
     replaceMetadata.getPartitionToReplaceFileIds().entrySet().stream().forEach(entry -> {
       String partition = entry.getKey();
