--- conflicted
+++ resolved
@@ -79,19 +79,13 @@
   private static final long serialVersionUID = 1L;
   private static final Logger LOG = LogManager.getLogger(HoodieTableMetaClient.class);
   public static final String METAFOLDER_NAME = ".hoodie";
-<<<<<<< HEAD
-  public static final String TEMPFOLDER_NAME = METAFOLDER_NAME + File.separator + ".temp";
-  public static final String ERROR_TABLE_FOLDER_NAME = METAFOLDER_NAME + File.separator + "errors";
-  public static final String AUXILIARYFOLDER_NAME = METAFOLDER_NAME + File.separator + ".aux";
-  public static final String BOOTSTRAP_INDEX_ROOT_FOLDER_PATH = AUXILIARYFOLDER_NAME + File.separator + ".bootstrap";
-  public static final String HEARTBEAT_FOLDER_NAME = METAFOLDER_NAME + File.separator + ".heartbeat";
-=======
   public static final String TEMPFOLDER_NAME = METAFOLDER_NAME + Path.SEPARATOR + ".temp";
   public static final String AUXILIARYFOLDER_NAME = METAFOLDER_NAME + Path.SEPARATOR + ".aux";
   public static final String BOOTSTRAP_INDEX_ROOT_FOLDER_PATH = AUXILIARYFOLDER_NAME + Path.SEPARATOR + ".bootstrap";
   public static final String HEARTBEAT_FOLDER_NAME = METAFOLDER_NAME + Path.SEPARATOR + ".heartbeat";
   public static final String COLUMN_STATISTICS_INDEX_NAME = ".colstatsindex";
->>>>>>> 4e8accc1
+  public static final String ERROR_TABLE_FOLDER_NAME = METAFOLDER_NAME + Path.SEPARATOR + "errors";
+
   public static final String BOOTSTRAP_INDEX_BY_PARTITION_FOLDER_PATH = BOOTSTRAP_INDEX_ROOT_FOLDER_PATH
       + Path.SEPARATOR + ".partitions";
   public static final String BOOTSTRAP_INDEX_BY_FILE_ID_FOLDER_PATH = BOOTSTRAP_INDEX_ROOT_FOLDER_PATH + Path.SEPARATOR
