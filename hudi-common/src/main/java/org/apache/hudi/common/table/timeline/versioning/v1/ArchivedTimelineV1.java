/*
 * Licensed to the Apache Software Foundation (ASF) under one
 * or more contributor license agreements.  See the NOTICE file
 * distributed with this work for additional information
 * regarding copyright ownership.  The ASF licenses this file
 * to you under the Apache License, Version 2.0 (the
 * "License"); you may not use this file except in compliance
 * with the License.  You may obtain a copy of the License at
 *
 *      http://www.apache.org/licenses/LICENSE-2.0
 *
 * Unless required by applicable law or agreed to in writing, software
 * distributed under the License is distributed on an "AS IS" BASIS,
 * WITHOUT WARRANTIES OR CONDITIONS OF ANY KIND, either express or implied.
 * See the License for the specific language governing permissions and
 * limitations under the License.
 */

package org.apache.hudi.common.table.timeline.versioning.v1;

import org.apache.hudi.avro.HoodieAvroUtils;
import org.apache.hudi.common.table.HoodieTableMetaClient;
import org.apache.hudi.common.table.timeline.HoodieArchivedTimeline;
import org.apache.hudi.common.table.timeline.HoodieInstant;
import org.apache.hudi.common.table.timeline.HoodieInstantReader;
import org.apache.hudi.common.table.timeline.HoodieTimeline;
import org.apache.hudi.common.util.Option;
import org.apache.hudi.storage.StoragePath;
import org.apache.hudi.storage.StoragePathInfo;

import org.apache.avro.generic.GenericRecord;
import org.apache.avro.generic.IndexedRecord;
import org.slf4j.Logger;
import org.slf4j.LoggerFactory;

import javax.annotation.Nonnull;

import java.io.ByteArrayInputStream;
import java.io.IOException;
import java.io.InputStream;
import java.nio.charset.StandardCharsets;
import java.util.ArrayList;
import java.util.Collection;
import java.util.Collections;
import java.util.HashMap;
import java.util.List;
import java.util.Map;
import java.util.Set;
import java.util.concurrent.ConcurrentHashMap;
import java.util.function.BiConsumer;
import java.util.function.Function;
import java.util.stream.Collectors;

import static org.apache.hudi.common.table.timeline.TimelineUtils.getInputStreamOptionLegacy;

public class ArchivedTimelineV1 extends BaseTimelineV1 implements HoodieArchivedTimeline, HoodieInstantReader {
  private static final String HOODIE_COMMIT_ARCHIVE_LOG_FILE_PREFIX = "commits";
  private static final String ACTION_TYPE_KEY = "actionType";
  private static final String ACTION_STATE = "actionState";
  private static final String STATE_TRANSITION_TIME = "stateTransitionTime";
  private HoodieTableMetaClient metaClient;
  // The first key is the timestamp -> multiple action types -> hoodie instant state and contents
  private final Map<String, Map<String, Map<HoodieInstant.State, byte[]>>> 
      readCommits = new HashMap<>();
  private final ArchivedTimelineLoaderV1 timelineLoader = new ArchivedTimelineLoaderV1();

  private static final Logger LOG = LoggerFactory.getLogger(org.apache.hudi.common.table.timeline.HoodieArchivedTimeline.class);

  /**
   * Loads all the archived instants.
   * Note that there is no lazy loading, so this may not work if the archived timeline range is really long.
   * TBD: Should we enforce maximum time range?
   */
  public ArchivedTimelineV1(HoodieTableMetaClient metaClient) {
    this.metaClient = metaClient;
    setInstants(this.loadInstants(false));
    // multiple casts will make this lambda serializable -
    // http://docs.oracle.com/javase/specs/jls/se8/html/jls-15.html#jls-15.16
  }

  /**
   * Creates an archived timeline without loading any instants.
   * Instants can be loaded later using methods like loadCompletedInstantDetailsInMemory, loadCompactionDetailsInMemory, etc.
   */
  public ArchivedTimelineV1(HoodieTableMetaClient metaClient, boolean shouldLoadInstants) {
    this.metaClient = metaClient;
    if (shouldLoadInstants) {
      setInstants(this.loadInstants(false));
    } else {
      setInstants(new ArrayList<>());
    }
  }

  private ArchivedTimelineV1(HoodieTableMetaClient metaClient, TimeRangeFilter timeRangeFilter) {
    this(metaClient, timeRangeFilter, null, Option.of(HoodieInstant.State.COMPLETED));
  }

  /**
   * Loads instants satisfying the given time range filter and state. If state is Option.EMPTY, instants of all states are loaded
   */
  private ArchivedTimelineV1(HoodieTableMetaClient metaClient, TimeRangeFilter timeRangeFilter, Option<HoodieInstant.State> state) {
    this(metaClient, timeRangeFilter, null, state);
  }

  /**
   * Loads instants satisfying the given state, time range filter, and log file filter.
   * If state is Option.EMPTY, instants of all states are loaded.
   * Note that there is no lazy loading, so a wide time range may not work.
   */
  private ArchivedTimelineV1(HoodieTableMetaClient metaClient, TimeRangeFilter timeRangeFilter, LogFileFilter logFileFilter, Option<HoodieInstant.State> state) {
    this.metaClient = metaClient;
    Function<GenericRecord, Boolean> commitsFilter;
    if (state.isPresent()) {
      commitsFilter = record -> state.get().toString().equals(record.get(ACTION_STATE).toString());
    } else {
      commitsFilter = record -> true;
    }
    setInstants(loadInstants(timeRangeFilter, logFileFilter, true, commitsFilter));
    // multiple casts will make this lambda serializable -
    // http://docs.oracle.com/javase/specs/jls/se8/html/jls-15.html#jls-15.16
  }

  /**
   * Loads completed instants from startTs(inclusive).
   */
  public ArchivedTimelineV1(HoodieTableMetaClient metaClient, String startTs) {
    this(metaClient, new StartTsFilter(startTs));
  }

  /**
   * Loads completed instants from startTs(inclusive) to endTs(inclusive).
   */
  public ArchivedTimelineV1(HoodieTableMetaClient metaClient, String startTs, String endTs) {
    this(metaClient, new ClosedClosedTimeRangeFilter(startTs, endTs));
  }

  /**
   * Loads instants of input state from startTs(inclusive) to endTs(inclusive).
   */
  public ArchivedTimelineV1(HoodieTableMetaClient metaClient, String startTs, String endTs, Option<HoodieInstant.State> state) {
    this(metaClient, new ClosedClosedTimeRangeFilter(startTs, endTs), state);
  }

  /**
   * Load completed instants in archived log files
   */
  public ArchivedTimelineV1(HoodieTableMetaClient metaClient, Set<String> logFiles) {
    this(metaClient, null, new LogFileFilter(logFiles), Option.of(HoodieInstant.State.COMPLETED));
  }

  /**
   * Load instants of input state in archived log files. If state is Option.EMPTY, instants of all states are loaded.
   */
  public ArchivedTimelineV1(HoodieTableMetaClient metaClient, Set<String> logFiles, Option<HoodieInstant.State> state) {
    this(metaClient, null, new LogFileFilter(logFiles), state);
  }

  /**
   * For serialization and de-serialization only.
   *
   * @deprecated
   */
  public ArchivedTimelineV1() {
  }

  @Override
  public HoodieInstantReader getInstantReader() {
    return this;
  }

  /**
   * This method is only used when this object is deserialized in a spark executor.
   *
   * @deprecated
   */
  private void readObject(java.io.ObjectInputStream in) throws IOException, ClassNotFoundException {
    in.defaultReadObject();
  }

  @Override
public Option<byte[]> getInstantDetails(HoodieInstant instant) {
    return Option.ofNullable(
        readCommits
            .getOrDefault(instant.requestedTime(), Collections.emptyMap())
            .getOrDefault(instant.getAction(), Collections.emptyMap())
            .get(instant.getState()));
  }

  @Override
  public InputStream getContentStream(HoodieInstant instant) {
    Option<InputStream> stream = getInputStreamOptionLegacy(this, instant);
    if (stream.isEmpty()) {
      return new ByteArrayInputStream(new byte[]{});
    }
    return stream.get();
  }

  public static StoragePath getArchiveLogPath(StoragePath archiveFolder) {
    return new StoragePath(archiveFolder, HOODIE_COMMIT_ARCHIVE_LOG_FILE_PREFIX);
  }

  @Override
  public void loadInstantDetailsInMemory(String startTs, String endTs) {
    loadInstants(startTs, endTs);
  }

  @Override
  public void loadCompletedInstantDetailsInMemory() {
    loadInstants(null, null, true,
        record -> {
          // Very old archived instants don't have action state set.
          Object action = record.get(ACTION_STATE);
          return action == null || org.apache.hudi.common.table.timeline.HoodieInstant.State.COMPLETED.toString().equals(action.toString());
        });
  }

  @Override
  public void loadCompactionDetailsInMemory(String compactionInstantTime) {
    loadCompactionDetailsInMemory(compactionInstantTime, compactionInstantTime);
  }

  @Override
  public void loadCompactionDetailsInMemory(String startTs, String endTs) {
    // load compactionPlan
    List<HoodieInstant> loadedInstants = loadInstants(new ClosedClosedTimeRangeFilter(startTs, endTs), null, true,
        record -> {
          // Older files don't have action state set.
          Object action = record.get(ACTION_STATE);
          return record.get(ACTION_TYPE_KEY).toString().equals(HoodieTimeline.COMPACTION_ACTION)
              && (action == null || org.apache.hudi.common.table.timeline.HoodieInstant.State.INFLIGHT.toString().equals(action.toString()));
        });
    appendLoadedInstants(loadedInstants);
  }

  @Override
  public void loadCompactionDetailsInMemory(int limit) {
    loadAndCacheInstantsWithLimit(limit, true,
        record -> {
          Object actionState = record.get(ACTION_STATE);
          // Older files & archivedTimelineV2 don't have action state set.
          return record.get(ACTION_TYPE_KEY).toString().equals(HoodieTimeline.COMPACTION_ACTION)
              && (actionState == null || org.apache.hudi.common.table.timeline.HoodieInstant.State.INFLIGHT.toString().equals(actionState.toString()));
        });
  }

  @Override
  public void loadCompletedInstantDetailsInMemory(String startTs, String endTs) {
    List<HoodieInstant> loadedInstants = loadInstants(new ClosedClosedTimeRangeFilter(startTs, endTs), null, true,
        record -> {
          Object actionState = record.get(ACTION_STATE);
          return actionState == null || org.apache.hudi.common.table.timeline.HoodieInstant.State.COMPLETED.toString().equals(actionState.toString());
        });
    appendLoadedInstants(loadedInstants);
  }

  @Override
  public void loadCompletedInstantDetailsInMemory(int limit) {
    loadAndCacheInstantsWithLimit(limit, true,
        record -> {
          Object actionState = record.get(ACTION_STATE);
          return actionState == null || org.apache.hudi.common.table.timeline.HoodieInstant.State.COMPLETED.toString().equals(actionState.toString());
        });
  }

  @Override
  public void loadCompactionDetailsInMemory(int limit) {
    loadInstantsWithLimit(limit, true,
        record -> {
          Object action = record.get(ACTION_STATE);
          return record.get(ACTION_TYPE_KEY).toString().equals(HoodieTimeline.COMPACTION_ACTION)
              && (action == null || org.apache.hudi.common.table.timeline.HoodieInstant.State.INFLIGHT.toString().equals(action.toString()));
        });
  }

  @Override
  public void loadCompletedInstantDetailsInMemory(String startTs, String endTs) {
    loadInstants(new ClosedClosedTimeRangeFilter(startTs, endTs), null, true,
        record -> {
          Object action = record.get(ACTION_STATE);
          return action == null || org.apache.hudi.common.table.timeline.HoodieInstant.State.COMPLETED.toString().equals(action.toString());
        });
  }

  @Override
  public void loadCompletedInstantDetailsInMemory(int limit) {
    loadInstantsWithLimit(limit, true,
        record -> {
          Object action = record.get(ACTION_STATE);
          return action == null || org.apache.hudi.common.table.timeline.HoodieInstant.State.COMPLETED.toString().equals(action.toString());
        });
  }

  @Override
  public void clearInstantDetailsFromMemory(String instantTime) {
    this.readCommits.remove(instantTime);
  }

  @Override
  public void clearInstantDetailsFromMemory(String startTs, String endTs) {
    this.findInstantsInRange(startTs, endTs).getInstants().forEach(instant ->
        this.readCommits.remove(instant.requestedTime()));
  }

  private List<HoodieInstant> loadInstants(boolean loadInstantDetails) {
    return loadInstants(null, loadInstantDetails);
  }

  private List<HoodieInstant> loadInstants(String startTs, String endTs) {
    return loadInstants(new HoodieArchivedTimeline.TimeRangeFilter(startTs, endTs), true);
  }

  private List<HoodieInstant> loadInstants(HoodieArchivedTimeline.TimeRangeFilter filter, boolean loadInstantDetails) {
    return loadInstants(filter, null, loadInstantDetails, genericRecord -> true);
  }

  private List<HoodieInstant> loadInstants(HoodieArchivedTimeline.TimeRangeFilter filter, LogFileFilter logFileFilter, boolean loadInstantDetails, Function<GenericRecord, Boolean> commitsFilter) {
    InstantsLoader loader = new InstantsLoader(loadInstantDetails);
    timelineLoader.loadInstants(
        metaClient, filter, Option.ofNullable(logFileFilter), LoadMode.PLAN, commitsFilter, loader, Option.empty());
    return loader.getInstantsInRangeCollected().values()
        .stream().flatMap(Collection::stream).sorted().collect(Collectors.toList());
  }

<<<<<<< HEAD
  private void loadInstantsWithLimit(int limit, boolean loadInstantDetails, Function<GenericRecord, Boolean> commitsFilter) {
    InstantsLoaderWithLimit loader = new InstantsLoaderWithLimit(loadInstantDetails, limit);
    timelineLoader.loadInstants(
        metaClient, null, Option.empty(), LoadMode.PLAN, commitsFilter, loader);
=======
  private void loadAndCacheInstantsWithLimit(int limit, boolean loadInstantDetails, Function<GenericRecord, Boolean> commitsFilter) {
    InstantsLoader loader = new InstantsLoader(loadInstantDetails);
    timelineLoader.loadInstants(
        metaClient, null, Option.empty(), LoadMode.PLAN, commitsFilter, loader, Option.of(limit));
    List<HoodieInstant> collectedInstants = loader.getInstantsInRangeCollected().values()
        .stream()
        .flatMap(Collection::stream)
        .sorted()
        .collect(Collectors.toList());
    appendLoadedInstants(collectedInstants);
>>>>>>> e44ac123
  }

  /**
   * Callback to read instant details.
   */
  public class InstantsLoader implements BiConsumer<String, GenericRecord> {
    private final Map<String, List<HoodieInstant>> instantsInRange = new ConcurrentHashMap<>();
    private final boolean loadInstantDetails;

    private InstantsLoader(boolean loadInstantDetails) {
      this.loadInstantDetails = loadInstantDetails;
    }

    @Override
    public void accept(String instantTime, GenericRecord record) {
      Option<HoodieInstant> instant = readCommit(instantTime, record, loadInstantDetails, null);
      if (instant.isPresent()) {
        instantsInRange.computeIfAbsent(instant.get().requestedTime(), s -> new ArrayList<>())
            .add(instant.get());
      }
    }

    public Map<String, List<HoodieInstant>> getInstantsInRangeCollected() {
      return instantsInRange;
    }
  }

  public class InstantsLoaderWithLimit implements BiConsumer<String, GenericRecord> {
    private final Map<String, List<HoodieInstant>> instantsInRange = new ConcurrentHashMap<>();
    private final boolean loadInstantDetails;
    private final int limit;
    private volatile int loadedCount = 0;

    private InstantsLoaderWithLimit(boolean loadInstantDetails, int limit) {
      this.loadInstantDetails = loadInstantDetails;
      this.limit = limit;
    }

    @Override
    public void accept(String instantTime, GenericRecord record) {
      if (loadedCount >= limit) {
        return;
      }
      Option<HoodieInstant> instant = readCommit(instantTime, record, loadInstantDetails, null);
      if (instant.isPresent()) {
        synchronized (this) {
          if (loadedCount < limit) {
            instantsInRange.computeIfAbsent(instant.get().requestedTime(), s -> new ArrayList<>())
                .add(instant.get());
            loadedCount++;
          }
        }
      }
    }

    public Map<String, List<HoodieInstant>> getInstantsInRangeCollected() {
      return instantsInRange;
    }
  }

  private Option<HoodieInstant> readCommit(String instantTime, GenericRecord record, boolean loadDetails,
                                           TimeRangeFilter timeRangeFilter) {
    final String action = record.get(ACTION_TYPE_KEY).toString();
    final String stateTransitionTime = (String) record.get(STATE_TRANSITION_TIME);
    final HoodieInstant.State actionState = Option.ofNullable(record.get(ACTION_STATE)).map(state -> HoodieInstant.State.valueOf(state.toString())).orElse(HoodieInstant.State.COMPLETED);
    final HoodieInstant hoodieInstant = new HoodieInstant(actionState, action,
        instantTime, stateTransitionTime, InstantComparatorV1.REQUESTED_TIME_BASED_COMPARATOR);
    if (timeRangeFilter != null && !timeRangeFilter.isInRange(hoodieInstant.requestedTime())) {
      return Option.empty();
    }
    if (loadDetails) {
      getMetadataKey(hoodieInstant).map(key -> {
        Object actionData = record.get(key);
        if (actionData != null) {
          this.readCommits.computeIfAbsent(instantTime, k -> new HashMap<>()).computeIfAbsent(action, a -> new HashMap<>());
          if (action.equals(HoodieTimeline.COMPACTION_ACTION)) {
            readCommits.get(instantTime).get(action).put(hoodieInstant.getState(), HoodieAvroUtils.avroToBytes((IndexedRecord) actionData));
          } else {
            readCommits.get(instantTime).get(action).put(hoodieInstant.getState(), actionData.toString().getBytes(StandardCharsets.UTF_8));
          }
        }
        return null;
      });
    }
    return Option.of(hoodieInstant);
  }

  @Nonnull
  private static Option<String> getMetadataKey(HoodieInstant instant) {
    switch (instant.getAction()) {
      case HoodieTimeline.CLEAN_ACTION:
        return Option.of("hoodieCleanMetadata");
      case HoodieTimeline.COMMIT_ACTION:
      case HoodieTimeline.DELTA_COMMIT_ACTION:
        return Option.of("hoodieCommitMetadata");
      case HoodieTimeline.ROLLBACK_ACTION:
        return Option.of("hoodieRollbackMetadata");
      case HoodieTimeline.SAVEPOINT_ACTION:
        return Option.of("hoodieSavePointMetadata");
      case HoodieTimeline.COMPACTION_ACTION:
      case HoodieTimeline.LOG_COMPACTION_ACTION:
        return Option.of("hoodieCompactionPlan");
      case HoodieTimeline.REPLACE_COMMIT_ACTION:
        if (instant.isRequested()) {
          return Option.of("hoodieRequestedReplaceMetadata");
        }
        return Option.of("hoodieReplaceCommitMetadata");
      case HoodieTimeline.INDEXING_ACTION:
        return Option.of("hoodieIndexCommitMetadata");
      default:
        LOG.error(String.format("Unknown action in metadata (%s)", instant.getAction()));
        return Option.empty();
    }
  }

  @Override
  public HoodieArchivedTimeline reload() {
    return new ArchivedTimelineV1(metaClient);
  }

  @Override
  public HoodieArchivedTimeline reload(String startTs) {
    return new ArchivedTimelineV1(metaClient, startTs);
  }

  @Override
  public boolean isEmpty(HoodieInstant instant) {
    return getInstantDetails(instant).isEmpty();
  }

  /**
   * A log file filter based on the full file paths
   */
  static class LogFileFilter {
    private final Set<String> logFiles;

    public LogFileFilter(Set<String> logFiles) {
      this.logFiles = logFiles;
    }

    public boolean shouldLoadFile(StoragePathInfo storagePathInfo) {
      return logFiles.contains(storagePathInfo.getPath().toString());
    }
  }
}<|MERGE_RESOLUTION|>--- conflicted
+++ resolved
@@ -263,34 +263,6 @@
   }
 
   @Override
-  public void loadCompactionDetailsInMemory(int limit) {
-    loadInstantsWithLimit(limit, true,
-        record -> {
-          Object action = record.get(ACTION_STATE);
-          return record.get(ACTION_TYPE_KEY).toString().equals(HoodieTimeline.COMPACTION_ACTION)
-              && (action == null || org.apache.hudi.common.table.timeline.HoodieInstant.State.INFLIGHT.toString().equals(action.toString()));
-        });
-  }
-
-  @Override
-  public void loadCompletedInstantDetailsInMemory(String startTs, String endTs) {
-    loadInstants(new ClosedClosedTimeRangeFilter(startTs, endTs), null, true,
-        record -> {
-          Object action = record.get(ACTION_STATE);
-          return action == null || org.apache.hudi.common.table.timeline.HoodieInstant.State.COMPLETED.toString().equals(action.toString());
-        });
-  }
-
-  @Override
-  public void loadCompletedInstantDetailsInMemory(int limit) {
-    loadInstantsWithLimit(limit, true,
-        record -> {
-          Object action = record.get(ACTION_STATE);
-          return action == null || org.apache.hudi.common.table.timeline.HoodieInstant.State.COMPLETED.toString().equals(action.toString());
-        });
-  }
-
-  @Override
   public void clearInstantDetailsFromMemory(String instantTime) {
     this.readCommits.remove(instantTime);
   }
@@ -321,12 +293,6 @@
         .stream().flatMap(Collection::stream).sorted().collect(Collectors.toList());
   }
 
-<<<<<<< HEAD
-  private void loadInstantsWithLimit(int limit, boolean loadInstantDetails, Function<GenericRecord, Boolean> commitsFilter) {
-    InstantsLoaderWithLimit loader = new InstantsLoaderWithLimit(loadInstantDetails, limit);
-    timelineLoader.loadInstants(
-        metaClient, null, Option.empty(), LoadMode.PLAN, commitsFilter, loader);
-=======
   private void loadAndCacheInstantsWithLimit(int limit, boolean loadInstantDetails, Function<GenericRecord, Boolean> commitsFilter) {
     InstantsLoader loader = new InstantsLoader(loadInstantDetails);
     timelineLoader.loadInstants(
@@ -337,7 +303,6 @@
         .sorted()
         .collect(Collectors.toList());
     appendLoadedInstants(collectedInstants);
->>>>>>> e44ac123
   }
 
   /**
@@ -357,39 +322,6 @@
       if (instant.isPresent()) {
         instantsInRange.computeIfAbsent(instant.get().requestedTime(), s -> new ArrayList<>())
             .add(instant.get());
-      }
-    }
-
-    public Map<String, List<HoodieInstant>> getInstantsInRangeCollected() {
-      return instantsInRange;
-    }
-  }
-
-  public class InstantsLoaderWithLimit implements BiConsumer<String, GenericRecord> {
-    private final Map<String, List<HoodieInstant>> instantsInRange = new ConcurrentHashMap<>();
-    private final boolean loadInstantDetails;
-    private final int limit;
-    private volatile int loadedCount = 0;
-
-    private InstantsLoaderWithLimit(boolean loadInstantDetails, int limit) {
-      this.loadInstantDetails = loadInstantDetails;
-      this.limit = limit;
-    }
-
-    @Override
-    public void accept(String instantTime, GenericRecord record) {
-      if (loadedCount >= limit) {
-        return;
-      }
-      Option<HoodieInstant> instant = readCommit(instantTime, record, loadInstantDetails, null);
-      if (instant.isPresent()) {
-        synchronized (this) {
-          if (loadedCount < limit) {
-            instantsInRange.computeIfAbsent(instant.get().requestedTime(), s -> new ArrayList<>())
-                .add(instant.get());
-            loadedCount++;
-          }
-        }
       }
     }
 
