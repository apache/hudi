--- conflicted
+++ resolved
@@ -31,17 +31,9 @@
 import org.apache.hudi.common.util.Option;
 import org.apache.hudi.common.util.ValidationUtils;
 import org.apache.hudi.common.util.collection.Pair;
-<<<<<<< HEAD
-
-import org.apache.hadoop.fs.FileSystem;
-import org.apache.hadoop.fs.Path;
-=======
-import org.apache.hudi.internal.schema.InternalSchema;
 import org.apache.hudi.storage.HoodieStorage;
 import org.apache.hudi.storage.StoragePath;
 
-import org.apache.avro.Schema;
->>>>>>> 8a0ce61b
 import org.slf4j.Logger;
 import org.slf4j.LoggerFactory;
 
@@ -76,28 +68,16 @@
 
   @SuppressWarnings("unchecked")
   private HoodieMergedLogRecordReader(HoodieReaderContext<T> readerContext,
-<<<<<<< HEAD
-                                      FileSystem fs, List<String> logFilePaths, boolean reverseReader,
+                                      HoodieStorage storage, List<String> logFilePaths, boolean reverseReader,
                                       int bufferSize, Option<InstantRange> instantRange,
-=======
-                                      HoodieStorage storage, String basePath, List<String> logFilePaths, Schema readerSchema,
-                                      String latestInstantTime,
-                                      boolean reverseReader, int bufferSize, Option<InstantRange> instantRange,
->>>>>>> 8a0ce61b
                                       boolean withOperationField, boolean forceFullScan,
                                       Option<String> partitionName,
                                       Option<String> keyFieldOverride,
                                       boolean enableOptimizedLogBlocksScan,
                                       HoodieRecordMerger recordMerger,
                                       HoodieFileGroupRecordBuffer<T> recordBuffer) {
-<<<<<<< HEAD
-    super(readerContext, fs, logFilePaths, reverseReader, bufferSize, instantRange, withOperationField,
+    super(readerContext, storage, logFilePaths, reverseReader, bufferSize, instantRange, withOperationField,
         forceFullScan, partitionName, keyFieldOverride, enableOptimizedLogBlocksScan, recordMerger, recordBuffer);
-=======
-    super(readerContext, storage, basePath, logFilePaths, readerSchema, latestInstantTime, reverseReader, bufferSize,
-        instantRange, withOperationField, forceFullScan, partitionName, internalSchema, keyFieldOverride, enableOptimizedLogBlocksScan,
-        recordMerger, recordBuffer);
->>>>>>> 8a0ce61b
     this.scannedPrefixes = new HashSet<>();
 
     if (forceFullScan) {
@@ -232,12 +212,7 @@
    */
   public static class Builder<T> extends BaseHoodieLogRecordReader.Builder<T> {
     private HoodieReaderContext<T> readerContext;
-<<<<<<< HEAD
-    private FileSystem fs;
-=======
     private HoodieStorage storage;
-    private String basePath;
->>>>>>> 8a0ce61b
     private List<String> logFilePaths;
     private boolean reverseReader;
     private int bufferSize;
@@ -335,29 +310,17 @@
 
     @Override
     public HoodieMergedLogRecordReader<T> build() {
-<<<<<<< HEAD
-=======
-      if (this.partitionName == null && CollectionUtils.nonEmpty(this.logFilePaths)) {
-        this.partitionName = getRelativePartitionPath(
-            new StoragePath(basePath), new StoragePath(this.logFilePaths.get(0)).getParent());
-      }
->>>>>>> 8a0ce61b
       ValidationUtils.checkArgument(recordMerger != null);
       ValidationUtils.checkArgument(recordBuffer != null);
       ValidationUtils.checkArgument(readerContext != null);
       if (this.partitionName == null && CollectionUtils.nonEmpty(this.logFilePaths)) {
-        this.partitionName = getRelativePartitionPath(new Path(readerContext.getTablePath()), new Path(this.logFilePaths.get(0)).getParent());
+        this.partitionName = getRelativePartitionPath(
+            new StoragePath(readerContext.getTablePath()), new StoragePath(this.logFilePaths.get(0)).getParent());
       }
 
       return new HoodieMergedLogRecordReader<>(
-<<<<<<< HEAD
-          readerContext, fs, logFilePaths,
+          readerContext, storage, logFilePaths,
           reverseReader, bufferSize, instantRange,
-=======
-          readerContext, storage, basePath, logFilePaths, readerSchema,
-          latestInstantTime, reverseReader,
-          bufferSize, instantRange,
->>>>>>> 8a0ce61b
           withOperationField, forceFullScan,
           Option.ofNullable(partitionName),
           Option.ofNullable(keyFieldOverride),
