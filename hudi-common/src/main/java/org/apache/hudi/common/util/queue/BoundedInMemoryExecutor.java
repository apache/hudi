/*
 * Licensed to the Apache Software Foundation (ASF) under one
 * or more contributor license agreements.  See the NOTICE file
 * distributed with this work for additional information
 * regarding copyright ownership.  The ASF licenses this file
 * to you under the Apache License, Version 2.0 (the
 * "License"); you may not use this file except in compliance
 * with the License.  You may obtain a copy of the License at
 *
 *      http://www.apache.org/licenses/LICENSE-2.0
 *
 * Unless required by applicable law or agreed to in writing, software
 * distributed under the License is distributed on an "AS IS" BASIS,
 * WITHOUT WARRANTIES OR CONDITIONS OF ANY KIND, either express or implied.
 * See the License for the specific language governing permissions and
 * limitations under the License.
 */

package org.apache.hudi.common.util.queue;

import org.apache.hudi.common.util.DefaultSizeEstimator;
import org.apache.hudi.common.util.Option;
import org.apache.hudi.common.util.SizeEstimator;
import org.apache.hudi.exception.HoodieException;
import org.apache.log4j.LogManager;
import org.apache.log4j.Logger;

import java.util.Collections;
import java.util.Iterator;
import java.util.List;
import java.util.function.Function;

/**
 * Executor which orchestrates concurrent producers and consumers communicating through 'BoundedInMemoryQueue'. This
 * class takes as input the size limit, queue producer(s), consumer and transformer and exposes API to orchestrate
 * concurrent execution of these actors communicating through a central bounded queue
 */
public class BoundedInMemoryExecutor<I, O, E> extends BaseHoodieQueueBasedExecutor<I, O, E> {

  private static final Logger LOG = LogManager.getLogger(BoundedInMemoryExecutor.class);

  public BoundedInMemoryExecutor(final long bufferLimitInBytes, final Iterator<I> inputItr,
                                 HoodieConsumer<O, E> consumer, Function<I, O> transformFunction, Runnable preExecuteRunnable) {
    this(bufferLimitInBytes, Collections.singletonList(new IteratorBasedQueueProducer<>(inputItr)),
        Option.of(consumer), transformFunction, new DefaultSizeEstimator<>(), preExecuteRunnable);
  }

  public BoundedInMemoryExecutor(final long bufferLimitInBytes, List<HoodieProducer<I>> producers,
                                 Option<HoodieConsumer<O, E>> consumer, final Function<I, O> transformFunction,
                                 final SizeEstimator<O> sizeEstimator, Runnable preExecuteRunnable) {
<<<<<<< HEAD
    super(producers, consumer, preExecuteRunnable);
    this.queue = new BoundedInMemoryQueueIterable<>(bufferLimitInBytes, transformFunction, sizeEstimator);
  }

  /**
   * Start all producers at once.
   */
  @Override
  public CompletableFuture<Void> startProducers() {
    // Latch to control when and which producer thread will close the queue
    final CountDownLatch latch = new CountDownLatch(producers.size());

    return CompletableFuture.allOf(producers.stream().map(producer -> {
      return CompletableFuture.supplyAsync(() -> {
        try {
          producer.produce(queue);
        } catch (Throwable e) {
          LOG.error("error producing records", e);
          getQueue().markAsFailed(e);
          throw new HoodieException("Error producing records in bounded in memory executor", e);
        } finally {
          synchronized (latch) {
            latch.countDown();
            if (latch.getCount() == 0) {
              // Mark production as done so that consumer will be able to exit
              try {
                queue.close();
              } catch (IOException e) {
                throw new HoodieIOException("Catch Exception when closing BoundedInMemoryQueue.", e);
              }
            }
          }
        }
        return true;
      }, producerExecutorService);
    }).toArray(CompletableFuture[]::new));
  }

  /**
   * Start only consumer.
   */
  @Override
  protected CompletableFuture<E> startConsumer() {
    return consumer.map(consumer -> {
      return CompletableFuture.supplyAsync(() -> {
        LOG.info("starting consumer thread");
        try {
          E result = consumer.consume(queue);
          LOG.info("Queue Consumption is done; notifying producer threads");
          return result;
        } catch (Exception e) {
          LOG.error("error consuming records", e);
          getQueue().markAsFailed(e);
          throw new HoodieException(e);
        }
      }, consumerExecutorService);
    }).orElse(CompletableFuture.completedFuture(null));
  }

  @Override
  public boolean isRemaining() {
    return getQueue().iterator().hasNext();
=======
    super(producers, consumer, new BoundedInMemoryQueue<>(bufferLimitInBytes, transformFunction, sizeEstimator), preExecuteRunnable);
>>>>>>> 6eab8288
  }

  @Override
  protected void doConsume(HoodieMessageQueue<I, O> queue, HoodieConsumer<O, E> consumer) {
    LOG.info("Starting consumer, consuming records from the queue");
    try {
      Iterator<O> it = ((BoundedInMemoryQueue<I, O>) queue).iterator();
      while (it.hasNext()) {
        consumer.consume(it.next());
      }
      LOG.info("All records from the queue have been consumed");
    } catch (Exception e) {
      LOG.error("Error consuming records", e);
      queue.markAsFailed(e);
      throw new HoodieException(e);
    }
  }

<<<<<<< HEAD
  @Override
  public BoundedInMemoryQueueIterable<I, O> getQueue() {
    return (BoundedInMemoryQueueIterable<I, O>) queue;
  }

  @Override
  protected void setup() {
    // do nothing.
=======
  public Iterator<O> getRecordIterator() {
    return ((BoundedInMemoryQueue<I, O>) queue).iterator();
>>>>>>> 6eab8288
  }
}<|MERGE_RESOLUTION|>--- conflicted
+++ resolved
@@ -48,72 +48,7 @@
   public BoundedInMemoryExecutor(final long bufferLimitInBytes, List<HoodieProducer<I>> producers,
                                  Option<HoodieConsumer<O, E>> consumer, final Function<I, O> transformFunction,
                                  final SizeEstimator<O> sizeEstimator, Runnable preExecuteRunnable) {
-<<<<<<< HEAD
-    super(producers, consumer, preExecuteRunnable);
-    this.queue = new BoundedInMemoryQueueIterable<>(bufferLimitInBytes, transformFunction, sizeEstimator);
-  }
-
-  /**
-   * Start all producers at once.
-   */
-  @Override
-  public CompletableFuture<Void> startProducers() {
-    // Latch to control when and which producer thread will close the queue
-    final CountDownLatch latch = new CountDownLatch(producers.size());
-
-    return CompletableFuture.allOf(producers.stream().map(producer -> {
-      return CompletableFuture.supplyAsync(() -> {
-        try {
-          producer.produce(queue);
-        } catch (Throwable e) {
-          LOG.error("error producing records", e);
-          getQueue().markAsFailed(e);
-          throw new HoodieException("Error producing records in bounded in memory executor", e);
-        } finally {
-          synchronized (latch) {
-            latch.countDown();
-            if (latch.getCount() == 0) {
-              // Mark production as done so that consumer will be able to exit
-              try {
-                queue.close();
-              } catch (IOException e) {
-                throw new HoodieIOException("Catch Exception when closing BoundedInMemoryQueue.", e);
-              }
-            }
-          }
-        }
-        return true;
-      }, producerExecutorService);
-    }).toArray(CompletableFuture[]::new));
-  }
-
-  /**
-   * Start only consumer.
-   */
-  @Override
-  protected CompletableFuture<E> startConsumer() {
-    return consumer.map(consumer -> {
-      return CompletableFuture.supplyAsync(() -> {
-        LOG.info("starting consumer thread");
-        try {
-          E result = consumer.consume(queue);
-          LOG.info("Queue Consumption is done; notifying producer threads");
-          return result;
-        } catch (Exception e) {
-          LOG.error("error consuming records", e);
-          getQueue().markAsFailed(e);
-          throw new HoodieException(e);
-        }
-      }, consumerExecutorService);
-    }).orElse(CompletableFuture.completedFuture(null));
-  }
-
-  @Override
-  public boolean isRemaining() {
-    return getQueue().iterator().hasNext();
-=======
     super(producers, consumer, new BoundedInMemoryQueue<>(bufferLimitInBytes, transformFunction, sizeEstimator), preExecuteRunnable);
->>>>>>> 6eab8288
   }
 
   @Override
@@ -132,18 +67,7 @@
     }
   }
 
-<<<<<<< HEAD
-  @Override
-  public BoundedInMemoryQueueIterable<I, O> getQueue() {
-    return (BoundedInMemoryQueueIterable<I, O>) queue;
-  }
-
-  @Override
-  protected void setup() {
-    // do nothing.
-=======
   public Iterator<O> getRecordIterator() {
     return ((BoundedInMemoryQueue<I, O>) queue).iterator();
->>>>>>> 6eab8288
   }
 }