/*
 * Licensed to the Apache Software Foundation (ASF) under one
 * or more contributor license agreements.  See the NOTICE file
 * distributed with this work for additional information
 * regarding copyright ownership.  The ASF licenses this file
 * to you under the Apache License, Version 2.0 (the
 * "License"); you may not use this file except in compliance
 * with the License.  You may obtain a copy of the License at
 *
 *   http://www.apache.org/licenses/LICENSE-2.0
 *
 * Unless required by applicable law or agreed to in writing,
 * software distributed under the License is distributed on an
 * "AS IS" BASIS, WITHOUT WARRANTIES OR CONDITIONS OF ANY
 * KIND, either express or implied.  See the License for the
 * specific language governing permissions and limitations
 * under the License.
 */

package org.apache.hudi.common.table.read;

import org.apache.hudi.common.config.RecordMergeMode;
import org.apache.hudi.common.config.TypedProperties;
import org.apache.hudi.common.engine.HoodieReaderContext;
import org.apache.hudi.common.model.DeleteRecord;
import org.apache.hudi.common.model.HoodieRecord;
import org.apache.hudi.common.model.HoodieRecordMerger;
import org.apache.hudi.common.table.HoodieTableMetaClient;
import org.apache.hudi.common.table.log.KeySpec;
import org.apache.hudi.common.table.log.block.HoodieDataBlock;
import org.apache.hudi.common.util.DefaultSizeEstimator;
import org.apache.hudi.common.util.FileIOUtils;
import org.apache.hudi.common.util.HoodieRecordSizeEstimator;
import org.apache.hudi.common.util.InternalSchemaCache;
import org.apache.hudi.common.util.Option;
import org.apache.hudi.common.util.ReflectionUtils;
import org.apache.hudi.common.util.VisibleForTesting;
import org.apache.hudi.common.util.collection.ClosableIterator;
import org.apache.hudi.common.util.collection.CloseableMappingIterator;
import org.apache.hudi.common.util.collection.ExternalSpillableMap;
import org.apache.hudi.common.util.collection.Pair;
import org.apache.hudi.exception.HoodieException;
import org.apache.hudi.exception.HoodieIOException;
import org.apache.hudi.internal.schema.InternalSchema;
import org.apache.hudi.internal.schema.action.InternalSchemaMerger;
import org.apache.hudi.internal.schema.convert.AvroInternalSchemaConverter;

import org.apache.avro.Schema;

import java.io.IOException;
import java.io.Serializable;
import java.util.Collections;
import java.util.Iterator;
import java.util.Locale;
import java.util.Map;
import java.util.function.Function;

import static org.apache.hudi.common.config.HoodieCommonConfig.DISK_MAP_BITCASK_COMPRESSION_ENABLED;
import static org.apache.hudi.common.config.HoodieCommonConfig.SPILLABLE_DISK_MAP_TYPE;
import static org.apache.hudi.common.config.HoodieMemoryConfig.MAX_MEMORY_FOR_MERGE;
import static org.apache.hudi.common.config.HoodieMemoryConfig.SPILLABLE_MAP_BASE_PATH;
import static org.apache.hudi.common.engine.HoodieReaderContext.INTERNAL_META_SCHEMA;
import static org.apache.hudi.common.table.log.block.HoodieLogBlock.HeaderMetadataType.INSTANT_TIME;
import static org.apache.hudi.common.table.read.HoodieFileGroupReader.getRecordMergeMode;

public abstract class HoodieBaseFileGroupRecordBuffer<T> implements HoodieFileGroupRecordBuffer<T> {
  protected final HoodieReaderContext<T> readerContext;
  protected final Schema readerSchema;
  protected final Option<String> partitionNameOverrideOpt;
  protected final Option<String[]> partitionPathFieldOpt;
  protected final RecordMergeMode recordMergeMode;
  protected final HoodieRecordMerger recordMerger;
  protected final TypedProperties props;
  protected final ExternalSpillableMap<Serializable, Pair<Option<T>, Map<String, Object>>> records;
  protected ClosableIterator<T> baseFileIterator;
  protected Iterator<Pair<Option<T>, Map<String, Object>>> logRecordIterator;
  protected T nextRecord;
  protected boolean enablePartialMerging = false;
  protected InternalSchema internalSchema;
  protected HoodieTableMetaClient hoodieTableMetaClient;

  public HoodieBaseFileGroupRecordBuffer(HoodieReaderContext<T> readerContext,
                                         Option<String> partitionNameOverrideOpt,
                                         Option<String[]> partitionPathFieldOpt,
                                         HoodieRecordMerger recordMerger,
                                         TypedProperties props) {
    this.readerContext = readerContext;
    this.readerSchema = readerContext.getSchemaHandler().getRequiredSchema();
    this.partitionNameOverrideOpt = partitionNameOverrideOpt;
    this.partitionPathFieldOpt = partitionPathFieldOpt;
    this.recordMergeMode = getRecordMergeMode(props);
    this.recordMerger = recordMerger;
    //Custom merge mode should produce the same results for any merger so we won't fail if there is a mismatch
    if (recordMerger.getRecordMergeMode() != this.recordMergeMode && this.recordMergeMode != RecordMergeMode.CUSTOM) {
      throw new IllegalStateException("Record merger is " + recordMerger.getClass().getName() + " but merge mode is " + this.recordMergeMode);
    }
    this.props = props;
    this.internalSchema = readerContext.getSchemaHandler().getInternalSchema();
<<<<<<< HEAD
    this.hoodieTableMetaClient = readerContext.getMetaClient();
=======
    this.hoodieTableMetaClient = hoodieTableMetaClient;
    long maxMemorySizeInBytes = props.getLong(MAX_MEMORY_FOR_MERGE.key(), MAX_MEMORY_FOR_MERGE.defaultValue());
    String spillableMapBasePath = props.getString(SPILLABLE_MAP_BASE_PATH.key(), FileIOUtils.getDefaultSpillableMapBasePath());
    ExternalSpillableMap.DiskMapType diskMapType = ExternalSpillableMap.DiskMapType.valueOf(props.getString(SPILLABLE_DISK_MAP_TYPE.key(),
        SPILLABLE_DISK_MAP_TYPE.defaultValue().name()).toUpperCase(Locale.ROOT));
    boolean isBitCaskDiskMapCompressionEnabled = props.getBoolean(DISK_MAP_BITCASK_COMPRESSION_ENABLED.key(),
        DISK_MAP_BITCASK_COMPRESSION_ENABLED.defaultValue());
>>>>>>> 35c00daa
    try {
      // Store merged records for all versions for this log file, set the in-memory footprint to maxInMemoryMapSize
      this.records = new ExternalSpillableMap<>(maxMemorySizeInBytes, spillableMapBasePath, new DefaultSizeEstimator<>(),
          new HoodieRecordSizeEstimator<>(readerSchema), diskMapType, isBitCaskDiskMapCompressionEnabled);
    } catch (IOException e) {
      throw new HoodieIOException("IOException when creating ExternalSpillableMap at " + spillableMapBasePath, e);
    }
  }

  @Override
  public void setBaseFileIterator(ClosableIterator<T> baseFileIterator) {
    this.baseFileIterator = baseFileIterator;
  }

  /**
   * This allows hasNext() to be called multiple times without incrementing the iterator by more than 1
   * record. It does come with the caveat that hasNext() must be called every time before next(). But
   * that is pretty expected behavior and every user should be doing that anyway.
   */
  protected abstract boolean doHasNext() throws IOException;

  @Override
  public final boolean hasNext() throws IOException {
    return nextRecord != null || doHasNext();
  }

  @Override
  public final T next() {
    T record = nextRecord;
    nextRecord = null;
    return record;
  }

  @Override
  public Map<Serializable, Pair<Option<T>, Map<String, Object>>> getLogRecords() {
    return records;
  }

  @Override
  public int size() {
    return records.size();
  }

  @Override
  public Iterator<Pair<Option<T>, Map<String, Object>>> getLogRecordIterator() {
    return records.values().iterator();
  }

  @Override
  public void close() {
    records.clear();
  }

  /**
   * Compares two {@link Comparable}s.  If both are numbers, converts them to {@link Long} for comparison.
   * If one of the {@link Comparable}s is a String, assumes that both are String values for comparison.
   *
   * @param readerContext {@link HoodieReaderContext} instance.
   * @param o1 {@link Comparable} object.
   * @param o2 other {@link Comparable} object to compare to.
   * @return comparison result.
   */
  @VisibleForTesting
  static int compareTo(HoodieReaderContext readerContext, Comparable o1, Comparable o2) {
    // TODO(HUDI-7848): fix the delete records to contain the correct ordering value type
    //  so this util with the number comparison is not necessary.
    try {
      return o1.compareTo(o2);
    } catch (ClassCastException e) {
      boolean isO1LongOrInteger = (o1 instanceof Long || o1 instanceof Integer);
      boolean isO2LongOrInteger = (o2 instanceof Long || o2 instanceof Integer);
      boolean isO1DoubleOrFloat = (o1 instanceof Double || o1 instanceof Float);
      boolean isO2DoubleOrFloat = (o2 instanceof Double || o2 instanceof Float);
      if (isO1LongOrInteger && isO2LongOrInteger) {
        Long o1LongValue = ((Number) o1).longValue();
        Long o2LongValue = ((Number) o2).longValue();
        return o1LongValue.compareTo(o2LongValue);
      } else if ((isO1LongOrInteger && isO2DoubleOrFloat)
          || (isO1DoubleOrFloat && isO2LongOrInteger)) {
        Double o1DoubleValue = ((Number) o1).doubleValue();
        Double o2DoubleValue = ((Number) o2).doubleValue();
        return o1DoubleValue.compareTo(o2DoubleValue);
      } else {
        return readerContext.compareTo(o1, o2);
      }
    } catch (Throwable e) {
      throw new HoodieException("Cannot compare values: "
          + o1 + "(" + o1.getClass() + "), " + o2 + "(" + o2.getClass() + ")", e);
    }
  }

  /**
   * Merge two log data records if needed.
   *
   * @param record
   * @param metadata
   * @param existingRecordMetadataPair
   * @return
   * @throws IOException
   */
  protected Option<Pair<T, Map<String, Object>>> doProcessNextDataRecord(T record,
                                                                         Map<String, Object> metadata,
                                                                         Pair<Option<T>, Map<String, Object>> existingRecordMetadataPair) throws IOException {
    if (existingRecordMetadataPair != null) {
      if (enablePartialMerging) {
        // TODO(HUDI-7843): decouple the merging logic from the merger
        //  and use the record merge mode to control how to merge partial updates
        // Merge and store the combined record
        // Note that the incoming `record` is from an older commit, so it should be put as
        // the `older` in the merge API
        Option<Pair<HoodieRecord, Schema>> combinedRecordAndSchemaOpt = recordMerger.partialMerge(
            readerContext.constructHoodieRecord(Option.of(record), metadata),
            (Schema) metadata.get(INTERNAL_META_SCHEMA),
            readerContext.constructHoodieRecord(
                existingRecordMetadataPair.getLeft(), existingRecordMetadataPair.getRight()),
            (Schema) existingRecordMetadataPair.getRight().get(INTERNAL_META_SCHEMA),
            readerSchema,
            props);
        if (!combinedRecordAndSchemaOpt.isPresent()) {
          return Option.empty();
        }
        Pair<HoodieRecord, Schema> combinedRecordAndSchema = combinedRecordAndSchemaOpt.get();
        HoodieRecord<T> combinedRecord = combinedRecordAndSchema.getLeft();

        // If pre-combine returns existing record, no need to update it
        if (combinedRecord.getData() != existingRecordMetadataPair.getLeft().get()) {
          return Option.of(Pair.of(
              combinedRecord.getData(),
              readerContext.updateSchemaAndResetOrderingValInMetadata(metadata, combinedRecordAndSchema.getRight())));
        }
        return Option.empty();
      } else {
        switch (recordMergeMode) {
          case OVERWRITE_WITH_LATEST:
            return Option.empty();
          case EVENT_TIME_ORDERING:
            Comparable existingOrderingValue = readerContext.getOrderingValue(
                existingRecordMetadataPair.getLeft(), existingRecordMetadataPair.getRight(), readerSchema, props);
            if (isDeleteRecordWithNaturalOrder(existingRecordMetadataPair.getLeft(), existingOrderingValue)) {
              return Option.empty();
            }
            Comparable incomingOrderingValue = readerContext.getOrderingValue(
                Option.of(record), metadata, readerSchema, props);
            if (compareTo(readerContext, incomingOrderingValue, existingOrderingValue) > 0) {
              return Option.of(Pair.of(record, metadata));
            }
            return Option.empty();
          case CUSTOM:
          default:
            // Merge and store the combined record
            // Note that the incoming `record` is from an older commit, so it should be put as
            // the `older` in the merge API
            Option<Pair<HoodieRecord, Schema>> combinedRecordAndSchemaOpt = recordMerger.merge(
                readerContext.constructHoodieRecord(Option.of(record), metadata),
                (Schema) metadata.get(INTERNAL_META_SCHEMA),
                readerContext.constructHoodieRecord(
                    existingRecordMetadataPair.getLeft(), existingRecordMetadataPair.getRight()),
                (Schema) existingRecordMetadataPair.getRight().get(INTERNAL_META_SCHEMA),
                props);

            if (!combinedRecordAndSchemaOpt.isPresent()) {
              return Option.empty();
            }

            Pair<HoodieRecord, Schema> combinedRecordAndSchema = combinedRecordAndSchemaOpt.get();
            HoodieRecord<T> combinedRecord = combinedRecordAndSchema.getLeft();

            // If pre-combine returns existing record, no need to update it
            if (combinedRecord.getData() != existingRecordMetadataPair.getLeft().get()) {
              return Option.of(Pair.of(combinedRecord.getData(), metadata));
            }
            return Option.empty();
        }
      }
    } else {
      // Put the record as is
      // NOTE: Record have to be cloned here to make sure if it holds low-level engine-specific
      //       payload pointing into a shared, mutable (underlying) buffer we get a clean copy of
      //       it since these records will be put into records(Map).
      return Option.of(Pair.of(record, metadata));
    }
  }

  /**
   * Merge a delete record with another record (data, or delete).
   *
   * @param deleteRecord
   * @param existingRecordMetadataPair
   * @return
   */
  protected Option<DeleteRecord> doProcessNextDeletedRecord(DeleteRecord deleteRecord,
                                                            Pair<Option<T>, Map<String, Object>> existingRecordMetadataPair) {
    if (existingRecordMetadataPair != null) {
      switch (recordMergeMode) {
        case OVERWRITE_WITH_LATEST:
          return Option.empty();
        case EVENT_TIME_ORDERING:
        case CUSTOM:
        default:
          Comparable existingOrderingVal = readerContext.getOrderingValue(
              existingRecordMetadataPair.getLeft(), existingRecordMetadataPair.getRight(), readerSchema,
              props);
          if (isDeleteRecordWithNaturalOrder(existingRecordMetadataPair.getLeft(), existingOrderingVal)) {
            return Option.empty();
          }
          Comparable deleteOrderingVal = deleteRecord.getOrderingValue();
          // Checks the ordering value does not equal to 0
          // because we use 0 as the default value which means natural order
          boolean chooseExisting = !deleteOrderingVal.equals(0)
              && ReflectionUtils.isSameClass(existingOrderingVal, deleteOrderingVal)
              && existingOrderingVal.compareTo(deleteOrderingVal) > 0;
          if (chooseExisting) {
            // The DELETE message is obsolete if the old message has greater orderingVal.
            return Option.empty();
          }
      }
    }
    // Do delete.
    return Option.of(deleteRecord);
  }

  /**
   * Create a record iterator for a data block. The records are filtered by a key set specified by {@code keySpecOpt}.
   *
   * @param dataBlock
   * @param keySpecOpt
   * @return
   */
  protected Pair<ClosableIterator<T>, Schema> getRecordsIterator(HoodieDataBlock dataBlock, Option<KeySpec> keySpecOpt) {
    ClosableIterator<T> blockRecordsIterator;
    if (keySpecOpt.isPresent()) {
      KeySpec keySpec = keySpecOpt.get();
      blockRecordsIterator = dataBlock.getEngineRecordIterator(readerContext, keySpec.getKeys(), keySpec.isFullKey());
    } else {
      blockRecordsIterator = dataBlock.getEngineRecordIterator(readerContext);
    }
    Pair<Function<T, T>, Schema> schemaTransformerWithEvolvedSchema = getSchemaTransformerWithEvolvedSchema(dataBlock);
    return Pair.of(new CloseableMappingIterator<>(
        blockRecordsIterator, schemaTransformerWithEvolvedSchema.getLeft()), schemaTransformerWithEvolvedSchema.getRight());
  }

  /**
   * Get final Read Schema for support evolution.
   * step1: find the fileSchema for current dataBlock.
   * step2: determine whether fileSchema is compatible with the final read internalSchema.
   * step3: merge fileSchema and read internalSchema to produce final read schema.
   *
   * @param dataBlock current processed block
   * @return final read schema.
   */
  protected Option<Pair<Function<T, T>, Schema>> composeEvolvedSchemaTransformer(
      HoodieDataBlock dataBlock) {
    if (internalSchema.isEmptySchema()) {
      return Option.empty();
    }

    long currentInstantTime = Long.parseLong(dataBlock.getLogBlockHeader().get(INSTANT_TIME));
    InternalSchema fileSchema = InternalSchemaCache.searchSchemaAndCache(currentInstantTime, hoodieTableMetaClient);
    Pair<InternalSchema, Map<String, String>> mergedInternalSchema = new InternalSchemaMerger(fileSchema, internalSchema,
        true, false, false).mergeSchemaGetRenamed();
    Schema mergedAvroSchema = AvroInternalSchemaConverter.convert(mergedInternalSchema.getLeft(), readerSchema.getFullName());
    assert mergedAvroSchema.equals(readerSchema);
    return Option.of(Pair.of(readerContext.projectRecord(dataBlock.getSchema(), mergedAvroSchema, mergedInternalSchema.getRight()), mergedAvroSchema));
  }

  /**
   * Merge two records using the configured record merger.
   *
   * @param older
   * @param olderInfoMap
   * @param newer
   * @param newerInfoMap
   * @return
   * @throws IOException
   */
  protected Option<T> merge(Option<T> older, Map<String, Object> olderInfoMap,
                            Option<T> newer, Map<String, Object> newerInfoMap) throws IOException {
    if (!older.isPresent()) {
      return newer;
    }

    if (enablePartialMerging) {
      // TODO(HUDI-7843): decouple the merging logic from the merger
      //  and use the record merge mode to control how to merge partial updates
      Option<Pair<HoodieRecord, Schema>> mergedRecord = recordMerger.partialMerge(
          readerContext.constructHoodieRecord(older, olderInfoMap), (Schema) olderInfoMap.get(INTERNAL_META_SCHEMA),
          readerContext.constructHoodieRecord(newer, newerInfoMap), (Schema) newerInfoMap.get(INTERNAL_META_SCHEMA),
          readerSchema, props);

      if (mergedRecord.isPresent()
          && !mergedRecord.get().getLeft().isDelete(mergedRecord.get().getRight(), props)) {
        if (!mergedRecord.get().getRight().equals(readerSchema)) {
          return Option.ofNullable((T) mergedRecord.get().getLeft().rewriteRecordWithNewSchema(mergedRecord.get().getRight(), null, readerSchema).getData());
        }
        return Option.ofNullable((T) mergedRecord.get().getLeft().getData());
      }
      return Option.empty();
    } else {
      switch (recordMergeMode) {
        case OVERWRITE_WITH_LATEST:
          return newer;
        case EVENT_TIME_ORDERING:
          Comparable oldOrderingValue = readerContext.getOrderingValue(
              older, olderInfoMap, readerSchema, props);
          if (isDeleteRecordWithNaturalOrder(older, oldOrderingValue)) {
            return newer;
          }
          Comparable newOrderingValue = readerContext.getOrderingValue(
              newer, newerInfoMap, readerSchema, props);
          if (isDeleteRecordWithNaturalOrder(newer, newOrderingValue)) {
            return Option.empty();
          }
          if (compareTo(readerContext, oldOrderingValue, newOrderingValue) > 0) {
            return older;
          }
          return newer;
        case CUSTOM:
        default:
          Option<Pair<HoodieRecord, Schema>> mergedRecord = recordMerger.merge(
              readerContext.constructHoodieRecord(older, olderInfoMap), (Schema) olderInfoMap.get(INTERNAL_META_SCHEMA),
              readerContext.constructHoodieRecord(newer, newerInfoMap), (Schema) newerInfoMap.get(INTERNAL_META_SCHEMA), props);

          if (mergedRecord.isPresent()
              && !mergedRecord.get().getLeft().isDelete(mergedRecord.get().getRight(), props)) {
            if (!mergedRecord.get().getRight().equals(readerSchema)) {
              return Option.ofNullable((T) mergedRecord.get().getLeft().rewriteRecordWithNewSchema(mergedRecord.get().getRight(), null, readerSchema).getData());
            }
            return Option.ofNullable((T) mergedRecord.get().getLeft().getData());
          }
          return Option.empty();
      }
    }
  }

  protected boolean hasNextBaseRecord(T baseRecord, Pair<Option<T>, Map<String, Object>> logRecordInfo) throws IOException {
    Map<String, Object> metadata = readerContext.generateMetadataForRecord(
        baseRecord, readerSchema);

    Option<T> resultRecord = logRecordInfo != null
        ? merge(Option.of(baseRecord), metadata, logRecordInfo.getLeft(), logRecordInfo.getRight())
        : merge(Option.empty(), Collections.emptyMap(), Option.of(baseRecord), metadata);
    if (resultRecord.isPresent()) {
      nextRecord = readerContext.seal(resultRecord.get());
      return true;
    }
    return false;
  }

  protected boolean hasNextLogRecord() throws IOException {
    if (logRecordIterator == null) {
      logRecordIterator = records.values().iterator();
    }

    while (logRecordIterator.hasNext()) {
      Pair<Option<T>, Map<String, Object>> nextRecordInfo = logRecordIterator.next();
      Option<T> resultRecord;
      resultRecord = merge(Option.empty(), Collections.emptyMap(),
          nextRecordInfo.getLeft(), nextRecordInfo.getRight());
      if (resultRecord.isPresent()) {
        nextRecord = readerContext.seal(resultRecord.get());
        return true;
      }
    }
    return false;
  }

  protected Pair<Function<T, T>, Schema> getSchemaTransformerWithEvolvedSchema(HoodieDataBlock dataBlock) {
    Option<Pair<Function<T, T>, Schema>> schemaEvolutionTransformerOpt =
        composeEvolvedSchemaTransformer(dataBlock);

    // In case when schema has been evolved original persisted records will have to be
    // transformed to adhere to the new schema
    Function<T, T> transformer =
        schemaEvolutionTransformerOpt.map(Pair::getLeft)
            .orElse(Function.identity());

    Schema evolvedSchema = schemaEvolutionTransformerOpt.map(Pair::getRight)
        .orElseGet(dataBlock::getSchema);
    return Pair.of(transformer, evolvedSchema);
  }

  private boolean isDeleteRecordWithNaturalOrder(Option<T> rowOption,
                                                 Comparable orderingValue) {
    return rowOption.isEmpty() && orderingValue.equals(0);
  }
}<|MERGE_RESOLUTION|>--- conflicted
+++ resolved
@@ -96,17 +96,13 @@
     }
     this.props = props;
     this.internalSchema = readerContext.getSchemaHandler().getInternalSchema();
-<<<<<<< HEAD
     this.hoodieTableMetaClient = readerContext.getMetaClient();
-=======
-    this.hoodieTableMetaClient = hoodieTableMetaClient;
     long maxMemorySizeInBytes = props.getLong(MAX_MEMORY_FOR_MERGE.key(), MAX_MEMORY_FOR_MERGE.defaultValue());
     String spillableMapBasePath = props.getString(SPILLABLE_MAP_BASE_PATH.key(), FileIOUtils.getDefaultSpillableMapBasePath());
     ExternalSpillableMap.DiskMapType diskMapType = ExternalSpillableMap.DiskMapType.valueOf(props.getString(SPILLABLE_DISK_MAP_TYPE.key(),
         SPILLABLE_DISK_MAP_TYPE.defaultValue().name()).toUpperCase(Locale.ROOT));
     boolean isBitCaskDiskMapCompressionEnabled = props.getBoolean(DISK_MAP_BITCASK_COMPRESSION_ENABLED.key(),
         DISK_MAP_BITCASK_COMPRESSION_ENABLED.defaultValue());
->>>>>>> 35c00daa
     try {
       // Store merged records for all versions for this log file, set the in-memory footprint to maxInMemoryMapSize
       this.records = new ExternalSpillableMap<>(maxMemorySizeInBytes, spillableMapBasePath, new DefaultSizeEstimator<>(),
