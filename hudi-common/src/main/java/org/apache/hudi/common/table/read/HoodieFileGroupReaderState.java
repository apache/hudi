/*
 * Licensed to the Apache Software Foundation (ASF) under one
 * or more contributor license agreements.  See the NOTICE file
 * distributed with this work for additional information
 * regarding copyright ownership.  The ASF licenses this file
 * to you under the Apache License, Version 2.0 (the
 * "License"); you may not use this file except in compliance
 * with the License.  You may obtain a copy of the License at
 *
 *   http://www.apache.org/licenses/LICENSE-2.0
 *
 * Unless required by applicable law or agreed to in writing,
 * software distributed under the License is distributed on an
 * "AS IS" BASIS, WITHOUT WARRANTIES OR CONDITIONS OF ANY
 * KIND, either express or implied.  See the License for the
 * specific language governing permissions and limitations
 * under the License.
 */

package org.apache.hudi.common.table.read;

import org.apache.hudi.common.model.HoodieRecordMerger;

/**
 * A class holding the state that is needed by {@code HoodieFileGroupReader},
 * e.g., schema, merging strategy, etc.
 */
public class HoodieFileGroupReaderState<T> {
  public HoodieFileGroupReaderSchemaHandler<T> schemaHandler = null;
  public String tablePath = null;
  public String latestCommitTime = null;
  public HoodieRecordMerger recordMerger = null;
  public Boolean hasLogFiles = null;
  public Boolean hasBootstrapBaseFile = null;
  public Boolean needsBootstrapMerge = null;
<<<<<<< HEAD

=======
>>>>>>> 72e09f67
  public Boolean useRecordPosition = null;
}<|MERGE_RESOLUTION|>--- conflicted
+++ resolved
@@ -33,9 +33,5 @@
   public Boolean hasLogFiles = null;
   public Boolean hasBootstrapBaseFile = null;
   public Boolean needsBootstrapMerge = null;
-<<<<<<< HEAD
-
-=======
->>>>>>> 72e09f67
   public Boolean useRecordPosition = null;
 }