--- conflicted
+++ resolved
@@ -139,19 +139,12 @@
 
       HoodieRecord<? extends HoodieRecordPayload> oldRecord = records.get(key);
       HoodieRecordPayload oldValue = oldRecord.getData();
-<<<<<<< HEAD
       HoodieRecordPayload combinedValue = hoodieRecord.getData().preCombine(oldValue, null, this.readerSchema);
-      boolean choosePrev = combinedValue.equals(oldValue);
-      HoodieOperation operation = choosePrev ? oldRecord.getOperation() : hoodieRecord.getOperation();
-      records.put(key, new HoodieAvroRecord<>(new HoodieKey(key, hoodieRecord.getPartitionPath()), combinedValue, operation));
-=======
-      HoodieRecordPayload combinedValue = hoodieRecord.getData().preCombine(oldValue);
       // If combinedValue is oldValue, no need rePut oldRecord
       if (combinedValue != oldValue) {
         HoodieOperation operation = hoodieRecord.getOperation();
         records.put(key, new HoodieAvroRecord<>(new HoodieKey(key, hoodieRecord.getPartitionPath()), combinedValue, operation));
       }
->>>>>>> 25385805
     } else {
       // Put the record as is
       records.put(key, hoodieRecord);
