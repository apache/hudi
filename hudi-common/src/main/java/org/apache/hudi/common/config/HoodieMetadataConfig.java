--- conflicted
+++ resolved
@@ -72,8 +72,6 @@
       .sinceVersion("0.7.0")
       .withDocumentation("Enable the internal metadata table which serves table metadata like level file listings");
 
-<<<<<<< HEAD
-=======
   public static final ConfigProperty<Boolean> STREAMING_WRITE_ENABLED = ConfigProperty
       .key(METADATA_PREFIX + ".streaming.write.enabled")
       .defaultValue(false)
@@ -92,7 +90,6 @@
           + "with metadata table write statuses before triggering the entire write dag. The data table write statuses will be coalesce down to the number of write statuses "
           + "divided by the specified divisor to avoid triggering thousands of no-op tasks for the data table writes which have their status cached.");
 
->>>>>>> 748355f0
   public static final boolean DEFAULT_METADATA_ENABLE_FOR_READERS = true;
 
   // Enable metrics for internal Metadata Table
