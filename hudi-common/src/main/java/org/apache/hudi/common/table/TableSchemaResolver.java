/*
 * Licensed to the Apache Software Foundation (ASF) under one
 * or more contributor license agreements.  See the NOTICE file
 * distributed with this work for additional information
 * regarding copyright ownership.  The ASF licenses this file
 * to you under the Apache License, Version 2.0 (the
 * "License"); you may not use this file except in compliance
 * with the License.  You may obtain a copy of the License at
 *
 *      http://www.apache.org/licenses/LICENSE-2.0
 *
 * Unless required by applicable law or agreed to in writing, software
 * distributed under the License is distributed on an "AS IS" BASIS,
 * WITHOUT WARRANTIES OR CONDITIONS OF ANY KIND, either express or implied.
 * See the License for the specific language governing permissions and
 * limitations under the License.
 */

package org.apache.hudi.common.table;

import org.apache.hudi.avro.HoodieAvroUtils;
import org.apache.hudi.common.fs.FSUtils;
import org.apache.hudi.common.model.HoodieCommitMetadata;
import org.apache.hudi.common.model.HoodieLogFile;
import org.apache.hudi.common.model.HoodieRecord;
import org.apache.hudi.common.model.WriteOperationType;
import org.apache.hudi.common.schema.HoodieSchema;
import org.apache.hudi.common.schema.HoodieSchemaField;
import org.apache.hudi.common.schema.HoodieSchemaType;
import org.apache.hudi.common.schema.HoodieSchemaUtils;
import org.apache.hudi.common.table.log.HoodieLogFormat;
import org.apache.hudi.common.table.log.HoodieLogFormat.Reader;
import org.apache.hudi.common.table.log.block.HoodieDataBlock;
import org.apache.hudi.common.table.log.block.HoodieLogBlock;
import org.apache.hudi.common.table.timeline.HoodieActiveTimeline;
import org.apache.hudi.common.table.timeline.HoodieInstant;
import org.apache.hudi.common.table.timeline.HoodieTimeline;
import org.apache.hudi.common.util.Option;
import org.apache.hudi.common.util.StringUtils;
import org.apache.hudi.common.util.collection.Pair;
import org.apache.hudi.exception.HoodieException;
import org.apache.hudi.exception.HoodieIOException;
import org.apache.hudi.exception.HoodieSchemaNotFoundException;
import org.apache.hudi.exception.InvalidTableException;
import org.apache.hudi.internal.schema.HoodieSchemaException;
import org.apache.hudi.internal.schema.InternalSchema;
import org.apache.hudi.internal.schema.io.FileBasedInternalSchemaStorageManager;
import org.apache.hudi.internal.schema.utils.SerDeHelper;
import org.apache.hudi.io.storage.HoodieIOFactory;
import org.apache.hudi.storage.HoodieStorage;
import org.apache.hudi.storage.StoragePath;
import org.apache.hudi.util.Lazy;

import org.apache.avro.Schema;
import org.slf4j.Logger;
import org.slf4j.LoggerFactory;

import javax.annotation.concurrent.ThreadSafe;

import java.io.IOException;
import java.util.ArrayList;
import java.util.Arrays;
import java.util.Collection;
import java.util.List;
import java.util.Objects;
import java.util.concurrent.ConcurrentHashMap;
import java.util.function.Supplier;
import java.util.stream.Stream;

/**
 * Helper class to read schema from data files and log files and to convert it between different formats.
 */
@ThreadSafe
public class TableSchemaResolver {

  private static final Logger LOG = LoggerFactory.getLogger(TableSchemaResolver.class);

  protected final HoodieTableMetaClient metaClient;

  /**
   * Signals whether suite of the meta-fields should have additional field designating
   * operation particular record was added by. Note, that determining whether this meta-field
   * should be appended to the schema requires reading out the actual schema of some data file,
   * since it's ultimately the source of truth whether this field has to be represented in
   * the schema
   */
  private final Lazy<Boolean> hasOperationField;

  /**
   * NOTE: {@link HoodieCommitMetadata} could be of non-trivial size for large tables (in 100s of Mbs)
   *       and therefore we'd want to limit amount of throw-away work being performed while fetching
   *       commits' metadata
   *
   *       Please check out corresponding methods to fetch commonly used instances of {@link HoodieCommitMetadata}:
   *       {@link #getLatestCommitMetadataWithValidSchema()},
   *       {@link #getLatestCommitMetadataWithValidSchema()},
   *       {@link #getCachedCommitMetadata(HoodieInstant)}
   */
  private final Lazy<ConcurrentHashMap<HoodieInstant, HoodieCommitMetadata>> commitMetadataCache;

  private volatile HoodieInstant latestCommitWithValidSchema = null;
  private volatile HoodieInstant latestCommitWithInsertOrUpdate = null;

  public TableSchemaResolver(HoodieTableMetaClient metaClient) {
    this.metaClient = metaClient;
    this.commitMetadataCache = Lazy.lazily(() -> new ConcurrentHashMap<>(2));
    this.hasOperationField = Lazy.lazily(this::hasOperationField);
  }

  public Schema getTableAvroSchemaFromDataFile() throws Exception {
    return getTableAvroSchemaFromDataFileInternal().orElseThrow(schemaNotFoundError());
  }

  private Option<Schema> getTableAvroSchemaFromDataFileInternal() {
    return getTableParquetSchemaFromDataFile();
  }

  /**
   * Gets full schema (user + metadata) for a hoodie table as HoodieSchema.
   * Delegates to getTableAvroSchema and wraps the result in a HoodieSchema.
   *
   * @return HoodieSchema for this table
   * @throws Exception
   */
  public HoodieSchema getTableSchema() throws Exception {
    Schema avroSchema = getTableAvroSchema(metaClient.getTableConfig().populateMetaFields());
    return HoodieSchema.fromAvroSchema(avroSchema);
  }

  /**
   * Gets full schema (user + metadata) for a hoodie table as HoodieSchema.
   * Delegates to getTableAvroSchema and wraps the result in a HoodieSchema.
   *
   * @param includeMetadataFields choice if include metadata fields
   * @return HoodieSchema for this table
   * @throws Exception
   */
  public HoodieSchema getTableSchema(boolean includeMetadataFields) throws Exception {
    Schema avroSchema = getTableAvroSchema(includeMetadataFields);
    return HoodieSchema.fromAvroSchema(avroSchema);
  }

  /**
<<<<<<< HEAD
   * Fetches HoodieSchema as of the given instant
=======
   * Fetches tables schema in Avro format as of the given instant as HoodieSchema.
>>>>>>> f973ae6a
   *
   * @param timestamp as of which table's schema will be fetched
   */
  public HoodieSchema getTableSchema(String timestamp) throws Exception {
<<<<<<< HEAD
    Schema schemaOption = getTableAvroSchema(timestamp);
    return HoodieSchema.fromAvroSchema(schemaOption);
  }

  /**
   * Fetches HoodieSchema as of the given instant
   *
   * @param instant as of which table's schema will be fetched
   */
  public HoodieSchema getTableSchema(HoodieInstant instant, boolean includeMetadataFields) throws Exception {
    Schema schema = getTableAvroSchema(instant, includeMetadataFields);
    return HoodieSchema.fromAvroSchema(schema);
=======
    Schema avroSchema = getTableAvroSchema(timestamp);
    return HoodieSchema.fromAvroSchema(avroSchema);
  }

  public Option<HoodieSchema> getTableSchemaIfPresent(boolean includeMetadataFields) {
    return getTableAvroSchemaInternal(includeMetadataFields, Option.empty()).map(HoodieSchema::fromAvroSchema);
>>>>>>> f973ae6a
  }

  /**
   * Gets full schema (user + metadata) for a hoodie table in Avro format.
   *
   * @return Avro schema for this table
   * @throws Exception
   */
  public Schema getTableAvroSchema() throws Exception {
    return getTableAvroSchema(metaClient.getTableConfig().populateMetaFields());
  }

  /**
   * Gets schema for a hoodie table in Avro format, can choice if include metadata fields.
   *
   * @param includeMetadataFields choice if include metadata fields
   * @return Avro schema for this table
   * @throws Exception
   */
  public Schema getTableAvroSchema(boolean includeMetadataFields) throws Exception {
    return getTableAvroSchemaInternal(includeMetadataFields, Option.empty()).orElseThrow(schemaNotFoundError());
  }

  /**
   * Fetches tables schema in Avro format as of the given instant
   *
   * @param timestamp as of which table's schema will be fetched
   */
  public Schema getTableAvroSchema(String timestamp) throws Exception {
    Option<HoodieInstant> instant = metaClient.getActiveTimeline().getCommitsTimeline()
        .filterCompletedInstants()
        .findInstantsBeforeOrEquals(timestamp)
        .lastInstant();
    return getTableAvroSchemaInternal(metaClient.getTableConfig().populateMetaFields(), instant)
        .orElseThrow(schemaNotFoundError());
  }

  /**
   * Fetches tables schema in Avro format as of the given instant
   *
   * @param instant as of which table's schema will be fetched
   */
  public Schema getTableAvroSchema(HoodieInstant instant, boolean includeMetadataFields) throws Exception {
    return getTableAvroSchemaInternal(includeMetadataFields, Option.of(instant)).orElseThrow(schemaNotFoundError());
  }

  /**
   * Gets users data schema for a hoodie table in Avro format.
   *
   * @return  Avro user data schema
   * @throws Exception
   *
   * @deprecated use {@link #getTableAvroSchema(boolean)} instead
   */
  @Deprecated
  public Schema getTableAvroSchemaWithoutMetadataFields() throws Exception {
    return getTableAvroSchemaInternal(false, Option.empty()).orElseThrow(schemaNotFoundError());
  }

  public Option<Schema> getTableAvroSchemaIfPresent(boolean includeMetadataFields) {
    return getTableAvroSchemaInternal(includeMetadataFields, Option.empty());
  }

  private Option<Schema> getTableAvroSchemaInternal(boolean includeMetadataFields, Option<HoodieInstant> instantOpt) {
    Option<Schema> schema =
        (instantOpt.isPresent()
            ? getTableSchemaFromCommitMetadata(instantOpt.get(), includeMetadataFields)
            : getTableSchemaFromLatestCommitMetadata(includeMetadataFields))
            .or(() ->
                metaClient.getTableConfig().getTableCreateSchema()
                    .map(tableSchema ->
                        includeMetadataFields
                            ? HoodieAvroUtils.addMetadataFields(tableSchema, hasOperationField.get())
                            : tableSchema)
            )
            .or(() -> {
              Option<Schema> schemaFromDataFile = getTableAvroSchemaFromDataFileInternal();
              return includeMetadataFields
                  ? schemaFromDataFile
                  : schemaFromDataFile.map(HoodieAvroUtils::removeMetadataFields);
            });

    // TODO partition columns have to be appended in all read-paths
    if (metaClient.getTableConfig().shouldDropPartitionColumns() && schema.isPresent()) {
      HoodieSchema hoodieSchema = HoodieSchema.fromAvroSchema(schema.get());
      return metaClient.getTableConfig().getPartitionFields()
          .map(partitionFields -> appendPartitionColumns(hoodieSchema, Option.ofNullable(partitionFields)))
          .map(HoodieSchema::toAvroSchema)
          .or(() -> schema);
    }

    return schema;
  }

  private Option<Schema> getTableSchemaFromLatestCommitMetadata(boolean includeMetadataFields) {
    Option<Pair<HoodieInstant, HoodieCommitMetadata>> instantAndCommitMetadata = getLatestCommitMetadataWithValidSchema();
    if (instantAndCommitMetadata.isPresent()) {
      HoodieCommitMetadata commitMetadata = instantAndCommitMetadata.get().getRight();
      String schemaStr = commitMetadata.getMetadata(HoodieCommitMetadata.SCHEMA_KEY);
      Schema schema = new Schema.Parser().parse(schemaStr);
      if (includeMetadataFields) {
        schema = HoodieAvroUtils.addMetadataFields(schema, hasOperationField.get());
      } else {
        schema = HoodieAvroUtils.removeMetadataFields(schema);
      }
      return Option.of(schema);
    } else {
      return Option.empty();
    }
  }

  private Option<Schema> getTableSchemaFromCommitMetadata(HoodieInstant instant, boolean includeMetadataFields) {
    try {
      HoodieCommitMetadata metadata = getCachedCommitMetadata(instant);
      String existingSchemaStr = metadata.getMetadata(HoodieCommitMetadata.SCHEMA_KEY);

      if (StringUtils.isNullOrEmpty(existingSchemaStr)) {
        return Option.empty();
      }

      Schema schema = new Schema.Parser().parse(existingSchemaStr);
      if (includeMetadataFields) {
        schema = HoodieAvroUtils.addMetadataFields(schema, hasOperationField.get());
      } else {
        schema = HoodieAvroUtils.removeMetadataFields(schema);
      }
      return Option.of(schema);
    } catch (Exception e) {
      throw new HoodieException("Failed to read schema from commit metadata", e);
    }
  }

  /**
   * Fetches the schema for a table from any the table's data files
   */
  private Option<Schema> getTableParquetSchemaFromDataFile() {
    Option<Pair<HoodieInstant, HoodieCommitMetadata>> instantAndCommitMetadata = getLatestCommitMetadataWithInsertOrUpdate();
    switch (metaClient.getTableType()) {
      case COPY_ON_WRITE:
      case MERGE_ON_READ:
        // For COW table, data could be written in either Parquet or Orc format currently;
        // For MOR table, data could be written in either Parquet, Orc, Hfile or Delta-log format currently;
        //
        // Determine the file format based on the file name, and then extract schema from it.
        if (instantAndCommitMetadata.isPresent()) {
          HoodieCommitMetadata commitMetadata = instantAndCommitMetadata.get().getRight();
          // inspect non-empty files for schema
          Stream<StoragePath> filePaths = commitMetadata.getPartitionToWriteStats().values().stream().flatMap(Collection::stream)
              .filter(writeStat -> writeStat.getNumInserts() > 0 || writeStat.getNumUpdateWrites() > 0)
              .map(writeStat -> new StoragePath(metaClient.getBasePath(), writeStat.getPath()));
          return Option.of(fetchSchemaFromFiles(filePaths));
        } else {
          LOG.debug("Could not find any data file written for commit, so could not get schema for table {}", metaClient.getBasePath());
          return Option.empty();
        }
      default:
        LOG.error("Unknown table type {}", metaClient.getTableType());
        throw new InvalidTableException(metaClient.getBasePath().toString());
    }
  }

  /**
   * Returns table's latest Avro {@link Schema} iff table is non-empty (ie there's at least
   * a single commit)
   *
   * This method differs from {@link #getTableAvroSchema(boolean)} in that it won't fallback
   * to use table's schema used at creation
   */
  public Option<Schema> getTableAvroSchemaFromLatestCommit(boolean includeMetadataFields) throws Exception {
    if (metaClient.isTimelineNonEmpty()) {
      return getTableAvroSchemaInternal(includeMetadataFields, Option.empty());
    }

    return Option.empty();
  }

  /**
   * Read schema from a data file from the last compaction commit done.
   *
   * @deprecated please use {@link #getTableAvroSchema(HoodieInstant, boolean)} instead
   */
  public Schema readSchemaFromLastCompaction(Option<HoodieInstant> lastCompactionCommitOpt) throws Exception {
    HoodieActiveTimeline activeTimeline = metaClient.getActiveTimeline();

    HoodieInstant lastCompactionCommit = lastCompactionCommitOpt.orElseThrow(() -> new Exception(
        "Could not read schema from last compaction, no compaction commits found on path " + metaClient));

    // Read from the compacted file wrote
    HoodieCommitMetadata compactionMetadata =
        activeTimeline.readCommitMetadata(lastCompactionCommit);
    String filePath = compactionMetadata.getFileIdAndFullPaths(metaClient.getBasePath()).values().stream().findAny()
        .orElseThrow(() -> new IllegalArgumentException("Could not find any data file written for compaction "
            + lastCompactionCommit + ", could not get schema for table " + metaClient.getBasePath()));
    StoragePath path = new StoragePath(filePath);
    return HoodieIOFactory.getIOFactory(metaClient.getStorage())
        .getFileFormatUtils(path).readAvroSchema(metaClient.getStorage(), path);
  }

  private Schema readSchemaFromLogFile(StoragePath path) throws IOException {
    return readSchemaFromLogFile(metaClient.getRawStorage(), path);
  }

  /**
   * Read the schema from the log file on path.
   *
   * @return
   */
  public static Schema readSchemaFromLogFile(HoodieStorage storage, StoragePath path) throws IOException {
    // We only need to read the schema from the log block header,
    // so we read the block lazily to avoid reading block content
    // containing the records
    try (Reader reader = HoodieLogFormat.newReader(storage, new HoodieLogFile(path), null, false)) {
      HoodieDataBlock lastBlock = null;
      while (reader.hasNext()) {
        HoodieLogBlock block = reader.next();
        if (block instanceof HoodieDataBlock) {
          lastBlock = (HoodieDataBlock) block;
        }
      }
      return lastBlock != null ? lastBlock.getSchema().toAvroSchema() : null;
    }
  }

  /**
   * Gets the InternalSchema for a hoodie table from the HoodieCommitMetadata of the instant.
   *
   * @return InternalSchema for this table
   */
  public Option<InternalSchema> getTableInternalSchemaFromCommitMetadata() {
    HoodieTimeline completedInstants = metaClient.getActiveTimeline().getCommitsTimeline().filterCompletedInstants();
    HoodieTimeline timeline = completedInstants
        .filter(instant -> { // consider only instants that can update/change schema.
          return WriteOperationType.canUpdateSchema(getCachedCommitMetadata(instant).getOperationType());
        });
    return timeline.lastInstant().flatMap(this::getTableInternalSchemaFromCommitMetadata);
  }

  /**
   * Gets the InternalSchema for a hoodie table from the HoodieCommitMetadata of the instant.
   *
   * @return InternalSchema for this table
   */
  public Option<InternalSchema> getTableInternalSchemaFromCommitMetadata(String timestamp) {
    HoodieTimeline timeline = metaClient.getActiveTimeline().getCommitsTimeline()
        .filterCompletedInstants()
        .findInstantsBeforeOrEquals(timestamp);
    return timeline.lastInstant().flatMap(this::getTableInternalSchemaFromCommitMetadata);
  }

  /**
   * Gets the InternalSchema for a hoodie table from the HoodieCommitMetadata of the instant.
   *
   * @return InternalSchema for this table
   */
  private Option<InternalSchema> getTableInternalSchemaFromCommitMetadata(HoodieInstant instant) {
    try {
      HoodieCommitMetadata metadata = getCachedCommitMetadata(instant);
      String latestInternalSchemaStr = metadata.getMetadata(SerDeHelper.LATEST_SCHEMA);
      if (latestInternalSchemaStr != null) {
        return SerDeHelper.fromJson(latestInternalSchemaStr);
      } else {
        return Option.empty();
      }
    } catch (Exception e) {
      throw new HoodieException("Failed to read schema from commit metadata", e);
    }
  }

  /**
   * Gets the history schemas as String for a hoodie table from the HoodieCommitMetadata of the instant.
   *
   * @return history schemas string for this table
   */
  public Option<String> getTableHistorySchemaStrFromCommitMetadata() {
    // now we only support FileBaseInternalSchemaManager
    FileBasedInternalSchemaStorageManager manager = new FileBasedInternalSchemaStorageManager(metaClient);
    String result = manager.getHistorySchemaStr();
    return result.isEmpty() ? Option.empty() : Option.of(result);
  }

  /**
   * NOTE: This method could only be used in tests
   *
   * @VisibleForTesting
   */
  public boolean hasOperationField() {
    try {
      Schema tableAvroSchema = getTableAvroSchemaFromDataFile();
      return tableAvroSchema.getField(HoodieRecord.OPERATION_METADATA_FIELD) != null;
    } catch (Exception e) {
      LOG.info("Failed to read operation field from avro schema ({})", e.getMessage());
      return false;
    }
  }

  private Option<Pair<HoodieInstant, HoodieCommitMetadata>> getLatestCommitMetadataWithValidSchema() {
    if (latestCommitWithValidSchema == null) {
      Option<Pair<HoodieInstant, HoodieCommitMetadata>> instantAndCommitMetadata =
          metaClient.getActiveTimeline().getLastCommitMetadataWithValidSchema();
      if (instantAndCommitMetadata.isPresent()) {
        HoodieInstant instant = instantAndCommitMetadata.get().getLeft();
        HoodieCommitMetadata metadata = instantAndCommitMetadata.get().getRight();
        synchronized (this) {
          if (latestCommitWithValidSchema == null) {
            latestCommitWithValidSchema = instant;
          }
          commitMetadataCache.get().putIfAbsent(instant, metadata);
        }
      }
    }

    return Option.ofNullable(latestCommitWithValidSchema)
        .map(instant -> Pair.of(instant, commitMetadataCache.get().get(instant)));
  }

  private Option<Pair<HoodieInstant, HoodieCommitMetadata>> getLatestCommitMetadataWithInsertOrUpdate() {
    if (latestCommitWithValidSchema != null && commitMetadataCache.get().containsKey(latestCommitWithValidSchema)) {
      HoodieCommitMetadata commitMetadata = commitMetadataCache.get().get(latestCommitWithValidSchema);
      if (commitHasInsertOrUpdate(commitMetadata)) {
        latestCommitWithInsertOrUpdate = latestCommitWithValidSchema;
      }
    }
    if (latestCommitWithInsertOrUpdate == null) {
      getLatestCommitWithInsertOrUpdate().ifPresent(instantAndCommitMetadata -> {
        HoodieInstant instant = instantAndCommitMetadata.getLeft();
        HoodieCommitMetadata metadata = instantAndCommitMetadata.getRight();
        synchronized (this) {
          if (latestCommitWithInsertOrUpdate == null) {
            latestCommitWithInsertOrUpdate = instant;
          }
          commitMetadataCache.get().putIfAbsent(instant, metadata);
        }
      });
    }

    return Option.ofNullable(latestCommitWithInsertOrUpdate)
        .map(instant -> Pair.of(instant, commitMetadataCache.get().get(instant)));
  }

  private Option<Pair<HoodieInstant, HoodieCommitMetadata>> getLatestCommitWithInsertOrUpdate() {
    HoodieTimeline commitsTimeline = metaClient.getCommitsTimeline().filterCompletedInstants();
    return Option.fromJavaOptional(commitsTimeline.getReverseOrderedInstants()
        .map(instant -> {
          try {
            HoodieCommitMetadata commitMetadata = commitsTimeline.readCommitMetadata(instant);
            return Pair.of(instant, commitMetadata);
          } catch (IOException e) {
            throw new HoodieIOException(String.format("Failed to fetch HoodieCommitMetadata for instant (%s)", instant), e);
          }
        })
        .filter(pair -> commitHasInsertOrUpdate(pair.getRight()))
        .findFirst());
  }

  private boolean commitHasInsertOrUpdate(HoodieCommitMetadata commitMetadata) {
    return commitMetadata.getPartitionToWriteStats().values().stream().flatMap(Collection::stream)
        .anyMatch(writeStat -> writeStat.getNumInserts() > 0 || writeStat.getNumUpdateWrites() > 0);
  }

  private HoodieCommitMetadata getCachedCommitMetadata(HoodieInstant instant) {
    return commitMetadataCache.get()
        .computeIfAbsent(instant, (missingInstant) -> {
          HoodieTimeline timeline = metaClient.getActiveTimeline().getCommitsTimeline().filterCompletedInstants();
          try {
            return timeline.readCommitMetadata(missingInstant);
          } catch (IOException e) {
            throw new HoodieIOException(String.format("Failed to fetch HoodieCommitMetadata for instant (%s)", missingInstant), e);
          }
        });
  }

  private Schema fetchSchemaFromFiles(Stream<StoragePath> filePaths) {
    return filePaths.map(filePath -> {
      try {
        if (FSUtils.isLogFile(filePath)) {
          // this is a log file
          return readSchemaFromLogFile(filePath);
        } else {
          return HoodieIOFactory.getIOFactory(metaClient.getStorage())
              .getFileFormatUtils(filePath).readAvroSchema(metaClient.getStorage(), filePath);
        }
      } catch (IOException e) {
        throw new HoodieIOException("Failed to read schema from file: " + filePath, e);
      }
    }).filter(Objects::nonNull).findFirst().orElse(null);
  }

  public static HoodieSchema appendPartitionColumns(HoodieSchema dataSchema, Option<String[]> partitionFields) {
    // In cases when {@link DROP_PARTITION_COLUMNS} config is set true, partition columns
    // won't be persisted w/in the data files, and therefore we need to append such columns
    // when schema is parsed from data files
    //
    // Here we append partition columns with {@code StringType} as the data type
    if (!partitionFields.isPresent() || partitionFields.get().length == 0) {
      return dataSchema;
    }

    boolean hasPartitionColNotInSchema = Arrays.stream(partitionFields.get()).anyMatch(pf -> dataSchema.getField(pf).isEmpty());
    boolean hasPartitionColInSchema = Arrays.stream(partitionFields.get()).anyMatch(pf -> dataSchema.getField(pf).isPresent());
    if (hasPartitionColNotInSchema && hasPartitionColInSchema) {
      throw new HoodieSchemaException("Partition columns could not be partially contained w/in the data schema");
    }

    if (hasPartitionColNotInSchema) {
      // when hasPartitionColNotInSchema is true and hasPartitionColInSchema is false, all partition columns
      // are not in originSchema. So we create and add them.
      List<HoodieSchemaField> newFields = new ArrayList<>();
      for (String partitionField: partitionFields.get()) {
        newFields.add(HoodieSchemaField.of(
            partitionField, HoodieSchema.createNullable(HoodieSchemaType.STRING), "", HoodieSchema.NULL_VALUE));
      }
      return HoodieSchemaUtils.appendFieldsToSchema(dataSchema, newFields);
    }

    return dataSchema;
  }

  private Supplier<Exception> schemaNotFoundError() {
    return () -> new HoodieSchemaNotFoundException("No schema found for table at " + metaClient.getBasePath());
  }
}<|MERGE_RESOLUTION|>--- conflicted
+++ resolved
@@ -141,18 +141,13 @@
   }
 
   /**
-<<<<<<< HEAD
-   * Fetches HoodieSchema as of the given instant
-=======
    * Fetches tables schema in Avro format as of the given instant as HoodieSchema.
->>>>>>> f973ae6a
    *
    * @param timestamp as of which table's schema will be fetched
    */
   public HoodieSchema getTableSchema(String timestamp) throws Exception {
-<<<<<<< HEAD
-    Schema schemaOption = getTableAvroSchema(timestamp);
-    return HoodieSchema.fromAvroSchema(schemaOption);
+    Schema avroSchema = getTableAvroSchema(timestamp);
+    return HoodieSchema.fromAvroSchema(avroSchema);
   }
 
   /**
@@ -163,14 +158,10 @@
   public HoodieSchema getTableSchema(HoodieInstant instant, boolean includeMetadataFields) throws Exception {
     Schema schema = getTableAvroSchema(instant, includeMetadataFields);
     return HoodieSchema.fromAvroSchema(schema);
-=======
-    Schema avroSchema = getTableAvroSchema(timestamp);
-    return HoodieSchema.fromAvroSchema(avroSchema);
   }
 
   public Option<HoodieSchema> getTableSchemaIfPresent(boolean includeMetadataFields) {
     return getTableAvroSchemaInternal(includeMetadataFields, Option.empty()).map(HoodieSchema::fromAvroSchema);
->>>>>>> f973ae6a
   }
 
   /**
