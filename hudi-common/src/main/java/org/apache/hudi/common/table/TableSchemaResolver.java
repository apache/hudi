--- conflicted
+++ resolved
@@ -222,51 +222,6 @@
     }
   }
 
-<<<<<<< HEAD
-=======
-  // [HUDI-8219]: needs to be cleaned up when the jira is fully implemented.
-  public Option<Schema> getTableAvroSchemaForClustering(boolean includeMetadataFields) {
-    return getTableSchemaFromLatestCommitMetadataForClustering(includeMetadataFields)
-      .or(() -> getTableCreateSchemaWithMetadata(includeMetadataFields))
-      .or(() -> getSchemaFromDataFileIfPresent(includeMetadataFields))
-        .map(this::handlePartitionColumnsIfNeeded);
-  }
-
-  private Option<Schema> getSchemaFromDataFileIfPresent(boolean includeMetadataFields) {
-    Option<Schema> schemaFromDataFile = getTableAvroSchemaFromDataFileInternal();
-    return (includeMetadataFields
-        ? schemaFromDataFile
-        : schemaFromDataFile.map(HoodieAvroUtils::removeMetadataFields));
-  }
-
-  private Option<Schema> getTableSchemaFromLatestCommitMetadataForClustering(boolean includeMetadataFields) {
-    HoodieTimeline reversedTimeline = getSchemaEvolutionTimelineInReverseOrder();
-    // To find the table schema given an instant time, need to walk backwards from the latest instant in
-    // the timeline finding a completed instant containing a valid schema.
-    Option<HoodieInstant> instantWithTableSchema = Option.fromJavaOptional(reversedTimeline.getInstantsAsStream()
-        // Make sure the commit metadata has a valid schema inside. Same caching the result for expensive operation.
-        .filter(s -> {
-          try {
-            return !StringUtils.isNullOrEmpty(reversedTimeline.readCommitMetadata(s)
-                .getMetadata(HoodieCommitMetadata.SCHEMA_KEY));
-          } catch (IOException e) {
-            throw new RuntimeException(e);
-          }
-        })
-        .findFirst());
-
-    if (instantWithTableSchema.isPresent()) {
-      // If there is a qualified instant, parse the table schema out of it.
-      try {
-        return Option.of(getTableAvroSchema(instantWithTableSchema.get(), includeMetadataFields));
-      } catch (Exception e) {
-        throw new RuntimeException(e);
-      }
-    }
-    return Option.empty();
-  }
-
->>>>>>> d3d83020
   private Option<Schema> getTableSchemaFromCommitMetadata(HoodieInstant instant, boolean includeMetadataFields) {
     try {
       HoodieCommitMetadata metadata = getCachedCommitMetadata(instant);
