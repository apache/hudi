--- conflicted
+++ resolved
@@ -137,7 +137,13 @@
   }
 
   /**
-<<<<<<< HEAD
+   * Parses a JSON schema string and returns the corresponding HoodieSchema allowing validateDefaults to be configured
+   */
+  public static HoodieSchema parse(String jsonSchema, boolean validateDefaults) {
+    return new HoodieSchema.Parser(validateDefaults).parse(jsonSchema);
+  }
+
+  /**
    * Parses an InputStream and returns the corresponding HoodieSchema.
    *
    * @param inputStream the InputStream to parse
@@ -146,12 +152,6 @@
    */
   public static HoodieSchema parse(InputStream inputStream) {
     return new HoodieSchema.Parser().parse(inputStream);
-=======
-   * Parses a JSON schema string and returns the corresponding HoodieSchema allowing validateDefaults to be configured
-   */
-  public static HoodieSchema parse(String jsonSchema, boolean validateDefaults) {
-    return new HoodieSchema.Parser(validateDefaults).parse(jsonSchema);
->>>>>>> 70be2181
   }
 
   /**
