--- conflicted
+++ resolved
@@ -141,13 +141,8 @@
   protected HoodieFileGroupRecordBuffer<T> recordBuffer;
 
   protected BaseHoodieLogRecordReader(HoodieReaderContext readerContext,
-<<<<<<< HEAD
-                                      FileSystem fs,
+                                      HoodieStorage storage,
                                       List<String> logFilePaths,
-=======
-                                      HoodieStorage storage, String basePath, List<String> logFilePaths,
-                                      Schema readerSchema, String latestInstantTime,
->>>>>>> 8a0ce61b
                                       boolean reverseReader, int bufferSize, Option<InstantRange> instantRange,
                                       boolean withOperationField, boolean forceFullScan,
                                       Option<String> partitionNameOverride,
@@ -156,16 +151,10 @@
                                       HoodieRecordMerger recordMerger,
                                       HoodieFileGroupRecordBuffer<T> recordBuffer) {
     this.readerContext = readerContext;
-<<<<<<< HEAD
     this.readerSchema = readerContext.getSchemaHandler().getRequiredSchema();
     this.latestInstantTime = readerContext.getLatestCommitTime();
-    this.hoodieTableMetaClient = HoodieTableMetaClient.builder().setConf(fs.getConf()).setBasePath(readerContext.getTablePath()).build();
-=======
-    this.readerSchema = readerSchema;
-    this.latestInstantTime = latestInstantTime;
     this.hoodieTableMetaClient = HoodieTableMetaClient.builder()
-        .setConf((Configuration) storage.getConf()).setBasePath(basePath).build();
->>>>>>> 8a0ce61b
+        .setConf((Configuration) storage.getConf()).setBasePath(readerContext.getTablePath()).build();
     // load class from the payload fully qualified class name
     HoodieTableConfig tableConfig = this.hoodieTableMetaClient.getTableConfig();
     this.payloadClassFQN = tableConfig.getPayloadClass();
