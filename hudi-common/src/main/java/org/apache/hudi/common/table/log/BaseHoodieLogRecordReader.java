/*
 * Licensed to the Apache Software Foundation (ASF) under one
 * or more contributor license agreements.  See the NOTICE file
 * distributed with this work for additional information
 * regarding copyright ownership.  The ASF licenses this file
 * to you under the Apache License, Version 2.0 (the
 * "License"); you may not use this file except in compliance
 * with the License.  You may obtain a copy of the License at
 *
 *   http://www.apache.org/licenses/LICENSE-2.0
 *
 * Unless required by applicable law or agreed to in writing,
 * software distributed under the License is distributed on an
 * "AS IS" BASIS, WITHOUT WARRANTIES OR CONDITIONS OF ANY
 * KIND, either express or implied.  See the License for the
 * specific language governing permissions and limitations
 * under the License.
 */

package org.apache.hudi.common.table.log;

import org.apache.hudi.common.config.TypedProperties;
import org.apache.hudi.common.engine.HoodieReaderContext;
import org.apache.hudi.common.model.HoodieLogFile;
import org.apache.hudi.common.model.HoodiePayloadProps;
import org.apache.hudi.common.model.HoodieRecord;
import org.apache.hudi.common.model.HoodieRecordMerger;
import org.apache.hudi.common.table.HoodieTableConfig;
import org.apache.hudi.common.table.HoodieTableMetaClient;
import org.apache.hudi.common.table.log.block.HoodieCommandBlock;
import org.apache.hudi.common.table.log.block.HoodieDataBlock;
import org.apache.hudi.common.table.log.block.HoodieDeleteBlock;
import org.apache.hudi.common.table.log.block.HoodieLogBlock;
import org.apache.hudi.common.table.read.HoodieFileGroupRecordBuffer;
import org.apache.hudi.common.table.timeline.HoodieTimeline;
import org.apache.hudi.common.util.Option;
import org.apache.hudi.common.util.StringUtils;
import org.apache.hudi.common.util.collection.ClosableIterator;
import org.apache.hudi.common.util.collection.Pair;
import org.apache.hudi.exception.HoodieException;
import org.apache.hudi.exception.HoodieIOException;
import org.apache.hudi.internal.schema.InternalSchema;
import org.apache.hudi.storage.HoodieStorage;
import org.apache.hudi.storage.StoragePath;

import org.apache.avro.Schema;
import org.slf4j.Logger;
import org.slf4j.LoggerFactory;

import java.io.IOException;
import java.util.ArrayDeque;
import java.util.ArrayList;
import java.util.Arrays;
import java.util.Collections;
import java.util.Deque;
import java.util.HashMap;
import java.util.HashSet;
import java.util.List;
import java.util.Map;
import java.util.Set;
import java.util.concurrent.atomic.AtomicLong;
import java.util.stream.Collectors;

import static org.apache.hudi.common.table.log.block.HoodieLogBlock.HeaderMetadataType.BLOCK_IDENTIFIER;
import static org.apache.hudi.common.table.log.block.HoodieLogBlock.HeaderMetadataType.COMPACTED_BLOCK_TIMES;
import static org.apache.hudi.common.table.log.block.HoodieLogBlock.HeaderMetadataType.INSTANT_TIME;
import static org.apache.hudi.common.table.log.block.HoodieLogBlock.HeaderMetadataType.TARGET_INSTANT_TIME;
import static org.apache.hudi.common.table.log.block.HoodieLogBlock.HoodieLogBlockType.COMMAND_BLOCK;
import static org.apache.hudi.common.table.log.block.HoodieLogBlock.HoodieLogBlockType.CORRUPT_BLOCK;
import static org.apache.hudi.common.util.ValidationUtils.checkState;

/**
 * A new abstract log record reader, returning records in the type of engine-specific
 * record representation.
 *
 * @param <T> type of engine-specific record representation.
 */
public abstract class BaseHoodieLogRecordReader<T> {

  private static final Logger LOG = LoggerFactory.getLogger(BaseHoodieLogRecordReader.class);

  // Reader schema for the records
  protected final Schema readerSchema;
  // Latest valid instant time
  // Log-Blocks belonging to inflight delta-instants are filtered-out using this high-watermark.
  private final String latestInstantTime;
  protected final HoodieReaderContext<T> readerContext;
  protected final HoodieTableMetaClient hoodieTableMetaClient;
  // Merge strategy to use when combining records from log
  private final String payloadClassFQN;
  // Record's key/partition-path fields
  private final String recordKeyField;
  private final Option<String> partitionPathFieldOpt;
  // Partition name override
  private final Option<String> partitionNameOverrideOpt;
  // Pre-combining field
  protected final String preCombineField;
  // Stateless component for merging records
  protected final HoodieRecordMerger recordMerger;
  private final TypedProperties payloadProps;
  // Log File Paths
  protected final List<String> logFilePaths;
  // Reverse reader - Not implemented yet (NA -> Why do we need ?)
  // but present here for plumbing for future implementation
  private final boolean reverseReader;
  // Buffer Size for log file reader
  private final int bufferSize;
  // optional instant range for incremental block filtering
  private final Option<InstantRange> instantRange;
  // Read the operation metadata field from the avro record
  private final boolean withOperationField;
  // FileSystem
  private final HoodieStorage storage;
  // Total log files read - for metrics
  private AtomicLong totalLogFiles = new AtomicLong(0);
  // Internal schema, used to support full schema evolution.
  private final InternalSchema internalSchema;
  // Total log blocks read - for metrics
  private AtomicLong totalLogBlocks = new AtomicLong(0);
  // Total log records read - for metrics
  private AtomicLong totalLogRecords = new AtomicLong(0);
  // Total number of rollbacks written across all log files
  private AtomicLong totalRollbacks = new AtomicLong(0);
  // Total number of corrupt blocks written across all log files
  private AtomicLong totalCorruptBlocks = new AtomicLong(0);
  // Store the last instant log blocks (needed to implement rollback)
  private Deque<HoodieLogBlock> currentInstantLogBlocks = new ArrayDeque<>();
  // Enables full scan of log records
  protected final boolean forceFullScan;
  // Progress
  private float progress = 0.0f;
  // Populate meta fields for the records
  private final boolean populateMetaFields;
  // Record type read from log block
  protected final HoodieRecord.HoodieRecordType recordType;
  // Collect all the block instants after scanning all the log files.
  private final List<String> validBlockInstants = new ArrayList<>();
  // Use scanV2 method.
  private final boolean enableOptimizedLogBlocksScan;
  protected HoodieFileGroupRecordBuffer<T> recordBuffer;

  protected BaseHoodieLogRecordReader(HoodieReaderContext readerContext,
                                      HoodieStorage storage,
                                      List<String> logFilePaths,
                                      boolean reverseReader, int bufferSize, Option<InstantRange> instantRange,
                                      boolean withOperationField, boolean forceFullScan,
                                      Option<String> partitionNameOverride,
                                      Option<String> keyFieldOverride,
                                      boolean enableOptimizedLogBlocksScan,
                                      HoodieRecordMerger recordMerger,
                                      HoodieFileGroupRecordBuffer<T> recordBuffer) {
    this.readerContext = readerContext;
    this.readerSchema = readerContext.getSchemaHandler().getRequiredSchema();
    this.latestInstantTime = readerContext.getLatestCommitTime();
    this.hoodieTableMetaClient = HoodieTableMetaClient.builder()
<<<<<<< HEAD
        .setConf((Configuration) storage.unwrapConf()).setBasePath(readerContext.getTablePath()).build();
=======
        .setConf(storage.getConf().newInstance()).setBasePath(basePath).build();
>>>>>>> f99b181a
    // load class from the payload fully qualified class name
    HoodieTableConfig tableConfig = this.hoodieTableMetaClient.getTableConfig();
    this.payloadClassFQN = tableConfig.getPayloadClass();
    this.preCombineField = tableConfig.getPreCombineField();
    // Log scanner merge log with precombine
    TypedProperties props = new TypedProperties();
    if (this.preCombineField != null) {
      props.setProperty(HoodiePayloadProps.PAYLOAD_ORDERING_FIELD_PROP_KEY, this.preCombineField);
    }
    this.payloadProps = props;
    this.recordMerger = recordMerger;
    this.totalLogFiles.addAndGet(logFilePaths.size());
    this.logFilePaths = logFilePaths;
    this.reverseReader = reverseReader;
    this.storage = storage;
    this.bufferSize = bufferSize;
    this.instantRange = instantRange;
    this.withOperationField = withOperationField;
    this.forceFullScan = forceFullScan;
    this.internalSchema = readerContext.getSchemaHandler().getInternalSchema();
    this.enableOptimizedLogBlocksScan = enableOptimizedLogBlocksScan;

    if (keyFieldOverride.isPresent()) {
      // NOTE: This branch specifically is leveraged handling Metadata Table
      //       log-block merging sequence. Here we do
      //         - Override the record-key field (which isn't configured t/h table-config)
      //         - Override partition-path value w/ static "partition-name" (in MT all partitions
      //         are static, like "files", "col_stats", etc)
      checkState(partitionNameOverride.isPresent());

      this.populateMetaFields = false;
      this.recordKeyField = keyFieldOverride.get();
      this.partitionPathFieldOpt = Option.empty();
    } else if (tableConfig.populateMetaFields()) {
      this.populateMetaFields = true;
      this.recordKeyField = HoodieRecord.RECORD_KEY_METADATA_FIELD;
      this.partitionPathFieldOpt = Option.of(HoodieRecord.PARTITION_PATH_METADATA_FIELD);
    } else {
      this.populateMetaFields = false;
      this.recordKeyField = tableConfig.getRecordKeyFieldProp();
      this.partitionPathFieldOpt = Option.of(tableConfig.getPartitionFieldProp());
    }

    this.partitionNameOverrideOpt = partitionNameOverride;
    this.recordType = recordMerger.getRecordType();
    this.recordBuffer = recordBuffer;
  }

  /**
   * @param keySpecOpt           specifies target set of keys to be scanned
   * @param skipProcessingBlocks controls, whether (delta) blocks have to actually be processed
   */
  protected final void scanInternal(Option<KeySpec> keySpecOpt, boolean skipProcessingBlocks) {
    synchronized (this) {
      if (enableOptimizedLogBlocksScan) {
        scanInternalV2(keySpecOpt, skipProcessingBlocks);
      } else {
        scanInternalV1(keySpecOpt);
      }
    }
  }

  private void scanInternalV1(Option<KeySpec> keySpecOpt) {
    currentInstantLogBlocks = new ArrayDeque<>();
    List<HoodieLogBlock> validLogBlockInstants = new ArrayList<>();
    Map<String, Map<Long, List<Pair<Integer, HoodieLogBlock>>>> blockSequenceMapPerCommit = new HashMap<>();

    progress = 0.0f;
    totalLogFiles = new AtomicLong(0);
    totalRollbacks = new AtomicLong(0);
    totalCorruptBlocks = new AtomicLong(0);
    totalLogBlocks = new AtomicLong(0);
    totalLogRecords = new AtomicLong(0);
    HoodieLogFormatReverseReader logFormatReaderWrapper = null;
    HoodieTimeline commitsTimeline = this.hoodieTableMetaClient.getCommitsTimeline();
    HoodieTimeline completedInstantsTimeline = commitsTimeline.filterCompletedInstants();
    HoodieTimeline inflightInstantsTimeline = commitsTimeline.filterInflights();
    try {
      // Iterate over the paths
      logFormatReaderWrapper = new HoodieLogFormatReverseReader(storage,
          logFilePaths.stream().map(logFile -> new HoodieLogFile(new StoragePath(logFile))).collect(Collectors.toList()),
          readerSchema, reverseReader, bufferSize, shouldLookupRecords(), recordKeyField, internalSchema);

      Set<HoodieLogFile> scannedLogFiles = new HashSet<>();
      while (logFormatReaderWrapper.hasNext()) {
        HoodieLogFile logFile = logFormatReaderWrapper.getLogFile();
        LOG.info("Scanning log file {}", logFile);
        scannedLogFiles.add(logFile);
        totalLogFiles.set(scannedLogFiles.size());
        // Use the HoodieLogFileReader to iterate through the blocks in the log file
        HoodieLogBlock logBlock = logFormatReaderWrapper.next();
        final String instantTime = logBlock.getLogBlockHeader().get(INSTANT_TIME);
        final String blockSequenceNumberStr = logBlock.getLogBlockHeader().getOrDefault(BLOCK_IDENTIFIER, "");
        int blockSeqNo = -1;
        long attemptNo = -1L;
        if (!StringUtils.isNullOrEmpty(blockSequenceNumberStr)) {
          String[] parts = blockSequenceNumberStr.split(",");
          attemptNo = Long.parseLong(parts[0]);
          blockSeqNo = Integer.parseInt(parts[1]);
        }
        totalLogBlocks.incrementAndGet();
        if (logBlock.getBlockType() != CORRUPT_BLOCK
            && !HoodieTimeline.compareTimestamps(logBlock.getLogBlockHeader().get(INSTANT_TIME), HoodieTimeline.LESSER_THAN_OR_EQUALS, this.latestInstantTime
        )) {
          // hit a block with instant time greater than should be processed, stop processing further
          continue;
        }
        if (logBlock.getBlockType() != CORRUPT_BLOCK && logBlock.getBlockType() != COMMAND_BLOCK) {
          if (!completedInstantsTimeline.containsOrBeforeTimelineStarts(instantTime)
              || inflightInstantsTimeline.containsInstant(instantTime)) {
            // hit an uncommitted block possibly from a failed write, move to the next one and skip processing this one
            continue;
          }
          if (instantRange.isPresent() && !instantRange.get().isInRange(instantTime)) {
            // filter the log block by instant range
            continue;
          }
        }

        switch (logBlock.getBlockType()) {
          case HFILE_DATA_BLOCK:
          case AVRO_DATA_BLOCK:
          case PARQUET_DATA_BLOCK:
            LOG.info("Reading a data block from file {} at instant {}", logFile.getPath(), instantTime);
            // store the current block
            currentInstantLogBlocks.push(logBlock);
            validLogBlockInstants.add(logBlock);
            updateBlockSequenceTracker(logBlock, instantTime, blockSeqNo, attemptNo,
                blockSequenceMapPerCommit);
            break;
          case DELETE_BLOCK:
            LOG.info("Reading a delete block from file {}", logFile.getPath());
            // store deletes so can be rolled back
            currentInstantLogBlocks.push(logBlock);
            validLogBlockInstants.add(logBlock);
            updateBlockSequenceTracker(logBlock, instantTime, blockSeqNo, attemptNo,
                blockSequenceMapPerCommit);
            break;
          case COMMAND_BLOCK:
            // Consider the following scenario
            // (Time 0, C1, Task T1) -> Running
            // (Time 1, C1, Task T1) -> Failed (Wrote either a corrupt block or a correct
            // DataBlock (B1) with commitTime C1
            // (Time 2, C1, Task T1.2) -> Running (Task T1 was retried and the attempt number is 2)
            // (Time 3, C1, Task T1.2) -> Finished (Wrote a correct DataBlock B2)
            // Now a logFile L1 can have 2 correct Datablocks (B1 and B2) which are the same.
            // Say, commit C1 eventually failed and a rollback is triggered.
            // Rollback will write only 1 rollback block (R1) since it assumes one block is
            // written per ingestion batch for a file but in reality we need to rollback (B1 & B2)
            // The following code ensures the same rollback block (R1) is used to rollback
            // both B1 & B2
            // This is a command block - take appropriate action based on the command
            HoodieCommandBlock commandBlock = (HoodieCommandBlock) logBlock;
            String targetInstantForCommandBlock =
                logBlock.getLogBlockHeader().get(HoodieLogBlock.HeaderMetadataType.TARGET_INSTANT_TIME);
            LOG.info("Reading a command block {} with targetInstantTime {} from file {}", commandBlock.getType(), targetInstantForCommandBlock,
                logFile.getPath());
            switch (commandBlock.getType()) { // there can be different types of command blocks
              case ROLLBACK_BLOCK:
                // Rollback older read log block(s)
                // Get commit time from older record blocks, compare with targetCommitTime,
                // rollback only if equal, this is required in scenarios of invalid/extra
                // rollback blocks written due to failures during the rollback operation itself
                // and ensures the same rollback block (R1) is used to rollback both B1 & B2 with
                // same instant_time.
                final int instantLogBlockSizeBeforeRollback = currentInstantLogBlocks.size();
                currentInstantLogBlocks.removeIf(block -> {
                  // handle corrupt blocks separately since they may not have metadata
                  if (block.getBlockType() == CORRUPT_BLOCK) {
                    LOG.info("Rolling back the last corrupted log block read in {}", logFile.getPath());
                    return true;
                  }
                  if (targetInstantForCommandBlock.contentEquals(block.getLogBlockHeader().get(INSTANT_TIME))) {
                    // rollback older data block or delete block
                    LOG.info("Rolling back an older log block read from {} with instantTime {}",
                        logFile.getPath(), targetInstantForCommandBlock);
                    return true;
                  }
                  return false;
                });

                // remove entire entry from blockSequenceTracker
                blockSequenceMapPerCommit.remove(targetInstantForCommandBlock);

                /// remove all matching log blocks from valid list tracked so far
                validLogBlockInstants = validLogBlockInstants.stream().filter(block -> {
                  // handle corrupt blocks separately since they may not have metadata
                  if (block.getBlockType() == CORRUPT_BLOCK) {
                    LOG.info("Rolling back the last corrupted log block read in {}", logFile.getPath());
                    return true;
                  }
                  if (targetInstantForCommandBlock.contentEquals(block.getLogBlockHeader().get(INSTANT_TIME))) {
                    // rollback older data block or delete block
                    LOG.info(String.format(
                        "Rolling back an older log block read from %s with instantTime %s",
                        logFile.getPath(), targetInstantForCommandBlock));
                    return false;
                  }
                  return true;
                }).collect(Collectors.toList());

                final int numBlocksRolledBack = instantLogBlockSizeBeforeRollback - currentInstantLogBlocks.size();
                totalRollbacks.addAndGet(numBlocksRolledBack);
                LOG.info("Number of applied rollback blocks {}", numBlocksRolledBack);
                if (numBlocksRolledBack == 0) {
                  LOG.warn("TargetInstantTime {} invalid or extra rollback command block in {}",
                      targetInstantForCommandBlock, logFile.getPath());
                }
                break;
              default:
                throw new UnsupportedOperationException("Command type not yet supported.");
            }
            break;
          case CORRUPT_BLOCK:
            LOG.info("Found a corrupt block in {}", logFile.getPath());
            totalCorruptBlocks.incrementAndGet();
            // If there is a corrupt block - we will assume that this was the next data block
            currentInstantLogBlocks.push(logBlock);
            validLogBlockInstants.add(logBlock);
            // we don't need to update the block sequence tracker here, since the block sequence tracker is meant to remove additional/spurious valid logblocks.
            // anyway, contents of corrupt blocks are not read.
            break;
          default:
            throw new UnsupportedOperationException("Block type not supported yet");
        }
      }
      // merge the last read block when all the blocks are done reading
      if (!currentInstantLogBlocks.isEmpty()) {
        Pair<Boolean, List<HoodieLogBlock>> dedupedLogBlocksInfo = reconcileSpuriousBlocksAndGetValidOnes(validLogBlockInstants, blockSequenceMapPerCommit);
        if (dedupedLogBlocksInfo.getKey()) {
          // if there are duplicate log blocks that needs to be removed, we re-create the queue for valid log blocks from dedupedLogBlocks
          currentInstantLogBlocks = new ArrayDeque<>();
          dedupedLogBlocksInfo.getValue().forEach(block -> currentInstantLogBlocks.push(block));
          LOG.info("Merging the final data blocks");
          processQueuedBlocksForInstant(currentInstantLogBlocks, scannedLogFiles.size(), keySpecOpt);
        } else {
          // if there are no dups, we can take currentInstantLogBlocks as is.
          LOG.info("Merging the final data blocks");
          processQueuedBlocksForInstant(currentInstantLogBlocks, scannedLogFiles.size(), keySpecOpt);
        }
      }

      // Done
      progress = 1.0f;
    } catch (IOException e) {
      LOG.error("Got IOException when reading log file", e);
      throw new HoodieIOException("IOException when reading log file ", e);
    } catch (Exception e) {
      LOG.error("Got exception when reading log file", e);
      throw new HoodieException("Exception when reading log file ", e);
    } finally {
      try {
        if (null != logFormatReaderWrapper) {
          logFormatReaderWrapper.close();
        }
      } catch (IOException ioe) {
        // Eat exception as we do not want to mask the original exception that can happen
        LOG.error("Unable to close log format reader", ioe);
      }
    }
  }

  /**
   * There could be spurious log blocks due to spark task retries. So, we will use BLOCK_SEQUENCE_NUMBER in the log block header to deduce such spurious log blocks and return
   * a deduped set of log blocks.
   *
   * @param allValidLogBlocks         all valid log blocks parsed so far.
   * @param blockSequenceMapPerCommit map containing block sequence numbers for every commit.
   * @return a Pair of boolean and list of deduped valid block blocks, where boolean of true means, there have been dups detected.
   */
  private Pair<Boolean, List<HoodieLogBlock>> reconcileSpuriousBlocksAndGetValidOnes(List<HoodieLogBlock> allValidLogBlocks,
                                                                                     Map<String, Map<Long, List<Pair<Integer, HoodieLogBlock>>>> blockSequenceMapPerCommit) {

    boolean dupsFound = blockSequenceMapPerCommit.values().stream().anyMatch(perCommitBlockList -> perCommitBlockList.size() > 1);
    if (dupsFound) {
      // duplicates are found. we need to remove duplicate log blocks.
      for (Map.Entry<String, Map<Long, List<Pair<Integer, HoodieLogBlock>>>> entry : blockSequenceMapPerCommit.entrySet()) {
        Map<Long, List<Pair<Integer, HoodieLogBlock>>> perCommitBlockSequences = entry.getValue();
        if (perCommitBlockSequences.size() > 1) {
          // only those that have more than 1 sequence needs deduping.
          int maxSequenceCount = -1;
          int maxAttemptNo = -1;
          int totalSequences = perCommitBlockSequences.size();
          int counter = 0;
          for (Map.Entry<Long, List<Pair<Integer, HoodieLogBlock>>> perAttemptEntries : perCommitBlockSequences.entrySet()) {
            Long attemptNo = perAttemptEntries.getKey();
            int size = perAttemptEntries.getValue().size();
            if (maxSequenceCount < size) {
              maxSequenceCount = size;
              maxAttemptNo = Math.toIntExact(attemptNo);
            }
            counter++;
          }
          // for other sequence (!= maxSequenceIndex), we need to remove the corresponding logBlocks from allValidLogBlocks
          for (Map.Entry<Long, List<Pair<Integer, HoodieLogBlock>>> perAttemptEntries : perCommitBlockSequences.entrySet()) {
            Long attemptNo = perAttemptEntries.getKey();
            if (maxAttemptNo != attemptNo) {
              List<HoodieLogBlock> logBlocksToRemove = perCommitBlockSequences.get(attemptNo).stream().map(Pair::getValue).collect(Collectors.toList());
              logBlocksToRemove.forEach(logBlockToRemove -> allValidLogBlocks.remove(logBlocksToRemove));
            }
          }
        }
      }
      return Pair.of(true, allValidLogBlocks);
    } else {
      return Pair.of(false, allValidLogBlocks);
    }
  }

  /**
   * Updates map tracking block seq no.
   * Here is the map structure.
   * Map<String, Map<Long, List<Pair<Integer, HoodieLogBlock>>>> blockSequenceMapPerCommit
   * Key: Commit time.
   * Value: Map<Long, List<Pair<Integer, HoodieLogBlock>>>>
   * Value refers to a Map of different attempts for the commit of interest. List contains the block seq number and the resp HoodieLogBlock.
   * <p>
   * For eg, if there were two attempts for a file slice while writing(due to spark task retries), here is how the map might look like
   * key: commit1
   * value : {
   * 0L = List = { {0, lb1}, {1, lb2} },
   * 1L = List = { {0, lb3}, {1, lb4}, {2, lb5}}
   * }
   * Meaning: for commit1, there was two attempts with Append Handle while writing. In first attempt, lb1 and lb2 was added. And in 2nd attempt lb3, lb4 and lb5 was added.
   * We keep populating this entire map and finally detect spurious log blocks and ignore them.
   * In most cases, we might just see one set of sequence for a given commit.
   *
   * @param logBlock                  log block of interest to be added.
   * @param instantTime               commit time of interest.
   * @param blockSeqNo                block sequence number.
   * @param blockSequenceMapPerCommit map tracking per commit block sequences.
   */
  private void updateBlockSequenceTracker(HoodieLogBlock logBlock, String instantTime, int blockSeqNo, long attemptNo,
                                          Map<String, Map<Long, List<Pair<Integer, HoodieLogBlock>>>> blockSequenceMapPerCommit) {
    if (blockSeqNo != -1 && attemptNo != -1) { // update the block sequence tracker for log blocks containing the same.
      blockSequenceMapPerCommit.computeIfAbsent(instantTime, entry -> new HashMap<>());
      Map<Long, List<Pair<Integer, HoodieLogBlock>>> curCommitBlockMap = blockSequenceMapPerCommit.get(instantTime);
      if (curCommitBlockMap.containsKey(attemptNo)) {
        // append to existing map entry
        curCommitBlockMap.get(attemptNo).add(Pair.of(blockSeqNo, logBlock));
      } else {
        // create a new map entry
        curCommitBlockMap.put(attemptNo, new ArrayList<>());
        curCommitBlockMap.get(attemptNo).add(Pair.of(blockSeqNo, logBlock));
      }
      // update the latest to block sequence tracker
      blockSequenceMapPerCommit.put(instantTime, curCommitBlockMap);
    } else {
      // all of older blocks are considered valid. there should be only one list for older commits where block sequence number is not present.
      blockSequenceMapPerCommit.computeIfAbsent(instantTime, entry -> new HashMap<>());
      Map<Long, List<Pair<Integer, HoodieLogBlock>>> curCommitBlockMap = blockSequenceMapPerCommit.get(instantTime);
      curCommitBlockMap.put(0L, new ArrayList<>());
      curCommitBlockMap.get(0L).add(Pair.of(blockSeqNo, logBlock));
      // update the latest to block sequence tracker
      blockSequenceMapPerCommit.put(instantTime, curCommitBlockMap);
    }
  }

  private void scanInternalV2(Option<KeySpec> keySpecOption, boolean skipProcessingBlocks) {
    currentInstantLogBlocks = new ArrayDeque<>();
    progress = 0.0f;
    totalLogFiles = new AtomicLong(0);
    totalRollbacks = new AtomicLong(0);
    totalCorruptBlocks = new AtomicLong(0);
    totalLogBlocks = new AtomicLong(0);
    totalLogRecords = new AtomicLong(0);
    HoodieLogFormatReader logFormatReaderWrapper = null;
    HoodieTimeline commitsTimeline = this.hoodieTableMetaClient.getCommitsTimeline();
    HoodieTimeline completedInstantsTimeline = commitsTimeline.filterCompletedInstants();
    HoodieTimeline inflightInstantsTimeline = commitsTimeline.filterInflights();
    try {
      // Iterate over the paths
      logFormatReaderWrapper = new HoodieLogFormatReader(storage,
          logFilePaths.stream().map(logFile -> new HoodieLogFile(new StoragePath(logFile))).collect(Collectors.toList()),
          readerSchema, reverseReader, bufferSize, shouldLookupRecords(), recordKeyField, internalSchema);

      /**
       * Scanning log blocks and placing the compacted blocks at the right place require two traversals.
       * First traversal to identify the rollback blocks and valid data and compacted blocks.
       *
       * Scanning blocks is easy to do in single writer mode, where the rollback block is right after the effected data blocks.
       * With multi-writer mode the blocks can be out of sync. An example scenario.
       * B1, B2, B3, B4, R1(B3), B5
       * In this case, rollback block R1 is invalidating the B3 which is not the previous block.
       * This becomes more complicated if we have compacted blocks, which are data blocks created using log compaction.
       *
       * To solve this, run a single traversal, collect all the valid blocks that are not corrupted
       * along with the block instant times and rollback block's target instant times.
       *
       * As part of second traversal iterate block instant times in reverse order.
       * While iterating in reverse order keep a track of final compacted instant times for each block.
       * In doing so, when a data block is seen include the final compacted block if it is not already added.
       *
       * find the final compacted block which contains the merged contents.
       * For example B1 and B2 are merged and created a compacted block called M1 and now M1, B3 and B4 are merged and
       * created another compacted block called M2. So, now M2 is the final block which contains all the changes of B1,B2,B3,B4.
       * So, blockTimeToCompactionBlockTimeMap will look like
       * (B1 -> M2), (B2 -> M2), (B3 -> M2), (B4 -> M2), (M1 -> M2)
       * This map is updated while iterating and is used to place the compacted blocks in the correct position.
       * This way we can have multiple layers of merge blocks and still be able to find the correct positions of merged blocks.
       */

      // Collect targetRollbackInstants, using which we can determine which blocks are invalid.
      Set<String> targetRollbackInstants = new HashSet<>();

      // This holds block instant time to list of blocks. Note here the log blocks can be normal data blocks or compacted log blocks.
      Map<String, List<HoodieLogBlock>> instantToBlocksMap = new HashMap<>();

      // Order of Instants.
      List<String> orderedInstantsList = new ArrayList<>();

      Set<HoodieLogFile> scannedLogFiles = new HashSet<>();

      /*
       * 1. First step to traverse in forward direction. While traversing the log blocks collect following,
       *    a. instant times
       *    b. instant to logblocks map.
       *    c. targetRollbackInstants.
       */
      while (logFormatReaderWrapper.hasNext()) {
        HoodieLogFile logFile = logFormatReaderWrapper.getLogFile();
        LOG.info("Scanning log file {}", logFile);
        scannedLogFiles.add(logFile);
        totalLogFiles.set(scannedLogFiles.size());
        // Use the HoodieLogFileReader to iterate through the blocks in the log file
        HoodieLogBlock logBlock = logFormatReaderWrapper.next();
        final String instantTime = logBlock.getLogBlockHeader().get(INSTANT_TIME);
        totalLogBlocks.incrementAndGet();
        // Ignore the corrupt blocks. No further handling is required for them.
        if (logBlock.getBlockType().equals(CORRUPT_BLOCK)) {
          LOG.info("Found a corrupt block in {}", logFile.getPath());
          totalCorruptBlocks.incrementAndGet();
          continue;
        }
        if (!HoodieTimeline.compareTimestamps(logBlock.getLogBlockHeader().get(INSTANT_TIME),
            HoodieTimeline.LESSER_THAN_OR_EQUALS, this.latestInstantTime)) {
          // hit a block with instant time greater than should be processed, stop processing further
          break;
        }
        if (logBlock.getBlockType() != COMMAND_BLOCK) {
          if (!completedInstantsTimeline.containsOrBeforeTimelineStarts(instantTime)
              || inflightInstantsTimeline.containsInstant(instantTime)) {
            // hit an uncommitted block possibly from a failed write, move to the next one and skip processing this one
            continue;
          }
          if (instantRange.isPresent() && !instantRange.get().isInRange(instantTime)) {
            // filter the log block by instant range
            continue;
          }
        }

        switch (logBlock.getBlockType()) {
          case HFILE_DATA_BLOCK:
          case AVRO_DATA_BLOCK:
          case PARQUET_DATA_BLOCK:
          case DELETE_BLOCK:
            List<HoodieLogBlock> logBlocksList = instantToBlocksMap.getOrDefault(instantTime, new ArrayList<>());
            if (logBlocksList.isEmpty()) {
              // Keep a track of instant Times in the order of arrival.
              orderedInstantsList.add(instantTime);
            }
            logBlocksList.add(logBlock);
            instantToBlocksMap.put(instantTime, logBlocksList);
            break;
          case COMMAND_BLOCK:
            LOG.info("Reading a command block from file {}", logFile.getPath());
            // This is a command block - take appropriate action based on the command
            HoodieCommandBlock commandBlock = (HoodieCommandBlock) logBlock;

            // Rollback blocks contain information of instants that are failed, collect them in a set..
            if (commandBlock.getType().equals(HoodieCommandBlock.HoodieCommandBlockTypeEnum.ROLLBACK_BLOCK)) {
              totalRollbacks.incrementAndGet();
              String targetInstantForCommandBlock =
                  logBlock.getLogBlockHeader().get(TARGET_INSTANT_TIME);
              targetRollbackInstants.add(targetInstantForCommandBlock);
              orderedInstantsList.remove(targetInstantForCommandBlock);
              instantToBlocksMap.remove(targetInstantForCommandBlock);
            } else {
              throw new UnsupportedOperationException("Command type not yet supported.");
            }
            break;
          default:
            throw new UnsupportedOperationException("Block type not yet supported.");
        }
      }

      if (LOG.isDebugEnabled()) {
        LOG.debug("Ordered instant times seen {}", orderedInstantsList);
      }

      int numBlocksRolledBack = 0;

      // All the block's instants time that are added to the queue are collected in this set.
      Set<String> instantTimesIncluded = new HashSet<>();

      // Key will have details related to instant time and value will be empty if that instant is not compacted.
      // Ex: B1(i1), B2(i2), CB(i3,[i1,i2]) entries will be like i1 -> i3, i2 -> i3.
      Map<String, String> blockTimeToCompactionBlockTimeMap = new HashMap<>();

      /*
       * 2. Iterate the instants list in reverse order to get the latest instants first.
       *    While iterating update the blockTimeToCompactionBlockTimesMap and include the compacted blocks in right position.
       */
      for (int i = orderedInstantsList.size() - 1; i >= 0; i--) {
        String instantTime = orderedInstantsList.get(i);
        List<HoodieLogBlock> instantsBlocks = instantToBlocksMap.get(instantTime);
        if (instantsBlocks.isEmpty()) {
          throw new HoodieException("Data corrupted while writing. Found zero blocks for an instant " + instantTime);
        }
        HoodieLogBlock firstBlock = instantsBlocks.get(0);

        // For compacted blocks COMPACTED_BLOCK_TIMES entry is present under its headers.
        if (firstBlock.getLogBlockHeader().containsKey(COMPACTED_BLOCK_TIMES)) {
          // When compacted blocks are seen update the blockTimeToCompactionBlockTimeMap.
          Arrays.stream(firstBlock.getLogBlockHeader().get(COMPACTED_BLOCK_TIMES).split(","))
              .forEach(originalInstant -> {
                String finalInstant = blockTimeToCompactionBlockTimeMap.getOrDefault(instantTime, instantTime);
                blockTimeToCompactionBlockTimeMap.put(originalInstant, finalInstant);
              });
        } else {
          // When a data block is found check if it is already compacted.
          String compactedFinalInstantTime = blockTimeToCompactionBlockTimeMap.get(instantTime);
          if (compactedFinalInstantTime == null) {
            // If it is not compacted then add the blocks related to the instant time at the end of the queue and continue.
            List<HoodieLogBlock> logBlocks = instantToBlocksMap.get(instantTime);
            Collections.reverse(logBlocks);
            logBlocks.forEach(block -> currentInstantLogBlocks.addLast(block));
            instantTimesIncluded.add(instantTime);
            validBlockInstants.add(instantTime);
            continue;
          }
          // If the compacted block exists and it is already included in the dequeue then ignore and continue.
          if (instantTimesIncluded.contains(compactedFinalInstantTime)) {
            continue;
          }
          // If the compacted block exists and it is not already added then add all the blocks related to that instant time.
          List<HoodieLogBlock> logBlocks = instantToBlocksMap.get(compactedFinalInstantTime);
          Collections.reverse(logBlocks);
          logBlocks.forEach(block -> currentInstantLogBlocks.addLast(block));
          instantTimesIncluded.add(compactedFinalInstantTime);
          validBlockInstants.add(compactedFinalInstantTime);
        }
      }
      LOG.info("Number of applied rollback blocks {}", numBlocksRolledBack);

      if (LOG.isDebugEnabled()) {
        LOG.info("Final view of the Block time to compactionBlockMap {}", blockTimeToCompactionBlockTimeMap);
      }

      // merge the last read block when all the blocks are done reading
      if (!currentInstantLogBlocks.isEmpty() && !skipProcessingBlocks) {
        LOG.info("Merging the final data blocks");
        processQueuedBlocksForInstant(currentInstantLogBlocks, scannedLogFiles.size(), keySpecOption);
      }
      // Done
      progress = 1.0f;
    } catch (IOException e) {
      LOG.error("Got IOException when reading log file", e);
      throw new HoodieIOException("IOException when reading log file ", e);
    } catch (Exception e) {
      LOG.error("Got exception when reading log file", e);
      throw new HoodieException("Exception when reading log file ", e);
    } finally {
      try {
        if (null != logFormatReaderWrapper) {
          logFormatReaderWrapper.close();
        }
      } catch (IOException ioe) {
        // Eat exception as we do not want to mask the original exception that can happen
        LOG.error("Unable to close log format reader", ioe);
      }
    }
  }

  /**
   * Checks if the current logblock belongs to a later instant.
   */
  private boolean isNewInstantBlock(HoodieLogBlock logBlock) {
    return currentInstantLogBlocks.size() > 0 && currentInstantLogBlocks.peek().getBlockType() != CORRUPT_BLOCK
        && !logBlock.getLogBlockHeader().get(INSTANT_TIME)
        .contentEquals(currentInstantLogBlocks.peek().getLogBlockHeader().get(INSTANT_TIME));
  }

  /**
   * Process the set of log blocks belonging to the last instant which is read fully.
   */
  private void processQueuedBlocksForInstant(Deque<HoodieLogBlock> logBlocks, int numLogFilesSeen,
                                             Option<KeySpec> keySpecOpt) throws Exception {
    while (!logBlocks.isEmpty()) {
      LOG.info("Number of remaining logblocks to merge {}", logBlocks.size());
      // poll the element at the bottom of the stack since that's the order it was inserted
      HoodieLogBlock lastBlock = logBlocks.pollLast();
      switch (lastBlock.getBlockType()) {
        case AVRO_DATA_BLOCK:
        case HFILE_DATA_BLOCK:
        case PARQUET_DATA_BLOCK:
          recordBuffer.processDataBlock((HoodieDataBlock) lastBlock, keySpecOpt);
          break;
        case DELETE_BLOCK:
          recordBuffer.processDeleteBlock((HoodieDeleteBlock) lastBlock);
          break;
        case CORRUPT_BLOCK:
          LOG.warn("Found a corrupt block which was not rolled back");
          break;
        default:
          break;
      }
    }
    // At this step the lastBlocks are consumed. We track approximate progress by number of log-files seen
    progress = (numLogFilesSeen - 1) / logFilePaths.size();
  }

  private boolean shouldLookupRecords() {
    // NOTE: Point-wise record lookups are only enabled when scanner is not in
    //       a full-scan mode
    return !forceFullScan;
  }

  /**
   * Return progress of scanning as a float between 0.0 to 1.0.
   */
  public float getProgress() {
    return progress;
  }

  public long getTotalLogFiles() {
    return totalLogFiles.get();
  }

  public long getTotalLogRecords() {
    return totalLogRecords.get();
  }

  public long getTotalLogBlocks() {
    return totalLogBlocks.get();
  }

  protected String getPayloadClassFQN() {
    return payloadClassFQN;
  }

  public Option<String> getPartitionNameOverride() {
    return partitionNameOverrideOpt;
  }

  public long getTotalRollbacks() {
    return totalRollbacks.get();
  }

  public long getTotalCorruptBlocks() {
    return totalCorruptBlocks.get();
  }

  public boolean isWithOperationField() {
    return withOperationField;
  }

  protected TypedProperties getPayloadProps() {
    return payloadProps;
  }

  public Deque<HoodieLogBlock> getCurrentInstantLogBlocks() {
    return currentInstantLogBlocks;
  }

  public List<String> getValidBlockInstants() {
    return validBlockInstants;
  }

  private Pair<ClosableIterator<T>, Schema> getRecordsIterator(
      HoodieDataBlock dataBlock, Option<KeySpec> keySpecOpt) throws IOException {
    ClosableIterator<T> blockRecordsIterator;
    if (keySpecOpt.isPresent()) {
      KeySpec keySpec = keySpecOpt.get();
      blockRecordsIterator = dataBlock.getEngineRecordIterator(readerContext, keySpec.getKeys(), keySpec.isFullKey());
    } else {
      blockRecordsIterator = dataBlock.getEngineRecordIterator(readerContext);
    }
    return Pair.of(blockRecordsIterator, dataBlock.getSchema());
  }

  /**
   * Builder used to build {@code AbstractHoodieLogRecordScanner}.
   */
  public abstract static class Builder<T> {
    public abstract Builder withHoodieReaderContext(HoodieReaderContext<T> readerContext);

    public abstract Builder withStorage(HoodieStorage storage);

    public abstract Builder withLogFiles(List<HoodieLogFile> hoodieLogFiles);

    public abstract Builder withReverseReader(boolean reverseReader);

    public abstract Builder withBufferSize(int bufferSize);

    public Builder withPartition(String partitionName) {
      throw new UnsupportedOperationException();
    }

    public Builder withInstantRange(Option<InstantRange> instantRange) {
      throw new UnsupportedOperationException();
    }

    public Builder withOperationField(boolean withOperationField) {
      throw new UnsupportedOperationException();
    }

    public Builder withRecordMerger(HoodieRecordMerger recordMerger) {
      throw new UnsupportedOperationException();
    }

    public Builder withOptimizedLogBlocksScan(boolean enableOptimizedLogBlocksScan) {
      throw new UnsupportedOperationException();
    }

    public abstract BaseHoodieLogRecordReader build();
  }
}<|MERGE_RESOLUTION|>--- conflicted
+++ resolved
@@ -153,11 +153,7 @@
     this.readerSchema = readerContext.getSchemaHandler().getRequiredSchema();
     this.latestInstantTime = readerContext.getLatestCommitTime();
     this.hoodieTableMetaClient = HoodieTableMetaClient.builder()
-<<<<<<< HEAD
-        .setConf((Configuration) storage.unwrapConf()).setBasePath(readerContext.getTablePath()).build();
-=======
-        .setConf(storage.getConf().newInstance()).setBasePath(basePath).build();
->>>>>>> f99b181a
+        .setConf(storage.getConf().newInstance()).setBasePath(readerContext.getTablePath()).build();
     // load class from the payload fully qualified class name
     HoodieTableConfig tableConfig = this.hoodieTableMetaClient.getTableConfig();
     this.payloadClassFQN = tableConfig.getPayloadClass();
