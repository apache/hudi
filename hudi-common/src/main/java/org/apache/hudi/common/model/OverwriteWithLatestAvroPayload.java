--- conflicted
+++ resolved
@@ -90,12 +90,7 @@
    * @param defaultValue defaultValue of the field
    * @return {@code true} if value equals defaultValue {@code false} otherwise.
    */
-<<<<<<< HEAD
-  public Boolean ovewriteField(Object value, Object defaultValue){
-    return  defaultValue == null ? value == defaultValue : defaultValue.toString().equals(value.toString());
-=======
-  public Boolean fieldJudge(Object value,Object defaultValue) {
-    return  defaultValue == null ? value == defaultValue : value.toString().equals(defaultValue.toString());
->>>>>>> 15436a69
+  public Boolean ovewriteField(Object value, Object defaultValue) {
+    return defaultValue == null ? value == defaultValue : defaultValue.toString().equals(value.toString());
   }
 }