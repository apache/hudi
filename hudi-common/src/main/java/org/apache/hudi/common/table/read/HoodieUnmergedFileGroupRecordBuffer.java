/*
 * Licensed to the Apache Software Foundation (ASF) under one
 * or more contributor license agreements.  See the NOTICE file
 * distributed with this work for additional information
 * regarding copyright ownership.  The ASF licenses this file
 * to you under the Apache License, Version 2.0 (the
 * "License"); you may not use this file except in compliance
 * with the License.  You may obtain a copy of the License at
 *
 *   http://www.apache.org/licenses/LICENSE-2.0
 *
 * Unless required by applicable law or agreed to in writing,
 * software distributed under the License is distributed on an
 * "AS IS" BASIS, WITHOUT WARRANTIES OR CONDITIONS OF ANY
 * KIND, either express or implied.  See the License for the
 * specific language governing permissions and limitations
 * under the License.
 */

package org.apache.hudi.common.table.read;

import org.apache.hudi.common.config.TypedProperties;
import org.apache.hudi.common.engine.HoodieReaderContext;
import org.apache.hudi.common.model.DeleteRecord;
import org.apache.hudi.common.model.HoodieRecordMerger;
import org.apache.hudi.common.table.log.KeySpec;
import org.apache.hudi.common.table.log.block.HoodieDataBlock;
import org.apache.hudi.common.table.log.block.HoodieDeleteBlock;
import org.apache.hudi.common.util.Option;
import org.apache.hudi.common.util.ValidationUtils;
import org.apache.hudi.common.util.collection.ClosableIterator;
import org.apache.hudi.common.util.collection.Pair;
import org.apache.hudi.exception.HoodieException;

import org.apache.avro.Schema;

import java.io.IOException;
import java.io.Serializable;
import java.util.Arrays;
import java.util.Iterator;
import java.util.Map;

public class HoodieUnmergedFileGroupRecordBuffer<T> extends HoodieBaseFileGroupRecordBuffer<T> {
  // Used to order the records in the record map.
  private Long putIndex = 0L;
  private Long getIndex = 0L;

  public HoodieUnmergedFileGroupRecordBuffer(
      HoodieReaderContext<T> readerContext,
      Option<String> partitionNameOverrideOpt,
      Option<String[]> partitionPathFieldOpt,
      HoodieRecordMerger recordMerger,
<<<<<<< HEAD
      TypedProperties payloadProps,
      long maxMemorySizeInBytes,
      String spillableMapBasePath,
      ExternalSpillableMap.DiskMapType diskMapType,
      boolean isBitCaskDiskMapCompressionEnabled) {
    super(readerContext, partitionNameOverrideOpt, partitionPathFieldOpt, recordMerger, payloadProps,
        maxMemorySizeInBytes, spillableMapBasePath, diskMapType, isBitCaskDiskMapCompressionEnabled);
=======
      TypedProperties props) {
    super(readerContext, hoodieTableMetaClient, partitionNameOverrideOpt, partitionPathFieldOpt, recordMerger, props);
>>>>>>> 35c00daa
  }

  @Override
  protected boolean doHasNext() throws IOException {
    ValidationUtils.checkState(baseFileIterator != null, "Base file iterator has not been set yet");

    // Output from base file first.
    if (baseFileIterator.hasNext()) {
      nextRecord = baseFileIterator.next();
      return true;
    }

    // Output records based on the index to preserve the order.
    if (!records.isEmpty()) {
      Pair<Option<T>, Map<String, Object>> nextRecordInfo = records.remove(getIndex++);

      if (nextRecordInfo == null) {
        throw new HoodieException("Row index should be continuous!");
      }

      if (nextRecordInfo.getLeft().isPresent()) {
        nextRecord = nextRecordInfo.getKey().get();
      } else {
        nextRecord = readerContext.constructRawDeleteRecord(nextRecordInfo.getRight());
      }
      return true;
    }

    return false;
  }

  @Override
  public Iterator<Pair<Option<T>, Map<String, Object>>> getLogRecordIterator() {
    return records.values().iterator();
  }

  @Override
  public BufferType getBufferType() {
    return BufferType.UNMERGED;
  }

  @Override
  public void processDataBlock(HoodieDataBlock dataBlock, Option<KeySpec> keySpecOpt) {
    Pair<ClosableIterator<T>, Schema> recordsIteratorSchemaPair =
        getRecordsIterator(dataBlock, keySpecOpt);
    if (dataBlock.containsPartialUpdates()) {
      throw new HoodieException("Partial update is not supported for unmerged record read");
    }

    try (ClosableIterator<T> recordIterator = recordsIteratorSchemaPair.getLeft()) {
      while (recordIterator.hasNext()) {
        T nextRecord = recordIterator.next();
        Map<String, Object> metadata = readerContext.generateMetadataForRecord(
            nextRecord, recordsIteratorSchemaPair.getRight());
        processNextDataRecord(nextRecord, metadata, putIndex++);
      }
    }
  }

  @Override
  public void processNextDataRecord(T record, Map<String, Object> metadata, Serializable index) {
    records.put(index, Pair.of(Option.ofNullable(readerContext.seal(record)), metadata));
  }

  @Override
  public void processDeleteBlock(HoodieDeleteBlock deleteBlock) {
    Iterator<DeleteRecord> it = Arrays.stream(deleteBlock.getRecordsToDelete()).iterator();
    while (it.hasNext()) {
      DeleteRecord record = it.next();
      processNextDeletedRecord(record, putIndex++);
    }
  }

  @Override
  public void processNextDeletedRecord(DeleteRecord deleteRecord, Serializable index) {
    records.put(index, Pair.of(Option.empty(), readerContext.generateMetadataForRecord(
        deleteRecord.getRecordKey(), deleteRecord.getPartitionPath(), deleteRecord.getOrderingValue())));
  }

  @Override
  public boolean containsLogRecord(String recordKey) {
    return records.containsKey(recordKey);
  }
}<|MERGE_RESOLUTION|>--- conflicted
+++ resolved
@@ -50,18 +50,8 @@
       Option<String> partitionNameOverrideOpt,
       Option<String[]> partitionPathFieldOpt,
       HoodieRecordMerger recordMerger,
-<<<<<<< HEAD
-      TypedProperties payloadProps,
-      long maxMemorySizeInBytes,
-      String spillableMapBasePath,
-      ExternalSpillableMap.DiskMapType diskMapType,
-      boolean isBitCaskDiskMapCompressionEnabled) {
-    super(readerContext, partitionNameOverrideOpt, partitionPathFieldOpt, recordMerger, payloadProps,
-        maxMemorySizeInBytes, spillableMapBasePath, diskMapType, isBitCaskDiskMapCompressionEnabled);
-=======
       TypedProperties props) {
-    super(readerContext, hoodieTableMetaClient, partitionNameOverrideOpt, partitionPathFieldOpt, recordMerger, props);
->>>>>>> 35c00daa
+    super(readerContext, partitionNameOverrideOpt, partitionPathFieldOpt, recordMerger, props);
   }
 
   @Override
