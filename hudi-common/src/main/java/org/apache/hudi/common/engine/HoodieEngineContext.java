--- conflicted
+++ resolved
@@ -68,11 +68,8 @@
 
   public abstract <T> HoodieData<T> emptyHoodieData();
 
-<<<<<<< HEAD
-=======
   public abstract <K, V> HoodiePairData<K, V> emptyHoodiePairData();
 
->>>>>>> 45dedd81
   public boolean supportsFileGroupReader() {
     return false;
   }
