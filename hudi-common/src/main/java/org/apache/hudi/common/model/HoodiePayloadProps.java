--- conflicted
+++ resolved
@@ -59,24 +59,4 @@
   public static final String PAYLOAD_EVENT_TIME_FIELD_PROP = PAYLOAD_EVENT_TIME_FIELD_PROP_KEY;
   @Deprecated
   public static String DEFAULT_PAYLOAD_EVENT_TIME_FIELD_VAL = "ts";
-<<<<<<< HEAD
-
-  /**
-   * List of [[HoodieRecordPayload]] classes capable of merging projected records:
-   * in some cases, when for example, user is only interested in a handful of columns rather
-   * than the full row we will be able to optimize data throughput by only fetching the required
-   * columns. However, to properly fulfil MOR semantic particular [[HoodieRecordPayload]] in
-   * question should be able to merge records based on just such projected representation (including
-   * columns required for merging, such as primary-key, pre-combine key, etc)
-   */
-  private static final HashSet<String> PROJECTION_COMPATIBLE_PAYLOAD_CLASSES = new HashSet<String>() {{
-      add(OverwriteWithLatestAvroPayload.class.getName());
-      //add(DefaultHoodieRecordPayload.class.getName());
-    }};
-
-  public static boolean isProjectionCompatible(String payloadClassName) {
-    return PROJECTION_COMPATIBLE_PAYLOAD_CLASSES.contains(payloadClassName);
-  }
-=======
->>>>>>> 150a4b70
 }