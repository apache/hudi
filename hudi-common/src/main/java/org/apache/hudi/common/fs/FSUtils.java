--- conflicted
+++ resolved
@@ -34,14 +34,6 @@
 import org.apache.hudi.exception.HoodieIOException;
 import org.apache.hudi.exception.HoodieValidationException;
 import org.apache.hudi.exception.InvalidHoodiePathException;
-<<<<<<< HEAD
-=======
-import org.apache.hudi.hadoop.fs.CachingPath;
-import org.apache.hudi.hadoop.fs.HadoopFSUtils;
-import org.apache.hudi.hadoop.fs.HoodieWrapperFileSystem;
-import org.apache.hudi.hadoop.fs.inline.InLineFSUtils;
-import org.apache.hudi.hadoop.fs.inline.InLineFileSystem;
->>>>>>> a6026614
 import org.apache.hudi.metadata.HoodieTableMetadata;
 import org.apache.hudi.storage.HoodieStorage;
 import org.apache.hudi.storage.StorageConfiguration;
@@ -79,6 +71,8 @@
 import java.util.stream.Collectors;
 import java.util.stream.Stream;
 
+import static org.apache.hudi.storage.HoodieStorageUtils.getStorageConfWithCopy;
+
 /**
  * Utility functions related to accessing the file storage.
  */
@@ -655,17 +649,6 @@
     return fs.getUri() + fullPartitionPath.toUri().getRawPath();
   }
 
-<<<<<<< HEAD
-=======
-  public static Configuration registerFileSystem(StoragePath file, Configuration conf) {
-    Configuration returnConf = new Configuration(conf);
-    String scheme = HadoopFSUtils.getFs(file.toString(), conf).getScheme();
-    returnConf.set("fs." + HoodieWrapperFileSystem.getHoodieScheme(scheme) + ".impl",
-        HoodieWrapperFileSystem.class.getName());
-    return returnConf;
-  }
-
->>>>>>> a6026614
   /**
    * Helper to filter out paths under metadata folder when running fs.globStatus.
    *
@@ -719,7 +702,7 @@
       List<String> subPaths) {
     Map<String, T> result = new HashMap<>();
     if (subPaths.size() > 0) {
-      StorageConfiguration<Configuration> conf = HadoopFSUtils.getStorageConfWithCopy(fs.getConf());
+      StorageConfiguration<Configuration> conf = getStorageConfWithCopy(fs.getConf());
       int actualParallelism = Math.min(subPaths.size(), parallelism);
 
       hoodieEngineContext.setJobStatus(FSUtils.class.getSimpleName(),
