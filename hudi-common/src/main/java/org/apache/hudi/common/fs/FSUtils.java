/*
 * Licensed to the Apache Software Foundation (ASF) under one
 * or more contributor license agreements.  See the NOTICE file
 * distributed with this work for additional information
 * regarding copyright ownership.  The ASF licenses this file
 * to you under the Apache License, Version 2.0 (the
 * "License"); you may not use this file except in compliance
 * with the License.  You may obtain a copy of the License at
 *
 *      http://www.apache.org/licenses/LICENSE-2.0
 *
 * Unless required by applicable law or agreed to in writing, software
 * distributed under the License is distributed on an "AS IS" BASIS,
 * WITHOUT WARRANTIES OR CONDITIONS OF ANY KIND, either express or implied.
 * See the License for the specific language governing permissions and
 * limitations under the License.
 */

package org.apache.hudi.common.fs;

import org.apache.hudi.common.model.HoodieFileFormat;
import org.apache.hudi.common.model.HoodieLogFile;
import org.apache.hudi.common.model.HoodiePartitionMetadata;
import org.apache.hudi.common.table.HoodieTableMetaClient;
import org.apache.hudi.common.table.timeline.HoodieInstant;
import org.apache.hudi.common.util.Option;
import org.apache.hudi.common.util.ValidationUtils;
import org.apache.hudi.common.util.collection.Pair;
import org.apache.hudi.exception.HoodieException;
import org.apache.hudi.exception.HoodieIOException;
import org.apache.hudi.exception.InvalidHoodiePathException;

import org.apache.hadoop.conf.Configuration;
import org.apache.hadoop.fs.FSDataInputStream;
import org.apache.hadoop.fs.FileStatus;
import org.apache.hadoop.fs.FileSystem;
import org.apache.hadoop.fs.LocatedFileStatus;
import org.apache.hadoop.fs.Path;
import org.apache.hadoop.fs.PathFilter;
import org.apache.hadoop.fs.RemoteIterator;
import org.apache.hadoop.hdfs.DistributedFileSystem;
import org.apache.log4j.LogManager;
import org.apache.log4j.Logger;

import java.io.File;
import java.io.IOException;
import java.util.ArrayList;
import java.util.Arrays;
import java.util.LinkedList;
import java.util.List;
import java.util.Map.Entry;
import java.util.Objects;
import java.util.UUID;
import java.util.function.Function;
import java.util.regex.Matcher;
import java.util.regex.Pattern;
import java.util.stream.Stream;

/**
 * Utility functions related to accessing the file storage.
 */
public class FSUtils {

  private static final Logger LOG = LogManager.getLogger(FSUtils.class);
  // Log files are of this pattern - .b5068208-e1a4-11e6-bf01-fe55135034f3_20170101134598.log.1
  private static final Pattern LOG_FILE_PATTERN =
      Pattern.compile("\\.(.*)_(.*)\\.(.*)\\.([0-9]*)(_(([0-9]*)-([0-9]*)-([0-9]*)))?");
  private static final String LOG_FILE_PREFIX = ".";
  private static final int MAX_ATTEMPTS_RECOVER_LEASE = 10;
  private static final long MIN_CLEAN_TO_KEEP = 10;
  private static final long MIN_ROLLBACK_TO_KEEP = 10;
  private static final String HOODIE_ENV_PROPS_PREFIX = "HOODIE_ENV_";

  private static final PathFilter ALLOW_ALL_FILTER = file -> true;

  public static Configuration prepareHadoopConf(Configuration conf) {
    conf.set("fs.hdfs.impl", org.apache.hadoop.hdfs.DistributedFileSystem.class.getName());
    conf.set("fs.file.impl", org.apache.hadoop.fs.LocalFileSystem.class.getName());

    // look for all properties, prefixed to be picked up
    for (Entry<String, String> prop : System.getenv().entrySet()) {
      if (prop.getKey().startsWith(HOODIE_ENV_PROPS_PREFIX)) {
        LOG.info("Picking up value for hoodie env var :" + prop.getKey());
        conf.set(prop.getKey().replace(HOODIE_ENV_PROPS_PREFIX, "").replaceAll("_DOT_", "."), prop.getValue());
      }
    }
    return conf;
  }

  public static FileSystem getFs(String path, Configuration conf) {
    FileSystem fs;
    prepareHadoopConf(conf);
    try {
      fs = new Path(path).getFileSystem(conf);
    } catch (IOException e) {
      throw new HoodieIOException("Failed to get instance of " + FileSystem.class.getName(), e);
    }
    LOG.info(String.format("Hadoop Configuration: fs.defaultFS: [%s], Config:[%s], FileSystem: [%s]",
        conf.getRaw("fs.defaultFS"), conf.toString(), fs.toString()));
    return fs;
  }

  /**
   * A write token uniquely identifies an attempt at one of the IOHandle operations (Merge/Create/Append).
   */
  public static String makeWriteToken(int taskPartitionId, int stageId, long taskAttemptId) {
    return String.format("%d-%d-%d", taskPartitionId, stageId, taskAttemptId);
  }

<<<<<<< HEAD
  public static String makeBaseFileName(String instantTime, String writeToken, String fileId) {
    return String.format("%s_%s_%s.parquet", fileId, writeToken, instantTime);
=======
  // TODO: this should be removed
  public static String makeDataFileName(String instantTime, String writeToken, String fileId) {
    return String.format("%s_%s_%s%s", fileId, writeToken, instantTime, HoodieFileFormat.PARQUET.getFileExtension());
  }

  public static String makeDataFileName(String instantTime, String writeToken, String fileId, String fileExtension) {
    return String.format("%s_%s_%s%s", fileId, writeToken, instantTime, fileExtension);
>>>>>>> 2603cfb3
  }

  public static String makeMarkerFile(String instantTime, String writeToken, String fileId) {
    return String.format("%s_%s_%s%s", fileId, writeToken, instantTime, HoodieTableMetaClient.MARKER_EXTN);
  }

<<<<<<< HEAD
  public static String translateMarkerToBaseFilePath(String basePath, String markerPath, String instantTs) {
=======
  public static String translateMarkerToDataPath(String basePath, String markerPath, String instantTs,
                                                 String baseFileExtension) {
>>>>>>> 2603cfb3
    ValidationUtils.checkArgument(markerPath.endsWith(HoodieTableMetaClient.MARKER_EXTN));
    String markerRootPath = Path.getPathWithoutSchemeAndAuthority(
        new Path(String.format("%s/%s/%s", basePath, HoodieTableMetaClient.TEMPFOLDER_NAME, instantTs))).toString();
    int begin = markerPath.indexOf(markerRootPath);
    ValidationUtils.checkArgument(begin >= 0,
        "Not in marker dir. Marker Path=" + markerPath + ", Expected Marker Root=" + markerRootPath);
    String rPath = markerPath.substring(begin + markerRootPath.length() + 1);
    return String.format("%s/%s%s", basePath, rPath.replace(HoodieTableMetaClient.MARKER_EXTN, ""), baseFileExtension);
  }

  public static String maskWithoutFileId(String instantTime, int taskPartitionId) {
    return String.format("*_%s_%s%s", taskPartitionId, instantTime, HoodieFileFormat.PARQUET.getFileExtension());
  }

  public static String getCommitFromCommitFile(String commitFileName) {
    return commitFileName.split("\\.")[0];
  }

  public static String getCommitTime(String fullFileName) {
    return fullFileName.split("_")[2].split("\\.")[0];
  }

  public static long getFileSize(FileSystem fs, Path path) throws IOException {
    return fs.getFileStatus(path).getLen();
  }

  public static String getFileId(String fullFileName) {
    return fullFileName.split("_")[0];
  }

  /**
   * Gets all partition paths assuming date partitioning (year, month, day) three levels down.
   */
  public static List<String> getAllPartitionFoldersThreeLevelsDown(FileSystem fs, String basePath) throws IOException {
    List<String> datePartitions = new ArrayList<>();
    // Avoid listing and including any folders under the metafolder
    PathFilter filter = getExcludeMetaPathFilter();
    FileStatus[] folders = fs.globStatus(new Path(basePath + "/*/*/*"), filter);
    for (FileStatus status : folders) {
      Path path = status.getPath();
      datePartitions.add(String.format("%s/%s/%s", path.getParent().getParent().getName(), path.getParent().getName(),
          path.getName()));
    }
    return datePartitions;
  }

  /**
   * Given a base partition and a partition path, return relative path of partition path to the base path.
   */
  public static String getRelativePartitionPath(Path basePath, Path partitionPath) {
    basePath = Path.getPathWithoutSchemeAndAuthority(basePath);
    partitionPath = Path.getPathWithoutSchemeAndAuthority(partitionPath);
    String partitionFullPath = partitionPath.toString();
    int partitionStartIndex = partitionFullPath.indexOf(basePath.getName(),
        basePath.getParent() == null ? 0 : basePath.getParent().toString().length());
    // Partition-Path could be empty for non-partitioned tables
    return partitionStartIndex + basePath.getName().length() == partitionFullPath.length() ? ""
        : partitionFullPath.substring(partitionStartIndex + basePath.getName().length() + 1);
  }

  /**
   * Obtain all the partition paths, that are present in this table, denoted by presence of
   * {@link HoodiePartitionMetadata#HOODIE_PARTITION_METAFILE}.
   */
  public static List<String> getAllFoldersWithPartitionMetaFile(FileSystem fs, String basePathStr) throws IOException {
    final Path basePath = new Path(basePathStr);
    final List<String> partitions = new ArrayList<>();
    processFiles(fs, basePathStr, (locatedFileStatus) -> {
      Path filePath = locatedFileStatus.getPath();
      if (filePath.getName().equals(HoodiePartitionMetadata.HOODIE_PARTITION_METAFILE)) {
        partitions.add(getRelativePartitionPath(basePath, filePath.getParent()));
      }
      return true;
    }, true);
    return partitions;
  }

<<<<<<< HEAD
  public static List<String> getAllBaseFilesForMarkers(FileSystem fs, String basePath, String instantTs,
      String markerDir) throws IOException {
    List<String> baseFiles = new LinkedList<>();
    processFiles(fs, markerDir, (status) -> {
      String pathStr = status.getPath().toString();
      if (pathStr.endsWith(HoodieTableMetaClient.MARKER_EXTN)) {
        baseFiles.add(FSUtils.translateMarkerToBaseFilePath(basePath, pathStr, instantTs));
=======
  public static List<String> getAllDataFilesForMarkers(FileSystem fs, String basePath, String instantTs,
      String markerDir, String baseFileExtension) throws IOException {
    List<String> dataFiles = new LinkedList<>();
    processFiles(fs, markerDir, (status) -> {
      String pathStr = status.getPath().toString();
      if (pathStr.endsWith(HoodieTableMetaClient.MARKER_EXTN)) {
        dataFiles.add(FSUtils.translateMarkerToDataPath(basePath, pathStr, instantTs, baseFileExtension));
>>>>>>> 2603cfb3
      }
      return true;
    }, false);
    return baseFiles;
  }

  /**
   * Recursively processes all files in the base-path. If excludeMetaFolder is set, the meta-folder and all its subdirs
   * are skipped
   * 
   * @param fs File System
   * @param basePathStr Base-Path
   * @param consumer Callback for processing
   * @param excludeMetaFolder Exclude .hoodie folder
   * @throws IOException -
   */
  static void processFiles(FileSystem fs, String basePathStr, Function<FileStatus, Boolean> consumer,
      boolean excludeMetaFolder) throws IOException {
    PathFilter pathFilter = excludeMetaFolder ? getExcludeMetaPathFilter() : ALLOW_ALL_FILTER;
    FileStatus[] topLevelStatuses = fs.listStatus(new Path(basePathStr));
    for (FileStatus child : topLevelStatuses) {
      if (child.isFile()) {
        boolean success = consumer.apply(child);
        if (!success) {
          throw new HoodieException("Failed to process file-status=" + child);
        }
      } else if (pathFilter.accept(child.getPath())) {
        RemoteIterator<LocatedFileStatus> itr = fs.listFiles(child.getPath(), true);
        while (itr.hasNext()) {
          FileStatus status = itr.next();
          boolean success = consumer.apply(status);
          if (!success) {
            throw new HoodieException("Failed to process file-status=" + status);
          }
        }
      }
    }
  }

  public static List<String> getAllPartitionPaths(FileSystem fs, String basePathStr, boolean assumeDatePartitioning)
      throws IOException {
    if (assumeDatePartitioning) {
      return getAllPartitionFoldersThreeLevelsDown(fs, basePathStr);
    } else {
      return getAllFoldersWithPartitionMetaFile(fs, basePathStr);
    }
  }

  public static String getFileExtension(String fullName) {
    Objects.requireNonNull(fullName);
    String fileName = (new File(fullName)).getName();
    int dotIndex = fileName.indexOf('.');
    return dotIndex == -1 ? "" : fileName.substring(dotIndex);
  }

  private static PathFilter getExcludeMetaPathFilter() {
    // Avoid listing and including any folders under the metafolder
    return (path) -> !path.toString().contains(HoodieTableMetaClient.METAFOLDER_NAME);
  }

  public static String getInstantTime(String name) {
    return name.replace(getFileExtension(name), "");
  }

  /**
   * Returns a new unique prefix for creating a file group.
   */
  public static String createNewFileIdPfx() {
    return UUID.randomUUID().toString();
  }

  /**
   * Get the file extension from the log file.
   */
  public static String getFileExtensionFromLog(Path logPath) {
    Matcher matcher = LOG_FILE_PATTERN.matcher(logPath.getName());
    if (!matcher.find()) {
      throw new InvalidHoodiePathException(logPath, "LogFile");
    }
    return matcher.group(3);
  }

  /**
   * Get the first part of the file name in the log file. That will be the fileId. Log file do not have instantTime in
   * the file name.
   */
  public static String getFileIdFromLogPath(Path path) {
    Matcher matcher = LOG_FILE_PATTERN.matcher(path.getName());
    if (!matcher.find()) {
      throw new InvalidHoodiePathException(path, "LogFile");
    }
    return matcher.group(1);
  }

  /**
   * Check if the file is a parquet file of a log file. Then get the fileId appropriately.
   */
  public static String getFileIdFromFilePath(Path filePath) {
    if (FSUtils.isLogFile(filePath)) {
      return FSUtils.getFileIdFromLogPath(filePath);
    }
    return FSUtils.getFileId(filePath.getName());
  }

  /**
   * Get the first part of the file name in the log file. That will be the fileId. Log file do not have instantTime in
   * the file name.
   */
  public static String getBaseCommitTimeFromLogPath(Path path) {
    Matcher matcher = LOG_FILE_PATTERN.matcher(path.getName());
    if (!matcher.find()) {
      throw new InvalidHoodiePathException(path, "LogFile");
    }
    return matcher.group(2);
  }

  /**
   * Get TaskPartitionId used in log-path.
   */
  public static Integer getTaskPartitionIdFromLogPath(Path path) {
    Matcher matcher = LOG_FILE_PATTERN.matcher(path.getName());
    if (!matcher.find()) {
      throw new InvalidHoodiePathException(path, "LogFile");
    }
    String val = matcher.group(7);
    return val == null ? null : Integer.parseInt(val);
  }

  /**
   * Get Write-Token used in log-path.
   */
  public static String getWriteTokenFromLogPath(Path path) {
    Matcher matcher = LOG_FILE_PATTERN.matcher(path.getName());
    if (!matcher.find()) {
      throw new InvalidHoodiePathException(path, "LogFile");
    }
    return matcher.group(6);
  }

  /**
   * Get StageId used in log-path.
   */
  public static Integer getStageIdFromLogPath(Path path) {
    Matcher matcher = LOG_FILE_PATTERN.matcher(path.getName());
    if (!matcher.find()) {
      throw new InvalidHoodiePathException(path, "LogFile");
    }
    String val = matcher.group(8);
    return val == null ? null : Integer.parseInt(val);
  }

  /**
   * Get Task Attempt Id used in log-path.
   */
  public static Integer getTaskAttemptIdFromLogPath(Path path) {
    Matcher matcher = LOG_FILE_PATTERN.matcher(path.getName());
    if (!matcher.find()) {
      throw new InvalidHoodiePathException(path, "LogFile");
    }
    String val = matcher.group(9);
    return val == null ? null : Integer.parseInt(val);
  }

  /**
   * Get the last part of the file name in the log file and convert to int.
   */
  public static int getFileVersionFromLog(Path logPath) {
    Matcher matcher = LOG_FILE_PATTERN.matcher(logPath.getName());
    if (!matcher.find()) {
      throw new InvalidHoodiePathException(logPath, "LogFile");
    }
    return Integer.parseInt(matcher.group(4));
  }

  public static String makeLogFileName(String fileId, String logFileExtension, String baseCommitTime, int version,
      String writeToken) {
    String suffix =
        (writeToken == null) ? String.format("%s_%s%s.%d", fileId, baseCommitTime, logFileExtension, version)
            : String.format("%s_%s%s.%d_%s", fileId, baseCommitTime, logFileExtension, version, writeToken);
    return LOG_FILE_PREFIX + suffix;
  }

  public static boolean isLogFile(Path logPath) {
    Matcher matcher = LOG_FILE_PATTERN.matcher(logPath.getName());
    return matcher.find();
  }

  /**
   * Get the latest log file written from the list of log files passed in.
   */
  public static Option<HoodieLogFile> getLatestLogFile(Stream<HoodieLogFile> logFiles) {
    return Option.fromJavaOptional(logFiles.min(HoodieLogFile.getReverseLogFileComparator()));
  }

  /**
   * Get all the log files for the passed in FileId in the partition path.
   */
  public static Stream<HoodieLogFile> getAllLogFiles(FileSystem fs, Path partitionPath, final String fileId,
      final String logFileExtension, final String baseCommitTime) throws IOException {
    return Arrays
        .stream(fs.listStatus(partitionPath,
            path -> path.getName().startsWith("." + fileId) && path.getName().contains(logFileExtension)))
        .map(HoodieLogFile::new).filter(s -> s.getBaseCommitTime().equals(baseCommitTime));
  }

  /**
   * Get the latest log version for the fileId in the partition path.
   */
  public static Option<Pair<Integer, String>> getLatestLogVersion(FileSystem fs, Path partitionPath,
      final String fileId, final String logFileExtension, final String baseCommitTime) throws IOException {
    Option<HoodieLogFile> latestLogFile =
        getLatestLogFile(getAllLogFiles(fs, partitionPath, fileId, logFileExtension, baseCommitTime));
    if (latestLogFile.isPresent()) {
      return Option
          .of(Pair.of(latestLogFile.get().getLogVersion(), getWriteTokenFromLogPath(latestLogFile.get().getPath())));
    }
    return Option.empty();
  }

  /**
   * computes the next log version for the specified fileId in the partition path.
   */
  public static int computeNextLogVersion(FileSystem fs, Path partitionPath, final String fileId,
      final String logFileExtension, final String baseCommitTime) throws IOException {
    Option<Pair<Integer, String>> currentVersionWithWriteToken =
        getLatestLogVersion(fs, partitionPath, fileId, logFileExtension, baseCommitTime);
    // handle potential overflow
    return (currentVersionWithWriteToken.isPresent()) ? currentVersionWithWriteToken.get().getKey() + 1
        : HoodieLogFile.LOGFILE_BASE_VERSION;
  }

  public static int getDefaultBufferSize(final FileSystem fs) {
    return fs.getConf().getInt("io.file.buffer.size", 4096);
  }

  public static Short getDefaultReplication(FileSystem fs, Path path) {
    return fs.getDefaultReplication(path);
  }

  /**
   * When a file was opened and the task died without closing the stream, another task executor cannot open because the
   * existing lease will be active. We will try to recover the lease, from HDFS. If a data node went down, it takes
   * about 10 minutes for the lease to be rocovered. But if the client dies, this should be instant.
   */
  public static boolean recoverDFSFileLease(final DistributedFileSystem dfs, final Path p)
      throws IOException, InterruptedException {
    LOG.info("Recover lease on dfs file " + p);
    // initiate the recovery
    boolean recovered = false;
    for (int nbAttempt = 0; nbAttempt < MAX_ATTEMPTS_RECOVER_LEASE; nbAttempt++) {
      LOG.info("Attempt " + nbAttempt + " to recover lease on dfs file " + p);
      recovered = dfs.recoverLease(p);
      if (recovered) {
        break;
      }
      // Sleep for 1 second before trying again. Typically it takes about 2-3 seconds to recover
      // under default settings
      Thread.sleep(1000);
    }
    return recovered;
  }

  public static void deleteOlderCleanMetaFiles(FileSystem fs, String metaPath, Stream<HoodieInstant> instants) {
    // TODO - this should be archived when archival is made general for all meta-data
    // skip MIN_CLEAN_TO_KEEP and delete rest
    instants.skip(MIN_CLEAN_TO_KEEP).forEach(s -> {
      try {
        fs.delete(new Path(metaPath, s.getFileName()), false);
      } catch (IOException e) {
        throw new HoodieIOException("Could not delete clean meta files" + s.getFileName(), e);
      }
    });
  }

  public static void deleteOlderRollbackMetaFiles(FileSystem fs, String metaPath, Stream<HoodieInstant> instants) {
    // TODO - this should be archived when archival is made general for all meta-data
    // skip MIN_ROLLBACK_TO_KEEP and delete rest
    instants.skip(MIN_ROLLBACK_TO_KEEP).forEach(s -> {
      try {
        fs.delete(new Path(metaPath, s.getFileName()), false);
      } catch (IOException e) {
        throw new HoodieIOException("Could not delete rollback meta files " + s.getFileName(), e);
      }
    });
  }

  public static void deleteInstantFile(FileSystem fs, String metaPath, HoodieInstant instant) {
    try {
      LOG.warn("try to delete instant file: " + instant);
      fs.delete(new Path(metaPath, instant.getFileName()), false);
    } catch (IOException e) {
      throw new HoodieIOException("Could not delete instant file" + instant.getFileName(), e);
    }
  }

  public static void deleteOlderRestoreMetaFiles(FileSystem fs, String metaPath, Stream<HoodieInstant> instants) {
    // TODO - this should be archived when archival is made general for all meta-data
    // skip MIN_ROLLBACK_TO_KEEP and delete rest
    instants.skip(MIN_ROLLBACK_TO_KEEP).map(s -> {
      try {
        return fs.delete(new Path(metaPath, s.getFileName()), false);
      } catch (IOException e) {
        throw new HoodieIOException("Could not delete restore meta files " + s.getFileName(), e);
      }
    });
  }

  public static void createPathIfNotExists(FileSystem fs, Path partitionPath) throws IOException {
    if (!fs.exists(partitionPath)) {
      fs.mkdirs(partitionPath);
    }
  }

  public static Long getSizeInMB(long sizeInBytes) {
    return sizeInBytes / (1024 * 1024);
  }

  public static Path getPartitionPath(String basePath, String partitionPath) {
    return getPartitionPath(new Path(basePath), partitionPath);
  }

  public static Path getPartitionPath(Path basePath, String partitionPath) {
    // FOr non-partitioned table, return only base-path
    return ((partitionPath == null) || (partitionPath.isEmpty())) ? basePath : new Path(basePath, partitionPath);
  }

  /**
   * Get DFS full partition path (e.g. hdfs://ip-address:8020:/<absolute path>)
   */
  public static String getDFSFullPartitionPath(FileSystem fs, Path partitionPath) {
    return fs.getUri() + partitionPath.toUri().getRawPath();
  }

  /**
   * This is due to HUDI-140 GCS has a different behavior for detecting EOF during seek().
   * 
   * @param inputStream FSDataInputStream
   * @return true if the inputstream or the wrapped one is of type GoogleHadoopFSInputStream
   */
  public static boolean isGCSInputStream(FSDataInputStream inputStream) {
    return inputStream.getClass().getCanonicalName().equals("com.google.cloud.hadoop.fs.gcs.GoogleHadoopFSInputStream")
        || inputStream.getWrappedStream().getClass().getCanonicalName()
            .equals("com.google.cloud.hadoop.fs.gcs.GoogleHadoopFSInputStream");
  }

  public static Configuration registerFileSystem(Path file, Configuration conf) {
    Configuration returnConf = new Configuration(conf);
    String scheme = FSUtils.getFs(file.toString(), conf).getScheme();
    returnConf.set("fs." + HoodieWrapperFileSystem.getHoodieScheme(scheme) + ".impl",
        HoodieWrapperFileSystem.class.getName());
    return returnConf;
  }

}<|MERGE_RESOLUTION|>--- conflicted
+++ resolved
@@ -107,30 +107,19 @@
     return String.format("%d-%d-%d", taskPartitionId, stageId, taskAttemptId);
   }
 
-<<<<<<< HEAD
   public static String makeBaseFileName(String instantTime, String writeToken, String fileId) {
     return String.format("%s_%s_%s.parquet", fileId, writeToken, instantTime);
-=======
-  // TODO: this should be removed
-  public static String makeDataFileName(String instantTime, String writeToken, String fileId) {
-    return String.format("%s_%s_%s%s", fileId, writeToken, instantTime, HoodieFileFormat.PARQUET.getFileExtension());
-  }
-
-  public static String makeDataFileName(String instantTime, String writeToken, String fileId, String fileExtension) {
+  }
+
+  public static String makeBaseFileName(String instantTime, String writeToken, String fileId, String fileExtension) {
     return String.format("%s_%s_%s%s", fileId, writeToken, instantTime, fileExtension);
->>>>>>> 2603cfb3
   }
 
   public static String makeMarkerFile(String instantTime, String writeToken, String fileId) {
     return String.format("%s_%s_%s%s", fileId, writeToken, instantTime, HoodieTableMetaClient.MARKER_EXTN);
   }
 
-<<<<<<< HEAD
-  public static String translateMarkerToBaseFilePath(String basePath, String markerPath, String instantTs) {
-=======
-  public static String translateMarkerToDataPath(String basePath, String markerPath, String instantTs,
-                                                 String baseFileExtension) {
->>>>>>> 2603cfb3
+  public static String translateMarkerToBaseFilePath(String basePath, String markerPath, String instantTs, String baseFileExtension) {
     ValidationUtils.checkArgument(markerPath.endsWith(HoodieTableMetaClient.MARKER_EXTN));
     String markerRootPath = Path.getPathWithoutSchemeAndAuthority(
         new Path(String.format("%s/%s/%s", basePath, HoodieTableMetaClient.TEMPFOLDER_NAME, instantTs))).toString();
@@ -208,23 +197,13 @@
     return partitions;
   }
 
-<<<<<<< HEAD
   public static List<String> getAllBaseFilesForMarkers(FileSystem fs, String basePath, String instantTs,
-      String markerDir) throws IOException {
+      String markerDir, String baseFileExtension) throws IOException {
     List<String> baseFiles = new LinkedList<>();
     processFiles(fs, markerDir, (status) -> {
       String pathStr = status.getPath().toString();
       if (pathStr.endsWith(HoodieTableMetaClient.MARKER_EXTN)) {
-        baseFiles.add(FSUtils.translateMarkerToBaseFilePath(basePath, pathStr, instantTs));
-=======
-  public static List<String> getAllDataFilesForMarkers(FileSystem fs, String basePath, String instantTs,
-      String markerDir, String baseFileExtension) throws IOException {
-    List<String> dataFiles = new LinkedList<>();
-    processFiles(fs, markerDir, (status) -> {
-      String pathStr = status.getPath().toString();
-      if (pathStr.endsWith(HoodieTableMetaClient.MARKER_EXTN)) {
-        dataFiles.add(FSUtils.translateMarkerToDataPath(basePath, pathStr, instantTs, baseFileExtension));
->>>>>>> 2603cfb3
+        baseFiles.add(FSUtils.translateMarkerToBaseFilePath(basePath, pathStr, instantTs, baseFileExtension));
       }
       return true;
     }, false);
