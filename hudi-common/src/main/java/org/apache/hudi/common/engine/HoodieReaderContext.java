/*
 * Licensed to the Apache Software Foundation (ASF) under one
 * or more contributor license agreements.  See the NOTICE file
 * distributed with this work for additional information
 * regarding copyright ownership.  The ASF licenses this file
 * to you under the Apache License, Version 2.0 (the
 * "License"); you may not use this file except in compliance
 * with the License.  You may obtain a copy of the License at
 *
 *   http://www.apache.org/licenses/LICENSE-2.0
 *
 * Unless required by applicable law or agreed to in writing,
 * software distributed under the License is distributed on an
 * "AS IS" BASIS, WITHOUT WARRANTIES OR CONDITIONS OF ANY
 * KIND, either express or implied.  See the License for the
 * specific language governing permissions and limitations
 * under the License.
 */

package org.apache.hudi.common.engine;

import org.apache.hudi.common.config.TypedProperties;
import org.apache.hudi.common.model.HoodieRecord;
import org.apache.hudi.common.model.HoodieRecordMerger;
<<<<<<< HEAD
import org.apache.hudi.common.util.ConfigUtils;
=======
import org.apache.hudi.common.table.read.HoodieFileGroupReaderSchemaHandler;
>>>>>>> f4be74c2
import org.apache.hudi.common.util.Option;
import org.apache.hudi.common.util.collection.ClosableIterator;
import org.apache.hudi.storage.HoodieStorage;
import org.apache.hudi.storage.StorageConfiguration;
import org.apache.hudi.storage.StoragePath;

import org.apache.avro.Schema;
import org.apache.avro.generic.IndexedRecord;

import java.io.IOException;
import java.util.Collections;
import java.util.HashMap;
import java.util.Map;
import java.util.function.UnaryOperator;

import static org.apache.hudi.common.model.HoodieRecord.RECORD_KEY_METADATA_FIELD;

/**
 * An abstract reader context class for {@code HoodieFileGroupReader} to use, containing APIs for
 * engine-specific implementation on reading data files, getting field values from a record,
 * transforming a record, etc.
 * <p>
 * For each query engine, this class should be extended and plugged into {@code HoodieFileGroupReader}
 * to realize the file group reading.
 *
 * @param <T> The type of engine-specific record representation, e.g.,{@code InternalRow} in Spark
 *            and {@code RowData} in Flink.
 */
public abstract class HoodieReaderContext<T> {

  private HoodieFileGroupReaderSchemaHandler<T> schemaHandler = null;
  private String tablePath = null;
  private String latestCommitTime = null;
  private HoodieRecordMerger recordMerger = null;
  private Boolean hasLogFiles = null;
  private Boolean hasBootstrapBaseFile = null;
  private Boolean needsBootstrapMerge = null;

  // Getter and Setter for schemaHandler
  public HoodieFileGroupReaderSchemaHandler<T> getSchemaHandler() {
    return schemaHandler;
  }

  public void setSchemaHandler(HoodieFileGroupReaderSchemaHandler<T> schemaHandler) {
    this.schemaHandler = schemaHandler;
  }

  public String getTablePath() {
    if (tablePath == null) {
      throw new IllegalStateException("Table path not set in reader context.");
    }
    return tablePath;
  }

  public void setTablePath(String tablePath) {
    this.tablePath = tablePath;
  }

  public String getLatestCommitTime() {
    return latestCommitTime;
  }

  public void setLatestCommitTime(String latestCommitTime) {
    this.latestCommitTime = latestCommitTime;
  }

  public HoodieRecordMerger getRecordMerger() {
    return recordMerger;
  }

  public void setRecordMerger(HoodieRecordMerger recordMerger) {
    this.recordMerger = recordMerger;
  }

  // Getter and Setter for hasLogFiles
  public boolean getHasLogFiles() {
    return hasLogFiles;
  }

  public void setHasLogFiles(boolean hasLogFiles) {
    this.hasLogFiles = hasLogFiles;
  }

  // Getter and Setter for hasBootstrapBaseFile
  public boolean getHasBootstrapBaseFile() {
    return hasBootstrapBaseFile;
  }

  public void setHasBootstrapBaseFile(boolean hasBootstrapBaseFile) {
    this.hasBootstrapBaseFile = hasBootstrapBaseFile;
  }

  // Getter and Setter for needsBootstrapMerge
  public boolean getNeedsBootstrapMerge() {
    return needsBootstrapMerge;
  }

  public void setNeedsBootstrapMerge(boolean needsBootstrapMerge) {
    this.needsBootstrapMerge = needsBootstrapMerge;
  }

  // These internal key names are only used in memory for record metadata and merging,
  // and should not be persisted to storage.
  public static final String INTERNAL_META_RECORD_KEY = "_0";
  public static final String INTERNAL_META_PARTITION_PATH = "_1";
  public static final String INTERNAL_META_ORDERING_FIELD = "_2";
  public static final String INTERNAL_META_OPERATION = "_3";
  public static final String INTERNAL_META_INSTANT_TIME = "_4";
  public static final String INTERNAL_META_SCHEMA = "_5";

  /**
   * Gets the file system based on the file path and configuration.
   *
   * @param path File path to get the file system.
   * @param conf {@link StorageConfiguration} for I/O.
   * @return The {@link HoodieStorage} instance to use.
   */
  public abstract HoodieStorage getStorage(String path, StorageConfiguration<?> conf);

  /**
   * Gets the record iterator based on the type of engine-specific record representation from the
   * file.
   *
   * @param filePath       {@link StoragePath} instance of a file.
   * @param start          Starting byte to start reading.
   * @param length         Bytes to read.
   * @param dataSchema     Schema of records in the file in {@link Schema}.
   * @param requiredSchema Schema containing required fields to read in {@link Schema} for projection.
   * @param storage        {@link HoodieStorage} for reading records.
   * @return {@link ClosableIterator<T>} that can return all records through iteration.
   */
  public abstract ClosableIterator<T> getFileRecordIterator(
      StoragePath filePath, long start, long length, Schema dataSchema, Schema requiredSchema,
      HoodieStorage storage) throws IOException;

  /**
   * Converts an Avro record, e.g., serialized in the log files, to an engine-specific record.
   *
   * @param avroRecord The Avro record.
   * @return An engine-specific record in Type {@link T}.
   */
  public abstract T convertAvroRecord(IndexedRecord avroRecord);

  /**
   * @param mergerStrategy Merger strategy UUID.
   * @return {@link HoodieRecordMerger} to use.
   */
  public abstract HoodieRecordMerger getRecordMerger(String mergerStrategy);

  /**
   * Gets the field value.
   *
   * @param record    The record in engine-specific type.
   * @param schema    The Avro schema of the record.
   * @param fieldName The field name.
   * @return The field value.
   */
  public abstract Object getValue(T record, Schema schema, String fieldName);

  /**
   * Gets the record key in String.
   *
   * @param record The record in engine-specific type.
   * @param schema The Avro schema of the record.
   * @return The record key in String.
   */
  public String getRecordKey(T record, Schema schema) {
    Object val = getValue(record, schema, RECORD_KEY_METADATA_FIELD);
    return val.toString();
  }

  /**
   * Gets the ordering value in particular type.
   *
   * @param recordOption An option of record.
   * @param metadataMap  A map containing the record metadata.
   * @param schema       The Avro schema of the record.
   * @param props        Properties.
   * @return The ordering value.
   */
  public Comparable getOrderingValue(Option<T> recordOption,
                                     Map<String, Object> metadataMap,
                                     Schema schema,
                                     TypedProperties props) {
    if (metadataMap.containsKey(INTERNAL_META_ORDERING_FIELD)) {
      return (Comparable) metadataMap.get(INTERNAL_META_ORDERING_FIELD);
    }

    if (!recordOption.isPresent()) {
      return 0;
    }

    String orderingFieldName = ConfigUtils.getOrderingField(props);
    Object value = getValue(recordOption.get(), schema, orderingFieldName);
    return value != null ? (Comparable) value : 0;

  }

  /**
   * Constructs a new {@link HoodieRecord} based on the record of engine-specific type and metadata for merging.
   *
   * @param recordOption An option of the record in engine-specific type if exists.
   * @param metadataMap  The record metadata.
   * @return A new instance of {@link HoodieRecord}.
   */
  public abstract HoodieRecord<T> constructHoodieRecord(Option<T> recordOption,
                                                        Map<String, Object> metadataMap);

  /**
   * Seals the engine-specific record to make sure the data referenced in memory do not change.
   *
   * @param record The record.
   * @return The record containing the same data that do not change in memory over time.
   */
  public abstract T seal(T record);

  /**
   * Generates metadata map based on the information.
   *
   * @param recordKey     Record key in String.
   * @param partitionPath Partition path in String.
   * @param orderingVal   Ordering value in String.
   * @return A mapping containing the metadata.
   */
  public Map<String, Object> generateMetadataForRecord(
      String recordKey, String partitionPath, Comparable orderingVal) {
    Map<String, Object> meta = new HashMap<>();
    meta.put(INTERNAL_META_RECORD_KEY, recordKey);
    meta.put(INTERNAL_META_PARTITION_PATH, partitionPath);
    meta.put(INTERNAL_META_ORDERING_FIELD, orderingVal);
    return meta;
  }

  /**
   * Generates metadata of the record. Only fetches record key that is necessary for merging.
   *
   * @param record The record.
   * @param schema The Avro schema of the record.
   * @return A mapping containing the metadata.
   */
  public Map<String, Object> generateMetadataForRecord(T record, Schema schema) {
    Map<String, Object> meta = new HashMap<>();
    meta.put(INTERNAL_META_RECORD_KEY, getRecordKey(record, schema));
    meta.put(INTERNAL_META_SCHEMA, schema);
    return meta;
  }

  /**
   * Updates the schema and reset the ordering value in existing metadata mapping of a record.
   *
   * @param meta   Metadata in a mapping.
   * @param schema New schema to set.
   * @return The input metadata mapping.
   */
  public Map<String, Object> updateSchemaAndResetOrderingValInMetadata(Map<String, Object> meta,
                                                                       Schema schema) {
    meta.remove(INTERNAL_META_ORDERING_FIELD);
    meta.put(INTERNAL_META_SCHEMA, schema);
    return meta;
  }

  /**
   * Merge the skeleton file and data file iterators into a single iterator that will produce rows that contain all columns from the
   * skeleton file iterator, followed by all columns in the data file iterator
   *
   * @param skeletonFileIterator iterator over bootstrap skeleton files that contain hudi metadata columns
   * @param dataFileIterator     iterator over data files that were bootstrapped into the hudi table
   * @return iterator that concatenates the skeletonFileIterator and dataFileIterator
   */
  public abstract ClosableIterator<T> mergeBootstrapReaders(ClosableIterator<T> skeletonFileIterator,
                                                            Schema skeletonRequiredSchema,
                                                            ClosableIterator<T> dataFileIterator,
                                                            Schema dataRequiredSchema);

  /**
   * Creates a function that will reorder records of schema "from" to schema of "to"
   * all fields in "to" must be in "from", but not all fields in "from" must be in "to"
   *
<<<<<<< HEAD
   * @param from the schema of records to be passed into UnaryOperator
   * @param to   the schema of records produced by UnaryOperator
=======
   * @param from           the schema of records to be passed into UnaryOperator
   * @param to             the schema of records produced by UnaryOperator
   * @param renamedColumns map of renamed columns where the key is the new name from the query and
   *                       the value is the old name that exists in the file
>>>>>>> f4be74c2
   * @return a function that takes in a record and returns the record with reordered columns
   */
  public abstract UnaryOperator<T> projectRecord(Schema from, Schema to, Map<String, String> renamedColumns);

  public final UnaryOperator<T> projectRecord(Schema from, Schema to) {
    return projectRecord(from, to, Collections.emptyMap());
  }

  /**
   * Extracts the record position value from the record itself.
   *
   * @return the record position in the base file.
   */
  public long extractRecordPosition(T record, Schema schema, String fieldName, long providedPositionIfNeeded) {
    Object position = getValue(record, schema, fieldName);
    if (position != null) {
      return (long) position;
    }
    return providedPositionIfNeeded;
  }

  /**
   * Constructs engine specific delete record.
   */
  public T constructRawDeleteRecord(Map<String, Object> metadata) {
    return null;
  }
}<|MERGE_RESOLUTION|>--- conflicted
+++ resolved
@@ -22,11 +22,8 @@
 import org.apache.hudi.common.config.TypedProperties;
 import org.apache.hudi.common.model.HoodieRecord;
 import org.apache.hudi.common.model.HoodieRecordMerger;
-<<<<<<< HEAD
+import org.apache.hudi.common.table.read.HoodieFileGroupReaderSchemaHandler;
 import org.apache.hudi.common.util.ConfigUtils;
-=======
-import org.apache.hudi.common.table.read.HoodieFileGroupReaderSchemaHandler;
->>>>>>> f4be74c2
 import org.apache.hudi.common.util.Option;
 import org.apache.hudi.common.util.collection.ClosableIterator;
 import org.apache.hudi.storage.HoodieStorage;
@@ -305,15 +302,10 @@
    * Creates a function that will reorder records of schema "from" to schema of "to"
    * all fields in "to" must be in "from", but not all fields in "from" must be in "to"
    *
-<<<<<<< HEAD
-   * @param from the schema of records to be passed into UnaryOperator
-   * @param to   the schema of records produced by UnaryOperator
-=======
    * @param from           the schema of records to be passed into UnaryOperator
    * @param to             the schema of records produced by UnaryOperator
    * @param renamedColumns map of renamed columns where the key is the new name from the query and
    *                       the value is the old name that exists in the file
->>>>>>> f4be74c2
    * @return a function that takes in a record and returns the record with reordered columns
    */
   public abstract UnaryOperator<T> projectRecord(Schema from, Schema to, Map<String, String> renamedColumns);
