/*
 * Licensed to the Apache Software Foundation (ASF) under one
 * or more contributor license agreements.  See the NOTICE file
 * distributed with this work for additional information
 * regarding copyright ownership.  The ASF licenses this file
 * to you under the Apache License, Version 2.0 (the
 * "License"); you may not use this file except in compliance
 * with the License.  You may obtain a copy of the License at
 *
 *   http://www.apache.org/licenses/LICENSE-2.0
 *
 * Unless required by applicable law or agreed to in writing,
 * software distributed under the License is distributed on an
 * "AS IS" BASIS, WITHOUT WARRANTIES OR CONDITIONS OF ANY
 * KIND, either express or implied.  See the License for the
 * specific language governing permissions and limitations
 * under the License.
 */

package org.apache.hudi.common.engine;

import org.apache.hudi.common.config.TypedProperties;
import org.apache.hudi.common.model.HoodieRecord;
import org.apache.hudi.common.model.HoodieRecordMerger;
import org.apache.hudi.common.util.Option;
import org.apache.hudi.common.util.collection.ClosableIterator;

import org.apache.avro.Schema;
import org.apache.avro.generic.IndexedRecord;
import org.apache.hadoop.conf.Configuration;
import org.apache.hadoop.fs.FileSystem;
import org.apache.hadoop.fs.Path;

import java.io.IOException;
import java.util.HashMap;
import java.util.Map;
import java.util.function.UnaryOperator;

/**
 * An abstract reader context class for {@code HoodieFileGroupReader} to use, containing APIs for
 * engine-specific implementation on reading data files, getting field values from a record,
 * transforming a record, etc.
 * <p>
 * For each query engine, this class should be extended and plugged into {@code HoodieFileGroupReader}
 * to realize the file group reading.
 *
 * @param <T> The type of engine-specific record representation, e.g.,{@code InternalRow} in Spark
 *            and {@code RowData} in Flink.
 */
public abstract class HoodieReaderContext<T> {
  // These internal key names are only used in memory for record metadata and merging,
  // and should not be persisted to storage.
  public static final String INTERNAL_META_RECORD_KEY = "_0";
  public static final String INTERNAL_META_PARTITION_PATH = "_1";
  public static final String INTERNAL_META_ORDERING_FIELD = "_2";
  public static final String INTERNAL_META_OPERATION = "_3";
  public static final String INTERNAL_META_INSTANT_TIME = "_4";
  public static final String INTERNAL_META_SCHEMA = "_5";

  /**
   * Gets the file system based on the file path and configuration.
   *
   * @param path File path to get the file system.
   * @param conf Hadoop {@link Configuration} instance.
   * @return The {@link FileSystem} instance to use.
   */
  public abstract FileSystem getFs(String path, Configuration conf);

  /**
   * Gets the record iterator based on the type of engine-specific record representation from the
   * file.
   *
   * @param filePath       {@link Path} instance of a file.
   * @param start          Starting byte to start reading.
   * @param length         Bytes to read.
   * @param dataSchema     Schema of records in the file in {@link Schema}.
   * @param requiredSchema Schema containing required fields to read in {@link Schema} for projection.
   * @param conf           {@link Configuration} for reading records.
   * @return {@link ClosableIterator<T>} that can return all records through iteration.
   */
  public abstract ClosableIterator<T> getFileRecordIterator(
      Path filePath, long start, long length, Schema dataSchema, Schema requiredSchema, Configuration conf, boolean isMerge) throws IOException;

  /**
   * Converts an Avro record, e.g., serialized in the log files, to an engine-specific record.
   *
   * @param avroRecord The Avro record.
   * @return An engine-specific record in Type {@link T}.
   */
  public abstract T convertAvroRecord(IndexedRecord avroRecord);

  /**
   * @param mergerStrategy Merger strategy UUID.
   * @return {@link HoodieRecordMerger} to use.
   */
  public abstract HoodieRecordMerger getRecordMerger(String mergerStrategy);

  /**
   * Gets the field value.
   *
   * @param record    The record in engine-specific type.
   * @param schema    The Avro schema of the record.
   * @param fieldName The field name.
   * @return The field value.
   */
  public abstract Object getValue(T record, Schema schema, String fieldName);

  /**
   * Gets the record key in String.
   *
   * @param record The record in engine-specific type.
   * @param schema The Avro schema of the record.
   * @return The record key in String.
   */
  public abstract String getRecordKey(T record, Schema schema);

  /**
   * Gets the ordering value in particular type.
   *
   * @param recordOption An option of record.
   * @param metadataMap  A map containing the record metadata.
   * @param schema       The Avro schema of the record.
   * @param props        Properties.
   * @return The ordering value.
   */
  public abstract Comparable getOrderingValue(Option<T> recordOption,
                                              Map<String, Object> metadataMap,
                                              Schema schema,
                                              TypedProperties props);

  /**
   * Constructs a new {@link HoodieRecord} based on the record of engine-specific type and metadata for merging.
   *
   * @param recordOption An option of the record in engine-specific type if exists.
   * @param metadataMap  The record metadata.
   * @return A new instance of {@link HoodieRecord}.
   */
  public abstract HoodieRecord<T> constructHoodieRecord(Option<T> recordOption,
                                                        Map<String, Object> metadataMap);

  /**
   * Seals the engine-specific record to make sure the data referenced in memory do not change.
   *
   * @param record The record.
   * @return The record containing the same data that do not change in memory over time.
   */
  public abstract T seal(T record);

  /**
   * Generates metadata map based on the information.
   *
   * @param recordKey     Record key in String.
   * @param partitionPath Partition path in String.
   * @param orderingVal   Ordering value in String.
   * @return A mapping containing the metadata.
   */
  public Map<String, Object> generateMetadataForRecord(
      String recordKey, String partitionPath, Comparable orderingVal) {
    Map<String, Object> meta = new HashMap<>();
    meta.put(INTERNAL_META_RECORD_KEY, recordKey);
    meta.put(INTERNAL_META_PARTITION_PATH, partitionPath);
    meta.put(INTERNAL_META_ORDERING_FIELD, orderingVal);
    return meta;
  }

  /**
   * Generates metadata of the record. Only fetches record key that is necessary for merging.
   *
   * @param record The record.
   * @param schema The Avro schema of the record.
   * @return A mapping containing the metadata.
   */
  public Map<String, Object> generateMetadataForRecord(T record, Schema schema) {
    Map<String, Object> meta = new HashMap<>();
    meta.put(INTERNAL_META_RECORD_KEY, getRecordKey(record, schema));
    meta.put(INTERNAL_META_SCHEMA, schema);
    return meta;
  }

  /**
   * Updates the schema and reset the ordering value in existing metadata mapping of a record.
   *
   * @param meta   Metadata in a mapping.
   * @param schema New schema to set.
   * @return The input metadata mapping.
   */
  public Map<String, Object> updateSchemaAndResetOrderingValInMetadata(Map<String, Object> meta,
                                                                       Schema schema) {
    meta.remove(INTERNAL_META_ORDERING_FIELD);
    meta.put(INTERNAL_META_SCHEMA, schema);
    return meta;
  }

  /**
   * Merge the skeleton file and data file iterators into a single iterator that will produce rows that contain all columns from the
   * skeleton file iterator, followed by all columns in the data file iterator
   *
   * @param skeletonFileIterator iterator over bootstrap skeleton files that contain hudi metadata columns
   * @param dataFileIterator iterator over data files that were bootstrapped into the hudi table
   * @return iterator that concatenates the skeletonFileIterator and dataFileIterator
   */
  public abstract ClosableIterator<T> mergeBootstrapReaders(ClosableIterator<T> skeletonFileIterator,
                                                            Schema skeletonRequiredSchema,
                                                            ClosableIterator<T> dataFileIterator,
                                                            Schema dataRequiredSchema);

  /**
   * Creates a function that will reorder records of schema "from" to schema of "to"
   * all fields in "to" must be in "from", but not all fields in "from" must be in "to"
   *
   * @param from the schema of records to be passed into UnaryOperator
   * @param to the schema of records produced by UnaryOperator
   * @return a function that takes in a record and returns the record with reordered columns
   */
  public abstract UnaryOperator<T> projectRecord(Schema from, Schema to);

  public UnaryOperator<T> projectRecordUnsafe(Schema from, Schema to, Map<String, String> renamedColumns) {
    throw new UnsupportedOperationException("Schema on read is not supported for this reader.");
  }

  /**
   * Extracts the record position value from the record itself.
   *
   * @return the record position in the base file.
   */
  public long extractRecordPosition(T record, Schema schema, String fieldName, long providedPositionIfNeeded) {
    return providedPositionIfNeeded;
  }

  /**
<<<<<<< HEAD
   * returns true if record position should be used for merging
   */
  public boolean shouldUseRecordPositionMerging() {
    return false;
  }

=======
   * Constructs engine specific delete record.
   */
  public T constructRawDeleteRecord(Map<String, Object> metadata) {
    return null;
  }
>>>>>>> 6c7ee8ef
}<|MERGE_RESOLUTION|>--- conflicted
+++ resolved
@@ -228,18 +228,16 @@
   }
 
   /**
-<<<<<<< HEAD
    * returns true if record position should be used for merging
    */
   public boolean shouldUseRecordPositionMerging() {
     return false;
   }
 
-=======
+  /**
    * Constructs engine specific delete record.
    */
   public T constructRawDeleteRecord(Map<String, Object> metadata) {
     return null;
   }
->>>>>>> 6c7ee8ef
 }