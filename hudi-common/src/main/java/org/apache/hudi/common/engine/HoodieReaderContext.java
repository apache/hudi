/*
 * Licensed to the Apache Software Foundation (ASF) under one
 * or more contributor license agreements.  See the NOTICE file
 * distributed with this work for additional information
 * regarding copyright ownership.  The ASF licenses this file
 * to you under the Apache License, Version 2.0 (the
 * "License"); you may not use this file except in compliance
 * with the License.  You may obtain a copy of the License at
 *
 *   http://www.apache.org/licenses/LICENSE-2.0
 *
 * Unless required by applicable law or agreed to in writing,
 * software distributed under the License is distributed on an
 * "AS IS" BASIS, WITHOUT WARRANTIES OR CONDITIONS OF ANY
 * KIND, either express or implied.  See the License for the
 * specific language governing permissions and limitations
 * under the License.
 */

package org.apache.hudi.common.engine;

import org.apache.hudi.common.config.RecordMergeMode;
import org.apache.hudi.common.model.HoodieRecord;
import org.apache.hudi.common.model.HoodieRecordMerger;
import org.apache.hudi.common.table.read.FileGroupReaderSchemaHandler;
import org.apache.hudi.common.util.LocalAvroSchemaCache;
import org.apache.hudi.common.util.Option;
import org.apache.hudi.common.util.collection.ClosableIterator;
import org.apache.hudi.storage.HoodieStorage;
import org.apache.hudi.storage.StoragePath;
import org.apache.hudi.storage.StoragePathInfo;

import org.apache.avro.Schema;
import org.apache.avro.generic.GenericRecord;
import org.apache.avro.generic.IndexedRecord;

import javax.annotation.Nullable;

import java.io.Closeable;
import java.io.IOException;
import java.util.Collections;
import java.util.HashMap;
import java.util.Map;
import java.util.function.UnaryOperator;

import static org.apache.hudi.common.model.HoodieRecord.DEFAULT_ORDERING_VALUE;
import static org.apache.hudi.common.model.HoodieRecord.RECORD_KEY_METADATA_FIELD;

/**
 * An abstract reader context class for {@code HoodieFileGroupReader} to use, containing APIs for
 * engine-specific implementation on reading data files, getting field values from a record,
 * transforming a record, etc.
 * <p>
 * For each query engine, this class should be extended and plugged into {@code HoodieFileGroupReader}
 * to realize the file group reading.
 *
 * @param <T> The type of engine-specific record representation, e.g.,{@code InternalRow} in Spark
 *            and {@code RowData} in Flink.
 */
public abstract class HoodieReaderContext<T> implements Closeable {

  private FileGroupReaderSchemaHandler<T> schemaHandler = null;
  private String tablePath = null;
  private String latestCommitTime = null;
  private Option<HoodieRecordMerger> recordMerger = null;
  private Boolean hasLogFiles = null;
  private Boolean hasBootstrapBaseFile = null;
  private Boolean needsBootstrapMerge = null;
  private Boolean shouldMergeUseRecordPosition = null;

  // for encoding and decoding schemas to the spillable map
  private final LocalAvroSchemaCache localAvroSchemaCache = LocalAvroSchemaCache.getInstance();

  // Getter and Setter for schemaHandler
  public FileGroupReaderSchemaHandler<T> getSchemaHandler() {
    return schemaHandler;
  }

  public void setSchemaHandler(FileGroupReaderSchemaHandler<T> schemaHandler) {
    this.schemaHandler = schemaHandler;
  }

  public String getTablePath() {
    if (tablePath == null) {
      throw new IllegalStateException("Table path not set in reader context.");
    }
    return tablePath;
  }

  public void setTablePath(String tablePath) {
    this.tablePath = tablePath;
  }

  public String getLatestCommitTime() {
    return latestCommitTime;
  }

  public void setLatestCommitTime(String latestCommitTime) {
    this.latestCommitTime = latestCommitTime;
  }

  public Option<HoodieRecordMerger> getRecordMerger() {
    return recordMerger;
  }

  public void setRecordMerger(Option<HoodieRecordMerger> recordMerger) {
    this.recordMerger = recordMerger;
  }

  // Getter and Setter for hasLogFiles
  public boolean getHasLogFiles() {
    return hasLogFiles;
  }

  public void setHasLogFiles(boolean hasLogFiles) {
    this.hasLogFiles = hasLogFiles;
  }

  // Getter and Setter for hasBootstrapBaseFile
  public boolean getHasBootstrapBaseFile() {
    return hasBootstrapBaseFile;
  }

  public void setHasBootstrapBaseFile(boolean hasBootstrapBaseFile) {
    this.hasBootstrapBaseFile = hasBootstrapBaseFile;
  }

  // Getter and Setter for needsBootstrapMerge
  public boolean getNeedsBootstrapMerge() {
    return needsBootstrapMerge;
  }

  public void setNeedsBootstrapMerge(boolean needsBootstrapMerge) {
    this.needsBootstrapMerge = needsBootstrapMerge;
  }

  // Getter and Setter for useRecordPosition
  public boolean getShouldMergeUseRecordPosition() {
    return shouldMergeUseRecordPosition;
  }

  public void setShouldMergeUseRecordPosition(boolean shouldMergeUseRecordPosition) {
    this.shouldMergeUseRecordPosition = shouldMergeUseRecordPosition;
  }

  // These internal key names are only used in memory for record metadata and merging,
  // and should not be persisted to storage.
  public static final String INTERNAL_META_RECORD_KEY = "_0";
  public static final String INTERNAL_META_PARTITION_PATH = "_1";
  public static final String INTERNAL_META_ORDERING_FIELD = "_2";
  public static final String INTERNAL_META_OPERATION = "_3";
  public static final String INTERNAL_META_INSTANT_TIME = "_4";
  public static final String INTERNAL_META_SCHEMA_ID = "_5";

  /**
   * Gets the record iterator based on the type of engine-specific record representation from the
   * file.
   *
   * @param filePath       {@link StoragePath} instance of a file.
   * @param start          Starting byte to start reading.
   * @param length         Bytes to read.
   * @param dataSchema     Schema of records in the file in {@link Schema}.
   * @param requiredSchema Schema containing required fields to read in {@link Schema} for projection.
   * @param storage        {@link HoodieStorage} for reading records.
   * @return {@link ClosableIterator<T>} that can return all records through iteration.
   */
  public abstract ClosableIterator<T> getFileRecordIterator(
      StoragePath filePath, long start, long length, Schema dataSchema, Schema requiredSchema,
      HoodieStorage storage) throws IOException;

  /**
   * Gets the record iterator based on the type of engine-specific record representation from the
   * file.
   *
   * @param storagePathInfo {@link StoragePathInfo} instance of a file.
   * @param start           Starting byte to start reading.
   * @param length          Bytes to read.
   * @param dataSchema      Schema of records in the file in {@link Schema}.
   * @param requiredSchema  Schema containing required fields to read in {@link Schema} for projection.
   * @param storage         {@link HoodieStorage} for reading records.
   * @return {@link ClosableIterator<T>} that can return all records through iteration.
   */
  public ClosableIterator<T> getFileRecordIterator(
      StoragePathInfo storagePathInfo, long start, long length, Schema dataSchema, Schema requiredSchema,
      HoodieStorage storage) throws IOException {
    return getFileRecordIterator(storagePathInfo.getPath(), start, length, dataSchema, requiredSchema, storage);
  }

  /**
   * Converts an Avro record, e.g., serialized in the log files, to an engine-specific record.
   *
   * @param avroRecord The Avro record.
   * @return An engine-specific record in Type {@link T}.
   */
  public abstract T convertAvroRecord(IndexedRecord avroRecord);

  public abstract GenericRecord convertToAvroRecord(T record, Schema schema);
  
  /**
   * @param mergeMode        record merge mode
   * @param mergeStrategyId  record merge strategy ID
   * @param mergeImplClasses custom implementation classes for record merging
   *
   * @return {@link HoodieRecordMerger} to use.
   */
  public abstract Option<HoodieRecordMerger> getRecordMerger(RecordMergeMode mergeMode, String mergeStrategyId, String mergeImplClasses);

  /**
   * Gets the field value.
   *
   * @param record    The record in engine-specific type.
   * @param schema    The Avro schema of the record.
   * @param fieldName The field name.
   * @return The field value.
   */
  public abstract Object getValue(T record, Schema schema, String fieldName);

  /**
   * Cast to Java boolean value.
   * If the object is not compatible with boolean type, throws.
   */
  public boolean castToBoolean(Object value) {
    if (value instanceof Boolean) {
      return (boolean) value;
    } else {
      throw new IllegalArgumentException(
          "Input value type " + value.getClass() + ", cannot be cast to boolean");
    }
  }

  /**
   * Gets the record key in String.
   *
   * @param record The record in engine-specific type.
   * @param schema The Avro schema of the record.
   * @return The record key in String.
   */
  public String getRecordKey(T record, Schema schema) {
    Object val = getValue(record, schema, RECORD_KEY_METADATA_FIELD);
    return val.toString();
  }

  /**
   * Gets the ordering value in particular type.
   *
   * @param recordOption An option of record.
   * @param metadataMap  A map containing the record metadata.
   * @param schema       The Avro schema of the record.
   * @param orderingFieldName name of the ordering field
   * @return The ordering value.
   */
  public Comparable getOrderingValue(Option<T> recordOption,
                                     Map<String, Object> metadataMap,
                                     Schema schema,
                                     Option<String> orderingFieldName) {
    if (metadataMap.containsKey(INTERNAL_META_ORDERING_FIELD)) {
      return (Comparable) metadataMap.get(INTERNAL_META_ORDERING_FIELD);
    }

    if (!recordOption.isPresent() || orderingFieldName.isEmpty()) {
      return DEFAULT_ORDERING_VALUE;
    }

    Object value = getValue(recordOption.get(), schema, orderingFieldName.get());
    Comparable finalOrderingVal = value != null ? convertValueToEngineType((Comparable) value) : DEFAULT_ORDERING_VALUE;
    metadataMap.put(INTERNAL_META_ORDERING_FIELD, finalOrderingVal);
    return finalOrderingVal;
  }

  /**
   * Constructs a new {@link HoodieRecord} based on the record of engine-specific type and metadata for merging.
   *
   * @param recordOption An option of the record in engine-specific type if exists.
   * @param metadataMap  The record metadata.
   * @return A new instance of {@link HoodieRecord}.
   */
  public abstract HoodieRecord<T> constructHoodieRecord(Option<T> recordOption,
                                                        Map<String, Object> metadataMap);

  /**
   * Seals the engine-specific record to make sure the data referenced in memory do not change.
   *
   * @param record The record.
   * @return The record containing the same data that do not change in memory over time.
   */
  public abstract T seal(T record);

  /**
   * Generates metadata map based on the information.
   *
   * @param recordKey     Record key in String.
   * @param partitionPath Partition path in String.
   * @param orderingVal   Ordering value in String.
   * @return A mapping containing the metadata.
   */
  public Map<String, Object> generateMetadataForRecord(
      String recordKey, String partitionPath, Comparable orderingVal) {
    Map<String, Object> meta = new HashMap<>();
    meta.put(INTERNAL_META_RECORD_KEY, recordKey);
    meta.put(INTERNAL_META_PARTITION_PATH, partitionPath);
    meta.put(INTERNAL_META_ORDERING_FIELD, orderingVal);
    return meta;
  }

  /**
   * Generates metadata of the record. Only fetches record key that is necessary for merging.
   *
   * @param record The record.
   * @param schema The Avro schema of the record.
   * @return A mapping containing the metadata.
   */
  public Map<String, Object> generateMetadataForRecord(T record, Schema schema) {
    Map<String, Object> meta = new HashMap<>();
    meta.put(INTERNAL_META_RECORD_KEY, getRecordKey(record, schema));
<<<<<<< HEAD
    meta.put(INTERNAL_META_SCHEMA_ID, this.schemaHandler.encodeAvroSchema(schema));
=======
    meta.put(INTERNAL_META_SCHEMA_ID, encodeAvroSchema(schema));
>>>>>>> 45dedd81
    return meta;
  }

  /**
   * Gets the schema encoded in the metadata map
   *
   * @param infoMap The record metadata
   * @return the avro schema if it is encoded in the metadata map, else null
   */
  public Schema getSchemaFromMetadata(Map<String, Object> infoMap) {
    return decodeAvroSchema(infoMap.get(INTERNAL_META_SCHEMA_ID));
  }

  /**
   * Updates the schema and reset the ordering value in existing metadata mapping of a record.
   *
   * @param meta   Metadata in a mapping.
   * @param schema New schema to set.
   * @return The input metadata mapping.
   */
  public Map<String, Object> updateSchemaAndResetOrderingValInMetadata(Map<String, Object> meta,
                                                                       Schema schema) {
    meta.remove(INTERNAL_META_ORDERING_FIELD);
<<<<<<< HEAD
    meta.put(INTERNAL_META_SCHEMA_ID, this.schemaHandler.encodeAvroSchema(schema));
=======
    meta.put(INTERNAL_META_SCHEMA_ID, encodeAvroSchema(schema));
>>>>>>> 45dedd81
    return meta;
  }

  /**
   * Merge the skeleton file and data file iterators into a single iterator that will produce rows that contain all columns from the
   * skeleton file iterator, followed by all columns in the data file iterator
   *
   * @param skeletonFileIterator iterator over bootstrap skeleton files that contain hudi metadata columns
   * @param dataFileIterator     iterator over data files that were bootstrapped into the hudi table
   * @return iterator that concatenates the skeletonFileIterator and dataFileIterator
   */
  public abstract ClosableIterator<T> mergeBootstrapReaders(ClosableIterator<T> skeletonFileIterator,
                                                            Schema skeletonRequiredSchema,
                                                            ClosableIterator<T> dataFileIterator,
                                                            Schema dataRequiredSchema);

  /**
   * Creates a function that will reorder records of schema "from" to schema of "to"
   * all fields in "to" must be in "from", but not all fields in "from" must be in "to"
   *
   * @param from           the schema of records to be passed into UnaryOperator
   * @param to             the schema of records produced by UnaryOperator
   * @param renamedColumns map of renamed columns where the key is the new name from the query and
   *                       the value is the old name that exists in the file
   * @return a function that takes in a record and returns the record with reordered columns
   */
  public abstract UnaryOperator<T> projectRecord(Schema from, Schema to, Map<String, String> renamedColumns);

  public final UnaryOperator<T> projectRecord(Schema from, Schema to) {
    return projectRecord(from, to, Collections.emptyMap());
  }

  /**
   * Returns the value to a type representation in a specific engine.
   * <p>
   * This can be overridden by the reader context implementation on a specific engine to handle
   * engine-specific field type system.  For example, Spark uses {@code UTF8String} to represent
   * {@link String} field values, so we need to convert the values to {@code UTF8String} type
   * in Spark for proper value comparison.
   *
   * @param value {@link Comparable} value to be converted.
   *
   * @return the converted value in a type representation in a specific engine.
   */
  public Comparable convertValueToEngineType(Comparable value) {
    return value;
  }

  /**
   * Extracts the record position value from the record itself.
   *
   * @return the record position in the base file.
   */
  public long extractRecordPosition(T record, Schema schema, String fieldName, long providedPositionIfNeeded) {
    if (supportsParquetRowIndex()) {
      Object position = getValue(record, schema, fieldName);
      if (position != null) {
        return (long) position;
      } else {
        throw new IllegalStateException("Record position extraction failed");
      }
    }
    return providedPositionIfNeeded;
  }

  public boolean supportsParquetRowIndex() {
    return false;
  }

  /**
   * Encodes the given avro schema for efficient serialization.
   */
  private Integer encodeAvroSchema(Schema schema) {
    return this.localAvroSchemaCache.cacheSchema(schema);
  }

  /**
   * Decodes the avro schema with given version ID.
   */
  @Nullable
  private Schema decodeAvroSchema(Object versionId) {
    return this.localAvroSchemaCache.getSchema((Integer) versionId).orElse(null);
  }

  @Override
  public void close() {
    if (this.localAvroSchemaCache != null) {
      this.localAvroSchemaCache.close();
    }
  }
}<|MERGE_RESOLUTION|>--- conflicted
+++ resolved
@@ -312,11 +312,7 @@
   public Map<String, Object> generateMetadataForRecord(T record, Schema schema) {
     Map<String, Object> meta = new HashMap<>();
     meta.put(INTERNAL_META_RECORD_KEY, getRecordKey(record, schema));
-<<<<<<< HEAD
-    meta.put(INTERNAL_META_SCHEMA_ID, this.schemaHandler.encodeAvroSchema(schema));
-=======
     meta.put(INTERNAL_META_SCHEMA_ID, encodeAvroSchema(schema));
->>>>>>> 45dedd81
     return meta;
   }
 
@@ -340,11 +336,7 @@
   public Map<String, Object> updateSchemaAndResetOrderingValInMetadata(Map<String, Object> meta,
                                                                        Schema schema) {
     meta.remove(INTERNAL_META_ORDERING_FIELD);
-<<<<<<< HEAD
-    meta.put(INTERNAL_META_SCHEMA_ID, this.schemaHandler.encodeAvroSchema(schema));
-=======
     meta.put(INTERNAL_META_SCHEMA_ID, encodeAvroSchema(schema));
->>>>>>> 45dedd81
     return meta;
   }
 
