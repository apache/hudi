/*
 * Licensed to the Apache Software Foundation (ASF) under one
 * or more contributor license agreements.  See the NOTICE file
 * distributed with this work for additional information
 * regarding copyright ownership.  The ASF licenses this file
 * to you under the Apache License, Version 2.0 (the
 * "License"); you may not use this file except in compliance
 * with the License.  You may obtain a copy of the License at
 *
 *   http://www.apache.org/licenses/LICENSE-2.0
 *
 * Unless required by applicable law or agreed to in writing,
 * software distributed under the License is distributed on an
 * "AS IS" BASIS, WITHOUT WARRANTIES OR CONDITIONS OF ANY
 * KIND, either express or implied.  See the License for the
 * specific language governing permissions and limitations
 * under the License.
 */

package org.apache.hudi.common.engine;

import org.apache.hudi.common.config.TypedProperties;
import org.apache.hudi.common.model.HoodieRecord;
import org.apache.hudi.common.model.HoodieRecordMerger;
import org.apache.hudi.common.table.read.HoodieFileGroupReaderSchemaHandler;
import org.apache.hudi.common.util.Option;
import org.apache.hudi.common.util.collection.ClosableIterator;
import org.apache.hudi.storage.HoodieStorage;
import org.apache.hudi.storage.StorageConfiguration;
import org.apache.hudi.storage.StoragePath;

import org.apache.avro.Schema;
import org.apache.avro.generic.IndexedRecord;

import java.io.IOException;
import java.util.Collections;
import java.util.HashMap;
import java.util.Map;
import java.util.function.UnaryOperator;

/**
 * An abstract reader context class for {@code HoodieFileGroupReader} to use, containing APIs for
 * engine-specific implementation on reading data files, getting field values from a record,
 * transforming a record, etc.
 * <p>
 * For each query engine, this class should be extended and plugged into {@code HoodieFileGroupReader}
 * to realize the file group reading.
 *
 * @param <T> The type of engine-specific record representation, e.g.,{@code InternalRow} in Spark
 *            and {@code RowData} in Flink.
 */
public abstract class HoodieReaderContext<T> {

  private HoodieFileGroupReaderSchemaHandler<T> schemaHandler = null;
  private String tablePath = null;
  private String latestCommitTime = null;
  private HoodieRecordMerger recordMerger = null;
  private Boolean hasLogFiles = null;
  private Boolean hasBootstrapBaseFile = null;
  private Boolean needsBootstrapMerge = null;
<<<<<<< HEAD
  private Boolean useRecordPosition = null;
=======
  private Boolean shouldMergeUseRecordPosition = null;
>>>>>>> a31fda59

  // Getter and Setter for schemaHandler
  public HoodieFileGroupReaderSchemaHandler<T> getSchemaHandler() {
    return schemaHandler;
  }

  public void setSchemaHandler(HoodieFileGroupReaderSchemaHandler<T> schemaHandler) {
    this.schemaHandler = schemaHandler;
  }

  public String getTablePath() {
    if (tablePath == null) {
      throw new IllegalStateException("Table path not set in reader context.");
    }
    return tablePath;
  }

  public void setTablePath(String tablePath) {
    this.tablePath = tablePath;
  }

  public String getLatestCommitTime() {
    return latestCommitTime;
  }

  public void setLatestCommitTime(String latestCommitTime) {
    this.latestCommitTime = latestCommitTime;
  }

  public HoodieRecordMerger getRecordMerger() {
    return recordMerger;
  }

  public void setRecordMerger(HoodieRecordMerger recordMerger) {
    this.recordMerger = recordMerger;
  }

  // Getter and Setter for hasLogFiles
  public boolean getHasLogFiles() {
    return hasLogFiles;
  }

  public void setHasLogFiles(boolean hasLogFiles) {
    this.hasLogFiles = hasLogFiles;
  }

  // Getter and Setter for hasBootstrapBaseFile
  public boolean getHasBootstrapBaseFile() {
    return hasBootstrapBaseFile;
  }

  public void setHasBootstrapBaseFile(boolean hasBootstrapBaseFile) {
    this.hasBootstrapBaseFile = hasBootstrapBaseFile;
  }

  // Getter and Setter for needsBootstrapMerge
  public boolean getNeedsBootstrapMerge() {
    return needsBootstrapMerge;
  }

  public void setNeedsBootstrapMerge(boolean needsBootstrapMerge) {
    this.needsBootstrapMerge = needsBootstrapMerge;
  }

  // Getter and Setter for useRecordPosition
<<<<<<< HEAD
  public boolean getUseRecordPosition() {
    return useRecordPosition;
  }

  public void setUseRecordPosition(boolean useRecordPosition) {
    this.useRecordPosition = useRecordPosition;
=======
  public boolean getShouldMergeUseRecordPosition() {
    return shouldMergeUseRecordPosition;
  }

  public void setShouldMergeUseRecordPosition(boolean shouldMergeUseRecordPosition) {
    this.shouldMergeUseRecordPosition = shouldMergeUseRecordPosition;
>>>>>>> a31fda59
  }

  // These internal key names are only used in memory for record metadata and merging,
  // and should not be persisted to storage.
  public static final String INTERNAL_META_RECORD_KEY = "_0";
  public static final String INTERNAL_META_PARTITION_PATH = "_1";
  public static final String INTERNAL_META_ORDERING_FIELD = "_2";
  public static final String INTERNAL_META_OPERATION = "_3";
  public static final String INTERNAL_META_INSTANT_TIME = "_4";
  public static final String INTERNAL_META_SCHEMA = "_5";

  /**
   * Gets the file system based on the file path and configuration.
   *
   * @param path File path to get the file system.
   * @param conf {@link StorageConfiguration} for I/O.
   * @return The {@link HoodieStorage} instance to use.
   */
  public abstract HoodieStorage getStorage(String path, StorageConfiguration<?> conf);

  /**
   * Gets the record iterator based on the type of engine-specific record representation from the
   * file.
   *
   * @param filePath       {@link StoragePath} instance of a file.
   * @param start          Starting byte to start reading.
   * @param length         Bytes to read.
   * @param dataSchema     Schema of records in the file in {@link Schema}.
   * @param requiredSchema Schema containing required fields to read in {@link Schema} for projection.
   * @param storage        {@link HoodieStorage} for reading records.
   * @return {@link ClosableIterator<T>} that can return all records through iteration.
   */
  public abstract ClosableIterator<T> getFileRecordIterator(
      StoragePath filePath, long start, long length, Schema dataSchema, Schema requiredSchema,
      HoodieStorage storage) throws IOException;

  /**
   * Converts an Avro record, e.g., serialized in the log files, to an engine-specific record.
   *
   * @param avroRecord The Avro record.
   * @return An engine-specific record in Type {@link T}.
   */
  public abstract T convertAvroRecord(IndexedRecord avroRecord);

  /**
   * @param mergerStrategy Merger strategy UUID.
   * @return {@link HoodieRecordMerger} to use.
   */
  public abstract HoodieRecordMerger getRecordMerger(String mergerStrategy);

  /**
   * Gets the field value.
   *
   * @param record    The record in engine-specific type.
   * @param schema    The Avro schema of the record.
   * @param fieldName The field name.
   * @return The field value.
   */
  public abstract Object getValue(T record, Schema schema, String fieldName);

  /**
   * Gets the record key in String.
   *
   * @param record The record in engine-specific type.
   * @param schema The Avro schema of the record.
   * @return The record key in String.
   */
  public abstract String getRecordKey(T record, Schema schema);

  /**
   * Gets the ordering value in particular type.
   *
   * @param recordOption An option of record.
   * @param metadataMap  A map containing the record metadata.
   * @param schema       The Avro schema of the record.
   * @param props        Properties.
   * @return The ordering value.
   */
  public abstract Comparable getOrderingValue(Option<T> recordOption,
                                              Map<String, Object> metadataMap,
                                              Schema schema,
                                              TypedProperties props);

  /**
   * Constructs a new {@link HoodieRecord} based on the record of engine-specific type and metadata for merging.
   *
   * @param recordOption An option of the record in engine-specific type if exists.
   * @param metadataMap  The record metadata.
   * @return A new instance of {@link HoodieRecord}.
   */
  public abstract HoodieRecord<T> constructHoodieRecord(Option<T> recordOption,
                                                        Map<String, Object> metadataMap);

  /**
   * Seals the engine-specific record to make sure the data referenced in memory do not change.
   *
   * @param record The record.
   * @return The record containing the same data that do not change in memory over time.
   */
  public abstract T seal(T record);

  /**
   * Generates metadata map based on the information.
   *
   * @param recordKey     Record key in String.
   * @param partitionPath Partition path in String.
   * @param orderingVal   Ordering value in String.
   * @return A mapping containing the metadata.
   */
  public Map<String, Object> generateMetadataForRecord(
      String recordKey, String partitionPath, Comparable orderingVal) {
    Map<String, Object> meta = new HashMap<>();
    meta.put(INTERNAL_META_RECORD_KEY, recordKey);
    meta.put(INTERNAL_META_PARTITION_PATH, partitionPath);
    meta.put(INTERNAL_META_ORDERING_FIELD, orderingVal);
    return meta;
  }

  /**
   * Generates metadata of the record. Only fetches record key that is necessary for merging.
   *
   * @param record The record.
   * @param schema The Avro schema of the record.
   * @return A mapping containing the metadata.
   */
  public Map<String, Object> generateMetadataForRecord(T record, Schema schema) {
    Map<String, Object> meta = new HashMap<>();
    meta.put(INTERNAL_META_RECORD_KEY, getRecordKey(record, schema));
    meta.put(INTERNAL_META_SCHEMA, schema);
    return meta;
  }

  /**
   * Updates the schema and reset the ordering value in existing metadata mapping of a record.
   *
   * @param meta   Metadata in a mapping.
   * @param schema New schema to set.
   * @return The input metadata mapping.
   */
  public Map<String, Object> updateSchemaAndResetOrderingValInMetadata(Map<String, Object> meta,
                                                                       Schema schema) {
    meta.remove(INTERNAL_META_ORDERING_FIELD);
    meta.put(INTERNAL_META_SCHEMA, schema);
    return meta;
  }

  /**
   * Merge the skeleton file and data file iterators into a single iterator that will produce rows that contain all columns from the
   * skeleton file iterator, followed by all columns in the data file iterator
   *
   * @param skeletonFileIterator iterator over bootstrap skeleton files that contain hudi metadata columns
   * @param dataFileIterator     iterator over data files that were bootstrapped into the hudi table
   * @return iterator that concatenates the skeletonFileIterator and dataFileIterator
   */
  public abstract ClosableIterator<T> mergeBootstrapReaders(ClosableIterator<T> skeletonFileIterator,
                                                            Schema skeletonRequiredSchema,
                                                            ClosableIterator<T> dataFileIterator,
                                                            Schema dataRequiredSchema);

  /**
   * Creates a function that will reorder records of schema "from" to schema of "to"
   * all fields in "to" must be in "from", but not all fields in "from" must be in "to"
   *
   * @param from           the schema of records to be passed into UnaryOperator
   * @param to             the schema of records produced by UnaryOperator
   * @param renamedColumns map of renamed columns where the key is the new name from the query and
   *                       the value is the old name that exists in the file
   * @return a function that takes in a record and returns the record with reordered columns
   */
  public abstract UnaryOperator<T> projectRecord(Schema from, Schema to, Map<String, String> renamedColumns);

  public final UnaryOperator<T> projectRecord(Schema from, Schema to) {
    return projectRecord(from, to, Collections.emptyMap());
  }

  /**
   * Extracts the record position value from the record itself.
   *
   * @return the record position in the base file.
   */
  public long extractRecordPosition(T record, Schema schema, String fieldName, long providedPositionIfNeeded) {
<<<<<<< HEAD
    if (supportsPositionField()) {
      Object position = getValue(record, schema, fieldName);
      if (position != null) {
        return (long) position;
=======
    if (supportsParquetRowIndex()) {
      Object position = getValue(record, schema, fieldName);
      if (position != null) {
        return (long) position;
      } else {
        throw new IllegalStateException("Record position extraction failed");
>>>>>>> a31fda59
      }
    }
    return providedPositionIfNeeded;
  }

<<<<<<< HEAD
  public boolean supportsPositionField() {
=======
  public boolean supportsParquetRowIndex() {
>>>>>>> a31fda59
    return false;
  }

  /**
   * Constructs engine specific delete record.
   */
  public T constructRawDeleteRecord(Map<String, Object> metadata) {
    return null;
  }
}<|MERGE_RESOLUTION|>--- conflicted
+++ resolved
@@ -58,11 +58,7 @@
   private Boolean hasLogFiles = null;
   private Boolean hasBootstrapBaseFile = null;
   private Boolean needsBootstrapMerge = null;
-<<<<<<< HEAD
-  private Boolean useRecordPosition = null;
-=======
   private Boolean shouldMergeUseRecordPosition = null;
->>>>>>> a31fda59
 
   // Getter and Setter for schemaHandler
   public HoodieFileGroupReaderSchemaHandler<T> getSchemaHandler() {
@@ -128,21 +124,12 @@
   }
 
   // Getter and Setter for useRecordPosition
-<<<<<<< HEAD
-  public boolean getUseRecordPosition() {
-    return useRecordPosition;
-  }
-
-  public void setUseRecordPosition(boolean useRecordPosition) {
-    this.useRecordPosition = useRecordPosition;
-=======
   public boolean getShouldMergeUseRecordPosition() {
     return shouldMergeUseRecordPosition;
   }
 
   public void setShouldMergeUseRecordPosition(boolean shouldMergeUseRecordPosition) {
     this.shouldMergeUseRecordPosition = shouldMergeUseRecordPosition;
->>>>>>> a31fda59
   }
 
   // These internal key names are only used in memory for record metadata and merging,
@@ -324,29 +311,18 @@
    * @return the record position in the base file.
    */
   public long extractRecordPosition(T record, Schema schema, String fieldName, long providedPositionIfNeeded) {
-<<<<<<< HEAD
-    if (supportsPositionField()) {
-      Object position = getValue(record, schema, fieldName);
-      if (position != null) {
-        return (long) position;
-=======
     if (supportsParquetRowIndex()) {
       Object position = getValue(record, schema, fieldName);
       if (position != null) {
         return (long) position;
       } else {
         throw new IllegalStateException("Record position extraction failed");
->>>>>>> a31fda59
       }
     }
     return providedPositionIfNeeded;
   }
 
-<<<<<<< HEAD
-  public boolean supportsPositionField() {
-=======
   public boolean supportsParquetRowIndex() {
->>>>>>> a31fda59
     return false;
   }
 
