--- conflicted
+++ resolved
@@ -247,35 +247,7 @@
    */
   protected Option<DeleteRecord> doProcessNextDeletedRecord(DeleteRecord deleteRecord, BufferedRecord<T> existingRecord) {
     totalLogRecords++;
-<<<<<<< HEAD
-    if (existingRecord != null) {
-      switch (recordMergeMode) {
-        case COMMIT_TIME_ORDERING:
-          return Option.of(deleteRecord);
-        case EVENT_TIME_ORDERING:
-        case CUSTOM:
-        default:
-          if (existingRecord.isCommitTimeOrderingDelete()) {
-            return Option.empty();
-          }
-          Comparable existingOrderingVal = existingRecord.getOrderingValue();
-          Comparable deleteOrderingVal = deleteRecord.getOrderingValue();
-          // Checks the ordering value does not equal to 0
-          // because we use 0 as the default value which means natural order
-          boolean chooseExisting = !deleteOrderingVal.equals(0)
-              && ReflectionUtils.isSameClass(existingOrderingVal, deleteOrderingVal)
-              && readerContext.compareValues(existingOrderingVal, deleteOrderingVal) > 0;
-          if (chooseExisting) {
-            // The DELETE message is obsolete if the old message has greater orderingVal.
-            return Option.empty();
-          }
-      }
-    }
-    // Do delete.
-    return Option.of(deleteRecord);
-=======
     return bufferedRecordMerger.deltaMerge(deleteRecord, existingRecord);
->>>>>>> 3369b09f
   }
 
   /**
@@ -335,142 +307,7 @@
    * @throws IOException
    */
   protected Pair<Boolean, T> merge(BufferedRecord<T> olderRecord, BufferedRecord<T> newerRecord) throws IOException {
-<<<<<<< HEAD
-    if (enablePartialMerging) {
-      // TODO(HUDI-7843): decouple the merging logic from the merger
-      //  and use the record merge mode to control how to merge partial updates
-      Option<Pair<HoodieRecord, Schema>> mergedRecord = recordMerger.get().partialMerge(
-          readerContext.constructHoodieRecord(olderRecord), readerContext.getSchemaFromBufferRecord(olderRecord),
-          readerContext.constructHoodieRecord(newerRecord), readerContext.getSchemaFromBufferRecord(newerRecord),
-          readerSchema, props);
-
-      if (mergedRecord.isPresent()
-          && !mergedRecord.get().getLeft().isDelete(mergedRecord.get().getRight(), props)) {
-        HoodieRecord hoodieRecord = mergedRecord.get().getLeft();
-        if (!mergedRecord.get().getRight().equals(readerSchema)) {
-          T data = (T) hoodieRecord.rewriteRecordWithNewSchema(mergedRecord.get().getRight(), null, readerSchema).getData();
-          return Pair.of(false, data);
-        }
-        return Pair.of(false, (T) hoodieRecord.getData());
-      }
-      return Pair.of(true, null);
-    } else {
-      switch (recordMergeMode) {
-        case COMMIT_TIME_ORDERING:
-          return Pair.of(newerRecord.isDelete(), newerRecord.getRecord());
-        case EVENT_TIME_ORDERING:
-          if (newerRecord.isCommitTimeOrderingDelete()) {
-            return Pair.of(true, newerRecord.getRecord());
-          }
-          Comparable newOrderingValue = newerRecord.getOrderingValue();
-          Comparable oldOrderingValue = olderRecord.getOrderingValue();
-          if (!olderRecord.isCommitTimeOrderingDelete()
-              && readerContext.compareValues(oldOrderingValue, newOrderingValue) > 0) {
-            return Pair.of(olderRecord.isDelete(), olderRecord.getRecord());
-          }
-          return Pair.of(newerRecord.isDelete(), newerRecord.getRecord());
-        case CUSTOM:
-        default:
-          if (payloadClass.isPresent()) {
-            if (olderRecord.isDelete() || newerRecord.isDelete()) {
-              if (shouldKeepNewerRecord(olderRecord, newerRecord)) {
-                // IMPORTANT:
-                // this is needed when the fallback HoodieAvroRecordMerger got used, the merger would
-                // return Option.empty when the new payload data is empty(a delete) and ignores its ordering value directly.
-                return Pair.of(newerRecord.isDelete(), newerRecord.getRecord());
-              } else {
-                return Pair.of(olderRecord.isDelete(), olderRecord.getRecord());
-              }
-            }
-            Option<Pair<HoodieRecord, Schema>> mergedRecord =
-                getMergedRecord(olderRecord, newerRecord);
-            if (mergedRecord.isPresent()
-                && !mergedRecord.get().getLeft().isDelete(mergedRecord.get().getRight(), props)) {
-              IndexedRecord indexedRecord;
-              if (!mergedRecord.get().getRight().equals(readerSchema)) {
-                indexedRecord = (IndexedRecord) mergedRecord.get().getLeft().rewriteRecordWithNewSchema(mergedRecord.get().getRight(), null, readerSchema).getData();
-              } else {
-                indexedRecord = (IndexedRecord) mergedRecord.get().getLeft().getData();
-              }
-              return Pair.of(false, readerContext.convertAvroRecord(indexedRecord));
-            }
-            return Pair.of(true, null);
-          } else {
-            if (olderRecord.isDelete() || newerRecord.isDelete()) {
-              if (shouldKeepNewerRecord(olderRecord, newerRecord)) {
-                // IMPORTANT:
-                // this is needed when the fallback HoodieAvroRecordMerger got used, the merger would
-                // return Option.empty when the new payload data is empty(a delete) and ignores its ordering value directly.
-                return Pair.of(newerRecord.isDelete(), newerRecord.getRecord());
-              } else {
-                return Pair.of(olderRecord.isDelete(), olderRecord.getRecord());
-              }
-            }
-            Option<Pair<HoodieRecord, Schema>> mergedRecord = recordMerger.get().merge(
-                readerContext.constructHoodieRecord(olderRecord), readerContext.getSchemaFromBufferRecord(olderRecord),
-                readerContext.constructHoodieRecord(newerRecord), readerContext.getSchemaFromBufferRecord(newerRecord), props);
-            if (mergedRecord.isPresent()
-                && !mergedRecord.get().getLeft().isDelete(mergedRecord.get().getRight(), props)) {
-              HoodieRecord hoodieRecord = mergedRecord.get().getLeft();
-              if (!mergedRecord.get().getRight().equals(readerSchema)) {
-                return Pair.of(false, (T) hoodieRecord.rewriteRecordWithNewSchema(mergedRecord.get().getRight(), null, readerSchema).getData());
-              }
-              return Pair.of(false, (T) hoodieRecord.getData());
-            }
-            return Pair.of(true, null);
-          }
-      }
-    }
-  }
-
-  /**
-   * Decides whether to keep the incoming record with ordering value comparison.
-   */
-  private boolean shouldKeepNewerRecord(BufferedRecord<T> oldRecord, BufferedRecord<T> newRecord) {
-    if (newRecord.isCommitTimeOrderingDelete()) {
-      // handle records coming from DELETE statements(the orderingVal is constant 0)
-      return true;
-    }
-    return readerContext.compareValues(newRecord.getOrderingValue(), oldRecord.getOrderingValue()) >= 0;
-  }
-
-  private Option<Pair<HoodieRecord, Schema>> getMergedRecord(BufferedRecord<T> olderRecord, BufferedRecord<T> newerRecord) throws IOException {
-    ValidationUtils.checkArgument(!Objects.equals(payloadClass, OverwriteWithLatestAvroPayload.class.getCanonicalName())
-        && !Objects.equals(payloadClass, DefaultHoodieRecordPayload.class.getCanonicalName()));
-    HoodieRecord oldHoodieRecord = constructHoodieAvroRecord(readerContext, olderRecord);
-    HoodieRecord newHoodieRecord = constructHoodieAvroRecord(readerContext, newerRecord);
-    Option<Pair<HoodieRecord, Schema>> mergedRecord = recordMerger.get().merge(
-        oldHoodieRecord, getSchemaForAvroPayloadMerge(oldHoodieRecord, olderRecord),
-        newHoodieRecord, getSchemaForAvroPayloadMerge(newHoodieRecord, newerRecord), props);
-    return mergedRecord;
-  }
-
-  /**
-   * Constructs a new {@link HoodieAvroRecord} for payload based merging
-   *
-   * @param readerContext reader context
-   * @param bufferedRecord buffered record
-   * @return A new instance of {@link HoodieRecord}.
-   */
-  private HoodieRecord constructHoodieAvroRecord(HoodieReaderContext<T> readerContext, BufferedRecord<T> bufferedRecord) {
-    GenericRecord record = null;
-    if (!bufferedRecord.isDelete()) {
-      Schema recordSchema = readerContext.getSchemaFromBufferRecord(bufferedRecord);
-      record = readerContext.convertToAvroRecord(bufferedRecord.getRecord(), recordSchema);
-    }
-    HoodieKey hoodieKey = new HoodieKey(bufferedRecord.getRecordKey(), null);
-    return new HoodieAvroRecord<>(hoodieKey,
-        HoodieRecordUtils.loadPayload(payloadClass.get(), record, bufferedRecord.getOrderingValue()), null);
-  }
-
-  private Schema getSchemaForAvroPayloadMerge(HoodieRecord record, BufferedRecord<T> bufferedRecord) throws IOException {
-    if (record.isDelete(readerSchema, props)) {
-      return readerSchema;
-    }
-    return readerContext.getSchemaFromBufferRecord(bufferedRecord);
-=======
     return bufferedRecordMerger.finalMerge(olderRecord, newerRecord);
->>>>>>> 3369b09f
   }
 
   protected boolean hasNextBaseRecord(T baseRecord, BufferedRecord<T> logRecordInfo) throws IOException {
