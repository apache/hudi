--- conflicted
+++ resolved
@@ -163,7 +163,6 @@
   }
 
   /**
-<<<<<<< HEAD
    * Create a new schema by force changing all the fields as nullable.
    * This is equivalent to AvroSchemaUtils.asNullable() but operates on HoodieSchema.
    *
@@ -176,7 +175,9 @@
     // Delegate to AvroSchemaUtils
     Schema nullableAvro = AvroSchemaUtils.asNullable(schema.toAvroSchema());
     return HoodieSchema.fromAvroSchema(nullableAvro);
-=======
+  }
+
+  /**
    * Removes specified fields from a RECORD schema.
    * This is equivalent to HoodieAvroUtils.removeFields() but operates on HoodieSchema.
    *
@@ -220,7 +221,6 @@
     }
 
     return newSchema;
->>>>>>> 2b8b9869
   }
 
   /**
