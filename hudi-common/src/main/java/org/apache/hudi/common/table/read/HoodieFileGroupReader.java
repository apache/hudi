--- conflicted
+++ resolved
@@ -136,17 +136,13 @@
     readerContext.setTablePath(tablePath);
     readerContext.setLatestCommitTime(latestCommitTime);
     boolean isSkipMerge = ConfigUtils.getStringWithAltKeys(props, HoodieReaderConfig.MERGE_TYPE, true).equalsIgnoreCase(HoodieReaderConfig.REALTIME_SKIP_MERGE);
-<<<<<<< HEAD
     readerContext.setShouldMergeUseRecordPosition(shouldUseRecordPosition && !isSkipMerge && readerContext.getHasLogFiles());
-=======
-    readerContext.setShouldMergeUseRecordPosition(shouldUseRecordPosition && !isSkipMerge);
     readerContext.setHasLogFiles(!this.logFiles.isEmpty());
     readerContext.setPartitionPath(partitionPath);
     if (readerContext.getHasLogFiles() && start != 0) {
       throw new IllegalArgumentException("Filegroup reader is doing log file merge but not reading from the start of the base file");
     }
     readerContext.setHasBootstrapBaseFile(hoodieBaseFileOption.isPresent() && hoodieBaseFileOption.get().getBootstrapBaseFile().isPresent());
->>>>>>> 33a7b845
     readerContext.setSchemaHandler(readerContext.supportsParquetRowIndex()
         ? new ParquetRowIndexBasedSchemaHandler<>(readerContext, dataSchema, requestedSchema, internalSchemaOpt, tableConfig, props)
         : new FileGroupReaderSchemaHandler<>(readerContext, dataSchema, requestedSchema, internalSchemaOpt, tableConfig, props));
