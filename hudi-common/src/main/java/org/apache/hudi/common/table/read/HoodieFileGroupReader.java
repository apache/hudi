/*
 * Licensed to the Apache Software Foundation (ASF) under one
 * or more contributor license agreements.  See the NOTICE file
 * distributed with this work for additional information
 * regarding copyright ownership.  The ASF licenses this file
 * to you under the Apache License, Version 2.0 (the
 * "License"); you may not use this file except in compliance
 * with the License.  You may obtain a copy of the License at
 *
 *   http://www.apache.org/licenses/LICENSE-2.0
 *
 * Unless required by applicable law or agreed to in writing,
 * software distributed under the License is distributed on an
 * "AS IS" BASIS, WITHOUT WARRANTIES OR CONDITIONS OF ANY
 * KIND, either express or implied.  See the License for the
 * specific language governing permissions and limitations
 * under the License.
 */

package org.apache.hudi.common.table.read;

import org.apache.hudi.common.config.TypedProperties;
import org.apache.hudi.common.engine.HoodieReaderContext;
import org.apache.hudi.common.engine.FileGroupReaderState;
import org.apache.hudi.common.model.BaseFile;
import org.apache.hudi.common.model.FileSlice;
import org.apache.hudi.common.model.HoodieBaseFile;
import org.apache.hudi.common.model.HoodieLogFile;
import org.apache.hudi.common.table.HoodieTableConfig;
import org.apache.hudi.common.table.HoodieTableMetaClient;
import org.apache.hudi.common.table.log.HoodieMergedLogRecordReader;
import org.apache.hudi.common.util.Option;
import org.apache.hudi.common.util.collection.CachingIterator;
import org.apache.hudi.common.util.collection.ClosableIterator;
import org.apache.hudi.common.util.collection.EmptyIterator;
import org.apache.hudi.common.util.collection.Pair;
import org.apache.hudi.exception.HoodieIOException;
import org.apache.hudi.internal.schema.InternalSchema;
import org.apache.hudi.storage.HoodieStorage;
import org.apache.hudi.storage.StoragePathInfo;

import org.apache.avro.Schema;

import java.io.Closeable;
import java.io.IOException;
import java.util.List;
import java.util.function.UnaryOperator;
import java.util.stream.Collectors;

import static org.apache.hudi.common.fs.FSUtils.getRelativePartitionPath;

/**
 * A file group reader that iterates through the records in a single file group.
 * <p>
 * This should be used by the every engine integration, by plugging in a
 * {@link HoodieReaderContext<T>} implementation.
 *
 * @param <T> The type of engine-specific record representation, e.g.,{@code InternalRow}
 *            in Spark and {@code RowData} in Flink.
 */
public final class HoodieFileGroupReader<T> implements Closeable {
  private final HoodieReaderContext<T> readerContext;
  private final FileGroupReaderState readerState;
  private final Option<HoodieBaseFile> hoodieBaseFileOption;
  private final List<HoodieLogFile> logFiles;
  private final HoodieStorage storage;
  // Byte offset to start reading from the base file
  private final long start;
  // Length of bytes to read from the base file
  private final long length;
  // Core structure to store and process records.
  private final HoodieFileGroupRecordBuffer<T> recordBuffer;
  private ClosableIterator<T> baseFileIterator;
  private final Option<UnaryOperator<T>> outputConverter;

  public HoodieFileGroupReader(HoodieReaderContext<T> readerContext,
                               HoodieStorage storage,
                               String latestCommitTime,
                               FileSlice fileSlice,
                               Schema dataSchema,
                               Schema requestedSchema,
                               Option<InternalSchema> internalSchemaOpt,
                               HoodieTableMetaClient hoodieTableMetaClient,
                               TypedProperties props,
                               long start,
                               long length,
                               boolean shouldUseRecordPosition) {
    this.readerContext = readerContext;
    this.readerState = new FileGroupReaderState();
    readerContext.setHoodieReaderState(readerState);
    this.storage = storage;
    this.hoodieBaseFileOption = fileSlice.getBaseFile();
    this.logFiles = fileSlice.getLogFiles().sorted(HoodieLogFile.getLogFileComparator()).collect(Collectors.toList());
    this.start = start;
    this.length = length;
    HoodieTableConfig tableConfig = hoodieTableMetaClient.getTableConfig();
<<<<<<< HEAD
    readerState.setProps(props);
    readerState.setMetaClient(hoodieTableMetaClient);
    readerState.setRecordMerger(readerContext.getRecordMerger(tableConfig.getRecordMergerStrategy()));
    readerState.setLatestCommitTime(latestCommitTime);
    readerState.setShouldMergeUseRecordPosition(shouldUseRecordPosition);
    readerState.setHasLogFiles(!this.logFiles.isEmpty());
    readerState.setHasBootstrapBaseFile(hoodieBaseFileOption.isPresent() && hoodieBaseFileOption.get().getBootstrapBaseFile().isPresent());
    readerState.setSchemaHandler(readerContext.supportsParquetRowIndex()
        ? new HoodiePositionBasedSchemaHandler(readerState, dataSchema, requestedSchema, internalSchemaOpt)
        : new HoodieFileGroupReaderSchemaHandler(readerState, dataSchema, requestedSchema, internalSchemaOpt));
    this.outputConverter = readerState.getRequestedSchema().equals(readerState.getRequiredSchema())
        ? Option.empty()
        : Option.of(readerContext.projectRecord(readerState.getRequiredSchema(), readerState.getRequestedSchema()));
=======
    this.recordMerger = readerContext.getRecordMerger(tableConfig.getRecordMergerStrategy());
    readerContext.setRecordMerger(this.recordMerger);
    readerContext.setTablePath(tablePath);
    readerContext.setLatestCommitTime(latestCommitTime);
    readerContext.setShouldMergeUseRecordPosition(shouldUseRecordPosition);
    readerContext.setHasLogFiles(!this.logFiles.isEmpty());
    if (readerContext.getHasLogFiles() && start != 0) {
      throw new IllegalArgumentException("Filegroup reader is doing log file merge but not reading from the start of the base file");
    }
    readerContext.setHasBootstrapBaseFile(hoodieBaseFileOption.isPresent() && hoodieBaseFileOption.get().getBootstrapBaseFile().isPresent());
    readerContext.setSchemaHandler(readerContext.supportsParquetRowIndex()
        ? new HoodiePositionBasedSchemaHandler<>(readerContext, dataSchema, requestedSchema, internalSchemaOpt, tableConfig)
        : new HoodieFileGroupReaderSchemaHandler<>(readerContext, dataSchema, requestedSchema, internalSchemaOpt, tableConfig));
    this.outputConverter = readerContext.getSchemaHandler().getOutputConverter();
>>>>>>> 08f9e6b9
    this.recordBuffer = this.logFiles.isEmpty()
        ? null
        : shouldUseRecordPosition
        ? new HoodiePositionBasedFileGroupRecordBuffer<>(readerContext, readerState)
        : new HoodieKeyBasedFileGroupRecordBuffer<>(readerContext, readerState);
  }

  /**
   * Initialize internal iterators on the base and log files.
   */
  public void initRecordIterators() throws IOException {
    ClosableIterator<T> iter = makeBaseFileIterator();
    if (logFiles.isEmpty()) {
      this.baseFileIterator = CachingIterator.wrap(iter, readerContext);
    } else {
      this.baseFileIterator = iter;
      scanLogFiles();
      recordBuffer.setBaseFileIterator(baseFileIterator);
    }
  }

  private ClosableIterator<T> makeBaseFileIterator() throws IOException {
    if (!hoodieBaseFileOption.isPresent()) {
      return new EmptyIterator<>();
    }

    HoodieBaseFile baseFile = hoodieBaseFileOption.get();
    if (baseFile.getBootstrapBaseFile().isPresent()) {
      return makeBootstrapBaseFileIterator(baseFile);
    }

    StoragePathInfo baseFileStoragePathInfo = baseFile.getPathInfo();
    if (baseFileStoragePathInfo != null) {
      return readerContext.getFileRecordIterator(
          baseFileStoragePathInfo, start, length,
          readerState.getDataSchema(),
          readerState.getRequiredSchema(), storage);
    } else {
      return readerContext.getFileRecordIterator(
          baseFile.getStoragePath(), start, length,
          readerState.getDataSchema(),
          readerState.getRequiredSchema(), storage);
    }
  }

  private ClosableIterator<T> makeBootstrapBaseFileIterator(HoodieBaseFile baseFile) throws IOException {
    BaseFile dataFile = baseFile.getBootstrapBaseFile().get();
    Pair<List<Schema.Field>, List<Schema.Field>> requiredFields = readerState.getSchemaHandler().getBootstrapRequiredFields();
    Pair<List<Schema.Field>, List<Schema.Field>> allFields = readerState.getSchemaHandler().getBootstrapDataFields();
    Option<Pair<ClosableIterator<T>, Schema>> dataFileIterator =
        makeBootstrapBaseFileIteratorHelper(requiredFields.getRight(), allFields.getRight(), dataFile);
    Option<Pair<ClosableIterator<T>, Schema>> skeletonFileIterator =
        makeBootstrapBaseFileIteratorHelper(requiredFields.getLeft(), allFields.getLeft(), baseFile);
    if (!dataFileIterator.isPresent() && !skeletonFileIterator.isPresent()) {
      throw new IllegalStateException("should not be here if only partition cols are required");
    } else if (!dataFileIterator.isPresent()) {
      return skeletonFileIterator.get().getLeft();
    } else if (!skeletonFileIterator.isPresent()) {
      return dataFileIterator.get().getLeft();
    } else {
      if (start != 0) {
        throw new IllegalArgumentException("Filegroup reader is doing bootstrap merge but we are not reading from the start of the base file");
      }
      return readerContext.mergeBootstrapReaders(skeletonFileIterator.get().getLeft(), skeletonFileIterator.get().getRight(),
          dataFileIterator.get().getLeft(), dataFileIterator.get().getRight());
    }
  }

  /**
   * Creates file record iterator to read bootstrap skeleton or data file
   *
   * @param requiredFields list of fields that are expected to be read from the file
   * @param allFields      list of all fields in the data file to be read
   * @param file           file to be read
   * @return pair of the record iterator of the file, and the schema of the data being read
   */
  private Option<Pair<ClosableIterator<T>, Schema>> makeBootstrapBaseFileIteratorHelper(List<Schema.Field> requiredFields,
                                                                                        List<Schema.Field> allFields,
                                                                                        BaseFile file) throws IOException {
    if (requiredFields.isEmpty()) {
      return Option.empty();
    }
    Schema requiredSchema = readerState.getSchemaHandler().createSchemaFromFields(requiredFields);
    StoragePathInfo fileStoragePathInfo = file.getPathInfo();
    if (fileStoragePathInfo != null) {
      return Option.of(Pair.of(readerContext.getFileRecordIterator(fileStoragePathInfo, 0, file.getFileLen(),
          readerState.getSchemaHandler().createSchemaFromFields(allFields), requiredSchema, storage), requiredSchema));
    } else {
      return Option.of(Pair.of(readerContext.getFileRecordIterator(file.getStoragePath(), 0, file.getFileLen(),
          readerState.getSchemaHandler().createSchemaFromFields(allFields), requiredSchema, storage), requiredSchema));
    }
  }

  /**
   * @return {@code true} if the next record exists; {@code false} otherwise.
   * @throws IOException on reader error.
   */
  public boolean hasNext() throws IOException {
    if (recordBuffer == null) {
      return baseFileIterator.hasNext();
    } else {
      return recordBuffer.hasNext();
    }
  }

  /**
   * @return The next record after calling {@link #hasNext}.
   */
  public T next() {
    T nextVal = recordBuffer == null ? baseFileIterator.next() : recordBuffer.next();
    if (outputConverter.isPresent()) {
      return outputConverter.get().apply(nextVal);
    }
    return nextVal;
  }

  private void scanLogFiles() {
    HoodieMergedLogRecordReader logRecordReader = HoodieMergedLogRecordReader.newBuilder()
        .withHoodieReaderContext(readerContext)
        .withReaderState(readerState)
        .withLogFiles(logFiles)
        .withReverseReader(false)
        .withPartition(getRelativePartitionPath(readerState.getMetaClient().getBasePath(), logFiles.get(0).getPath().getParent()))
        .withRecordBuffer(recordBuffer)
        .build();
    logRecordReader.close();
  }

  @Override
  public void close() throws IOException {
    if (baseFileIterator != null) {
      baseFileIterator.close();
    }
    if (recordBuffer != null) {
      recordBuffer.close();
    }
  }

  public HoodieFileGroupReaderIterator<T> getClosableIterator() {
    return new HoodieFileGroupReaderIterator<>(this);
  }

  public static class HoodieFileGroupReaderIterator<T> implements ClosableIterator<T> {
    private HoodieFileGroupReader<T> reader;

    public HoodieFileGroupReaderIterator(HoodieFileGroupReader<T> reader) {
      this.reader = reader;
    }

    @Override
    public boolean hasNext() {
      try {
        return reader.hasNext();
      } catch (IOException e) {
        throw new HoodieIOException("Failed to read record", e);
      }
    }

    @Override
    public T next() {
      return reader.next();
    }

    @Override
    public void close() {
      try {
        reader.close();
      } catch (IOException e) {
        throw new HoodieIOException("Failed to close the reader", e);
      } finally {
        this.reader = null;
      }
    }
  }
}<|MERGE_RESOLUTION|>--- conflicted
+++ resolved
@@ -94,13 +94,15 @@
     this.start = start;
     this.length = length;
     HoodieTableConfig tableConfig = hoodieTableMetaClient.getTableConfig();
-<<<<<<< HEAD
     readerState.setProps(props);
     readerState.setMetaClient(hoodieTableMetaClient);
     readerState.setRecordMerger(readerContext.getRecordMerger(tableConfig.getRecordMergerStrategy()));
     readerState.setLatestCommitTime(latestCommitTime);
     readerState.setShouldMergeUseRecordPosition(shouldUseRecordPosition);
     readerState.setHasLogFiles(!this.logFiles.isEmpty());
+    if (readerState.getHasLogFiles() && start != 0) {
+      throw new IllegalArgumentException("Filegroup reader is doing log file merge but not reading from the start of the base file");
+    }
     readerState.setHasBootstrapBaseFile(hoodieBaseFileOption.isPresent() && hoodieBaseFileOption.get().getBootstrapBaseFile().isPresent());
     readerState.setSchemaHandler(readerContext.supportsParquetRowIndex()
         ? new HoodiePositionBasedSchemaHandler(readerState, dataSchema, requestedSchema, internalSchemaOpt)
@@ -108,22 +110,6 @@
     this.outputConverter = readerState.getRequestedSchema().equals(readerState.getRequiredSchema())
         ? Option.empty()
         : Option.of(readerContext.projectRecord(readerState.getRequiredSchema(), readerState.getRequestedSchema()));
-=======
-    this.recordMerger = readerContext.getRecordMerger(tableConfig.getRecordMergerStrategy());
-    readerContext.setRecordMerger(this.recordMerger);
-    readerContext.setTablePath(tablePath);
-    readerContext.setLatestCommitTime(latestCommitTime);
-    readerContext.setShouldMergeUseRecordPosition(shouldUseRecordPosition);
-    readerContext.setHasLogFiles(!this.logFiles.isEmpty());
-    if (readerContext.getHasLogFiles() && start != 0) {
-      throw new IllegalArgumentException("Filegroup reader is doing log file merge but not reading from the start of the base file");
-    }
-    readerContext.setHasBootstrapBaseFile(hoodieBaseFileOption.isPresent() && hoodieBaseFileOption.get().getBootstrapBaseFile().isPresent());
-    readerContext.setSchemaHandler(readerContext.supportsParquetRowIndex()
-        ? new HoodiePositionBasedSchemaHandler<>(readerContext, dataSchema, requestedSchema, internalSchemaOpt, tableConfig)
-        : new HoodieFileGroupReaderSchemaHandler<>(readerContext, dataSchema, requestedSchema, internalSchemaOpt, tableConfig));
-    this.outputConverter = readerContext.getSchemaHandler().getOutputConverter();
->>>>>>> 08f9e6b9
     this.recordBuffer = this.logFiles.isEmpty()
         ? null
         : shouldUseRecordPosition
