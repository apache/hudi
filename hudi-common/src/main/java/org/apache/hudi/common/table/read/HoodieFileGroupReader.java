--- conflicted
+++ resolved
@@ -115,15 +115,10 @@
     this.recordBuffer = this.logFiles.isEmpty()
         ? null
         : shouldUseRecordPosition
-<<<<<<< HEAD
         ? new HoodiePositionBasedFileGroupRecordBuffer<>(readerContext, Option.empty(), Option.empty(), recordMerger,
-        props, maxMemorySizeInBytes, spillableMapBasePath, diskMapType, isBitCaskDiskMapCompressionEnabled)
+        props)
         : new HoodieKeyBasedFileGroupRecordBuffer<>(readerContext, Option.empty(), Option.empty(), recordMerger,
-        props, maxMemorySizeInBytes, spillableMapBasePath, diskMapType, isBitCaskDiskMapCompressionEnabled);
-=======
-        ? new HoodiePositionBasedFileGroupRecordBuffer<>(readerContext, hoodieTableMetaClient, Option.empty(), Option.empty(), recordMerger, props)
-        : new HoodieKeyBasedFileGroupRecordBuffer<>(readerContext, hoodieTableMetaClient, Option.empty(), Option.empty(), recordMerger, props);
->>>>>>> 35c00daa
+        props);
   }
 
   /**
