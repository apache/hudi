/*
 * Licensed to the Apache Software Foundation (ASF) under one
 * or more contributor license agreements.  See the NOTICE file
 * distributed with this work for additional information
 * regarding copyright ownership.  The ASF licenses this file
 * to you under the Apache License, Version 2.0 (the
 * "License"); you may not use this file except in compliance
 * with the License.  You may obtain a copy of the License at
 *
 *   http://www.apache.org/licenses/LICENSE-2.0
 *
 * Unless required by applicable law or agreed to in writing,
 * software distributed under the License is distributed on an
 * "AS IS" BASIS, WITHOUT WARRANTIES OR CONDITIONS OF ANY
 * KIND, either express or implied.  See the License for the
 * specific language governing permissions and limitations
 * under the License.
 */

package org.apache.hudi.common.table.read;

import org.apache.hudi.common.config.HoodieMemoryConfig;
import org.apache.hudi.common.config.TypedProperties;
import org.apache.hudi.common.engine.HoodieReaderContext;
import org.apache.hudi.common.model.BaseFile;
import org.apache.hudi.common.model.FileSlice;
import org.apache.hudi.common.model.HoodieBaseFile;
import org.apache.hudi.common.model.HoodieLogFile;
import org.apache.hudi.common.model.HoodieRecordMerger;
import org.apache.hudi.common.table.HoodieTableConfig;
import org.apache.hudi.common.table.HoodieTableMetaClient;
import org.apache.hudi.common.table.log.HoodieMergedLogRecordReader;
import org.apache.hudi.common.util.Option;
import org.apache.hudi.common.util.ValidationUtils;
import org.apache.hudi.common.util.collection.CachingIterator;
import org.apache.hudi.common.util.collection.ClosableIterator;
import org.apache.hudi.common.util.collection.EmptyIterator;
import org.apache.hudi.common.util.collection.ExternalSpillableMap;
import org.apache.hudi.common.util.collection.Pair;
import org.apache.hudi.exception.HoodieIOException;
import org.apache.hudi.internal.schema.InternalSchema;

import org.apache.avro.Schema;
import org.apache.hadoop.conf.Configuration;
import org.apache.hadoop.fs.FileSystem;
import org.apache.hadoop.fs.Path;

import java.io.Closeable;
import java.io.IOException;
import java.util.List;
import java.util.function.UnaryOperator;
import java.util.stream.Collectors;

import static org.apache.hudi.common.fs.FSUtils.getRelativePartitionPath;
import static org.apache.hudi.common.util.ConfigUtils.getIntWithAltKeys;

/**
 * A file group reader that iterates through the records in a single file group.
 * <p>
 * This should be used by the every engine integration, by plugging in a
 * {@link HoodieReaderContext<T>} implementation.
 *
 * @param <T> The type of engine-specific record representation, e.g.,{@code InternalRow}
 *            in Spark and {@code RowData} in Flink.
 */
public final class HoodieFileGroupReader<T> implements Closeable {
  private final HoodieReaderContext<T> readerContext;
  private final Option<HoodieBaseFile> hoodieBaseFileOption;
  private final List<HoodieLogFile> logFiles;
  private final Configuration hadoopConf;
  private final TypedProperties props;
  // Byte offset to start reading from the base file
  private final long start;
  // Length of bytes to read from the base file
  private final long length;
  // Core structure to store and process records.
  private final HoodieFileGroupRecordBuffer<T> recordBuffer;
  private final HoodieFileGroupReaderState<T> readerState;
  private ClosableIterator<T> baseFileIterator;
  private final HoodieRecordMerger recordMerger;
  private final Option<UnaryOperator<T>> outputConverter;
  private final HoodieFileGroupReaderSchemaHandler<T> schemaHandler;

  public HoodieFileGroupReader(HoodieReaderContext<T> readerContext,
                               Configuration hadoopConf,
                               String tablePath,
                               String latestCommitTime,
                               FileSlice fileSlice,
                               Schema dataSchema,
                               Schema requestedSchema,
                               Option<InternalSchema> internalSchemaOpt,
                               HoodieTableMetaClient hoodieTableMetaClient,
                               TypedProperties props,
                               HoodieTableConfig tableConfig,
                               long start,
                               long length,
                               boolean shouldUseRecordPosition,
                               long maxMemorySizeInBytes,
                               String spillableMapBasePath,
                               ExternalSpillableMap.DiskMapType diskMapType,
                               boolean isBitCaskDiskMapCompressionEnabled) {
    this.readerContext = readerContext;
    this.readerState = readerContext.getReaderState();
    this.hadoopConf = hadoopConf;
    this.hoodieBaseFileOption = fileSlice.getBaseFile();
    this.logFiles = fileSlice.getLogFiles().sorted(HoodieLogFile.getLogFileComparator()).collect(Collectors.toList());
    this.props = props;
    this.start = start;
    this.length = length;
    this.recordMerger = readerContext.getRecordMerger(tableConfig.getRecordMergerStrategy());
    this.readerState.recordMerger = this.recordMerger;
    this.readerState.tablePath = tablePath;
    this.readerState.latestCommitTime = latestCommitTime;
    boolean shouldMergeWithPosition = shouldUseRecordPosition && readerContext.shouldUseRecordPositionMerging();
    readerState.hasLogFiles = !this.logFiles.isEmpty();
    readerState.hasBootstrapBaseFile = hoodieBaseFileOption.isPresent() && hoodieBaseFileOption.get().getBootstrapBaseFile().isPresent();
    readerState.schemaHandler = shouldMergeWithPosition
        ? new HoodiePositionBasedSchemaHandler<>(readerContext, dataSchema, requestedSchema, internalSchemaOpt, tableConfig)
        : new HoodieFileGroupReaderSchemaHandler<>(readerContext, dataSchema, requestedSchema, internalSchemaOpt, tableConfig);
    this.schemaHandler = readerState.schemaHandler;
    this.outputConverter = schemaHandler.getOutputConverter();
    this.recordBuffer = this.logFiles.isEmpty()
        ? null
        : shouldMergeWithPosition
        ? new HoodiePositionBasedFileGroupRecordBuffer<>(readerContext, hoodieTableMetaClient, Option.empty(),
        Option.empty(), recordMerger, props, maxMemorySizeInBytes, spillableMapBasePath, diskMapType, isBitCaskDiskMapCompressionEnabled)
        : new HoodieKeyBasedFileGroupRecordBuffer<>(readerContext, hoodieTableMetaClient, Option.empty(),
        Option.empty(), recordMerger, props, maxMemorySizeInBytes, spillableMapBasePath, diskMapType, isBitCaskDiskMapCompressionEnabled);
  }

  /**
   * Initialize internal iterators on the base and log files.
   */
  public void initRecordIterators() throws IOException {
    ClosableIterator<T> iter = makeBaseFileIterator();
    if (logFiles.isEmpty()) {
      this.baseFileIterator = CachingIterator.wrap(iter, readerContext);
    } else {
      this.baseFileIterator = iter;
      scanLogFiles();
      recordBuffer.setBaseFileIterator(baseFileIterator);
    }
  }

  private ClosableIterator<T> makeBaseFileIterator() throws IOException {
    if (!hoodieBaseFileOption.isPresent()) {
      return new EmptyIterator<>();
    }

    HoodieBaseFile baseFile = hoodieBaseFileOption.get();
    if (baseFile.getBootstrapBaseFile().isPresent()) {
      return makeBootstrapBaseFileIterator(baseFile);
    }

    return readerContext.getFileRecordIterator(baseFile.getHadoopPath(), start, length,
        schemaHandler.getDataSchema(), schemaHandler.getRequiredSchema(), hadoopConf);
  }

  private ClosableIterator<T> makeBootstrapBaseFileIterator(HoodieBaseFile baseFile) throws IOException {
    BaseFile dataFile = baseFile.getBootstrapBaseFile().get();
    Pair<List<Schema.Field>,List<Schema.Field>> requiredFields = schemaHandler.getBootstrapRequiredFields();
    Pair<List<Schema.Field>,List<Schema.Field>> allFields = schemaHandler.getBootstrapDataFields();
    Option<Pair<ClosableIterator<T>,Schema>> dataFileIterator =
        makeBootstrapBaseFileIteratorHelper(requiredFields.getRight(), allFields.getRight(), dataFile);
    Option<Pair<ClosableIterator<T>,Schema>> skeletonFileIterator =
        makeBootstrapBaseFileIteratorHelper(requiredFields.getLeft(), allFields.getLeft(), baseFile);
    if (!dataFileIterator.isPresent() && !skeletonFileIterator.isPresent()) {
      throw new IllegalStateException("should not be here if only partition cols are required");
    } else if (!dataFileIterator.isPresent()) {
      return skeletonFileIterator.get().getLeft();
    } else if (!skeletonFileIterator.isPresent()) {
      return  dataFileIterator.get().getLeft();
    } else {
      return readerContext.mergeBootstrapReaders(skeletonFileIterator.get().getLeft(), skeletonFileIterator.get().getRight(),
          dataFileIterator.get().getLeft(), dataFileIterator.get().getRight());
    }
  }

  private Option<Pair<ClosableIterator<T>,Schema>> makeBootstrapBaseFileIteratorHelper(List<Schema.Field> requiredFields,
                                                                                       List<Schema.Field> allFields,
                                                                                       BaseFile file) throws IOException {
    if (requiredFields.isEmpty()) {
      return Option.empty();
    }
    Schema requiredSchema = schemaHandler.createSchemaFromFields(requiredFields);
    return Option.of(Pair.of(readerContext.getFileRecordIterator(file.getHadoopPath(), 0, file.getFileLen(),
        schemaHandler.createSchemaFromFields(allFields), requiredSchema, hadoopConf), requiredSchema));
  }

  /**
   * @return {@code true} if the next record exists; {@code false} otherwise.
   * @throws IOException on reader error.
   */
  public boolean hasNext() throws IOException {
    if (recordBuffer == null) {
      return baseFileIterator.hasNext();
    } else {
      return recordBuffer.hasNext();
    }
  }

  /**
   * @return The next record after calling {@link #hasNext}.
   */
  public T next() {
    T nextVal = recordBuffer == null ? baseFileIterator.next() : recordBuffer.next();
    if (outputConverter.isPresent()) {
      return outputConverter.get().apply(nextVal);
    }
    return nextVal;
  }

  private void scanLogFiles() {
    ValidationUtils.checkNotNull(readerState.tablePath);
    String path = readerState.tablePath;
    FileSystem fs = readerContext.getFs(path, hadoopConf);

    HoodieMergedLogRecordReader logRecordReader = HoodieMergedLogRecordReader.newBuilder()
        .withHoodieReaderContext(readerContext)
        .withFileSystem(fs)
        .withLogFiles(logFiles)
<<<<<<< HEAD
        .withReadBlocksLazily(getBooleanWithAltKeys(props, HoodieReaderConfig.COMPACTION_LAZY_BLOCK_READ_ENABLE))
=======
        .withLatestInstantTime(readerState.latestCommitTime)
        .withReaderSchema(readerState.logRecordAvroSchema)
>>>>>>> c71ac326
        .withReverseReader(false)
        .withBufferSize(getIntWithAltKeys(props, HoodieMemoryConfig.MAX_DFS_STREAM_BUFFER_SIZE))
        .withPartition(getRelativePartitionPath(
            new Path(path), logFiles.get(0).getPath().getParent()))
        .withRecordMerger(recordMerger)
        .withRecordBuffer(recordBuffer)
        .build();
    logRecordReader.close();
  }

  @Override
  public void close() throws IOException {
    if (baseFileIterator != null) {
      baseFileIterator.close();
    }
    if (recordBuffer != null) {
      recordBuffer.close();
    }
  }

  public HoodieFileGroupReaderIterator<T> getClosableIterator() {
    return new HoodieFileGroupReaderIterator<>(this);
  }

  public static class HoodieFileGroupReaderIterator<T> implements ClosableIterator<T> {
    private HoodieFileGroupReader<T> reader;

    public HoodieFileGroupReaderIterator(HoodieFileGroupReader<T> reader) {
      this.reader = reader;
    }

    @Override
    public boolean hasNext() {
      try {
        return reader.hasNext();
      } catch (IOException e) {
        throw new HoodieIOException("Failed to read record", e);
      }
    }

    @Override
    public T next() {
      return reader.next();
    }

    @Override
    public void close() {
      try {
        reader.close();
      } catch (IOException e) {
        throw new HoodieIOException("Failed to close the reader", e);
      } finally {
        this.reader = null;
      }
    }
  }
}<|MERGE_RESOLUTION|>--- conflicted
+++ resolved
@@ -219,12 +219,6 @@
         .withHoodieReaderContext(readerContext)
         .withFileSystem(fs)
         .withLogFiles(logFiles)
-<<<<<<< HEAD
-        .withReadBlocksLazily(getBooleanWithAltKeys(props, HoodieReaderConfig.COMPACTION_LAZY_BLOCK_READ_ENABLE))
-=======
-        .withLatestInstantTime(readerState.latestCommitTime)
-        .withReaderSchema(readerState.logRecordAvroSchema)
->>>>>>> c71ac326
         .withReverseReader(false)
         .withBufferSize(getIntWithAltKeys(props, HoodieMemoryConfig.MAX_DFS_STREAM_BUFFER_SIZE))
         .withPartition(getRelativePartitionPath(
