/*
 * Licensed to the Apache Software Foundation (ASF) under one
 * or more contributor license agreements.  See the NOTICE file
 * distributed with this work for additional information
 * regarding copyright ownership.  The ASF licenses this file
 * to you under the Apache License, Version 2.0 (the
 * "License"); you may not use this file except in compliance
 * with the License.  You may obtain a copy of the License at
 *
 *   http://www.apache.org/licenses/LICENSE-2.0
 *
 * Unless required by applicable law or agreed to in writing,
 * software distributed under the License is distributed on an
 * "AS IS" BASIS, WITHOUT WARRANTIES OR CONDITIONS OF ANY
 * KIND, either express or implied.  See the License for the
 * specific language governing permissions and limitations
 * under the License.
 */

package org.apache.hudi.common.table.read;

import org.apache.hudi.common.config.HoodieMemoryConfig;
import org.apache.hudi.common.config.HoodieReaderConfig;
import org.apache.hudi.common.config.RecordMergeMode;
import org.apache.hudi.common.config.TypedProperties;
import org.apache.hudi.common.engine.HoodieReaderContext;
import org.apache.hudi.common.model.BaseFile;
import org.apache.hudi.common.model.FileSlice;
import org.apache.hudi.common.model.HoodieBaseFile;
import org.apache.hudi.common.model.HoodieLogFile;
import org.apache.hudi.common.table.HoodieTableConfig;
import org.apache.hudi.common.table.HoodieTableMetaClient;
import org.apache.hudi.common.table.HoodieTableVersion;
import org.apache.hudi.common.table.log.HoodieMergedLogRecordReader;
import org.apache.hudi.common.util.ConfigUtils;
import org.apache.hudi.common.util.Option;
import org.apache.hudi.common.util.collection.CachingIterator;
import org.apache.hudi.common.util.collection.ClosableIterator;
import org.apache.hudi.common.util.collection.EmptyIterator;
import org.apache.hudi.common.util.collection.Pair;
import org.apache.hudi.common.util.collection.Triple;
import org.apache.hudi.exception.HoodieIOException;
import org.apache.hudi.internal.schema.InternalSchema;
import org.apache.hudi.storage.HoodieStorage;
import org.apache.hudi.storage.StoragePath;
import org.apache.hudi.storage.StoragePathInfo;

import org.apache.avro.Schema;

import java.io.Closeable;
import java.io.IOException;
import java.util.List;
import java.util.function.UnaryOperator;
import java.util.stream.Collectors;

import static org.apache.hudi.common.config.HoodieReaderConfig.RECORD_MERGE_IMPL_CLASSES_DEPRECATED_WRITE_CONFIG_KEY;
import static org.apache.hudi.common.config.HoodieReaderConfig.RECORD_MERGE_IMPL_CLASSES_WRITE_CONFIG_KEY;
import static org.apache.hudi.common.fs.FSUtils.getRelativePartitionPath;
import static org.apache.hudi.common.util.ConfigUtils.getIntWithAltKeys;

/**
 * A file group reader that iterates through the records in a single file group.
 * <p>
 * This should be used by the every engine integration, by plugging in a
 * {@link HoodieReaderContext<T>} implementation.
 *
 * @param <T> The type of engine-specific record representation, e.g.,{@code InternalRow}
 *            in Spark and {@code RowData} in Flink.
 */
public final class HoodieFileGroupReader<T> implements Closeable {
  private final HoodieReaderContext<T> readerContext;
  private final Option<HoodieBaseFile> hoodieBaseFileOption;
  private final List<HoodieLogFile> logFiles;
  private final HoodieStorage storage;
  private final TypedProperties props;
  // Byte offset to start reading from the base file
  private final long start;
  // Length of bytes to read from the base file
  private final long length;
  // Core structure to store and process records.
  private final FileGroupRecordBuffer<T> recordBuffer;
  private ClosableIterator<T> baseFileIterator;
  private final Option<UnaryOperator<T>> outputConverter;
  private final HoodieReadStats readStats;

  public HoodieFileGroupReader(HoodieReaderContext<T> readerContext,
                               HoodieStorage storage,
                               String tablePath,
                               String latestCommitTime,
                               FileSlice fileSlice,
                               Schema dataSchema,
                               Schema requestedSchema,
                               Option<InternalSchema> internalSchemaOpt,
                               HoodieTableMetaClient hoodieTableMetaClient,
                               TypedProperties props,
                               long start,
                               long length,
                               boolean shouldUseRecordPosition) {
    this.readerContext = readerContext;
    this.storage = storage;
    this.hoodieBaseFileOption = fileSlice.getBaseFile();
    readerContext.setHasBootstrapBaseFile(hoodieBaseFileOption.isPresent() && hoodieBaseFileOption.get().getBootstrapBaseFile().isPresent());
    this.logFiles = fileSlice.getLogFiles().sorted(HoodieLogFile.getLogFileComparator()).collect(Collectors.toList());
    readerContext.setHasLogFiles(!this.logFiles.isEmpty());
    if (readerContext.getHasLogFiles() && start != 0) {
      throw new IllegalArgumentException("Filegroup reader is doing log file merge but not reading from the start of the base file");
    }
    this.props = props;
    this.start = start;
    this.length = length;
    HoodieTableConfig tableConfig = hoodieTableMetaClient.getTableConfig();
    RecordMergeMode recordMergeMode = tableConfig.getRecordMergeMode();
    String mergeStrategyId = tableConfig.getRecordMergeStrategyId();
    if (!tableConfig.getTableVersion().greaterThanOrEquals(HoodieTableVersion.EIGHT)) {
      Triple<RecordMergeMode, String, String> triple = HoodieTableConfig.inferCorrectMergingBehavior(
          recordMergeMode, tableConfig.getPayloadClass(),
          mergeStrategyId, null, tableConfig.getTableVersion());
      recordMergeMode = triple.getLeft();
      mergeStrategyId = triple.getRight();
    }
    readerContext.setRecordMerger(readerContext.getRecordMerger(
        recordMergeMode, mergeStrategyId,
        props.getString(RECORD_MERGE_IMPL_CLASSES_WRITE_CONFIG_KEY,
            props.getString(RECORD_MERGE_IMPL_CLASSES_DEPRECATED_WRITE_CONFIG_KEY, ""))));
    readerContext.setTablePath(tablePath);
    readerContext.setLatestCommitTime(latestCommitTime);
    boolean isSkipMerge = ConfigUtils.getStringWithAltKeys(props, HoodieReaderConfig.MERGE_TYPE, true).equalsIgnoreCase(HoodieReaderConfig.REALTIME_SKIP_MERGE);
    readerContext.setShouldMergeUseRecordPosition(shouldUseRecordPosition && !isSkipMerge && readerContext.getHasLogFiles());
    readerContext.setSchemaHandler(readerContext.supportsParquetRowIndex()
        ? new PositionBasedSchemaHandler<>(readerContext, dataSchema, requestedSchema, internalSchemaOpt, tableConfig, props)
        : new FileGroupReaderSchemaHandler<>(readerContext, dataSchema, requestedSchema, internalSchemaOpt, tableConfig, props));
    this.outputConverter = readerContext.getSchemaHandler().getOutputConverter();
    this.readStats = new HoodieReadStats();
    this.recordBuffer = getRecordBuffer(readerContext, hoodieTableMetaClient,
<<<<<<< HEAD
        tableConfig.getRecordMergeMode(), props, !readerContext.getHasLogFiles(), isSkipMerge,
        shouldUseRecordPosition, readStats);
=======
        recordMergeMode, props, hoodieBaseFileOption, this.logFiles.isEmpty(),
        isSkipMerge, shouldUseRecordPosition, readStats);
>>>>>>> 93b4da30
  }

  /**
   * Initialize correct record buffer
   */
  private static FileGroupRecordBuffer getRecordBuffer(HoodieReaderContext readerContext,
                                                       HoodieTableMetaClient hoodieTableMetaClient,
                                                       RecordMergeMode recordMergeMode,
                                                       TypedProperties props,
                                                       Option<HoodieBaseFile> baseFileOption,
                                                       boolean hasNoLogFiles,
                                                       boolean isSkipMerge,
                                                       boolean shouldUseRecordPosition,
                                                       HoodieReadStats readStats) {
    if (hasNoLogFiles) {
      return null;
    } else if (isSkipMerge) {
      return new UnmergedFileGroupRecordBuffer<>(
          readerContext, hoodieTableMetaClient, recordMergeMode, Option.empty(), Option.empty(), props, readStats);
    } else if (shouldUseRecordPosition && baseFileOption.isPresent()) {
      return new PositionBasedFileGroupRecordBuffer<>(
          readerContext, hoodieTableMetaClient, recordMergeMode, Option.empty(),
          Option.empty(), baseFileOption.get().getCommitTime(), props, readStats);
    } else {
      return new KeyBasedFileGroupRecordBuffer<>(
          readerContext, hoodieTableMetaClient, recordMergeMode, Option.empty(), Option.empty(), props, readStats);
    }
  }

  /**
   * Initialize internal iterators on the base and log files.
   */
  public void initRecordIterators() throws IOException {
    ClosableIterator<T> iter = makeBaseFileIterator();
    if (logFiles.isEmpty()) {
      this.baseFileIterator = CachingIterator.wrap(iter, readerContext);
    } else {
      this.baseFileIterator = iter;
      scanLogFiles();
      recordBuffer.setBaseFileIterator(baseFileIterator);
    }
  }

  private ClosableIterator<T> makeBaseFileIterator() throws IOException {
    if (!hoodieBaseFileOption.isPresent()) {
      return new EmptyIterator<>();
    }

    HoodieBaseFile baseFile = hoodieBaseFileOption.get();
    if (baseFile.getBootstrapBaseFile().isPresent()) {
      return makeBootstrapBaseFileIterator(baseFile);
    }

    StoragePathInfo baseFileStoragePathInfo = baseFile.getPathInfo();
    if (baseFileStoragePathInfo != null) {
      return readerContext.getFileRecordIterator(
          baseFileStoragePathInfo, start, length,
          readerContext.getSchemaHandler().getTableSchema(),
          readerContext.getSchemaHandler().getRequiredSchema(), storage);
    } else {
      return readerContext.getFileRecordIterator(
          baseFile.getStoragePath(), start, length,
          readerContext.getSchemaHandler().getTableSchema(),
          readerContext.getSchemaHandler().getRequiredSchema(), storage);
    }
  }

  private ClosableIterator<T> makeBootstrapBaseFileIterator(HoodieBaseFile baseFile) throws IOException {
    BaseFile dataFile = baseFile.getBootstrapBaseFile().get();
    Pair<List<Schema.Field>, List<Schema.Field>> requiredFields = readerContext.getSchemaHandler().getBootstrapRequiredFields();
    Pair<List<Schema.Field>, List<Schema.Field>> allFields = readerContext.getSchemaHandler().getBootstrapDataFields();
    Option<Pair<ClosableIterator<T>, Schema>> dataFileIterator =
        makeBootstrapBaseFileIteratorHelper(requiredFields.getRight(), allFields.getRight(), dataFile);
    Option<Pair<ClosableIterator<T>, Schema>> skeletonFileIterator =
        makeBootstrapBaseFileIteratorHelper(requiredFields.getLeft(), allFields.getLeft(), baseFile);
    if (!dataFileIterator.isPresent() && !skeletonFileIterator.isPresent()) {
      throw new IllegalStateException("should not be here if only partition cols are required");
    } else if (!dataFileIterator.isPresent()) {
      return skeletonFileIterator.get().getLeft();
    } else if (!skeletonFileIterator.isPresent()) {
      return dataFileIterator.get().getLeft();
    } else {
      if (start != 0) {
        throw new IllegalArgumentException("Filegroup reader is doing bootstrap merge but we are not reading from the start of the base file");
      }
      return readerContext.mergeBootstrapReaders(skeletonFileIterator.get().getLeft(), skeletonFileIterator.get().getRight(),
          dataFileIterator.get().getLeft(), dataFileIterator.get().getRight());
    }
  }

  /**
   * Creates file record iterator to read bootstrap skeleton or data file
   *
   * @param requiredFields list of fields that are expected to be read from the file
   * @param allFields      list of all fields in the data file to be read
   * @param file           file to be read
   * @return pair of the record iterator of the file, and the schema of the data being read
   */
  private Option<Pair<ClosableIterator<T>, Schema>> makeBootstrapBaseFileIteratorHelper(List<Schema.Field> requiredFields,
                                                                                        List<Schema.Field> allFields,
                                                                                        BaseFile file) throws IOException {
    if (requiredFields.isEmpty()) {
      return Option.empty();
    }
    Schema requiredSchema = readerContext.getSchemaHandler().createSchemaFromFields(requiredFields);
    StoragePathInfo fileStoragePathInfo = file.getPathInfo();
    if (fileStoragePathInfo != null) {
      return Option.of(Pair.of(readerContext.getFileRecordIterator(fileStoragePathInfo, 0, file.getFileLen(),
          readerContext.getSchemaHandler().createSchemaFromFields(allFields), requiredSchema, storage), requiredSchema));
    } else {
      return Option.of(Pair.of(readerContext.getFileRecordIterator(file.getStoragePath(), 0, file.getFileLen(),
          readerContext.getSchemaHandler().createSchemaFromFields(allFields), requiredSchema, storage), requiredSchema));
    }
  }

  /**
   * @return {@code true} if the next record exists; {@code false} otherwise.
   * @throws IOException on reader error.
   */
  public boolean hasNext() throws IOException {
    if (recordBuffer == null) {
      return baseFileIterator.hasNext();
    } else {
      return recordBuffer.hasNext();
    }
  }

  /**
   * @return statistics of reading a file group.
   */
  public HoodieReadStats getStats() {
    return readStats;
  }

  /**
   * @return The next record after calling {@link #hasNext}.
   */
  public T next() {
    T nextVal = recordBuffer == null ? baseFileIterator.next() : recordBuffer.next();
    if (outputConverter.isPresent()) {
      return outputConverter.get().apply(nextVal);
    }
    return nextVal;
  }

  private void scanLogFiles() {
    String path = readerContext.getTablePath();
    try (HoodieMergedLogRecordReader logRecordReader = HoodieMergedLogRecordReader.newBuilder()
        .withHoodieReaderContext(readerContext)
        .withStorage(storage)
        .withLogFiles(logFiles)
        .withReverseReader(false)
        .withBufferSize(getIntWithAltKeys(props, HoodieMemoryConfig.MAX_DFS_STREAM_BUFFER_SIZE))
        .withPartition(getRelativePartitionPath(
            new StoragePath(path), logFiles.get(0).getPath().getParent()))
        .withRecordBuffer(recordBuffer)
        .build()) {
      readStats.setTotalLogReadTimeMs(logRecordReader.getTotalTimeTakenToReadAndMergeBlocks());
      readStats.setTotalUpdatedRecordsCompacted(logRecordReader.getNumMergedRecordsInLog());
      readStats.setTotalLogFilesCompacted(logRecordReader.getTotalLogFiles());
      readStats.setTotalLogRecords(logRecordReader.getTotalLogRecords());
      readStats.setTotalLogBlocks(logRecordReader.getTotalLogBlocks());
      readStats.setTotalCorruptLogBlock(logRecordReader.getTotalCorruptBlocks());
      readStats.setTotalRollbackBlocks(logRecordReader.getTotalRollbacks());
    }
  }

  @Override
  public void close() throws IOException {
    if (baseFileIterator != null) {
      baseFileIterator.close();
    }
    if (recordBuffer != null) {
      recordBuffer.close();
    }
    if (readerContext != null) {
      readerContext.close();
    }
  }

  public HoodieFileGroupReaderIterator<T> getClosableIterator() {
    return new HoodieFileGroupReaderIterator<>(this);
  }

  public static class HoodieFileGroupReaderIterator<T> implements ClosableIterator<T> {
    private HoodieFileGroupReader<T> reader;

    public HoodieFileGroupReaderIterator(HoodieFileGroupReader<T> reader) {
      this.reader = reader;
    }

    @Override
    public boolean hasNext() {
      try {
        return reader.hasNext();
      } catch (IOException e) {
        throw new HoodieIOException("Failed to read record", e);
      }
    }

    @Override
    public T next() {
      return reader.next();
    }

    @Override
    public void close() {
      try {
        reader.close();
      } catch (IOException e) {
        throw new HoodieIOException("Failed to close the reader", e);
      } finally {
        this.reader = null;
      }
    }
  }
}<|MERGE_RESOLUTION|>--- conflicted
+++ resolved
@@ -127,18 +127,13 @@
     boolean isSkipMerge = ConfigUtils.getStringWithAltKeys(props, HoodieReaderConfig.MERGE_TYPE, true).equalsIgnoreCase(HoodieReaderConfig.REALTIME_SKIP_MERGE);
     readerContext.setShouldMergeUseRecordPosition(shouldUseRecordPosition && !isSkipMerge && readerContext.getHasLogFiles());
     readerContext.setSchemaHandler(readerContext.supportsParquetRowIndex()
-        ? new PositionBasedSchemaHandler<>(readerContext, dataSchema, requestedSchema, internalSchemaOpt, tableConfig, props)
+        ? new ParquetRowIndexBasedSchemaHandler<>(readerContext, dataSchema, requestedSchema, internalSchemaOpt, tableConfig, props)
         : new FileGroupReaderSchemaHandler<>(readerContext, dataSchema, requestedSchema, internalSchemaOpt, tableConfig, props));
     this.outputConverter = readerContext.getSchemaHandler().getOutputConverter();
     this.readStats = new HoodieReadStats();
     this.recordBuffer = getRecordBuffer(readerContext, hoodieTableMetaClient,
-<<<<<<< HEAD
-        tableConfig.getRecordMergeMode(), props, !readerContext.getHasLogFiles(), isSkipMerge,
-        shouldUseRecordPosition, readStats);
-=======
         recordMergeMode, props, hoodieBaseFileOption, this.logFiles.isEmpty(),
         isSkipMerge, shouldUseRecordPosition, readStats);
->>>>>>> 93b4da30
   }
 
   /**
