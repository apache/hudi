/*
 * Licensed to the Apache Software Foundation (ASF) under one
 * or more contributor license agreements.  See the NOTICE file
 * distributed with this work for additional information
 * regarding copyright ownership.  The ASF licenses this file
 * to you under the Apache License, Version 2.0 (the
 * "License"); you may not use this file except in compliance
 * with the License.  You may obtain a copy of the License at
 *
 *      http://www.apache.org/licenses/LICENSE-2.0
 *
 * Unless required by applicable law or agreed to in writing, software
 * distributed under the License is distributed on an "AS IS" BASIS,
 * WITHOUT WARRANTIES OR CONDITIONS OF ANY KIND, either express or implied.
 * See the License for the specific language governing permissions and
 * limitations under the License.
 */

package org.apache.hudi.common.table.timeline;

import org.apache.hudi.common.table.timeline.HoodieInstant.State;
import org.apache.hudi.common.util.ClusteringUtils;
import org.apache.hudi.common.util.CollectionUtils;
import org.apache.hudi.common.util.Option;
import org.apache.hudi.common.util.StringUtils;
import org.apache.hudi.common.util.ValidationUtils;
import org.apache.hudi.exception.HoodieException;

import org.slf4j.Logger;
import org.slf4j.LoggerFactory;

import java.io.Serializable;
import java.security.MessageDigest;
import java.security.NoSuchAlgorithmException;
import java.util.ArrayList;
import java.util.Collections;
import java.util.Comparator;
import java.util.List;
import java.util.Set;
import java.util.function.Function;
import java.util.function.Predicate;
import java.util.stream.Collectors;
import java.util.stream.Stream;

import static org.apache.hudi.common.table.timeline.HoodieTimeline.compareTimestamps;
import static org.apache.hudi.common.util.StringUtils.getUTF8Bytes;

/**
 * HoodieDefaultTimeline is a default implementation of the HoodieTimeline. It provides methods to inspect a
 * List[HoodieInstant]. Function to get the details of the instant is passed in as a lambda.
 *
 * @see HoodieTimeline
 */
public class HoodieDefaultTimeline implements HoodieTimeline {

  private static final Logger LOG = LoggerFactory.getLogger(HoodieDefaultTimeline.class);

  private static final long serialVersionUID = 1L;

  private static final String HASHING_ALGORITHM = "SHA-256";

  protected transient Function<HoodieInstant, Option<byte[]>> details;
  private List<HoodieInstant> instants;
  // for efficient #contains queries.
  private transient volatile Set<String> instantTimeSet;
  // for efficient #isBeforeTimelineStarts check.
  private transient volatile Option<HoodieInstant> firstNonSavepointCommit;
  private String timelineHash;

  public HoodieDefaultTimeline(Stream<HoodieInstant> instants, Function<HoodieInstant, Option<byte[]>> details) {
    this.details = details;
    setInstants(instants.collect(Collectors.toList()));
  }

  public void setInstants(List<HoodieInstant> instants) {
    this.instants = instants;
    this.timelineHash = computeTimelineHash(this.instants);
    clearState();
  }

  public void appendInstants(List<HoodieInstant> newInstants) {
    if (newInstants.isEmpty()) {
      // the new instants is empty, nothing to do.
      return;
    }
    if (this.instants.isEmpty()) {
      // the existing instants is empty, set up the new ones directly.
      setInstants(newInstants);
      return;
    }
    this.instants = mergeInstants(newInstants, this.instants);
    this.timelineHash = computeTimelineHash(this.instants);
    clearState();
  }

  /**
   * For serializing and de-serializing.
   *
   * @deprecated
   */
  public HoodieDefaultTimeline() {
  }

  @Override
  public HoodieTimeline filterInflights() {
    return new HoodieDefaultTimeline(getInstantsAsStream().filter(HoodieInstant::isInflight), details);
  }

  @Override
  public HoodieTimeline filterInflightsAndRequested() {
    return new HoodieDefaultTimeline(
        getInstantsAsStream().filter(i -> i.getState().equals(State.REQUESTED) || i.getState().equals(State.INFLIGHT)),
        details);
  }

  @Override
  public HoodieTimeline filterPendingExcludingCompaction() {
    return new HoodieDefaultTimeline(getInstantsAsStream().filter(instant -> (!instant.isCompleted())
            && (!instant.getAction().equals(HoodieTimeline.COMPACTION_ACTION))), details);
  }

  @Override
  public HoodieTimeline filterPendingExcludingLogCompaction() {
    return new HoodieDefaultTimeline(getInstantsAsStream().filter(instant -> (!instant.isCompleted())
        && (!instant.getAction().equals(HoodieTimeline.LOG_COMPACTION_ACTION))), details);
  }

  //TODO: Use a better naming convention for this.
  @Override
  public HoodieTimeline filterPendingExcludingMajorAndMinorCompaction() {
    return new HoodieDefaultTimeline(getInstantsAsStream().filter(instant -> (!instant.isCompleted())
        && (!instant.getAction().equals(HoodieTimeline.COMPACTION_ACTION)
        || !instant.getAction().equals(HoodieTimeline.LOG_COMPACTION_ACTION))), details);
  }

  @Override
  public HoodieTimeline filterCompletedInstants() {
    return new HoodieDefaultTimeline(getInstantsAsStream().filter(HoodieInstant::isCompleted), details);
  }

  @Override
  public HoodieTimeline filterCompletedAndCompactionInstants() {
    return new HoodieDefaultTimeline(getInstantsAsStream().filter(s -> s.isCompleted()
            || s.getAction().equals(HoodieTimeline.COMPACTION_ACTION)), details);
  }

  @Override
  public HoodieTimeline filterCompletedOrMajorOrMinorCompactionInstants() {
    return new HoodieDefaultTimeline(getInstantsAsStream().filter(s -> s.isCompleted()
        || s.getAction().equals(HoodieTimeline.COMPACTION_ACTION) || s.getAction().equals(HoodieTimeline.LOG_COMPACTION_ACTION)), details);
  }

  @Override
  public HoodieDefaultTimeline filterCompletedInstantsOrRewriteTimeline() {
    Set<String> validActions = CollectionUtils.createSet(COMPACTION_ACTION, LOG_COMPACTION_ACTION, REPLACE_COMMIT_ACTION);
    return new HoodieDefaultTimeline(getInstantsAsStream().filter(s -> s.isCompleted() || validActions.contains(s.getAction())), details);
  }

  @Override
  public HoodieDefaultTimeline getWriteTimeline() {
    Set<String> validActions = CollectionUtils.createSet(COMMIT_ACTION, DELTA_COMMIT_ACTION, COMPACTION_ACTION, LOG_COMPACTION_ACTION, REPLACE_COMMIT_ACTION);
    return new HoodieDefaultTimeline(getInstantsAsStream().filter(s -> validActions.contains(s.getAction())), details);
  }

  @Override
  public HoodieTimeline getContiguousCompletedWriteTimeline() {
    Option<HoodieInstant> earliestPending = getWriteTimeline().filterInflightsAndRequested().firstInstant();
    if (earliestPending.isPresent()) {
      return getWriteTimeline().filterCompletedInstants()
          .filter(instant -> compareTimestamps(instant.getTimestamp(), LESSER_THAN, earliestPending.get().getTimestamp()));
    }
    return getWriteTimeline().filterCompletedInstants();
  }

  @Override
  public HoodieTimeline getCompletedReplaceTimeline() {
    return new HoodieDefaultTimeline(
        getInstantsAsStream().filter(s -> s.getAction().equals(REPLACE_COMMIT_ACTION)).filter(HoodieInstant::isCompleted), details);
  }

  @Override
  public HoodieTimeline filterPendingReplaceTimeline() {
    return new HoodieDefaultTimeline(getInstantsAsStream().filter(
        s -> s.getAction().equals(HoodieTimeline.REPLACE_COMMIT_ACTION) && !s.isCompleted()), details);
  }

  @Override
  public HoodieTimeline filterPendingRollbackTimeline() {
    return new HoodieDefaultTimeline(getInstantsAsStream().filter(
        s -> s.getAction().equals(HoodieTimeline.ROLLBACK_ACTION) && !s.isCompleted()), details);
  }

  @Override
  public HoodieTimeline filterRequestedRollbackTimeline() {
    return new HoodieDefaultTimeline(getInstantsAsStream().filter(
        s -> s.getAction().equals(HoodieTimeline.ROLLBACK_ACTION) && s.isRequested()), details);
  }

  @Override
  public HoodieTimeline filterPendingCompactionTimeline() {
    return new HoodieDefaultTimeline(
        getInstantsAsStream().filter(s -> s.getAction().equals(HoodieTimeline.COMPACTION_ACTION) && !s.isCompleted()), details);
  }

  @Override
  public HoodieTimeline filterPendingLogCompactionTimeline() {
    return new HoodieDefaultTimeline(
        getInstantsAsStream().filter(s -> s.getAction().equals(HoodieTimeline.LOG_COMPACTION_ACTION) && !s.isCompleted()), details);
  }

  /**
   * Compaction and logcompaction operation on MOR table is called major and minor compaction respectively.
   */
  @Override
  public HoodieTimeline filterPendingMajorOrMinorCompactionTimeline() {
    return new HoodieDefaultTimeline(
        getInstantsAsStream().filter(s -> s.getAction().equals(HoodieTimeline.COMPACTION_ACTION)
            || s.getAction().equals(HoodieTimeline.LOG_COMPACTION_ACTION)
            && !s.isCompleted()), details);
  }

  @Override
  public HoodieDefaultTimeline findInstantsInRange(String startTs, String endTs) {
    return new HoodieDefaultTimeline(
        getInstantsAsStream().filter(s -> HoodieTimeline.isInRange(s.getTimestamp(), startTs, endTs)), details);
  }

  @Override
  public HoodieDefaultTimeline findInstantsInClosedRange(String startTs, String endTs) {
    return new HoodieDefaultTimeline(
        instants.stream().filter(instant -> HoodieTimeline.isInClosedRange(instant.getTimestamp(), startTs, endTs)), details);
  }

  @Override
  public HoodieDefaultTimeline findInstantsInRangeByCompletionTime(String startTs, String endTs) {
    return new HoodieDefaultTimeline(
        getInstantsAsStream().filter(s -> s.getCompletionTime() != null && HoodieTimeline.isInRange(s.getCompletionTime(), startTs, endTs)),
        details);
  }

  @Override
  public HoodieDefaultTimeline findInstantsModifiedAfterByCompletionTime(String instantTime) {
    return new HoodieDefaultTimeline(instants.stream()
        // either pending or completionTime greater than instantTime
        .filter(s -> (s.getCompletionTime() == null && compareTimestamps(s.getTimestamp(), GREATER_THAN, instantTime))
            || (s.getCompletionTime() != null && compareTimestamps(s.getCompletionTime(), GREATER_THAN, instantTime) && !s.getTimestamp().equals(instantTime))),
        details);
  }

  @Override
  public HoodieDefaultTimeline findInstantsAfter(String instantTime, int numCommits) {
    return new HoodieDefaultTimeline(getInstantsAsStream()
        .filter(s -> compareTimestamps(s.getTimestamp(), GREATER_THAN, instantTime)).limit(numCommits),
        details);
  }

  @Override
  public HoodieTimeline findInstantsAfter(String instantTime) {
    return new HoodieDefaultTimeline(getInstantsAsStream()
        .filter(s -> compareTimestamps(s.getTimestamp(), GREATER_THAN, instantTime)), details);
  }

  @Override
  public HoodieDefaultTimeline findInstantsAfterOrEquals(String commitTime, int numCommits) {
    return new HoodieDefaultTimeline(getInstantsAsStream()
        .filter(s -> compareTimestamps(s.getTimestamp(), GREATER_THAN_OR_EQUALS, commitTime))
        .limit(numCommits), details);
  }

  @Override
  public HoodieDefaultTimeline findInstantsBefore(String instantTime) {
    return new HoodieDefaultTimeline(getInstantsAsStream()
            .filter(s -> compareTimestamps(s.getTimestamp(), LESSER_THAN, instantTime)),
            details);
  }

  @Override
  public Option<HoodieInstant> findInstantBefore(String instantTime) {
    return Option.fromJavaOptional(instants.stream()
        .filter(instant -> compareTimestamps(instant.getTimestamp(), LESSER_THAN, instantTime))
        .max(Comparator.comparing(HoodieInstant::getTimestamp)));
  }

  @Override
  public HoodieDefaultTimeline findInstantsBeforeOrEquals(String instantTime) {
    return new HoodieDefaultTimeline(getInstantsAsStream()
        .filter(s -> compareTimestamps(s.getTimestamp(), LESSER_THAN_OR_EQUALS, instantTime)),
        details);
  }

  @Override
  public HoodieTimeline filter(Predicate<HoodieInstant> filter) {
    return new HoodieDefaultTimeline(getInstantsAsStream().filter(filter), details);
  }

  @Override
  public HoodieTimeline filterPendingIndexTimeline() {
    return new HoodieDefaultTimeline(getInstantsAsStream().filter(s -> s.getAction().equals(INDEXING_ACTION) && !s.isCompleted()), details);
  }

  @Override
  public HoodieTimeline filterCompletedIndexTimeline() {
    return new HoodieDefaultTimeline(getInstantsAsStream().filter(s -> s.getAction().equals(INDEXING_ACTION) && s.isCompleted()), details);
  }

  /**
   * Get all instants (commits, delta commits) that produce new data, in the active timeline.
   */
  public HoodieTimeline getCommitsTimeline() {
    return getTimelineOfActions(CollectionUtils.createSet(COMMIT_ACTION, DELTA_COMMIT_ACTION, REPLACE_COMMIT_ACTION));
  }

  /**
   * Get all instants (commits, delta commits, replace, compaction) that produce new data or merge file, in the active timeline.
   */
  public HoodieTimeline getCommitsAndCompactionTimeline() {
    return getTimelineOfActions(CollectionUtils.createSet(COMMIT_ACTION, DELTA_COMMIT_ACTION, REPLACE_COMMIT_ACTION, COMPACTION_ACTION));
  }

  /**
   * Get all instants (commits, delta commits, compaction, clean, savepoint, rollback, replace commits, index) that result in actions,
   * in the active timeline.
   */
  public HoodieTimeline getAllCommitsTimeline() {
    return getTimelineOfActions(CollectionUtils.createSet(COMMIT_ACTION, DELTA_COMMIT_ACTION,
        CLEAN_ACTION, COMPACTION_ACTION, SAVEPOINT_ACTION, ROLLBACK_ACTION, REPLACE_COMMIT_ACTION, INDEXING_ACTION,
        LOG_COMPACTION_ACTION));
  }

  /**
   * Get only pure commits (inflight and completed) in the active timeline.
   */
  public HoodieTimeline getCommitTimeline() {
    //TODO: Make sure this change does not break existing functionality.
    return getTimelineOfActions(CollectionUtils.createSet(COMMIT_ACTION, REPLACE_COMMIT_ACTION));
  }

  /**
   * Get only the delta commits (inflight and completed) in the active timeline.
   */
  public HoodieTimeline getDeltaCommitTimeline() {
    return new HoodieDefaultTimeline(filterInstantsByAction(DELTA_COMMIT_ACTION),
            (Function<HoodieInstant, Option<byte[]>> & Serializable) this::getInstantDetails);
  }

  /**
   * Get a timeline of a specific set of actions. useful to create a merged timeline of multiple actions.
   *
   * @param actions actions allowed in the timeline
   */
  public HoodieTimeline getTimelineOfActions(Set<String> actions) {
    return new HoodieDefaultTimeline(getInstantsAsStream().filter(s -> actions.contains(s.getAction())),
            (Function<HoodieInstant, Option<byte[]>> & Serializable) this::getInstantDetails);
  }

  /**
   * Get only the cleaner action (inflight and completed) in the active timeline.
   */
  public HoodieTimeline getCleanerTimeline() {
    return new HoodieDefaultTimeline(filterInstantsByAction(CLEAN_ACTION),
            (Function<HoodieInstant, Option<byte[]>> & Serializable) this::getInstantDetails);
  }

  /**
   * Get only the rollback action (inflight and completed) in the active timeline.
   */
  public HoodieTimeline getRollbackTimeline() {
    return new HoodieDefaultTimeline(filterInstantsByAction(ROLLBACK_ACTION),
        (Function<HoodieInstant, Option<byte[]>> & Serializable) this::getInstantDetails);
  }

  /**
   * Get only the rollback and restore action (inflight and completed) in the active timeline.
   */
  public HoodieTimeline getRollbackAndRestoreTimeline() {
    return  getTimelineOfActions(CollectionUtils.createSet(ROLLBACK_ACTION, RESTORE_ACTION));
  }

  /**
   * Get only the save point action (inflight and completed) in the active timeline.
   */
  public HoodieTimeline getSavePointTimeline() {
    return new HoodieDefaultTimeline(filterInstantsByAction(SAVEPOINT_ACTION),
            (Function<HoodieInstant, Option<byte[]>> & Serializable) this::getInstantDetails);
  }

  /**
   * Get only the restore action (inflight and completed) in the active timeline.
   */
  public HoodieTimeline getRestoreTimeline() {
    return new HoodieDefaultTimeline(filterInstantsByAction(RESTORE_ACTION),
            (Function<HoodieInstant, Option<byte[]>> & Serializable) this::getInstantDetails);
  }

  protected Stream<HoodieInstant> filterInstantsByAction(String action) {
    return getInstantsAsStream().filter(s -> s.getAction().equals(action));
  }

  @Override
  public boolean empty() {
    return instants.isEmpty();
  }

  @Override
  public int countInstants() {
    return instants.size();
  }

  @Override
  public Option<HoodieInstant> firstInstant() {
    return Option.fromJavaOptional(getInstantsAsStream().findFirst());
  }

  @Override
  public Option<HoodieInstant> firstInstant(String action, State state) {
    return Option.fromJavaOptional(getInstantsAsStream()
        .filter(s -> action.equals(s.getAction()) && state.equals(s.getState())).findFirst());
  }

  @Override
  public Option<HoodieInstant> nthInstant(int n) {
    if (empty() || n >= countInstants()) {
      return Option.empty();
    }
    return Option.of(getInstants().get(n));
  }

  @Override
  public Option<HoodieInstant> lastInstant() {
    return empty() ? Option.empty() : nthInstant(countInstants() - 1);
  }

  @Override
  public Option<HoodieInstant> nthFromLastInstant(int n) {
    if (countInstants() < n + 1) {
      return Option.empty();
    }
    return nthInstant(countInstants() - 1 - n);
  }

  @Override
  public boolean containsInstant(HoodieInstant instant) {
    return getInstantsAsStream().anyMatch(s -> s.equals(instant));
  }

  @Override
  public boolean containsInstant(String ts) {
    // Check for 0.10.0+ timestamps which have msec granularity
    if (getOrCreateInstantSet().contains(ts)) {
      return true;
    }

    // Check for older timestamp which have sec granularity and an extension of DEFAULT_MILLIS_EXT may have been added via Timeline operations
    if (ts.length() == HoodieInstantTimeGenerator.MILLIS_INSTANT_TIMESTAMP_FORMAT_LENGTH && ts.endsWith(HoodieInstantTimeGenerator.DEFAULT_MILLIS_EXT)) {
      final String actualOlderFormatTs = ts.substring(0, ts.length() - HoodieInstantTimeGenerator.DEFAULT_MILLIS_EXT.length());
      return containsInstant(actualOlderFormatTs);
    }

    return false;
  }

  @Override
  public boolean containsOrBeforeTimelineStarts(String instant) {
    return containsInstant(instant) || isBeforeTimelineStarts(instant);
  }

  @Override
  public String getTimelineHash() {
    return timelineHash;
  }

  @Override
  public Stream<HoodieInstant> getInstantsAsStream() {
    return instants.stream();
  }

  @Override
  public List<HoodieInstant> getInstants() {
    return new ArrayList<>(instants);
  }

  @Override
  public Stream<HoodieInstant> getReverseOrderedInstants() {
    return getInstantsAsStream().sorted(HoodieInstant.COMPARATOR.reversed());
  }

  @Override
  public Stream<HoodieInstant> getInstantsOrderedByCompletionTime() {
    return getInstantsAsStream().filter(s -> s.getCompletionTime() != null)
        .sorted(HoodieInstant.STATE_TRANSITION_COMPARATOR);
  }

  @Override
  public boolean isBeforeTimelineStarts(String instant) {
    Option<HoodieInstant> firstNonSavepointCommit = getFirstNonSavepointCommit();
    return firstNonSavepointCommit.isPresent()
        && compareTimestamps(instant, LESSER_THAN, firstNonSavepointCommit.get().getTimestamp());
  }

  public Option<HoodieInstant> getFirstNonSavepointCommit() {
    if (this.firstNonSavepointCommit == null) {
      synchronized (this) {
        if (this.firstNonSavepointCommit == null) {
          this.firstNonSavepointCommit = findFirstNonSavepointCommit(this.instants);
        }
      }
    }
    return this.firstNonSavepointCommit;
  }

  @Override
  public Option<HoodieInstant> getLastClusteringInstant() {
    return Option.fromJavaOptional(getCommitsTimeline().filter(s -> s.getAction().equalsIgnoreCase(HoodieTimeline.REPLACE_COMMIT_ACTION))
        .getReverseOrderedInstants()
        .filter(i -> ClusteringUtils.isClusteringInstant(this, i))
        .findFirst());
  }

  @Override
<<<<<<< HEAD
  public Option<HoodieInstant> getFirstPendingClusterCommit() {
    return getLastOrFirstPendingClusterCommit(false);
  }

  @Override
  public Option<HoodieInstant> getLastPendingClusterCommit() {
    return getLastOrFirstPendingClusterCommit(true);
  }

  private Option<HoodieInstant> getLastOrFirstPendingClusterCommit(boolean getLast) {
    HoodieTimeline replaceTimeline = getCommitsTimeline().filter(s -> s.getAction().equalsIgnoreCase(HoodieTimeline.REPLACE_COMMIT_ACTION));
    Stream<HoodieInstant> replaceStream;
    if (getLast) {
      replaceStream = replaceTimeline.getReverseOrderedInstants();
    } else {
      replaceStream = replaceTimeline.getInstantsAsStream();
    }
    return Option.fromJavaOptional(replaceStream
        .filter(i -> !i.isCompleted())
        .filter(i -> {
          try {
            HoodieCommitMetadata metadata = TimelineUtils.getCommitMetadata(i, this);
            return metadata.getOperationType().equals(WriteOperationType.CLUSTER);
          } catch (IOException e) {
            LOG.warn("Unable to read commit metadata for " + i + " due to " + e.getMessage());
            return false;
          }
        }).findFirst());
=======
  public Option<HoodieInstant> getLastPendingClusterInstant() {
    return  Option.fromJavaOptional(filterPendingReplaceTimeline()
        .getReverseOrderedInstants()
        .filter(i -> ClusteringUtils.isClusteringInstant(this, i)).findFirst());
>>>>>>> 6f117f22
  }

  @Override
  public boolean isPendingClusterInstant(String instantTime) {
    return getCommitsTimeline().filter(i -> i.getTimestamp().equals(instantTime)).getLastPendingClusterCommit().isPresent();
  }

  @Override
  public Option<byte[]> getInstantDetails(HoodieInstant instant) {
    return details.apply(instant);
  }

  @Override
  public boolean isEmpty(HoodieInstant instant) {
    return getInstantDetails(instant).get().length == 0;
  }

  @Override
  public String toString() {
    return this.getClass().getName() + ": " + getInstantsAsStream().map(Object::toString).collect(Collectors.joining(","));
  }

  private Set<String> getOrCreateInstantSet() {
    if (this.instantTimeSet == null) {
      synchronized (this) {
        if (this.instantTimeSet == null) {
          this.instantTimeSet = this.instants.stream().map(HoodieInstant::getTimestamp).collect(Collectors.toSet());
        }
      }
    }
    return this.instantTimeSet;
  }

  /**
   * Returns the first non savepoint commit on the timeline.
   */
  private static Option<HoodieInstant> findFirstNonSavepointCommit(List<HoodieInstant> instants) {
    Set<String> savepointTimestamps = instants.stream()
        .filter(entry -> entry.getAction().equals(HoodieTimeline.SAVEPOINT_ACTION))
        .map(HoodieInstant::getTimestamp)
        .collect(Collectors.toSet());
    if (!savepointTimestamps.isEmpty()) {
      // There are chances that there could be holes in the timeline due to archival and savepoint interplay.
      // So, the first non-savepoint commit is considered as beginning of the active timeline.
      return Option.fromJavaOptional(instants.stream()
          .filter(entry -> !savepointTimestamps.contains(entry.getTimestamp()))
          .findFirst());
    }
    return Option.fromJavaOptional(instants.stream().findFirst());
  }

  private void clearState() {
    instantTimeSet = null;
    firstNonSavepointCommit = null;
  }

  /**
   * Merge this timeline with the given timeline.
   */
  public HoodieDefaultTimeline mergeTimeline(HoodieDefaultTimeline timeline) {
    Stream<HoodieInstant> instantStream = Stream.concat(getInstantsAsStream(), timeline.getInstantsAsStream()).sorted();
    Function<HoodieInstant, Option<byte[]>> details = instant -> {
      if (getInstantsAsStream().anyMatch(i -> i.equals(instant))) {
        return this.getInstantDetails(instant);
      } else {
        return timeline.getInstantDetails(instant);
      }
    };
    return new HoodieDefaultTimeline(instantStream, details);
  }

  /**
   * Computes the timeline hash and returns.
   */
  private String computeTimelineHash(List<HoodieInstant> instants) {
    final MessageDigest md;
    try {
      md = MessageDigest.getInstance(HASHING_ALGORITHM);
      instants.forEach(i -> md
          .update(getUTF8Bytes(StringUtils.joinUsingDelim("_", i.getTimestamp(), i.getAction(), i.getState().name()))));
    } catch (NoSuchAlgorithmException nse) {
      throw new HoodieException(nse);
    }
    return StringUtils.toHexString(md.digest());
  }

  /**
   * Merges the given instant list into one and keep the sequence.
   */
  private static List<HoodieInstant> mergeInstants(List<HoodieInstant> instants1, List<HoodieInstant> instants2) {
    ValidationUtils.checkArgument(!instants1.isEmpty() && !instants2.isEmpty(), "The instants to merge can not be empty");
    // some optimizations are based on the assumption all the instant lists are already sorted.
    // skip when one list contains all the instants of the other one.
    final List<HoodieInstant> merged;
    if (HoodieTimeline.compareTimestamps(instants1.get(instants1.size() - 1).getTimestamp(), LESSER_THAN_OR_EQUALS, instants2.get(0).getTimestamp())) {
      merged = new ArrayList<>(instants1);
      merged.addAll(instants2);
    } else if (HoodieTimeline.compareTimestamps(instants2.get(instants2.size() - 1).getTimestamp(), LESSER_THAN_OR_EQUALS, instants1.get(0).getTimestamp())) {
      merged = new ArrayList<>(instants2);
      merged.addAll(instants1);
    } else {
      merged = new ArrayList<>(instants1);
      merged.addAll(instants2);
      // sort the instants explicitly
      Collections.sort(merged);
    }
    return merged;
  }
}<|MERGE_RESOLUTION|>--- conflicted
+++ resolved
@@ -517,46 +517,37 @@
   }
 
   @Override
-<<<<<<< HEAD
-  public Option<HoodieInstant> getFirstPendingClusterCommit() {
-    return getLastOrFirstPendingClusterCommit(false);
-  }
-
-  @Override
-  public Option<HoodieInstant> getLastPendingClusterCommit() {
-    return getLastOrFirstPendingClusterCommit(true);
-  }
-
-  private Option<HoodieInstant> getLastOrFirstPendingClusterCommit(boolean getLast) {
-    HoodieTimeline replaceTimeline = getCommitsTimeline().filter(s -> s.getAction().equalsIgnoreCase(HoodieTimeline.REPLACE_COMMIT_ACTION));
+  public Option<HoodieInstant> getFirstPendingClusterInstant() {
+    return getLastOrFirstPendingClusterInstant(false);
+  }
+
+  @Override
+  public Option<HoodieInstant> getLastPendingClusterInstant() {
+    return getLastOrFirstPendingClusterInstant(true);
+  }
+
+  protected Option<HoodieInstant> getLastOrFirstPendingClusterInstant(boolean getLast) {
+    HoodieTimeline replaceTimeline = filterPendingReplaceTimeline();
     Stream<HoodieInstant> replaceStream;
     if (getLast) {
       replaceStream = replaceTimeline.getReverseOrderedInstants();
     } else {
       replaceStream = replaceTimeline.getInstantsAsStream();
     }
-    return Option.fromJavaOptional(replaceStream
-        .filter(i -> !i.isCompleted())
-        .filter(i -> {
-          try {
-            HoodieCommitMetadata metadata = TimelineUtils.getCommitMetadata(i, this);
-            return metadata.getOperationType().equals(WriteOperationType.CLUSTER);
-          } catch (IOException e) {
-            LOG.warn("Unable to read commit metadata for " + i + " due to " + e.getMessage());
-            return false;
-          }
-        }).findFirst());
-=======
-  public Option<HoodieInstant> getLastPendingClusterInstant() {
-    return  Option.fromJavaOptional(filterPendingReplaceTimeline()
-        .getReverseOrderedInstants()
+    return  Option.fromJavaOptional(replaceStream
         .filter(i -> ClusteringUtils.isClusteringInstant(this, i)).findFirst());
->>>>>>> 6f117f22
   }
 
   @Override
   public boolean isPendingClusterInstant(String instantTime) {
-    return getCommitsTimeline().filter(i -> i.getTimestamp().equals(instantTime)).getLastPendingClusterCommit().isPresent();
+    HoodieTimeline potentialTimeline = getCommitsTimeline().filterPendingReplaceTimeline().filter(i -> i.getTimestamp().equals(instantTime));
+    if (potentialTimeline.countInstants() == 0) {
+      return false;
+    }
+    if (potentialTimeline.countInstants() > 1) {
+      throw new IllegalStateException("Multiple instants with same timestamp: " + potentialTimeline);
+    }
+    return ClusteringUtils.isClusteringInstant(this, potentialTimeline.firstInstant().get());
   }
 
   @Override
