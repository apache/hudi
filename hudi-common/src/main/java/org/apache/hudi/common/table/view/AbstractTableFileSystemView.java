/*
 * Licensed to the Apache Software Foundation (ASF) under one
 * or more contributor license agreements.  See the NOTICE file
 * distributed with this work for additional information
 * regarding copyright ownership.  The ASF licenses this file
 * to you under the Apache License, Version 2.0 (the
 * "License"); you may not use this file except in compliance
 * with the License.  You may obtain a copy of the License at
 *
 *      http://www.apache.org/licenses/LICENSE-2.0
 *
 * Unless required by applicable law or agreed to in writing, software
 * distributed under the License is distributed on an "AS IS" BASIS,
 * WITHOUT WARRANTIES OR CONDITIONS OF ANY KIND, either express or implied.
 * See the License for the specific language governing permissions and
 * limitations under the License.
 */

package org.apache.hudi.common.table.view;

import org.apache.hudi.common.bootstrap.index.BootstrapIndex;
import org.apache.hudi.common.fs.FSUtils;
import org.apache.hudi.common.model.BootstrapBaseFileMapping;
import org.apache.hudi.common.model.BootstrapFileMapping;
import org.apache.hudi.common.model.CompactionOperation;
import org.apache.hudi.common.model.FileSlice;
import org.apache.hudi.common.model.HoodieBaseFile;
import org.apache.hudi.common.model.HoodieFileGroup;
import org.apache.hudi.common.model.HoodieFileGroupId;
import org.apache.hudi.common.model.HoodieLogFile;
import org.apache.hudi.common.model.HoodiePartitionMetadata;
import org.apache.hudi.common.model.HoodieReplaceCommitMetadata;
import org.apache.hudi.common.table.HoodieTableMetaClient;
import org.apache.hudi.common.table.timeline.CompletionTimeQueryView;
import org.apache.hudi.common.table.timeline.HoodieActiveTimeline;
import org.apache.hudi.common.table.timeline.HoodieInstant;
import org.apache.hudi.common.table.timeline.HoodieTimeline;
import org.apache.hudi.common.util.ClusteringUtils;
import org.apache.hudi.common.util.CompactionUtils;
import org.apache.hudi.common.util.HoodieTimer;
import org.apache.hudi.common.util.Option;
import org.apache.hudi.common.util.ValidationUtils;
import org.apache.hudi.common.util.collection.Pair;
import org.apache.hudi.exception.HoodieException;
import org.apache.hudi.exception.HoodieIOException;
import org.apache.hudi.storage.StoragePath;
import org.apache.hudi.storage.StoragePathInfo;

import org.slf4j.Logger;
import org.slf4j.LoggerFactory;

import java.io.FileNotFoundException;
import java.io.IOException;
import java.io.Serializable;
import java.util.AbstractMap;
import java.util.ArrayList;
import java.util.Collections;
import java.util.Comparator;
import java.util.HashMap;
import java.util.HashSet;
import java.util.List;
import java.util.Map;
import java.util.Set;
import java.util.concurrent.ConcurrentHashMap;
import java.util.concurrent.locks.ReentrantReadWriteLock;
import java.util.concurrent.locks.ReentrantReadWriteLock.ReadLock;
import java.util.concurrent.locks.ReentrantReadWriteLock.WriteLock;
import java.util.function.Function;
import java.util.function.Predicate;
import java.util.regex.Matcher;
import java.util.stream.Collectors;
import java.util.stream.Stream;

import static org.apache.hudi.common.table.timeline.HoodieTimeline.GREATER_THAN;
import static org.apache.hudi.common.table.timeline.HoodieTimeline.GREATER_THAN_OR_EQUALS;
import static org.apache.hudi.common.table.timeline.HoodieTimeline.LESSER_THAN_OR_EQUALS;
import static org.apache.hudi.common.table.timeline.HoodieTimeline.METADATA_BOOTSTRAP_INSTANT_TS;

/**
 * Common thread-safe implementation for multiple TableFileSystemView Implementations.
 * Provides uniform handling of:
 * <ul>
 *   <li>Loading file-system views from underlying file-system;</li>
 *   <li>Pending compaction operations and changing file-system views based on that;</li>
 *   <li>Thread-safety in loading and managing file system views for this table;</li>
 *   <li>resetting file-system views.</li>
 * </ul>
 * The actual mechanism of fetching file slices from different view storages is delegated to sub-classes.
 */
public abstract class AbstractTableFileSystemView implements SyncableFileSystemView, Serializable {

  private static final Logger LOG = LoggerFactory.getLogger(AbstractTableFileSystemView.class);

  protected HoodieTableMetaClient metaClient;

  protected CompletionTimeQueryView completionTimeQueryView;

  // This is the commits timeline that will be visible for all views extending this view
  // This is nothing but the write timeline, which contains both ingestion and compaction(major and minor) writers.
  private HoodieTimeline visibleCommitsAndCompactionTimeline;

  // Used to concurrently load and populate partition views
  private final ConcurrentHashMap<String, Boolean> addedPartitions = new ConcurrentHashMap<>(4096);

  // Locks to control concurrency. Sync operations use write-lock blocking all fetch operations.
  // For the common-case, we allow concurrent read of single or multiple partitions
  private final ReentrantReadWriteLock globalLock = new ReentrantReadWriteLock();
  protected final ReadLock readLock = globalLock.readLock();
  protected final WriteLock writeLock = globalLock.writeLock();
  private Pair<String, Set<String>> timelineHashAndPendingReplaceInstants = null;
  private BootstrapIndex bootstrapIndex;

  private String getPartitionPathFor(HoodieBaseFile baseFile) {
    return FSUtils.getRelativePartitionPath(metaClient.getBasePathV2(), baseFile.getStoragePath().getParent());
  }

  /**
   * Initialize the view.
   */
  protected void init(HoodieTableMetaClient metaClient, HoodieTimeline visibleActiveTimeline) {
    this.metaClient = metaClient;
    this.completionTimeQueryView = new CompletionTimeQueryView(metaClient);
    refreshTimeline(visibleActiveTimeline);
    resetFileGroupsReplaced(visibleCommitsAndCompactionTimeline);
    this.bootstrapIndex =  BootstrapIndex.getBootstrapIndex(metaClient);
    // Load Pending Compaction Operations
    resetPendingCompactionOperations(CompactionUtils.getAllPendingCompactionOperations(metaClient).values().stream()
        .map(e -> Pair.of(e.getKey(), CompactionOperation.convertFromAvroRecordInstance(e.getValue()))));
    // Load Pending LogCompaction Operations.
    resetPendingLogCompactionOperations(CompactionUtils.getAllPendingLogCompactionOperations(metaClient).values().stream()
        .map(e -> Pair.of(e.getKey(), CompactionOperation.convertFromAvroRecordInstance(e.getValue()))));

    resetBootstrapBaseFileMapping(Stream.empty());
    resetFileGroupsInPendingClustering(ClusteringUtils.getAllFileGroupsInPendingClusteringPlans(metaClient));
  }

  /**
   * Refresh commits timeline.
   *
   * @param visibleActiveTimeline Visible Active Timeline
   */
  protected void refreshTimeline(HoodieTimeline visibleActiveTimeline) {
    this.visibleCommitsAndCompactionTimeline = visibleActiveTimeline.getWriteTimeline();
    this.timelineHashAndPendingReplaceInstants = null;
  }

  /**
   * Get a list of pending replace instants. Caches the result for the active timeline.
   * The cache is invalidated when {@link #refreshTimeline(HoodieTimeline)} is called.
   *
   * @return list of pending replace instant timestamps
   */
  private Set<String> getPendingReplaceInstants() {
    HoodieActiveTimeline activeTimeline = metaClient.getActiveTimeline();
    if (timelineHashAndPendingReplaceInstants == null || !timelineHashAndPendingReplaceInstants.getKey().equals(activeTimeline.getTimelineHash())) {
      timelineHashAndPendingReplaceInstants = Pair.of(activeTimeline.getTimelineHash(), activeTimeline.filterPendingReplaceTimeline()
          .getInstantsAsStream().map(HoodieInstant::getTimestamp).collect(Collectors.toSet()));
    }
    return timelineHashAndPendingReplaceInstants.getValue();
  }

  /**
   * Refresh the completion time query view.
   */
  protected void refreshCompletionTimeQueryView() {
    this.completionTimeQueryView = new CompletionTimeQueryView(metaClient);
  }

  /**
   * Returns the completion time for instant.
   */
  public Option<String> getCompletionTime(String instantTime) {
    return this.completionTimeQueryView.getCompletionTime(instantTime, instantTime);
  }

  /**
   * Adds the provided statuses into the file system view, and also caches it inside this object.
   */
  public List<HoodieFileGroup> addFilesToView(List<StoragePathInfo> statuses) {
    HoodieTimer timer = HoodieTimer.start();
    List<HoodieFileGroup> fileGroups = buildFileGroups(statuses, visibleCommitsAndCompactionTimeline, true);
    long fgBuildTimeTakenMs = timer.endTimer();
    timer.startTimer();
    // Group by partition for efficient updates for both InMemory and DiskBased structures.
    fileGroups.stream().collect(Collectors.groupingBy(HoodieFileGroup::getPartitionPath))
        .forEach((partition, value) -> {
          if (!isPartitionAvailableInStore(partition)) {
            if (bootstrapIndex.useIndex()) {
              try (BootstrapIndex.IndexReader reader = bootstrapIndex.createReader()) {
                LOG.info("Bootstrap Index available for partition " + partition);
                List<BootstrapFileMapping> sourceFileMappings =
                    reader.getSourceFileMappingForPartition(partition);
                addBootstrapBaseFileMapping(sourceFileMappings.stream()
                    .map(s -> new BootstrapBaseFileMapping(new HoodieFileGroupId(s.getPartitionPath(),
                        s.getFileId()), s.getBootstrapFileStatus())));
              }
            }
            storePartitionView(partition, value);
          }
        });
    long storePartitionsTs = timer.endTimer();
    LOG.debug("addFilesToView: NumFiles=" + statuses.size() + ", NumFileGroups=" + fileGroups.size()
        + ", FileGroupsCreationTime=" + fgBuildTimeTakenMs
        + ", StoreTimeTaken=" + storePartitionsTs);
    return fileGroups;
  }

  /**
   * Build FileGroups from passed in file-status.
   */
  protected List<HoodieFileGroup> buildFileGroups(List<StoragePathInfo> statuses, HoodieTimeline timeline,
                                                  boolean addPendingCompactionFileSlice) {
    return buildFileGroups(convertFileStatusesToBaseFiles(statuses), convertFileStatusesToLogFiles(statuses),
        timeline,
        addPendingCompactionFileSlice);
  }

  protected List<HoodieFileGroup> buildFileGroups(Stream<HoodieBaseFile> baseFileStream,
                                                  Stream<HoodieLogFile> logFileStream, HoodieTimeline timeline, boolean addPendingCompactionFileSlice) {
    Map<Pair<String, String>, List<HoodieBaseFile>> baseFiles =
        baseFileStream.collect(Collectors.groupingBy(baseFile -> {
          String partitionPathStr = getPartitionPathFor(baseFile);
          return Pair.of(partitionPathStr, baseFile.getFileId());
        }));

    Map<Pair<String, String>, List<HoodieLogFile>> logFiles = logFileStream.collect(Collectors.groupingBy((logFile) -> {
      String partitionPathStr =
          FSUtils.getRelativePartitionPath(metaClient.getBasePathV2(), logFile.getPath().getParent());
      return Pair.of(partitionPathStr, logFile.getFileId());
    }));

    Set<Pair<String, String>> fileIdSet = new HashSet<>(baseFiles.keySet());
    fileIdSet.addAll(logFiles.keySet());

    List<HoodieFileGroup> fileGroups = new ArrayList<>();
    fileIdSet.forEach(pair -> {
      String fileId = pair.getValue();
      String partitionPath = pair.getKey();
      HoodieFileGroup group = new HoodieFileGroup(partitionPath, fileId, timeline);
      if (baseFiles.containsKey(pair)) {
        baseFiles.get(pair).forEach(group::addBaseFile);
      }
      if (addPendingCompactionFileSlice) {
        // pending compaction file slice must be added before log files so that
        // the log files completed later than the compaction instant time could be included
        // in the file slice with that compaction instant time as base instant time.
        Option<Pair<String, CompactionOperation>> pendingCompaction =
            getPendingCompactionOperationWithInstant(group.getFileGroupId());
        if (pendingCompaction.isPresent()) {
          // If there is no delta-commit after compaction request, this step would ensure a new file-slice appears
          // so that any new ingestion uses the correct base-instant
          group.addNewFileSliceAtInstant(pendingCompaction.get().getKey());
        }
      }
      if (logFiles.containsKey(pair)) {
        logFiles.get(pair).stream().sorted(HoodieLogFile.getLogFileComparator()).forEach(logFile -> group.addLogFile(completionTimeQueryView, logFile));
      }
      fileGroups.add(group);
    });

    return fileGroups;
  }

  /**
   * Get replaced instant for each file group by looking at all commit instants.
   */
  private void resetFileGroupsReplaced(HoodieTimeline timeline) {
    HoodieTimer hoodieTimer = HoodieTimer.start();
    // for each REPLACE instant, get map of (partitionPath -> deleteFileGroup)
    HoodieTimeline replacedTimeline = timeline.getCompletedReplaceTimeline();
    Stream<Map.Entry<HoodieFileGroupId, HoodieInstant>> resultStream = replacedTimeline.getInstantsAsStream().flatMap(instant -> {
      try {
        HoodieReplaceCommitMetadata replaceMetadata = HoodieReplaceCommitMetadata.fromBytes(metaClient.getActiveTimeline().getInstantDetails(instant).get(),
            HoodieReplaceCommitMetadata.class);

        // get replace instant mapping for each partition, fileId
        return replaceMetadata.getPartitionToReplaceFileIds().entrySet().stream().flatMap(entry -> entry.getValue().stream().map(e ->
            new AbstractMap.SimpleEntry<>(new HoodieFileGroupId(entry.getKey(), e), instant)));
      } catch (HoodieIOException ex) {

        if (ex.getIOException() instanceof FileNotFoundException) {
          // Replace instant could be deleted by archive and FileNotFoundException could be threw during getInstantDetails function
          // So that we need to catch the FileNotFoundException here and continue
          LOG.warn(ex.getMessage());
          return Stream.empty();
        } else {
          throw ex;
        }

      } catch (IOException e) {
        throw new HoodieIOException("error reading commit metadata for " + instant, e);
      }
    });

    // Duplicate key error when insert_overwrite same partition in multi writer, keep the instant with greater timestamp when the file group id conflicts
    Map<HoodieFileGroupId, HoodieInstant> replacedFileGroups = resultStream.collect(Collectors.toMap(Map.Entry::getKey, Map.Entry::getValue,
        (instance1, instance2) -> HoodieTimeline.compareTimestamps(instance1.getTimestamp(), HoodieTimeline.LESSER_THAN, instance2.getTimestamp()) ? instance2 : instance1));
    resetReplacedFileGroups(replacedFileGroups);
    LOG.info("Took " + hoodieTimer.endTimer() + " ms to read  " + replacedTimeline.countInstants() + " instants, "
        + replacedFileGroups.size() + " replaced file groups");
  }

  @Override
  public void close() {
    try {
      writeLock.lock();
      this.metaClient = null;
      this.completionTimeQueryView = null;
      this.visibleCommitsAndCompactionTimeline = null;
      clear();
    } finally {
      writeLock.unlock();
    }
  }

  /**
   * Clears the partition Map and reset view states.
   * <p>
   * NOTE: The logic MUST BE guarded by the write lock.
   */
  @Override
  public void reset() {
    try {
      writeLock.lock();
      clear();
      // Initialize with new Hoodie timeline.
      init(metaClient, getTimeline());
    } finally {
      writeLock.unlock();
    }
  }

  /**
   * Clear the resource.
   */
  protected void clear() {
    addedPartitions.clear();
    resetViewState();
    bootstrapIndex = null;
    timelineHashAndPendingReplaceInstants = null;
  }

  /**
   * Allows all view metadata in file system view storage to be reset by subclasses.
   */
  protected abstract void resetViewState();

  /**
   * Batch loading all the partitions if needed.
   *
   * @return A list of relative partition paths of all partitions.
   */
  private List<String> ensureAllPartitionsLoadedCorrectly() {
    ValidationUtils.checkArgument(!isClosed(), "View is already closed");
    try {
      List<String> formattedPartitionList = getAllPartitionPaths().stream()
          .map(this::formatPartitionKey).collect(Collectors.toList());
      ensurePartitionsLoadedCorrectly(formattedPartitionList);
      return formattedPartitionList;
    } catch (IOException e) {
      throw new HoodieIOException("Failed to get all partition paths", e);
    }
  }

  /**
   * Allows lazily loading the partitions if needed.
   *
   * @param partitionList list of partitions to be loaded if not present.
   */
  private void ensurePartitionsLoadedCorrectly(List<String> partitionList) {

    ValidationUtils.checkArgument(!isClosed(), "View is already closed");

    Set<String> partitionSet = new HashSet<>();
    synchronized (addedPartitions) {
      partitionList.forEach(partition -> {
        if (!addedPartitions.containsKey(partition) && !isPartitionAvailableInStore(partition)) {
          partitionSet.add(partition);
        }
      });

      if (!partitionSet.isEmpty()) {
        long beginTs = System.currentTimeMillis();
        // Not loaded yet
        try {
          LOG.debug("Building file system view for partitions: " + partitionSet);

          // Pairs of relative partition path and absolute partition path
          List<Pair<String, StoragePath>> absolutePartitionPathList = partitionSet.stream()
              .map(partition -> Pair.of(
                  partition, FSUtils.getPartitionPath(metaClient.getBasePathV2(), partition)))
              .collect(Collectors.toList());
          long beginLsTs = System.currentTimeMillis();
          Map<Pair<String, StoragePath>, List<StoragePathInfo>> pathInfoMap =
              listPartitions(absolutePartitionPathList);
          long endLsTs = System.currentTimeMillis();
          LOG.debug("Time taken to list partitions " + partitionSet + " =" + (endLsTs - beginLsTs));
          pathInfoMap.forEach((partitionPair, statuses) -> {
            String relativePartitionStr = partitionPair.getLeft();
            List<HoodieFileGroup> groups = addFilesToView(statuses);
            if (groups.isEmpty()) {
              storePartitionView(relativePartitionStr, new ArrayList<>());
            }
            LOG.debug("#files found in partition (" + relativePartitionStr + ") =" + statuses.size());
          });
        } catch (IOException e) {
          throw new HoodieIOException("Failed to list base files in partitions " + partitionSet, e);
        }
        long endTs = System.currentTimeMillis();
        LOG.debug("Time to load partition " + partitionSet + " =" + (endTs - beginTs));
      }

      partitionSet.forEach(partition ->
          addedPartitions.computeIfAbsent(partition, partitionPathStr -> true)
      );
    }
  }

  /**
   * @return A list of relative partition paths of all partitions.
   * @throws IOException upon error.
   */
  protected List<String> getAllPartitionPaths() throws IOException {
    throw new HoodieException("Getting all partition paths with file system listing sequentially "
        + "can be very slow. This should not be invoked.");
  }

  /**
   * @param partitionPathList A list of pairs of the relative and absolute paths of the partitions.
   * @return all the files from the partitions.
   * @throws IOException upon error.
   */
  protected Map<Pair<String, StoragePath>, List<StoragePathInfo>> listPartitions(
      List<Pair<String, StoragePath>> partitionPathList) throws IOException {
    Map<Pair<String, StoragePath>, List<StoragePathInfo>> pathInfoMap = new HashMap<>();

    for (Pair<String, StoragePath> partitionPair : partitionPathList) {
      StoragePath absolutePartitionPath = partitionPair.getRight();
      try {
        pathInfoMap.put(partitionPair,
            metaClient.getStorage().listDirectEntries(absolutePartitionPath));
      } catch (IOException e) {
        // Create the path if it does not exist already
        if (!metaClient.getStorage().exists(absolutePartitionPath)) {
          metaClient.getStorage().createDirectory(absolutePartitionPath);
          pathInfoMap.put(partitionPair, Collections.emptyList());
        } else {
          // in case the partition path was created by another caller
          pathInfoMap.put(partitionPair,
              metaClient.getStorage().listDirectEntries(absolutePartitionPath));
        }
      }
    }

    return pathInfoMap;
  }

  /**
   * Returns all files situated at the given partition.
   */
  private List<StoragePathInfo> getAllFilesInPartition(String relativePartitionPath)
      throws IOException {
    StoragePath partitionPath = FSUtils.getPartitionPath(metaClient.getBasePathV2(),
        relativePartitionPath);
    long beginLsTs = System.currentTimeMillis();
    List<StoragePathInfo> pathInfoList = listPartition(partitionPath);
    long endLsTs = System.currentTimeMillis();
    LOG.debug(
        "#files found in partition (" + relativePartitionPath + ") =" + pathInfoList.size()
            + ", " + "Time taken =" + (endLsTs - beginLsTs));
    return pathInfoList;
  }

  /**
   * Allows lazily loading the partitions if needed.
   *
   * @param partition partition to be loaded if not present
   */
  protected void ensurePartitionLoadedCorrectly(String partition) {

    ValidationUtils.checkArgument(!isClosed(), "View is already closed");

    // ensure we list files only once even in the face of concurrency
    addedPartitions.computeIfAbsent(partition, (partitionPathStr) -> {
      long beginTs = System.currentTimeMillis();
      if (!isPartitionAvailableInStore(partitionPathStr)) {
        // Not loaded yet
        try {
          LOG.info("Building file system view for partition (" + partitionPathStr + ")");
          List<HoodieFileGroup> groups = addFilesToView(getAllFilesInPartition(partitionPathStr));
          if (groups.isEmpty()) {
            storePartitionView(partitionPathStr, new ArrayList<>());
          }
        } catch (IOException e) {
          throw new HoodieIOException("Failed to list base files in partition " + partitionPathStr, e);
        }
      } else {
        LOG.debug("View already built for Partition :" + partitionPathStr + ", FOUND is ");
      }
      long endTs = System.currentTimeMillis();
      LOG.debug("Time to load partition (" + partitionPathStr + ") =" + (endTs - beginTs));
      return true;
    });
  }

  /**
   * Return all the files from the partition.
   *
   * @param partitionPath The absolute path of the partition
   * @throws IOException
   */
  protected List<StoragePathInfo> listPartition(StoragePath partitionPath) throws IOException {
    try {
      return metaClient.getStorage().listDirectEntries(partitionPath);
    } catch (IOException e) {
      // Create the path if it does not exist already
      if (!metaClient.getStorage().exists(partitionPath)) {
        metaClient.getStorage().createDirectory(partitionPath);
        return Collections.emptyList();
      } else {
        // in case the partition path was created by another caller
        return metaClient.getStorage().listDirectEntries(partitionPath);
      }
    }
  }

  /**
   * Helper to convert file-status to base-files.
   *
   * @param pathInfoList List of StoragePathInfo
   */
  private Stream<HoodieBaseFile> convertFileStatusesToBaseFiles(List<StoragePathInfo> pathInfoList) {
    Predicate<StoragePathInfo> roFilePredicate = pathInfo -> {
      String pathName = pathInfo.getPath().getName();
      // Filter base files if:
      // 1. file extension equals to table configured file extension
      // 2. file is not .hoodie_partition_metadata
      return pathName.contains(metaClient.getTableConfig().getBaseFileFormat().getFileExtension())
          && !pathName.startsWith(HoodiePartitionMetadata.HOODIE_PARTITION_METAFILE_PREFIX);
    };
    return pathInfoList.stream().filter(roFilePredicate).map(HoodieBaseFile::new);
  }

  /**
   * Helper to convert file-status to log-files.
   *
   * @param pathInfoList List of StoragePathInfo
   */
  private Stream<HoodieLogFile> convertFileStatusesToLogFiles(List<StoragePathInfo> pathInfoList) {
    Predicate<StoragePathInfo> rtFilePredicate = pathInfo -> {
      String fileName = pathInfo.getPath().getName();
      Matcher matcher = FSUtils.LOG_FILE_PATTERN.matcher(fileName);
      return matcher.find() && fileName.contains(metaClient.getTableConfig().getLogFileFormat().getFileExtension());
    };
    return pathInfoList.stream().filter(rtFilePredicate).map(HoodieLogFile::new);
  }

  /**
   * With async compaction, it is possible to see partial/complete base-files due to inflight-compactions, Ignore those
   * base-files.
   *
   * @param baseFile base File
   */
  protected boolean isBaseFileDueToPendingCompaction(HoodieBaseFile baseFile) {
    final String partitionPath = getPartitionPathFor(baseFile);

    Option<Pair<String, CompactionOperation>> compactionWithInstantTime =
        getPendingCompactionOperationWithInstant(new HoodieFileGroupId(partitionPath, baseFile.getFileId()));
    return (compactionWithInstantTime.isPresent()) && (null != compactionWithInstantTime.get().getKey())
        && baseFile.getCommitTime().equals(compactionWithInstantTime.get().getKey());
  }

  /**
   * With async clustering, it is possible to see partial/complete base-files due to inflight-clustering, Ignore those
   * base-files.
   *
   * @param baseFile base File
   */
  protected boolean isBaseFileDueToPendingClustering(HoodieBaseFile baseFile) {
<<<<<<< HEAD
    Set<String> pendingReplaceInstants = getPendingReplaceInstants();
    return !pendingReplaceInstants.isEmpty() && pendingReplaceInstants.contains(baseFile.getCommitTime());
=======
    return metaClient.getActiveTimeline().isPendingClusterInstant(baseFile.getCommitTime());
>>>>>>> 8a0ce61b
  }

  /**
   * Ignores the uncommitted base and log files.
   *
   * @param fileSlice File Slice
   * @param includeEmptyFileSlice include empty file-slice
   */
  private Stream<FileSlice> filterUncommittedFiles(FileSlice fileSlice, boolean includeEmptyFileSlice) {
    Option<HoodieBaseFile> committedBaseFile = fileSlice.getBaseFile().isPresent() && completionTimeQueryView.isCompleted(fileSlice.getBaseInstantTime()) ? fileSlice.getBaseFile() : Option.empty();
    List<HoodieLogFile> committedLogFiles = fileSlice.getLogFiles().filter(logFile -> completionTimeQueryView.isCompleted(logFile.getDeltaCommitTime())).collect(Collectors.toList());
    if ((fileSlice.getBaseFile().isPresent() && !committedBaseFile.isPresent())
        || committedLogFiles.size() != fileSlice.getLogFiles().count()) {
      LOG.debug("File Slice (" + fileSlice + ") has uncommitted files.");
      // A file is filtered out of the file-slice if the corresponding
      // instant has not completed yet.
      FileSlice transformed = new FileSlice(fileSlice.getPartitionPath(), fileSlice.getBaseInstantTime(), fileSlice.getFileId());
      committedBaseFile.ifPresent(transformed::setBaseFile);
      committedLogFiles.forEach(transformed::addLogFile);
      if (transformed.isEmpty() && !includeEmptyFileSlice) {
        return Stream.of();
      }
      return Stream.of(transformed);
    }
    return Stream.of(fileSlice);
  }

  /**
   * Ignores the uncommitted log files.
   *
   * @param fileSlice File Slice
   */
  private FileSlice filterUncommittedLogs(FileSlice fileSlice) {
    List<HoodieLogFile> committedLogFiles = fileSlice.getLogFiles().filter(logFile -> completionTimeQueryView.isCompleted(logFile.getDeltaCommitTime())).collect(Collectors.toList());
    if (committedLogFiles.size() != fileSlice.getLogFiles().count()) {
      LOG.debug("File Slice (" + fileSlice + ") has uncommitted log files.");
      // A file is filtered out of the file-slice if the corresponding
      // instant has not completed yet.
      FileSlice transformed = new FileSlice(fileSlice.getPartitionPath(), fileSlice.getBaseInstantTime(), fileSlice.getFileId());
      fileSlice.getBaseFile().ifPresent(transformed::setBaseFile);
      committedLogFiles.forEach(transformed::addLogFile);
      return transformed;
    }
    return fileSlice;
  }

  protected HoodieFileGroup addBootstrapBaseFileIfPresent(HoodieFileGroup fileGroup) {
    return addBootstrapBaseFileIfPresent(fileGroup, this::getBootstrapBaseFile);
  }

  protected HoodieFileGroup addBootstrapBaseFileIfPresent(HoodieFileGroup fileGroup, Function<HoodieFileGroupId, Option<BootstrapBaseFileMapping>> bootstrapBaseFileMappingFunc) {
    boolean hasBootstrapBaseFile = fileGroup.getAllFileSlices()
        .anyMatch(fs -> fs.getBaseInstantTime().equals(METADATA_BOOTSTRAP_INSTANT_TS));
    if (hasBootstrapBaseFile) {
      HoodieFileGroup newFileGroup = new HoodieFileGroup(fileGroup);
      newFileGroup.getAllFileSlices().filter(fs -> fs.getBaseInstantTime().equals(METADATA_BOOTSTRAP_INSTANT_TS))
          .forEach(fs -> fs.setBaseFile(
              addBootstrapBaseFileIfPresent(fs.getFileGroupId(), fs.getBaseFile().get(), bootstrapBaseFileMappingFunc)));
      return newFileGroup;
    }
    return fileGroup;
  }

  protected FileSlice addBootstrapBaseFileIfPresent(FileSlice fileSlice) {
    return addBootstrapBaseFileIfPresent(fileSlice, this::getBootstrapBaseFile);
  }

  protected FileSlice addBootstrapBaseFileIfPresent(FileSlice fileSlice, Function<HoodieFileGroupId, Option<BootstrapBaseFileMapping>> bootstrapBaseFileMappingFunc) {
    if (fileSlice.getBaseInstantTime().equals(METADATA_BOOTSTRAP_INSTANT_TS)) {
      FileSlice copy = new FileSlice(fileSlice);
      copy.getBaseFile().ifPresent(dataFile -> {
        Option<BootstrapBaseFileMapping> edf = getBootstrapBaseFile(copy.getFileGroupId());
        bootstrapBaseFileMappingFunc.apply(copy.getFileGroupId()).ifPresent(e -> dataFile.setBootstrapBaseFile(e.getBootstrapBaseFile()));
      });
      return copy;
    }
    return fileSlice;
  }

  protected HoodieBaseFile addBootstrapBaseFileIfPresent(HoodieFileGroupId fileGroupId, HoodieBaseFile baseFile) {
    return addBootstrapBaseFileIfPresent(fileGroupId, baseFile, this::getBootstrapBaseFile);
  }

  protected HoodieBaseFile addBootstrapBaseFileIfPresent(
      HoodieFileGroupId fileGroupId,
      HoodieBaseFile baseFile,
      Function<HoodieFileGroupId, Option<BootstrapBaseFileMapping>> bootstrapBaseFileMappingFunc) {
    if (baseFile.getCommitTime().equals(METADATA_BOOTSTRAP_INSTANT_TS)) {
      HoodieBaseFile copy = new HoodieBaseFile(baseFile);
      bootstrapBaseFileMappingFunc.apply(fileGroupId).ifPresent(e -> copy.setBootstrapBaseFile(e.getBootstrapBaseFile()));
      return copy;
    }
    return baseFile;
  }

  @Override
  public final Stream<Pair<String, CompactionOperation>> getPendingCompactionOperations() {
    try {
      readLock.lock();
      return fetchPendingCompactionOperations();
    } finally {
      readLock.unlock();
    }
  }

  public final List<StoragePath> getPartitionPaths() {
    try {
      readLock.lock();
      return fetchAllStoredFileGroups()
          .filter(fg -> !isFileGroupReplaced(fg))
          .map(HoodieFileGroup::getPartitionPath)
          .distinct()
          .map(name -> name.isEmpty() ? metaClient.getBasePathV2() : new StoragePath(metaClient.getBasePathV2(), name))
          .collect(Collectors.toList());
    } finally {
      readLock.unlock();
    }
  }

  @Override
  public final Stream<Pair<String, CompactionOperation>> getPendingLogCompactionOperations() {
    try {
      readLock.lock();
      return fetchPendingLogCompactionOperations();
    } finally {
      readLock.unlock();
    }
  }

  @Override
  public final Stream<HoodieBaseFile> getLatestBaseFiles(String partitionStr) {
    try {
      readLock.lock();
      String partitionPath = formatPartitionKey(partitionStr);
      ensurePartitionLoadedCorrectly(partitionPath);
      return fetchLatestBaseFiles(partitionPath)
          .filter(df -> !isFileGroupReplaced(partitionPath, df.getFileId()))
          .map(df -> addBootstrapBaseFileIfPresent(new HoodieFileGroupId(partitionPath, df.getFileId()), df));
    } finally {
      readLock.unlock();
    }
  }

  @Override
  public final Stream<HoodieBaseFile> getLatestBaseFiles() {
    try {
      readLock.lock();
      return fetchLatestBaseFiles();
    } finally {
      readLock.unlock();
    }
  }

  @Override
  public final Stream<HoodieBaseFile> getLatestBaseFilesBeforeOrOn(String partitionStr, String maxCommitTime) {
    try {
      readLock.lock();
      String partitionPath = formatPartitionKey(partitionStr);
      ensurePartitionLoadedCorrectly(partitionPath);
      return getLatestBaseFilesBeforeOrOnFromCache(partitionPath, maxCommitTime);
    } finally {
      readLock.unlock();
    }
  }

  @Override
  public final Map<String, Stream<HoodieBaseFile>> getAllLatestBaseFilesBeforeOrOn(String maxCommitTime) {
    try {
      readLock.lock();
      List<String> formattedPartitionList = ensureAllPartitionsLoadedCorrectly();
      return formattedPartitionList.stream().collect(Collectors.toMap(
          Function.identity(),
          partitionPath -> getLatestBaseFilesBeforeOrOnFromCache(partitionPath, maxCommitTime)
      ));
    } finally {
      readLock.unlock();
    }
  }

  private Stream<HoodieBaseFile> getLatestBaseFilesBeforeOrOnFromCache(String partitionPath, String maxCommitTime) {
    return fetchAllStoredFileGroups(partitionPath)
        .filter(fileGroup -> !isFileGroupReplacedBeforeOrOn(fileGroup.getFileGroupId(), maxCommitTime))
        .map(fileGroup -> Option.fromJavaOptional(fileGroup.getAllBaseFiles()
            .filter(baseFile -> HoodieTimeline.compareTimestamps(baseFile.getCommitTime(), HoodieTimeline.LESSER_THAN_OR_EQUALS, maxCommitTime
            ))
            .filter(df -> !isBaseFileDueToPendingCompaction(df) && !isBaseFileDueToPendingClustering(df)).findFirst()))
        .filter(Option::isPresent).map(Option::get)
        .map(df -> addBootstrapBaseFileIfPresent(new HoodieFileGroupId(partitionPath, df.getFileId()), df));
  }

  @Override
  public final Option<HoodieBaseFile> getBaseFileOn(String partitionStr, String instantTime, String fileId) {
    try {
      readLock.lock();
      String partitionPath = formatPartitionKey(partitionStr);
      ensurePartitionLoadedCorrectly(partitionPath);
      if (isFileGroupReplacedBeforeOrOn(new HoodieFileGroupId(partitionPath, fileId), instantTime)) {
        return Option.empty();
      } else {
        return fetchHoodieFileGroup(partitionPath, fileId).map(fileGroup -> fileGroup.getAllBaseFiles()
                .filter(baseFile -> HoodieTimeline.compareTimestamps(baseFile.getCommitTime(), HoodieTimeline.EQUALS,
                    instantTime)).filter(df -> !isBaseFileDueToPendingCompaction(df) && !isBaseFileDueToPendingClustering(df)).findFirst().orElse(null))
            .map(df -> addBootstrapBaseFileIfPresent(new HoodieFileGroupId(partitionPath, fileId), df));
      }
    } finally {
      readLock.unlock();
    }
  }

  /**
   * Get Latest base file for a partition and file-Id.
   */
  @Override
  public final Option<HoodieBaseFile> getLatestBaseFile(String partitionStr, String fileId) {
    try {
      readLock.lock();
      String partitionPath = formatPartitionKey(partitionStr);
      ensurePartitionLoadedCorrectly(partitionPath);
      if (isFileGroupReplaced(partitionPath, fileId)) {
        return Option.empty();
      } else {
        return fetchLatestBaseFile(partitionPath, fileId)
            .map(df -> addBootstrapBaseFileIfPresent(new HoodieFileGroupId(partitionPath, fileId), df));
      }
    } finally {
      readLock.unlock();
    }
  }

  @Override
  public final Stream<HoodieBaseFile> getLatestBaseFilesInRange(List<String> commitsToReturn) {
    try {
      readLock.lock();
      return fetchAllStoredFileGroups()
          .filter(fileGroup -> !isFileGroupReplacedBeforeAny(fileGroup.getFileGroupId(), commitsToReturn))
          .map(fileGroup -> Pair.of(fileGroup.getFileGroupId(), Option.fromJavaOptional(
              fileGroup.getAllBaseFiles().filter(baseFile -> commitsToReturn.contains(baseFile.getCommitTime())
                  && !isBaseFileDueToPendingCompaction(baseFile) && !isBaseFileDueToPendingClustering(baseFile)).findFirst()))).filter(p -> p.getValue().isPresent())
          .map(p -> addBootstrapBaseFileIfPresent(p.getKey(), p.getValue().get()));
    } finally {
      readLock.unlock();
    }
  }

  @Override
  public void loadAllPartitions() {
    try {
      readLock.lock();
      ensureAllPartitionsLoadedCorrectly();
    } finally {
      readLock.unlock();
    }
  }

  @Override
  public void loadPartitions(List<String> partitionPaths) {
    try {
      readLock.lock();
      ensurePartitionsLoadedCorrectly(partitionPaths);
    } finally {
      readLock.unlock();
    }
  }

  @Override
  public final Stream<HoodieBaseFile> getAllBaseFiles(String partitionStr) {
    try {
      readLock.lock();
      String partitionPath = formatPartitionKey(partitionStr);
      ensurePartitionLoadedCorrectly(partitionPath);
      return fetchAllBaseFiles(partitionPath)
          .filter(df -> !isFileGroupReplaced(partitionPath, df.getFileId()))
          .filter(df -> visibleCommitsAndCompactionTimeline.containsOrBeforeTimelineStarts(df.getCommitTime()))
          .filter(df -> !isBaseFileDueToPendingCompaction(df) && !isBaseFileDueToPendingClustering(df))
          .map(df -> addBootstrapBaseFileIfPresent(new HoodieFileGroupId(partitionPath, df.getFileId()), df));
    } finally {
      readLock.unlock();
    }
  }

  @Override
  public final Stream<FileSlice> getLatestFileSlices(String partitionStr) {
    try {
      readLock.lock();
      String partitionPath = formatPartitionKey(partitionStr);
      ensurePartitionLoadedCorrectly(partitionPath);
      return fetchLatestFileSlices(partitionPath)
          .filter(slice -> !isFileGroupReplaced(slice.getFileGroupId()))
          .flatMap(slice -> this.filterUncommittedFiles(slice, true))
          .map(this::addBootstrapBaseFileIfPresent);
    } finally {
      readLock.unlock();
    }
  }

  public Stream<FileSlice> getLatestFileSlicesIncludingInflight(String partitionPath) {
    try {
      readLock.lock();
      ensurePartitionLoadedCorrectly(partitionPath);
      return fetchAllStoredFileGroups(partitionPath)
          .map(HoodieFileGroup::getLatestFileSlicesIncludingInflight)
          .filter(Option::isPresent)
          .map(Option::get);
    } finally {
      readLock.unlock();
    }
  }

  @Override
  public final Stream<FileSlice> getLatestFileSlicesStateless(String partitionStr) {
    String partition = formatPartitionKey(partitionStr);
    if (isPartitionAvailableInStore(partition)) {
      return getLatestFileSlices(partition);
    } else {
      try {
        Stream<FileSlice> fileSliceStream = buildFileGroups(getAllFilesInPartition(partition), visibleCommitsAndCompactionTimeline, true).stream()
            .filter(fg -> !isFileGroupReplaced(fg))
            .map(HoodieFileGroup::getLatestFileSlice)
            .filter(Option::isPresent).map(Option::get)
            .flatMap(slice -> this.filterUncommittedFiles(slice, true));
        if (bootstrapIndex.useIndex()) {
          final Map<HoodieFileGroupId, BootstrapBaseFileMapping> bootstrapBaseFileMappings = getBootstrapBaseFileMappings(partition);
          if (!bootstrapBaseFileMappings.isEmpty()) {
            return fileSliceStream.map(fileSlice -> addBootstrapBaseFileIfPresent(fileSlice, fileGroupId -> Option.ofNullable(bootstrapBaseFileMappings.get(fileGroupId))));
          }
        }
        return fileSliceStream;
      } catch (IOException e) {
        throw new HoodieIOException("Failed to fetch all files in partition " + partition, e);
      }
    }
  }

  /**
   * Get Latest File Slice for a given fileId in a given partition.
   */
  @Override
  public final Option<FileSlice> getLatestFileSlice(String partitionStr, String fileId) {
    try {
      readLock.lock();
      String partitionPath = formatPartitionKey(partitionStr);
      ensurePartitionLoadedCorrectly(partitionPath);
      if (isFileGroupReplaced(partitionPath, fileId)) {
        return Option.empty();
      } else {
        Option<FileSlice> fs = fetchLatestFileSlice(partitionPath, fileId);
        if (!fs.isPresent()) {
          return Option.empty();
        }
        return Option.ofNullable(filterUncommittedFiles(fs.get(), true).map(this::addBootstrapBaseFileIfPresent).findFirst().orElse(null));
      }
    } finally {
      readLock.unlock();
    }
  }

  @Override
  public final Stream<FileSlice> getLatestUnCompactedFileSlices(String partitionStr) {
    try {
      readLock.lock();
      String partitionPath = formatPartitionKey(partitionStr);
      ensurePartitionLoadedCorrectly(partitionPath);
      return fetchAllStoredFileGroups(partitionPath)
          .filter(fg -> !isFileGroupReplaced(fg.getFileGroupId()))
          .map(fileGroup -> {
            FileSlice fileSlice = fileGroup.getLatestFileSlice().get();
            // if the file-group is under compaction, pick the latest before compaction instant time.
            Option<Pair<String, CompactionOperation>> compactionWithInstantPair =
                getPendingCompactionOperationWithInstant(fileSlice.getFileGroupId());
            if (compactionWithInstantPair.isPresent()) {
              String compactionInstantTime = compactionWithInstantPair.get().getLeft();
              return fileGroup.getLatestFileSliceBefore(compactionInstantTime);
            }
            return Option.of(fileSlice);
          }).map(Option::get).map(this::addBootstrapBaseFileIfPresent);
    } finally {
      readLock.unlock();
    }
  }

  @Override
  public final Stream<FileSlice> getLatestFileSlicesBeforeOrOn(String partitionStr, String maxCommitTime,
                                                               boolean includeFileSlicesInPendingCompaction) {
    try {
      readLock.lock();
      String partitionPath = formatPartitionKey(partitionStr);
      ensurePartitionLoadedCorrectly(partitionPath);
      Stream<Stream<FileSlice>> allFileSliceStream = fetchAllStoredFileGroups(partitionPath)
          .filter(slice -> !isFileGroupReplacedBeforeOrOn(slice.getFileGroupId(), maxCommitTime))
          .map(fg -> fg.getAllFileSlicesBeforeOn(maxCommitTime));
      if (includeFileSlicesInPendingCompaction) {
        return allFileSliceStream.map(this::getLatestFileSliceFilteringUncommittedFiles)
            .filter(Option::isPresent).map(Option::get)
            .map(this::addBootstrapBaseFileIfPresent);
      } else {
        return allFileSliceStream
            .map(sliceStream ->
                getLatestFileSliceFilteringUncommittedFiles(sliceStream
                    .filter(slice -> !isPendingCompactionScheduledForFileId(slice.getFileGroupId()))
                    .filter(slice -> !slice.isEmpty())))
            .filter(Option::isPresent).map(Option::get).map(this::addBootstrapBaseFileIfPresent);
      }
    } finally {
      readLock.unlock();
    }
  }

  /**
   * Looks for the latest file slice that is not empty after filtering out the uncommitted files.
   *
   * <p>Note: Checks from the latest file slice first to improve the efficiency. There is no need to check
   * every file slice, the uncommitted files only exist in the latest file slice basically.
   */
  private Option<FileSlice> getLatestFileSliceFilteringUncommittedFiles(Stream<FileSlice> fileSlices) {
    return Option.fromJavaOptional(fileSlices.flatMap(fileSlice -> filterUncommittedFiles(fileSlice, false)).findFirst());
  }

  @Override
  public final Map<String, Stream<FileSlice>> getAllLatestFileSlicesBeforeOrOn(String maxCommitTime) {
    try {
      readLock.lock();
      List<String> formattedPartitionList = ensureAllPartitionsLoadedCorrectly();
      return formattedPartitionList.stream().collect(Collectors.toMap(
          Function.identity(),
          partitionPath -> fetchAllStoredFileGroups(partitionPath)
              .filter(slice -> !isFileGroupReplacedBeforeOrOn(slice.getFileGroupId(), maxCommitTime))
              .map(fg -> fg.getAllFileSlicesBeforeOn(maxCommitTime))
              .map(this::getLatestFileSliceFilteringUncommittedFiles)
              .filter(Option::isPresent).map(Option::get)
              .map(this::addBootstrapBaseFileIfPresent)
      ));
    } finally {
      readLock.unlock();
    }
  }

  @Override
  public final Stream<FileSlice> getLatestMergedFileSlicesBeforeOrOn(String partitionStr, String maxInstantTime) {
    try {
      readLock.lock();
      String partition = formatPartitionKey(partitionStr);
      ensurePartitionLoadedCorrectly(partition);
      return fetchAllStoredFileGroups(partition)
          .filter(fg -> !isFileGroupReplacedBeforeOrOn(fg.getFileGroupId(), maxInstantTime))
          .map(fileGroup -> {
            Option<FileSlice> fileSlice = fileGroup.getLatestFileSliceBeforeOrOn(maxInstantTime);
            // if the file-group is under construction, pick the latest before compaction instant time.
            if (fileSlice.isPresent()) {
              fileSlice = Option.of(fetchMergedFileSlice(fileGroup, filterUncommittedLogs(fileSlice.get())));
            }
            return fileSlice;
          }).filter(Option::isPresent).map(Option::get).map(this::addBootstrapBaseFileIfPresent);
    } finally {
      readLock.unlock();
    }
  }

  /**
   * Stream all "merged" file-slices before on an instant time
   * for a MERGE_ON_READ table with index that can index log files(which means it writes pure logs first).
   *
   * <p>In streaming read scenario, in order for better reading efficiency, the user can choose to skip the
   * base files that are produced by compaction. That is to say, we allow the users to consumer only from
   * these partitioned log files, these log files keep the record sequence just like the normal message queue.
   *
   * <p>NOTE: only local view is supported.
   *
   * @param partitionStr   Partition Path
   * @param maxInstantTime Max Instant Time
   */
  public final Stream<FileSlice> getAllLogsMergedFileSliceBeforeOrOn(String partitionStr, String maxInstantTime) {
    try {
      readLock.lock();
      String partition = formatPartitionKey(partitionStr);
      ensurePartitionLoadedCorrectly(partition);
      return fetchAllStoredFileGroups(partition)
          .filter(fg -> !isFileGroupReplacedBeforeOrOn(fg.getFileGroupId(), maxInstantTime))
          .map(fileGroup -> fetchAllLogsMergedFileSlice(fileGroup, maxInstantTime))
          .filter(Option::isPresent).map(Option::get)
          .map(this::filterUncommittedLogs)
          .map(this::addBootstrapBaseFileIfPresent);
    } finally {
      readLock.unlock();
    }
  }

  @Override
  public final Stream<FileSlice> getLatestFileSliceInRange(List<String> commitsToReturn) {
    try {
      readLock.lock();
      return fetchLatestFileSliceInRange(commitsToReturn)
          .filter(slice -> !isFileGroupReplacedBeforeAny(slice.getFileGroupId(), commitsToReturn))
          .map(this::addBootstrapBaseFileIfPresent);
    } finally {
      readLock.unlock();
    }
  }

  @Override
  public final Stream<FileSlice> getAllFileSlices(String partitionStr) {
    try {
      readLock.lock();
      String partition = formatPartitionKey(partitionStr);
      ensurePartitionLoadedCorrectly(partition);
      return fetchAllFileSlices(partition).filter(slice -> !isFileGroupReplaced(slice.getFileGroupId())).map(this::addBootstrapBaseFileIfPresent);
    } finally {
      readLock.unlock();
    }
  }

  /**
   * Ensure there is consistency in handling trailing slash in partition-path. Always trim it which is what is done in
   * other places.
   */
  private String formatPartitionKey(String partitionStr) {
    return partitionStr.endsWith("/") ? partitionStr.substring(0, partitionStr.length() - 1) : partitionStr;
  }

  @Override
  public final Stream<HoodieFileGroup> getAllFileGroups(String partitionStr) {
    return getAllFileGroupsIncludingReplaced(partitionStr).filter(fg -> !isFileGroupReplaced(fg));
  }

  @Override
  public final Stream<HoodieFileGroup> getAllFileGroupsStateless(String partitionStr) {
    String partition = formatPartitionKey(partitionStr);
    if (isPartitionAvailableInStore(partition)) {
      return getAllFileGroups(partition);
    } else {
      try {
        Stream<HoodieFileGroup> fileGroupStream = buildFileGroups(getAllFilesInPartition(partition), visibleCommitsAndCompactionTimeline, true).stream()
            .filter(fg -> !isFileGroupReplaced(fg));
        if (bootstrapIndex.useIndex()) {
          final Map<HoodieFileGroupId, BootstrapBaseFileMapping> bootstrapBaseFileMappings = getBootstrapBaseFileMappings(partition);
          if (!bootstrapBaseFileMappings.isEmpty()) {
            return fileGroupStream.map(fileGroup -> addBootstrapBaseFileIfPresent(fileGroup, fileGroupId -> Option.ofNullable(bootstrapBaseFileMappings.get(fileGroupId))));
          }
        }
        return fileGroupStream;
      } catch (IOException e) {
        throw new HoodieIOException("Failed to fetch all files in partition " + partition, e);
      }
    }
  }

  private Map<HoodieFileGroupId, BootstrapBaseFileMapping> getBootstrapBaseFileMappings(String partition) {
    try (BootstrapIndex.IndexReader reader = bootstrapIndex.createReader()) {
      LOG.info("Bootstrap Index available for partition " + partition);
      List<BootstrapFileMapping> sourceFileMappings =
          reader.getSourceFileMappingForPartition(partition);
      return sourceFileMappings.stream()
          .map(s -> new BootstrapBaseFileMapping(new HoodieFileGroupId(s.getPartitionPath(),
              s.getFileId()), s.getBootstrapFileStatus())).collect(Collectors.toMap(BootstrapBaseFileMapping::getFileGroupId, s -> s));
    }
  }

  private Stream<HoodieFileGroup> getAllFileGroupsIncludingReplaced(final String partitionStr) {
    try {
      readLock.lock();
      // Ensure there is consistency in handling trailing slash in partition-path. Always trim it which is what is done
      // in other places.
      String partition = formatPartitionKey(partitionStr);
      ensurePartitionLoadedCorrectly(partition);
      return fetchAllStoredFileGroups(partition).map(this::addBootstrapBaseFileIfPresent);
    } finally {
      readLock.unlock();
    }
  }

  @Override
  public Stream<HoodieFileGroup> getReplacedFileGroupsBeforeOrOn(String maxCommitTime, String partitionPath) {
    String partition = formatPartitionKey(partitionPath);
    if (hasReplacedFilesInPartition(partition)) {
      return getAllFileGroupsIncludingReplaced(partition).filter(fg -> isFileGroupReplacedBeforeOrOn(fg.getFileGroupId(), maxCommitTime));
    }
    return Stream.empty();
  }

  @Override
  public Stream<HoodieFileGroup> getReplacedFileGroupsBefore(String maxCommitTime, String partitionPath) {
    String partition = formatPartitionKey(partitionPath);
    if (hasReplacedFilesInPartition(partition)) {
      return getAllFileGroupsIncludingReplaced(partition).filter(fg -> isFileGroupReplacedBefore(fg.getFileGroupId(), maxCommitTime));
    }
    return Stream.empty();
  }

  @Override
  public Stream<HoodieFileGroup> getReplacedFileGroupsAfterOrOn(String minCommitTime, String partitionPath) {
    String partition = formatPartitionKey(partitionPath);
    if (hasReplacedFilesInPartition(partition)) {
      return getAllFileGroupsIncludingReplaced(partition).filter(fg -> isFileGroupReplacedAfterOrOn(fg.getFileGroupId(), minCommitTime));
    }
    return Stream.empty();
  }

  @Override
  public Stream<HoodieFileGroup> getAllReplacedFileGroups(String partitionPath) {
    String partition = formatPartitionKey(partitionPath);
    if (hasReplacedFilesInPartition(partition)) {
      return getAllFileGroupsIncludingReplaced(partition).filter(fg -> isFileGroupReplaced(fg.getFileGroupId()));
    }
    return Stream.empty();
  }

  @Override
  public final Stream<Pair<HoodieFileGroupId, HoodieInstant>> getFileGroupsInPendingClustering() {
    try {
      readLock.lock();
      return fetchFileGroupsInPendingClustering();
    } finally {
      readLock.unlock();
    }
  }

  // Fetch APIs to be implemented by concrete sub-classes

  /**
   * Check if there is an outstanding compaction scheduled for this file.
   *
   * @param fgId File-Group Id
   * @return true if there is a pending compaction, false otherwise
   */
  protected abstract boolean isPendingCompactionScheduledForFileId(HoodieFileGroupId fgId);

  /**
   * resets the pending compaction operation and overwrite with the new list.
   *
   * @param operations Pending Compaction Operations
   */
  abstract void resetPendingCompactionOperations(Stream<Pair<String, CompactionOperation>> operations);

  /**
   * Add pending compaction operations to store.
   *
   * @param operations Pending compaction operations to be added
   */
  abstract void addPendingCompactionOperations(Stream<Pair<String, CompactionOperation>> operations);

  /**
   * Remove pending compaction operations from store.
   *
   * @param operations Pending compaction operations to be removed
   */
  abstract void removePendingCompactionOperations(Stream<Pair<String, CompactionOperation>> operations);

  /**
   * Check if there is an outstanding log compaction scheduled for this file.
   *
   * @param fgId File-Group Id
   * @return true if there is a pending log compaction, false otherwise
   */
  protected abstract boolean isPendingLogCompactionScheduledForFileId(HoodieFileGroupId fgId);

  /**
   * resets the pending Log compaction operation and overwrite with the new list.
   *
   * @param operations Pending Log Compaction Operations
   */
  abstract void resetPendingLogCompactionOperations(Stream<Pair<String, CompactionOperation>> operations);

  /**
   * Add pending Log compaction operations to store.
   *
   * @param operations Pending Log compaction operations to be added
   */
  abstract void addPendingLogCompactionOperations(Stream<Pair<String, CompactionOperation>> operations);

  /**
   * Remove pending Log compaction operations from store.
   *
   * @param operations Pending Log compaction operations to be removed
   */
  abstract void removePendingLogCompactionOperations(Stream<Pair<String, CompactionOperation>> operations);

  /**
   * Check if there is an outstanding clustering operation (requested/inflight) scheduled for this file.
   *
   * @param fgId File-Group Id
   * @return true if there is a pending clustering, false otherwise
   */
  protected abstract boolean isPendingClusteringScheduledForFileId(HoodieFileGroupId fgId);

  /**
   *  Get pending clustering instant time for specified file group. Return None if file group is not in pending
   *  clustering operation.
   */
  protected abstract Option<HoodieInstant> getPendingClusteringInstant(final HoodieFileGroupId fileGroupId);

  /**
   * Fetch all file groups in pending clustering.
   */
  protected abstract Stream<Pair<HoodieFileGroupId, HoodieInstant>> fetchFileGroupsInPendingClustering();

  /**
   * resets the pending clustering operation and overwrite with the new list.
   */
  abstract void resetFileGroupsInPendingClustering(Map<HoodieFileGroupId, HoodieInstant> fgIdToInstantMap);

  /**
   * Add metadata for file groups in pending clustering operations to the view.
   */
  abstract void addFileGroupsInPendingClustering(Stream<Pair<HoodieFileGroupId, HoodieInstant>> fileGroups);

  /**
   * Remove metadata for file groups in pending clustering operations from the view.
   */
  abstract void removeFileGroupsInPendingClustering(Stream<Pair<HoodieFileGroupId, HoodieInstant>> fileGroups);

  /**
   * Return pending compaction operation for a file-group.
   *
   * @param fileGroupId File-Group Id
   */
  protected abstract Option<Pair<String, CompactionOperation>> getPendingCompactionOperationWithInstant(
      HoodieFileGroupId fileGroupId);

  /**
   * Return pending Log compaction operation for a file-group.
   *
   * @param fileGroupId File-Group Id
   */
  protected abstract Option<Pair<String, CompactionOperation>> getPendingLogCompactionOperationWithInstant(
      HoodieFileGroupId fileGroupId);

  /**
   * Fetch all pending compaction operations.
   */
  abstract Stream<Pair<String, CompactionOperation>> fetchPendingCompactionOperations();

  /**
   * Fetch all pending log compaction operations.
   */
  abstract Stream<Pair<String, CompactionOperation>> fetchPendingLogCompactionOperations();

  /**
   * Check if there is a bootstrap base file present for this file.
   *
   * @param fgId File-Group Id
   * @return true if there is associated bootstrap base-file, false otherwise
   */
  protected abstract boolean isBootstrapBaseFilePresentForFileId(HoodieFileGroupId fgId);

  /**
   * Resets the bootstrap base file stream and overwrite with the new list.
   *
   * @param bootstrapBaseFileStream bootstrap Base File Stream
   */
  abstract void resetBootstrapBaseFileMapping(Stream<BootstrapBaseFileMapping> bootstrapBaseFileStream);

  /**
   * Add bootstrap base file stream to store.
   *
   * @param bootstrapBaseFileStream bootstrap Base File Stream to be added
   */
  abstract void addBootstrapBaseFileMapping(Stream<BootstrapBaseFileMapping> bootstrapBaseFileStream);

  /**
   * Remove bootstrap base file stream from store.
   *
   * @param bootstrapBaseFileStream bootstrap Base File Stream to be removed
   */
  abstract void removeBootstrapBaseFileMapping(Stream<BootstrapBaseFileMapping> bootstrapBaseFileStream);

  /**
   * Return pending compaction operation for a file-group.
   *
   * @param fileGroupId File-Group Id
   */
  protected abstract Option<BootstrapBaseFileMapping> getBootstrapBaseFile(HoodieFileGroupId fileGroupId);

  /**
   * Fetch all bootstrap data files.
   */
  abstract Stream<BootstrapBaseFileMapping> fetchBootstrapBaseFiles();

  /**
   * Checks if partition is pre-loaded and available in store.
   *
   * @param partitionPath Partition Path
   */
  abstract boolean isPartitionAvailableInStore(String partitionPath);

  /**
   * Add a complete partition view to store.
   *
   * @param partitionPath Partition Path
   * @param fileGroups File Groups for the partition path
   */
  abstract void storePartitionView(String partitionPath, List<HoodieFileGroup> fileGroups);

  /**
   * Fetch all file-groups stored for a partition-path.
   *
   * @param partitionPath Partition path for which the file-groups needs to be retrieved.
   * @return file-group stream
   */
  abstract Stream<HoodieFileGroup> fetchAllStoredFileGroups(String partitionPath);

  /**
   * Fetch all Stored file-groups across all partitions loaded.
   *
   * @return file-group stream
   */
  abstract Stream<HoodieFileGroup> fetchAllStoredFileGroups();

  /**
   * Track instant time for file groups replaced.
   */
  protected abstract void resetReplacedFileGroups(final Map<HoodieFileGroupId, HoodieInstant> replacedFileGroups);

  /**
   * Track instant time for new file groups replaced.
   */
  protected abstract void addReplacedFileGroups(final Map<HoodieFileGroupId, HoodieInstant> replacedFileGroups);

  /**
   * Remove file groups that are replaced in any of the specified instants.
   */
  protected abstract void removeReplacedFileIdsAtInstants(Set<String> instants);

  /**
   * Returns whether there are replaced files within the given partition.
   */
  protected abstract boolean hasReplacedFilesInPartition(String partitionPath);

  /**
   * Track instant time for file groups replaced.
   */
  protected abstract Option<HoodieInstant> getReplaceInstant(final HoodieFileGroupId fileGroupId);

  /**
   * Check if the view is already closed.
   */
  abstract boolean isClosed();

  /**
   * Default implementation for fetching latest file-slice in commit range.
   *
   * @param commitsToReturn Commits
   */
  Stream<FileSlice> fetchLatestFileSliceInRange(List<String> commitsToReturn) {
    return fetchAllStoredFileGroups().map(fileGroup -> fileGroup.getLatestFileSliceInRange(commitsToReturn))
        .map(Option::get).map(this::addBootstrapBaseFileIfPresent);
  }

  /**
   * Default implementation for fetching all file-slices for a partition-path.
   *
   * @param partitionPath Partition path
   * @return file-slice stream
   */
  Stream<FileSlice> fetchAllFileSlices(String partitionPath) {
    return fetchAllStoredFileGroups(partitionPath).map(this::addBootstrapBaseFileIfPresent)
        .flatMap(HoodieFileGroup::getAllFileSlices);
  }

  /**
   * Default implementation for fetching latest base-files for the partition-path.
   */
  public Stream<HoodieBaseFile> fetchLatestBaseFiles(final String partitionPath) {
    return fetchAllStoredFileGroups(partitionPath)
        .filter(fg -> !isFileGroupReplaced(fg))
        .map(fg -> Pair.of(fg.getFileGroupId(), getLatestBaseFile(fg)))
        .filter(p -> p.getValue().isPresent())
        .map(p -> addBootstrapBaseFileIfPresent(p.getKey(), p.getValue().get()));
  }

  protected Option<HoodieBaseFile> getLatestBaseFile(HoodieFileGroup fileGroup) {
    return Option
        .fromJavaOptional(fileGroup.getAllBaseFiles().filter(df -> !isBaseFileDueToPendingCompaction(df) && !isBaseFileDueToPendingClustering(df)).findFirst());
  }

  /**
   * Fetch latest base-files across all partitions.
   */
  private Stream<HoodieBaseFile> fetchLatestBaseFiles() {
    return fetchAllStoredFileGroups()
        .filter(fg -> !isFileGroupReplaced(fg))
        .map(fg -> Pair.of(fg.getFileGroupId(), getLatestBaseFile(fg)))
        .filter(p -> p.getValue().isPresent())
        .map(p -> addBootstrapBaseFileIfPresent(p.getKey(), p.getValue().get()));
  }

  /**
   * Default implementation for fetching all base-files for a partition.
   *
   * @param partitionPath partition-path
   */
  Stream<HoodieBaseFile> fetchAllBaseFiles(String partitionPath) {
    return fetchAllStoredFileGroups(partitionPath).flatMap(HoodieFileGroup::getAllBaseFiles);
  }

  /**
   * Default implementation for fetching file-group.
   */
  Option<HoodieFileGroup> fetchHoodieFileGroup(String partitionPath, String fileId) {
    return Option.fromJavaOptional(fetchAllStoredFileGroups(partitionPath)
        .filter(fileGroup -> fileGroup.getFileGroupId().getFileId().equals(fileId)).findFirst());
  }

  /**
   * Default implementation for fetching latest file-slices for a partition path.
   */
  Stream<FileSlice> fetchLatestFileSlices(String partitionPath) {
    return fetchAllStoredFileGroups(partitionPath).map(HoodieFileGroup::getLatestFileSlice).filter(Option::isPresent)
        .map(Option::get);
  }

  /**
   * Helper to merge last 2 file-slices. These 2 file-slices do not have compaction done yet.
   *
   * @param lastSlice Latest File slice for a file-group
   * @param penultimateSlice Penultimate file slice for a file-group in commit timeline order
   */
  private static FileSlice mergeCompactionPendingFileSlices(FileSlice lastSlice, FileSlice penultimateSlice) {
    FileSlice merged = new FileSlice(penultimateSlice.getPartitionPath(), penultimateSlice.getBaseInstantTime(),
        penultimateSlice.getFileId());
    if (penultimateSlice.getBaseFile().isPresent()) {
      merged.setBaseFile(penultimateSlice.getBaseFile().get());
    }
    // Add Log files from penultimate and last slices
    penultimateSlice.getLogFiles().forEach(merged::addLogFile);
    lastSlice.getLogFiles().forEach(merged::addLogFile);
    return merged;
  }

  /**
   * If the file-slice is because of pending compaction instant, this method merges the file-slice with the one before
   * the compaction instant time.
   *
   * @param fileGroup File Group for which the file slice belongs to
   * @param fileSlice File Slice which needs to be merged
   */
  private FileSlice fetchMergedFileSlice(HoodieFileGroup fileGroup, FileSlice fileSlice) {
    // if the file-group is under construction, pick the latest before compaction instant time.
    Option<Pair<String, CompactionOperation>> compactionOpWithInstant =
        getPendingCompactionOperationWithInstant(fileGroup.getFileGroupId());
    if (compactionOpWithInstant.isPresent()) {
      String compactionInstantTime = compactionOpWithInstant.get().getKey();
      if (fileSlice.getBaseInstantTime().equals(compactionInstantTime)) {
        Option<FileSlice> prevFileSlice = fileGroup.getLatestFileSliceBefore(compactionInstantTime);
        if (prevFileSlice.isPresent()) {
          return mergeCompactionPendingFileSlices(fileSlice, prevFileSlice.get());
        }
      }
    }
    return fileSlice;
  }

  /**
   * Returns the file slice with all the file slice log files merged.
   * <p> CAUTION: the method requires that all the file slices must only contain log files.
   *
   * @param fileGroup File Group for which the file slice belongs to
   * @param maxInstantTime The max instant time
   */
  private Option<FileSlice> fetchAllLogsMergedFileSlice(HoodieFileGroup fileGroup, String maxInstantTime) {
    List<FileSlice> fileSlices = fileGroup.getAllFileSlicesBeforeOn(maxInstantTime).collect(Collectors.toList());
    if (fileSlices.size() == 0) {
      return Option.empty();
    }
    if (fileSlices.size() == 1) {
      return Option.of(fileSlices.get(0));
    }
    final FileSlice latestSlice = fileSlices.get(0);
    FileSlice merged = new FileSlice(latestSlice.getPartitionPath(), latestSlice.getBaseInstantTime(),
        latestSlice.getFileId());

    // add log files from the latest slice to the earliest
    fileSlices.forEach(slice -> slice.getLogFiles().forEach(merged::addLogFile));
    return Option.of(merged);
  }

  /**
   * Default implementation for fetching latest base-file.
   *
   * @param partitionPath Partition path
   * @param fileId File Id
   * @return base File if present
   */
  protected Option<HoodieBaseFile> fetchLatestBaseFile(String partitionPath, String fileId) {
    return Option.fromJavaOptional(fetchLatestBaseFiles(partitionPath)
        .filter(fs -> fs.getFileId().equals(fileId)).findFirst());
  }

  /**
   * Default implementation for fetching file-slice.
   *
   * @param partitionPath Partition path
   * @param fileId File Id
   * @return File Slice if present
   */
  public Option<FileSlice> fetchLatestFileSlice(String partitionPath, String fileId) {
    return Option
        .fromJavaOptional(fetchLatestFileSlices(partitionPath).filter(fs -> fs.getFileId().equals(fileId)).findFirst());
  }

  private boolean isFileGroupReplaced(String partitionPath, String fileId) {
    return isFileGroupReplaced(new HoodieFileGroupId(partitionPath, fileId));
  }

  private boolean isFileGroupReplaced(HoodieFileGroup fileGroup) {
    return isFileGroupReplaced(fileGroup.getFileGroupId());
  }

  private boolean isFileGroupReplaced(HoodieFileGroupId fileGroup) {
    return getReplaceInstant(fileGroup).isPresent();
  }

  private boolean isFileGroupReplacedBeforeAny(HoodieFileGroupId fileGroupId, List<String> instants) {
    return isFileGroupReplacedBeforeOrOn(fileGroupId, instants.stream().max(Comparator.naturalOrder()).get());
  }

  private boolean isFileGroupReplacedBefore(HoodieFileGroupId fileGroupId, String instant) {
    Option<HoodieInstant> hoodieInstantOption = getReplaceInstant(fileGroupId);
    if (!hoodieInstantOption.isPresent()) {
      return false;
    }

    return HoodieTimeline.compareTimestamps(instant, GREATER_THAN, hoodieInstantOption.get().getTimestamp());
  }

  private boolean isFileGroupReplacedBeforeOrOn(HoodieFileGroupId fileGroupId, String instant) {
    Option<HoodieInstant> hoodieInstantOption = getReplaceInstant(fileGroupId);
    if (!hoodieInstantOption.isPresent()) {
      return false;
    }

    return HoodieTimeline.compareTimestamps(instant, GREATER_THAN_OR_EQUALS, hoodieInstantOption.get().getTimestamp());
  }

  private boolean isFileGroupReplacedAfterOrOn(HoodieFileGroupId fileGroupId, String instant) {
    Option<HoodieInstant> hoodieInstantOption = getReplaceInstant(fileGroupId);
    if (!hoodieInstantOption.isPresent()) {
      return false;
    }

    return HoodieTimeline.compareTimestamps(instant, LESSER_THAN_OR_EQUALS, hoodieInstantOption.get().getTimestamp());
  }

  @Override
  public Option<HoodieInstant> getLastInstant() {
    return getTimeline().lastInstant();
  }

  @Override
  public HoodieTimeline getTimeline() {
    return visibleCommitsAndCompactionTimeline;
  }

  /**
   * Syncs the file system view from storage to memory.  Performs complete reset of file-system
   * view. Subsequent partition view calls will load file slices against the latest timeline.
   * <p>
   * NOTE: The logic MUST BE guarded by the write lock.
   */
  @Override
  public void sync() {
    try {
      writeLock.lock();
      HoodieTimeline newTimeline = metaClient.reloadActiveTimeline().filterCompletedOrMajorOrMinorCompactionInstants();
      clear();
      // Initialize with new Hoodie timeline.
      init(metaClient, newTimeline);
    } finally {
      writeLock.unlock();
    }
  }

  /**
   * Return Only Commits and Compaction timeline for building file-groups.
   *
   * @return {@code HoodieTimeline}
   */
  public HoodieTimeline getVisibleCommitsAndCompactionTimeline() {
    return visibleCommitsAndCompactionTimeline;
  }
}<|MERGE_RESOLUTION|>--- conflicted
+++ resolved
@@ -577,12 +577,8 @@
    * @param baseFile base File
    */
   protected boolean isBaseFileDueToPendingClustering(HoodieBaseFile baseFile) {
-<<<<<<< HEAD
     Set<String> pendingReplaceInstants = getPendingReplaceInstants();
     return !pendingReplaceInstants.isEmpty() && pendingReplaceInstants.contains(baseFile.getCommitTime());
-=======
-    return metaClient.getActiveTimeline().isPendingClusterInstant(baseFile.getCommitTime());
->>>>>>> 8a0ce61b
   }
 
   /**
