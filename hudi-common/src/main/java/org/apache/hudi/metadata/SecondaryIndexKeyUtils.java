/*
 * Licensed to the Apache Software Foundation (ASF) under one
 * or more contributor license agreements.  See the NOTICE file
 * distributed with this work for additional information
 * regarding copyright ownership.  The ASF licenses this file
 * to you under the Apache License, Version 2.0 (the
 * "License"); you may not use this file except in compliance
 * with the License.  You may obtain a copy of the License at
 *
 *      http://www.apache.org/licenses/LICENSE-2.0
 *
 * Unless required by applicable law or agreed to in writing, software
 * distributed under the License is distributed on an "AS IS" BASIS,
 * WITHOUT WARRANTIES OR CONDITIONS OF ANY KIND, either express or implied.
 * See the License for the specific language governing permissions and
 * limitations under the License.
 */

package org.apache.hudi.metadata;

import org.apache.hudi.common.util.collection.Pair;

import static org.apache.hudi.common.util.ValidationUtils.checkState;
import static org.apache.hudi.metadata.HoodieMetadataPayload.SECONDARY_INDEX_RECORD_KEY_SEPARATOR;
import static org.apache.hudi.metadata.HoodieMetadataPayload.SECONDARY_INDEX_RECORD_KEY_SEPARATOR_CHAR;

public class SecondaryIndexKeyUtils {

  // Null character (ASCII 0) used to represent null strings
  public static final char NULL_CHAR = '\0';
  // Escape character
  public static final char ESCAPE_CHAR = '\\';

  /**
   * Use this function if you want to get both record key and secondary key.
   *
   * @returns pair of secondary key, record key.
   * */
  public static Pair<String, String> getSecondaryKeyRecordKeyPair(String secIdxRecKey) {
    int delimiterIndex = getSecondaryIndexKeySeparatorPosition(secIdxRecKey);
    return Pair.of(unescapeSpecialChars(secIdxRecKey.substring(0, delimiterIndex)), unescapeSpecialChars(secIdxRecKey.substring(delimiterIndex + 1)));
  }

  /**
   * Use this function if you want to get both record key and secondary key.
   *
   * @returns pair of secondary key, record key.
   * */
  public static Pair<String, String> getRecordKeySecondaryKeyPair(String secIdxRecKey) {
    int delimiterIndex = getSecondaryIndexKeySeparatorPosition(secIdxRecKey);
    return Pair.of(unescapeSpecialChars(secIdxRecKey.substring(delimiterIndex + 1)), unescapeSpecialChars(secIdxRecKey.substring(0, delimiterIndex)));
  }

  /**
   * Extracts the record key portion from an encoded secondary index key.
   *
   * @param secIdxRecKey the encoded key in the form "escapedSecondaryKey$escapedRecordKey"
   * @return the unescaped record key, or {@code null} if the record key was {@code null}
   * @throws IllegalStateException if the key format is invalid (i.e., no unescaped separator found)
   */
  public static String getRecordKeyFromSecondaryIndexKey(String secIdxRecKey) {
    // the payload key is in the format of "secondaryKey$primaryKey"
    // we need to extract the primary key from the payload key
    int delimiterIndex = getSecondaryIndexKeySeparatorPosition(secIdxRecKey);
    return unescapeSpecialChars(secIdxRecKey.substring(delimiterIndex + 1));
  }

  /**
   * Extracts the secondary key portion from an encoded secondary index key.
   *
   * @param secIdxRecKey the encoded key in the form "escapedSecondaryKey$escapedRecordKey"
   * @return the unescaped secondary key, or {@code null} if the secondary key was {@code null}
   * @throws IllegalStateException if the key format is invalid (i.e., no unescaped separator found)
   */
  public static String getSecondaryKeyFromSecondaryIndexKey(String secIdxRecKey) {
    // the payload key is in the format of "secondaryKey$primaryKey"
    // we need to extract the secondary key from the payload key
    return unescapeSpecialChars(getUnescapedSecondaryKeyFromSecondaryIndexKey(secIdxRecKey));
  }

  public static String getUnescapedSecondaryKeyFromSecondaryIndexKey(String secIdxRecKey) {
    // the payload key is in the format of "secondaryKey$primaryKey"
    // we need to extract the secondary key from the payload key
<<<<<<< HEAD
    return unescapeSpecialChars(getUnescapedSecondaryKeyFromSecondaryIndexKey(key));
  }

  public static String getUnescapedSecondaryKeyFromSecondaryIndexKey(String key) {
    // the payload key is in the format of "secondaryKey$primaryKey"
    // we need to extract the secondary key from the payload key
    int delimiterIndex = getSecondaryIndexKeySeparatorPosition(key);
    return key.substring(0, delimiterIndex);
=======
    int delimiterIndex = getSecondaryIndexKeySeparatorPosition(secIdxRecKey);
    return secIdxRecKey.substring(0, delimiterIndex);
  }

  /**
   * Constructs an encoded secondary index key by escaping the given secondary and record keys,
   * and concatenating them with the separator {@code "$"}.
   *
   * @param unescapedSecKey the secondary key (can be {@code null})
   * @param unescapedRecordKey the record key (can be {@code null})
   * @return a string representing the encoded secondary index key
   */
  public static String constructSecondaryIndexKey(String unescapedSecKey, String unescapedRecordKey) {
    return escapeSpecialChars(unescapedSecKey) + SECONDARY_INDEX_RECORD_KEY_SEPARATOR + escapeSpecialChars(unescapedRecordKey);
>>>>>>> 43c52131
  }

  public static String constructSecondaryIndexKeyPrefix(String escapedSecKey) {
    return escapedSecKey + SECONDARY_INDEX_RECORD_KEY_SEPARATOR;
  }

  /**
   * Escapes special characters in a string. If the input is null, returns a string containing only the null character.
   * For non-null strings, escapes backslash, dollar sign, and null character.
   */
  public static String escapeSpecialChars(String str) {
    if (str == null) {
      return String.valueOf(NULL_CHAR);
    }

    StringBuilder escaped = new StringBuilder();
    for (char c : str.toCharArray()) {
      if (c == ESCAPE_CHAR || c == SECONDARY_INDEX_RECORD_KEY_SEPARATOR_CHAR || c == NULL_CHAR) {
        escaped.append(ESCAPE_CHAR);  // Add escape character
      }
      escaped.append(c);  // Add the actual character
    }
    return escaped.toString();
  }

  // Find the position of the first unescaped '$' char in the string.
  private static int getSecondaryIndexKeySeparatorPosition(String key) {
    int delimiterIndex = -1;
    boolean isEscape = false;

    // Find the delimiter index while skipping escaped $
    for (int i = 0; i < key.length(); i++) {
      char c = key.charAt(i);
      if (c == ESCAPE_CHAR && !isEscape) {
        isEscape = true;
      } else if (c == SECONDARY_INDEX_RECORD_KEY_SEPARATOR_CHAR && !isEscape) {
        delimiterIndex = i;
        break;
      } else {
        isEscape = false;
      }
    }
    checkState(delimiterIndex != -1, "Invalid encoded key format");
    return delimiterIndex;
  }

  /**
   * Unescapes special characters in a string. If the input is a single null character, returns null.
   * For other strings, unescapes backslash, dollar sign, and null character.
   */
  public static String unescapeSpecialChars(String str) {

    if (str.equals(String.valueOf(NULL_CHAR))) {
      return null;
    }

    StringBuilder unescaped = new StringBuilder();
    boolean isEscape = false;
    for (char c : str.toCharArray()) {
      if (isEscape) {
        unescaped.append(c);
        isEscape = false;
      } else if (c == ESCAPE_CHAR) {
        isEscape = true;  // Set escape flag to skip next character
      } else {
        unescaped.append(c);
      }
    }
    return unescaped.toString();
  }

}<|MERGE_RESOLUTION|>--- conflicted
+++ resolved
@@ -81,16 +81,6 @@
   public static String getUnescapedSecondaryKeyFromSecondaryIndexKey(String secIdxRecKey) {
     // the payload key is in the format of "secondaryKey$primaryKey"
     // we need to extract the secondary key from the payload key
-<<<<<<< HEAD
-    return unescapeSpecialChars(getUnescapedSecondaryKeyFromSecondaryIndexKey(key));
-  }
-
-  public static String getUnescapedSecondaryKeyFromSecondaryIndexKey(String key) {
-    // the payload key is in the format of "secondaryKey$primaryKey"
-    // we need to extract the secondary key from the payload key
-    int delimiterIndex = getSecondaryIndexKeySeparatorPosition(key);
-    return key.substring(0, delimiterIndex);
-=======
     int delimiterIndex = getSecondaryIndexKeySeparatorPosition(secIdxRecKey);
     return secIdxRecKey.substring(0, delimiterIndex);
   }
@@ -105,11 +95,6 @@
    */
   public static String constructSecondaryIndexKey(String unescapedSecKey, String unescapedRecordKey) {
     return escapeSpecialChars(unescapedSecKey) + SECONDARY_INDEX_RECORD_KEY_SEPARATOR + escapeSpecialChars(unescapedRecordKey);
->>>>>>> 43c52131
-  }
-
-  public static String constructSecondaryIndexKeyPrefix(String escapedSecKey) {
-    return escapedSecKey + SECONDARY_INDEX_RECORD_KEY_SEPARATOR;
   }
 
   /**
