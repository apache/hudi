/*
 * Licensed to the Apache Software Foundation (ASF) under one
 * or more contributor license agreements.  See the NOTICE file
 * distributed with this work for additional information
 * regarding copyright ownership.  The ASF licenses this file
 * to you under the Apache License, Version 2.0 (the
 * "License"); you may not use this file except in compliance
 * with the License.  You may obtain a copy of the License at
 *
 *      http://www.apache.org/licenses/LICENSE-2.0
 *
 * Unless required by applicable law or agreed to in writing, software
 * distributed under the License is distributed on an "AS IS" BASIS,
 * WITHOUT WARRANTIES OR CONDITIONS OF ANY KIND, either express or implied.
 * See the License for the specific language governing permissions and
 * limitations under the License.
 */

package org.apache.hudi.metadata;

import org.apache.hudi.avro.ConvertingGenericData;
import org.apache.hudi.avro.HoodieAvroReaderContext;
import org.apache.hudi.avro.HoodieAvroUtils;
import org.apache.hudi.avro.model.BooleanWrapper;
import org.apache.hudi.avro.model.DateWrapper;
import org.apache.hudi.avro.model.DoubleWrapper;
import org.apache.hudi.avro.model.FloatWrapper;
import org.apache.hudi.avro.model.HoodieCleanMetadata;
import org.apache.hudi.avro.model.HoodieMetadataColumnStats;
import org.apache.hudi.avro.model.HoodieMetadataFileInfo;
import org.apache.hudi.avro.model.HoodieRecordIndexInfo;
import org.apache.hudi.avro.model.HoodieRestoreMetadata;
import org.apache.hudi.avro.model.HoodieRollbackMetadata;
import org.apache.hudi.avro.model.HoodieRollbackPlan;
import org.apache.hudi.avro.model.IntWrapper;
import org.apache.hudi.avro.model.LongWrapper;
import org.apache.hudi.avro.model.StringWrapper;
import org.apache.hudi.avro.model.TimeMicrosWrapper;
import org.apache.hudi.avro.model.TimestampMicrosWrapper;
import org.apache.hudi.common.bloom.BloomFilter;
import org.apache.hudi.common.config.HoodieConfig;
import org.apache.hudi.common.config.HoodieMetadataConfig;
import org.apache.hudi.common.config.HoodieReaderConfig;
import org.apache.hudi.common.config.HoodieStorageConfig;
import org.apache.hudi.common.config.TypedProperties;
import org.apache.hudi.common.data.HoodieAccumulator;
import org.apache.hudi.common.data.HoodieAtomicLongAccumulator;
import org.apache.hudi.common.data.HoodieData;
import org.apache.hudi.common.data.HoodieListData;
import org.apache.hudi.common.data.HoodiePairData;
import org.apache.hudi.common.engine.EngineType;
import org.apache.hudi.common.engine.HoodieEngineContext;
import org.apache.hudi.common.engine.HoodieLocalEngineContext;
import org.apache.hudi.common.engine.HoodieReaderContext;
import org.apache.hudi.common.engine.ReaderContextFactory;
import org.apache.hudi.common.fs.FSUtils;
import org.apache.hudi.common.function.SerializableBiFunction;
<<<<<<< HEAD
import org.apache.hudi.common.function.SerializableFunctionUnchecked;
=======
import org.apache.hudi.common.function.SerializablePairFunction;
>>>>>>> f55e0c3e
import org.apache.hudi.common.model.EmptyHoodieRecordPayload;
import org.apache.hudi.common.model.FileSlice;
import org.apache.hudi.common.model.HoodieBaseFile;
import org.apache.hudi.common.model.HoodieColumnRangeMetadata;
import org.apache.hudi.common.model.HoodieCommitMetadata;
import org.apache.hudi.common.model.HoodieDeltaWriteStat;
import org.apache.hudi.common.model.HoodieFileFormat;
import org.apache.hudi.common.model.HoodieIndexDefinition;
import org.apache.hudi.common.model.HoodieIndexMetadata;
import org.apache.hudi.common.model.HoodieKey;
import org.apache.hudi.common.model.HoodieLogFile;
import org.apache.hudi.common.model.HoodiePartitionMetadata;
import org.apache.hudi.common.model.HoodieRecord;
import org.apache.hudi.common.model.HoodieRecord.HoodieRecordType;
import org.apache.hudi.common.model.HoodieRecordGlobalLocation;
import org.apache.hudi.common.model.HoodieReplaceCommitMetadata;
import org.apache.hudi.common.model.HoodieWriteStat;
import org.apache.hudi.common.model.WriteOperationType;
import org.apache.hudi.common.table.HoodieTableConfig;
import org.apache.hudi.common.table.HoodieTableMetaClient;
import org.apache.hudi.common.table.PartialUpdateMode;
import org.apache.hudi.common.table.TableSchemaResolver;
import org.apache.hudi.common.table.log.HoodieMergedLogRecordReader;
import org.apache.hudi.common.table.read.UpdateProcessor;
import org.apache.hudi.common.table.read.BufferedRecord;
import org.apache.hudi.common.table.read.FileGroupReaderSchemaHandler;
import org.apache.hudi.common.table.read.HoodieFileGroupReader;
import org.apache.hudi.common.table.read.HoodieReadStats;
import org.apache.hudi.common.table.read.buffer.KeyBasedFileGroupRecordBuffer;
import org.apache.hudi.common.table.timeline.HoodieActiveTimeline;
import org.apache.hudi.common.table.timeline.HoodieInstant;
import org.apache.hudi.common.table.timeline.HoodieInstantTimeGenerator;
import org.apache.hudi.common.table.timeline.HoodieTimeline;
import org.apache.hudi.common.table.timeline.InstantGenerator;
import org.apache.hudi.common.table.timeline.TimelineFactory;
import org.apache.hudi.common.table.view.HoodieTableFileSystemView;
import org.apache.hudi.common.util.CollectionUtils;
import org.apache.hudi.common.util.FileFormatUtils;
import org.apache.hudi.common.util.Option;
import org.apache.hudi.common.util.PartitionPathEncodeUtils;
import org.apache.hudi.common.util.StringUtils;
import org.apache.hudi.common.util.ValidationUtils;
import org.apache.hudi.common.util.VisibleForTesting;
import org.apache.hudi.common.util.collection.ClosableIterator;
import org.apache.hudi.common.util.collection.Pair;
import org.apache.hudi.common.util.collection.Tuple3;
import org.apache.hudi.common.util.hash.ColumnIndexID;
import org.apache.hudi.common.util.hash.PartitionIndexID;
import org.apache.hudi.exception.HoodieException;
import org.apache.hudi.exception.HoodieIOException;
import org.apache.hudi.exception.HoodieIndexException;
import org.apache.hudi.exception.HoodieMetadataException;
import org.apache.hudi.exception.HoodieNotSupportedException;
import org.apache.hudi.io.storage.HoodieFileReader;
import org.apache.hudi.io.storage.HoodieIOFactory;
import org.apache.hudi.storage.HoodieStorage;
import org.apache.hudi.storage.HoodieStorageUtils;
import org.apache.hudi.storage.StorageConfiguration;
import org.apache.hudi.storage.StoragePath;
import org.apache.hudi.storage.StoragePathInfo;
import org.apache.hudi.util.Lazy;

import org.apache.avro.AvroTypeException;
import org.apache.avro.LogicalType;
import org.apache.avro.LogicalTypes;
import org.apache.avro.Schema;
import org.apache.avro.generic.IndexedRecord;
import org.slf4j.Logger;
import org.slf4j.LoggerFactory;

import javax.annotation.Nonnull;

import java.io.FileNotFoundException;
import java.io.IOException;
import java.io.Serializable;
import java.math.BigDecimal;
import java.math.RoundingMode;
import java.nio.ByteBuffer;
import java.time.LocalDate;
import java.util.ArrayList;
import java.util.Arrays;
import java.util.Collection;
import java.util.Collections;
import java.util.Comparator;
import java.util.HashMap;
import java.util.HashSet;
import java.util.Iterator;
import java.util.LinkedHashMap;
import java.util.LinkedList;
import java.util.List;
import java.util.Map;
import java.util.Objects;
import java.util.Properties;
import java.util.Set;
import java.util.TreeMap;
import java.util.UUID;
import java.util.function.BiFunction;
import java.util.function.Function;
import java.util.function.Supplier;
import java.util.stream.Collectors;
import java.util.stream.Stream;

import static java.util.stream.Collectors.toList;
import static org.apache.hudi.avro.AvroSchemaUtils.resolveNullableSchema;
import static org.apache.hudi.avro.HoodieAvroUtils.addMetadataFields;
import static org.apache.hudi.avro.HoodieAvroUtils.projectSchema;
import static org.apache.hudi.avro.HoodieAvroUtils.unwrapAvroValueWrapper;
import static org.apache.hudi.avro.HoodieAvroUtils.wrapValueIntoAvro;
import static org.apache.hudi.common.config.HoodieCommonConfig.DEFAULT_MAX_MEMORY_FOR_SPILLABLE_MAP_IN_BYTES;
import static org.apache.hudi.common.config.HoodieCommonConfig.DISK_MAP_BITCASK_COMPRESSION_ENABLED;
import static org.apache.hudi.common.config.HoodieCommonConfig.MAX_MEMORY_FOR_COMPACTION;
import static org.apache.hudi.common.config.HoodieCommonConfig.SPILLABLE_DISK_MAP_TYPE;
import static org.apache.hudi.common.config.HoodieMemoryConfig.MAX_MEMORY_FOR_MERGE;
import static org.apache.hudi.common.config.HoodieReaderConfig.REALTIME_SKIP_MERGE;
import static org.apache.hudi.common.fs.FSUtils.getFileNameFromPath;
import static org.apache.hudi.common.model.HoodieRecord.COMMIT_TIME_METADATA_FIELD;
import static org.apache.hudi.common.model.HoodieRecord.HOODIE_META_COLUMNS_WITH_OPERATION;
import static org.apache.hudi.common.model.HoodieRecord.PARTITION_PATH_METADATA_FIELD;
import static org.apache.hudi.common.model.HoodieRecord.RECORD_KEY_METADATA_FIELD;
import static org.apache.hudi.common.table.timeline.InstantComparison.GREATER_THAN;
import static org.apache.hudi.common.table.timeline.InstantComparison.LESSER_THAN_OR_EQUALS;
import static org.apache.hudi.common.table.timeline.InstantComparison.compareTimestamps;
import static org.apache.hudi.common.util.ConfigUtils.getReaderConfigs;
import static org.apache.hudi.common.util.StringUtils.getUTF8Bytes;
import static org.apache.hudi.common.util.StringUtils.isNullOrEmpty;
import static org.apache.hudi.common.util.ValidationUtils.checkArgument;
import static org.apache.hudi.common.util.ValidationUtils.checkState;
import static org.apache.hudi.index.expression.HoodieExpressionIndex.EXPRESSION_OPTION;
import static org.apache.hudi.index.expression.HoodieExpressionIndex.IDENTITY_TRANSFORM;
import static org.apache.hudi.metadata.HoodieMetadataPayload.COLUMN_STATS_FIELD_IS_TIGHT_BOUND;
import static org.apache.hudi.metadata.HoodieMetadataPayload.RECORD_INDEX_MISSING_FILEINDEX_FALLBACK;
import static org.apache.hudi.metadata.HoodieTableMetadata.EMPTY_PARTITION_NAME;
import static org.apache.hudi.metadata.HoodieTableMetadata.NON_PARTITIONED_NAME;
import static org.apache.hudi.metadata.HoodieTableMetadata.SOLO_COMMIT_TIMESTAMP;
import static org.apache.hudi.metadata.MetadataPartitionType.RECORD_INDEX;
import static org.apache.hudi.metadata.MetadataPartitionType.fromPartitionPath;
import static org.apache.hudi.metadata.MetadataPartitionType.isNewExpressionIndexDefinitionRequired;
import static org.apache.hudi.metadata.MetadataPartitionType.isNewSecondaryIndexDefinitionRequired;

/**
 * A utility to convert timeline information to metadata table records.
 */
public class HoodieTableMetadataUtil {

  private static final Logger LOG = LoggerFactory.getLogger(HoodieTableMetadataUtil.class);

  public static final String PARTITION_NAME_FILES = "files";
  public static final String PARTITION_NAME_PARTITION_STATS = "partition_stats";
  public static final String PARTITION_NAME_COLUMN_STATS = "column_stats";
  public static final String PARTITION_NAME_BLOOM_FILTERS = "bloom_filters";
  public static final String PARTITION_NAME_RECORD_INDEX = "record_index";
  public static final String PARTITION_NAME_EXPRESSION_INDEX = "expr_index";
  public static final String PARTITION_NAME_EXPRESSION_INDEX_PREFIX = "expr_index_";
  public static final String PARTITION_NAME_SECONDARY_INDEX = "secondary_index";
  public static final String PARTITION_NAME_SECONDARY_INDEX_PREFIX = "secondary_index_";

  private static final Set<Schema.Type> SUPPORTED_TYPES_PARTITION_STATS = new HashSet<>(Arrays.asList(
      Schema.Type.INT, Schema.Type.LONG, Schema.Type.FLOAT, Schema.Type.DOUBLE, Schema.Type.STRING, Schema.Type.BOOLEAN, Schema.Type.NULL, Schema.Type.BYTES));
  public static final Set<String> SUPPORTED_META_FIELDS_PARTITION_STATS = new HashSet<>(Arrays.asList(
      HoodieRecord.HoodieMetadataField.RECORD_KEY_METADATA_FIELD.getFieldName(),
      HoodieRecord.HoodieMetadataField.PARTITION_PATH_METADATA_FIELD.getFieldName(),
      HoodieRecord.HoodieMetadataField.COMMIT_TIME_METADATA_FIELD.getFieldName()));

  // The maximum allowed precision and scale as per the payload schema. See DecimalWrapper in HoodieMetadata.avsc:
  // https://github.com/apache/hudi/blob/45dedd819e56e521148bde51a3dfa4e472ea70cd/hudi-common/src/main/avro/HoodieMetadata.avsc#L247
  private static final int DECIMAL_MAX_PRECISION = 30;
  private static final int DECIMAL_MAX_SCALE = 15;

  private HoodieTableMetadataUtil() {
  }

  public static final Set<Class<?>> COLUMN_STATS_RECORD_SUPPORTED_TYPES = new HashSet<>(Arrays.asList(
      IntWrapper.class, BooleanWrapper.class, DateWrapper.class,
      DoubleWrapper.class, FloatWrapper.class, LongWrapper.class,
      StringWrapper.class, TimeMicrosWrapper.class, TimestampMicrosWrapper.class));

  /**
   * Returns whether the files partition of metadata table is ready for read.
   *
   * @param metaClient {@link HoodieTableMetaClient} instance.
   * @return true if the files partition of metadata table is ready for read,
   * based on the table config; false otherwise.
   */
  public static boolean isFilesPartitionAvailable(HoodieTableMetaClient metaClient) {
    return metaClient.getTableConfig().getMetadataPartitions()
        .contains(HoodieTableMetadataUtil.PARTITION_NAME_FILES);
  }

  /**
   * Collects {@link HoodieColumnRangeMetadata} for the provided collection of records, pretending
   * as if provided records have been persisted w/in given {@code filePath}
   *
   * @param records target records to compute column range metadata for
   * @param targetFields columns (fields) to be collected
   * @param filePath file path value required for {@link HoodieColumnRangeMetadata}
   *
   * @return map of {@link HoodieColumnRangeMetadata} for each of the provided target fields for
   *         the collection of provided records
   */
  public static Map<String, HoodieColumnRangeMetadata<Comparable>> collectColumnRangeMetadata(
      Iterator<HoodieRecord> records,
      List<Pair<String, Schema.Field>> targetFields,
      String filePath,
      Schema recordSchema,
      StorageConfiguration<?> storageConfig) {
    // Helper class to calculate column stats
    class ColumnStats {
      Object minValue;
      Object maxValue;
      long nullCount;
      long valueCount;
    }

    HashMap<String, ColumnStats> allColumnStats = new HashMap<>();

    final Properties properties = new Properties();
    properties.setProperty(HoodieStorageConfig.WRITE_UTC_TIMEZONE.key(),
        storageConfig.getString(HoodieStorageConfig.WRITE_UTC_TIMEZONE.key(), HoodieStorageConfig.WRITE_UTC_TIMEZONE.defaultValue().toString()));
    // Collect stats for all columns by iterating through records while accounting
    // corresponding stats
    records.forEachRemaining((record) -> {
      // For each column (field) we have to index update corresponding column stats
      // with the values from this record
      targetFields.forEach(fieldNameFieldPair -> {
        String fieldName = fieldNameFieldPair.getKey();
        Schema fieldSchema = resolveNullableSchema(fieldNameFieldPair.getValue().schema());
        ColumnStats colStats = allColumnStats.computeIfAbsent(fieldName, ignored -> new ColumnStats());
        Object fieldValue;
        if (record.getRecordType() == HoodieRecordType.AVRO) {
          fieldValue = HoodieAvroUtils.getRecordColumnValues(record, new String[]{fieldName}, recordSchema, false)[0];
          if (fieldValue != null && fieldSchema.getType() == Schema.Type.INT && fieldSchema.getLogicalType() != null && fieldSchema.getLogicalType() == LogicalTypes.date()) {
            fieldValue = java.sql.Date.valueOf(fieldValue.toString());
          }

        } else if (record.getRecordType() == HoodieRecordType.SPARK) {
          fieldValue = record.getColumnValues(recordSchema, new String[]{fieldName}, false)[0];
          if (fieldValue != null && fieldSchema.getType() == Schema.Type.INT && fieldSchema.getLogicalType() != null && fieldSchema.getLogicalType() == LogicalTypes.date()) {
            fieldValue = java.sql.Date.valueOf(LocalDate.ofEpochDay((Integer) fieldValue).toString());
          }
        } else if (record.getRecordType() == HoodieRecordType.FLINK) {
          fieldValue = record.getColumnValueAsJava(recordSchema, fieldName, properties);
        } else {
          throw new HoodieException(String.format("Unknown record type: %s", record.getRecordType()));
        }

        colStats.valueCount++;
        if (fieldValue != null && isColumnTypeSupported(fieldSchema, Option.of(record.getRecordType()))) {
          // Set the min value of the field
          if (colStats.minValue == null
              || ConvertingGenericData.INSTANCE.compare(fieldValue, colStats.minValue, fieldSchema) < 0) {
            colStats.minValue = fieldValue;
          }
          // Set the max value of the field
          if (colStats.maxValue == null || ConvertingGenericData.INSTANCE.compare(fieldValue, colStats.maxValue, fieldSchema) > 0) {
            colStats.maxValue = fieldValue;
          }
        } else {
          colStats.nullCount++;
        }
      });
    });

    Stream<HoodieColumnRangeMetadata<Comparable>> hoodieColumnRangeMetadataStream =
        targetFields.stream().map(fieldNameFieldPair -> {
          String fieldName = fieldNameFieldPair.getKey();
          Schema fieldSchema = fieldNameFieldPair.getValue().schema();
          ColumnStats colStats = allColumnStats.get(fieldName);
          HoodieColumnRangeMetadata<Comparable> hcrm = HoodieColumnRangeMetadata.<Comparable>create(
              filePath,
              fieldName,
              colStats == null ? null : coerceToComparable(fieldSchema, colStats.minValue),
              colStats == null ? null : coerceToComparable(fieldSchema, colStats.maxValue),
              colStats == null ? 0L : colStats.nullCount,
              colStats == null ? 0L : colStats.valueCount,
              // NOTE: Size and compressed size statistics are set to 0 to make sure we're not
              //       mixing up those provided by Parquet with the ones from other encodings,
              //       since those are not directly comparable
              0L,
              0L
          );
          return hcrm;
        });
    return hoodieColumnRangeMetadataStream.collect(
        Collectors.toMap(HoodieColumnRangeMetadata::getColumnName, Function.identity()));
  }

  public static Option<String> getColumnStatsValueAsString(Object statsValue) {
    if (statsValue == null) {
      LOG.info("Invalid column stats value: {}", statsValue);
      return Option.empty();
    }
    Class<?> statsValueClass = statsValue.getClass();
    if (COLUMN_STATS_RECORD_SUPPORTED_TYPES.contains(statsValueClass)) {
      return Option.of(String.valueOf(((IndexedRecord) statsValue).get(0)));
    } else {
      throw new HoodieNotSupportedException("Unsupported type: " + statsValueClass.getSimpleName());
    }
  }

  /**
   * Delete the metadata table for the dataset. This will be invoked during upgrade/downgrade operation during which
   * no other
   * process should be running.
   *
   * @param basePath base path of the dataset
   * @param context  instance of {@link HoodieEngineContext}.
   */
  public static void deleteMetadataTable(String basePath, HoodieEngineContext context) {
    HoodieTableMetaClient dataMetaClient = HoodieTableMetaClient.builder()
        .setBasePath(basePath).setConf(context.getStorageConf().newInstance()).build();
    deleteMetadataTable(dataMetaClient, context, false);
  }

  /**
   * Deletes the metadata partition from the file system.
   *
   * @param basePath      - base path of the dataset
   * @param context       - instance of {@link HoodieEngineContext}
   * @param partitionPath - Partition path of the partition to delete
   */
  public static void deleteMetadataPartition(StoragePath basePath, HoodieEngineContext context, String partitionPath) {
    HoodieTableMetaClient dataMetaClient = HoodieTableMetaClient.builder()
        .setBasePath(basePath).setConf(context.getStorageConf().newInstance()).build();
    deleteMetadataTablePartition(dataMetaClient, context, partitionPath, false);
  }

  /**
   * Check if the given metadata partition exists.
   *
   * @param basePath base path of the dataset
   * @param context  instance of {@link HoodieEngineContext}.
   */
  public static boolean metadataPartitionExists(String basePath, HoodieEngineContext context, String partitionPath) {
    final String metadataTablePath = HoodieTableMetadata.getMetadataTableBasePath(basePath);
    HoodieStorage storage = HoodieStorageUtils.getStorage(metadataTablePath, context.getStorageConf());
    try {
      return storage.exists(new StoragePath(metadataTablePath, partitionPath));
    } catch (Exception e) {
      throw new HoodieIOException(String.format("Failed to check metadata partition %s exists.", partitionPath));
    }
  }

  public static boolean metadataPartitionExists(StoragePath basePath, HoodieEngineContext context, String partitionPath) {
    return metadataPartitionExists(basePath.toString(), context, partitionPath);
  }

  /**
   * Convert commit action to metadata records for the enabled partition types.
   *
   * @param context               - Engine context to use
   * @param hoodieConfig          - Hudi configs
   * @param commitMetadata        - Commit action metadata
   * @param instantTime           - Action instant time
   * @param dataMetaClient        - HoodieTableMetaClient for data
   * @param tableMetadata
   * @param metadataConfig        - HoodieMetadataConfig
   * @param enabledPartitionTypes - Set of enabled MDT partitions to update
   * @param bloomFilterType       - Type of generated bloom filter records
   * @param bloomIndexParallelism - Parallelism for bloom filter record generation
   * @param enableOptimizeLogBlocksScan - flag used to enable scanInternalV2 for log blocks in data table
   * @return Map of partition to metadata records for the commit action
   */
  public static Map<String, HoodieData<HoodieRecord>> convertMetadataToRecords(HoodieEngineContext context, HoodieConfig hoodieConfig, HoodieCommitMetadata commitMetadata,
                                                                               String instantTime, HoodieTableMetaClient dataMetaClient, HoodieTableMetadata tableMetadata,
                                                                               HoodieMetadataConfig metadataConfig, Set<String> enabledPartitionTypes, String bloomFilterType,
                                                                               int bloomIndexParallelism, int writesFileIdEncoding, EngineType engineType,
                                                                               Option<HoodieRecordType> recordTypeOpt, boolean enableOptimizeLogBlocksScan) {
    final Map<String, HoodieData<HoodieRecord>> partitionToRecordsMap = new HashMap<>();
    final HoodieData<HoodieRecord> filesPartitionRecordsRDD = context.parallelize(
        convertMetadataToFilesPartitionRecords(commitMetadata, instantTime), 1);
    partitionToRecordsMap.put(MetadataPartitionType.FILES.getPartitionPath(), filesPartitionRecordsRDD);

    if (enabledPartitionTypes.contains(MetadataPartitionType.BLOOM_FILTERS.getPartitionPath())) {
      final HoodieData<HoodieRecord> metadataBloomFilterRecords = convertMetadataToBloomFilterRecords(
          context, hoodieConfig, commitMetadata, instantTime, dataMetaClient, bloomFilterType, bloomIndexParallelism);
      partitionToRecordsMap.put(MetadataPartitionType.BLOOM_FILTERS.getPartitionPath(), metadataBloomFilterRecords);
    }

    if (enabledPartitionTypes.contains(MetadataPartitionType.COLUMN_STATS.getPartitionPath())) {
      final HoodieData<HoodieRecord> metadataColumnStatsRDD = convertMetadataToColumnStatsRecords(commitMetadata, context,
          dataMetaClient, metadataConfig, recordTypeOpt);
      partitionToRecordsMap.put(MetadataPartitionType.COLUMN_STATS.getPartitionPath(), metadataColumnStatsRDD);
    }
    if (enabledPartitionTypes.contains(MetadataPartitionType.PARTITION_STATS.getPartitionPath())) {
      checkState(MetadataPartitionType.COLUMN_STATS.isMetadataPartitionAvailable(dataMetaClient),
          "Column stats partition must be enabled to generate partition stats. Please enable: " + HoodieMetadataConfig.ENABLE_METADATA_INDEX_COLUMN_STATS.key());
      // Generate Hoodie Pair data of partition name and list of column range metadata for all the files in that partition
      boolean isDeletePartition = commitMetadata.getOperationType().equals(WriteOperationType.DELETE_PARTITION);
      final HoodieData<HoodieRecord> partitionStatsRDD = convertMetadataToPartitionStatRecords(commitMetadata, context,
          dataMetaClient, tableMetadata, metadataConfig, recordTypeOpt, isDeletePartition);
      partitionToRecordsMap.put(MetadataPartitionType.PARTITION_STATS.getPartitionPath(), partitionStatsRDD);
    }
    if (enabledPartitionTypes.contains(MetadataPartitionType.RECORD_INDEX.getPartitionPath())) {
      partitionToRecordsMap.put(MetadataPartitionType.RECORD_INDEX.getPartitionPath(), convertMetadataToRecordIndexRecords(context, commitMetadata, metadataConfig,
          dataMetaClient, writesFileIdEncoding, instantTime, engineType, enableOptimizeLogBlocksScan));
    }
    return partitionToRecordsMap;
  }

  /**
   * Finds all new files/partitions created as part of commit and creates metadata table records for them.
   *
   * @param commitMetadata - Commit action metadata
   * @param instantTime    - Commit action instant time
   * @return List of metadata table records
   */
  public static List<HoodieRecord> convertMetadataToFilesPartitionRecords(HoodieCommitMetadata commitMetadata,
                                                                          String instantTime) {
    List<HoodieRecord> records = new ArrayList<>(commitMetadata.getPartitionToWriteStats().size());

    // Add record bearing added partitions list
    List<String> partitionsAdded = getPartitionsAdded(commitMetadata);

    records.add(HoodieMetadataPayload.createPartitionListRecord(partitionsAdded));

    // Update files listing records for each individual partition
    HoodieAccumulator newFileCount = HoodieAtomicLongAccumulator.create();
    List<HoodieRecord<HoodieMetadataPayload>> updatedPartitionFilesRecords =
        commitMetadata.getPartitionToWriteStats().entrySet()
            .stream()
            .map(entry -> {
              String partitionStatName = entry.getKey();
              List<HoodieWriteStat> writeStats = entry.getValue();

              HashMap<String, Long> updatedFilesToSizesMapping =
                  writeStats.stream().reduce(new HashMap<>(writeStats.size()),
                      (map, stat) -> {
                        String pathWithPartition = stat.getPath();
                        if (pathWithPartition == null) {
                          // Empty partition
                          LOG.warn("Unable to find path in write stat to update metadata table {}", stat);
                          return map;
                        }

                        String fileName = FSUtils.getFileName(pathWithPartition, partitionStatName);

                        // Since write-stats are coming in no particular order, if the same
                        // file have previously been appended to w/in the txn, we simply pick max
                        // of the sizes as reported after every write, since file-sizes are
                        // monotonically increasing (ie file-size never goes down, unless deleted)
                        map.merge(fileName, stat.getFileSizeInBytes(), Math::max);

                        Map<String, Long> cdcPathAndSizes = stat.getCdcStats();
                        if (cdcPathAndSizes != null && !cdcPathAndSizes.isEmpty()) {
                          cdcPathAndSizes.forEach((key, value) -> map.put(FSUtils.getFileName(key, partitionStatName), value));
                        }
                        return map;
                      },
                      CollectionUtils::combine);

              newFileCount.add(updatedFilesToSizesMapping.size());
              return HoodieMetadataPayload.createPartitionFilesRecord(partitionStatName, updatedFilesToSizesMapping,
                  Collections.emptyList());
            })
            .collect(Collectors.toList());

    records.addAll(updatedPartitionFilesRecords);

    LOG.info("Updating at {} from Commit/{}. #partitions_updated={}, #files_added={}", instantTime, commitMetadata.getOperationType(),
        records.size(), newFileCount.value());

    return records;
  }

  private static List<String> getPartitionsAdded(HoodieCommitMetadata commitMetadata) {
    return commitMetadata.getPartitionToWriteStats().keySet().stream()
        // We need to make sure we properly handle case of non-partitioned tables
        .map(HoodieTableMetadataUtil::getPartitionIdentifierForFilesPartition)
        .collect(Collectors.toList());
  }

  /**
   * Returns all the incremental write partition paths as a set with the given commits metadata.
   *
   * @param metadataList The commits metadata
   * @return the partition path set
   */
  public static Set<String> getWritePartitionPaths(List<HoodieCommitMetadata> metadataList) {
    return metadataList.stream()
        .map(HoodieCommitMetadata::getWritePartitionPaths)
        .flatMap(Collection::stream)
        .collect(Collectors.toSet());
  }

  /**
   * Convert commit action metadata to bloom filter records.
   *
   * @param context                 - Engine context to use
   * @param hoodieConfig            - Hudi configs
   * @param commitMetadata          - Commit action metadata
   * @param instantTime             - Action instant time
   * @param dataMetaClient          - HoodieTableMetaClient for data
   * @param bloomFilterType         - Type of generated bloom filter records
   * @param bloomIndexParallelism   - Parallelism for bloom filter record generation
   * @return HoodieData of metadata table records
   */
  public static HoodieData<HoodieRecord> convertMetadataToBloomFilterRecords(HoodieEngineContext context,
                                                                             HoodieConfig hoodieConfig,
                                                                             HoodieCommitMetadata commitMetadata,
                                                                             String instantTime,
                                                                             HoodieTableMetaClient dataMetaClient,
                                                                             String bloomFilterType,
                                                                             int bloomIndexParallelism) {
    final List<HoodieWriteStat> allWriteStats = commitMetadata.getPartitionToWriteStats().values().stream()
        .flatMap(Collection::stream).collect(Collectors.toList());
    if (allWriteStats.isEmpty()) {
      return context.emptyHoodieData();
    }

    final int parallelism = Math.max(Math.min(allWriteStats.size(), bloomIndexParallelism), 1);
    HoodieData<HoodieWriteStat> allWriteStatsRDD = context.parallelize(allWriteStats, parallelism);
    return allWriteStatsRDD.flatMap(hoodieWriteStat -> {
      final String partition = hoodieWriteStat.getPartitionPath();

      // For bloom filter index, delta writes do not change the base file bloom filter entries
      if (hoodieWriteStat instanceof HoodieDeltaWriteStat) {
        return Collections.emptyListIterator();
      }

      String pathWithPartition = hoodieWriteStat.getPath();
      if (pathWithPartition == null) {
        // Empty partition
        LOG.error("Failed to find path in write stat to update metadata table {}", hoodieWriteStat);
        return Collections.emptyListIterator();
      }

      String fileName = FSUtils.getFileName(pathWithPartition, partition);
      if (!FSUtils.isBaseFile(new StoragePath(fileName))) {
        return Collections.emptyListIterator();
      }

      final StoragePath writeFilePath = new StoragePath(dataMetaClient.getBasePath(), pathWithPartition);
      try (HoodieFileReader fileReader = HoodieIOFactory.getIOFactory(dataMetaClient.getStorage())
          .getReaderFactory(HoodieRecordType.AVRO).getFileReader(hoodieConfig, writeFilePath)) {
        try {
          final BloomFilter fileBloomFilter = fileReader.readBloomFilter();
          if (fileBloomFilter == null) {
            LOG.error("Failed to read bloom filter for {}", writeFilePath);
            return Collections.emptyListIterator();
          }
          ByteBuffer bloomByteBuffer = ByteBuffer.wrap(getUTF8Bytes(fileBloomFilter.serializeToString()));
          HoodieRecord record = HoodieMetadataPayload.createBloomFilterMetadataRecord(
              partition, fileName, instantTime, bloomFilterType, bloomByteBuffer, false);
          return Collections.singletonList(record).iterator();
        } catch (Exception e) {
          LOG.error("Failed to read bloom filter for {}", writeFilePath);
          return Collections.emptyListIterator();
        }
      } catch (IOException e) {
        LOG.error("Failed to get bloom filter for file: {}, write stat: {}", writeFilePath, hoodieWriteStat);
      }
      return Collections.emptyListIterator();
    });
  }

  /**
   * Convert the clean action to metadata records.
   */
  public static Map<String, HoodieData<HoodieRecord>> convertMetadataToRecords(HoodieEngineContext engineContext,
                                                                               HoodieCleanMetadata cleanMetadata,
                                                                               String instantTime,
                                                                               HoodieTableMetaClient dataMetaClient,
                                                                               HoodieMetadataConfig metadataConfig,
                                                                               List<MetadataPartitionType> enabledPartitionTypes,
                                                                               int bloomIndexParallelism,
                                                                               Option<HoodieRecordType> recordTypeOpt) {
    final Map<String, HoodieData<HoodieRecord>> partitionToRecordsMap = new HashMap<>();
    final HoodieData<HoodieRecord> filesPartitionRecordsRDD = engineContext.parallelize(
        convertMetadataToFilesPartitionRecords(cleanMetadata, instantTime), 1);
    partitionToRecordsMap.put(MetadataPartitionType.FILES.getPartitionPath(), filesPartitionRecordsRDD);
    if (enabledPartitionTypes.contains(MetadataPartitionType.BLOOM_FILTERS)) {
      final HoodieData<HoodieRecord> metadataBloomFilterRecordsRDD =
          convertMetadataToBloomFilterRecords(cleanMetadata, engineContext, instantTime, bloomIndexParallelism);
      partitionToRecordsMap.put(MetadataPartitionType.BLOOM_FILTERS.getPartitionPath(), metadataBloomFilterRecordsRDD);
    }

    if (enabledPartitionTypes.contains(MetadataPartitionType.COLUMN_STATS)) {
      final HoodieData<HoodieRecord> metadataColumnStatsRDD =
          convertMetadataToColumnStatsRecords(cleanMetadata, engineContext,
              dataMetaClient, metadataConfig, recordTypeOpt);
      partitionToRecordsMap.put(MetadataPartitionType.COLUMN_STATS.getPartitionPath(), metadataColumnStatsRDD);
    }
    if (enabledPartitionTypes.contains(MetadataPartitionType.EXPRESSION_INDEX)) {
      convertMetadataToExpressionIndexRecords(engineContext, cleanMetadata, instantTime, dataMetaClient, metadataConfig, bloomIndexParallelism, partitionToRecordsMap,
          recordTypeOpt);
    }

    return partitionToRecordsMap;
  }

  private static void convertMetadataToExpressionIndexRecords(HoodieEngineContext engineContext, HoodieCleanMetadata cleanMetadata,
                                                              String instantTime, HoodieTableMetaClient dataMetaClient,
                                                              HoodieMetadataConfig metadataConfig, int bloomIndexParallelism,
                                                              Map<String, HoodieData<HoodieRecord>> partitionToRecordsMap,
                                                              Option<HoodieRecordType> recordTypeOpt) {
    Option<HoodieIndexMetadata> indexMetadata = dataMetaClient.getIndexMetadata();
    if (indexMetadata.isPresent()) {
      HoodieIndexMetadata metadata = indexMetadata.get();
      Map<String, HoodieIndexDefinition> indexDefinitions = metadata.getIndexDefinitions();
      if (indexDefinitions.isEmpty()) {
        throw new HoodieMetadataException("Expression index metadata not found");
      }
      // iterate over each index definition and check:
      // if it is a expression index using column_stats, then follow the same approach as column_stats
      // if it is a expression index using bloom_filters, then follow the same approach as bloom_filters
      // else throw an exception
      for (Map.Entry<String, HoodieIndexDefinition> entry : indexDefinitions.entrySet()) {
        String indexName = entry.getKey();
        HoodieIndexDefinition indexDefinition = entry.getValue();
        if (MetadataPartitionType.EXPRESSION_INDEX.equals(fromPartitionPath(indexDefinition.getIndexName()))) {
          if (indexDefinition.getIndexType().equalsIgnoreCase(PARTITION_NAME_BLOOM_FILTERS)) {
            partitionToRecordsMap.put(indexName, convertMetadataToBloomFilterRecords(cleanMetadata, engineContext, instantTime, bloomIndexParallelism));
          } else if (indexDefinition.getIndexType().equalsIgnoreCase(PARTITION_NAME_COLUMN_STATS)) {
            HoodieMetadataConfig modifiedMetadataConfig = HoodieMetadataConfig.newBuilder()
                .withProperties(metadataConfig.getProps())
                .withColumnStatsIndexForColumns(String.join(",", indexDefinition.getSourceFields()))
                .build();
            partitionToRecordsMap.put(indexName,
                convertMetadataToColumnStatsRecords(cleanMetadata, engineContext, dataMetaClient, modifiedMetadataConfig, recordTypeOpt));
          } else {
            throw new HoodieMetadataException("Unsupported expression index type");
          }
        }
      }
    } else {
      throw new HoodieMetadataException("Expression index metadata not found");
    }
  }

  /**
   * Finds all files that were deleted as part of a clean and creates metadata table records for them.
   *
   * @param cleanMetadata
   * @param instantTime
   * @return a list of metadata table records
   */
  public static List<HoodieRecord> convertMetadataToFilesPartitionRecords(HoodieCleanMetadata cleanMetadata,
                                                                          String instantTime) {
    List<HoodieRecord> records = new LinkedList<>();
    int[] fileDeleteCount = {0};
    List<String> deletedPartitions = new ArrayList<>();
    cleanMetadata.getPartitionMetadata().forEach((partitionName, partitionMetadata) -> {
      boolean isPartitionDeleted = partitionMetadata.getIsPartitionDeleted();
      // Files deleted from a partition
      List<String> deletedFiles = partitionMetadata.getDeletePathPatterns();
      records.add(HoodieMetadataPayload.createPartitionFilesRecord(partitionName, Collections.emptyMap(),
          deletedFiles, isPartitionDeleted));
      fileDeleteCount[0] += deletedFiles.size();
      if (isPartitionDeleted) {
        deletedPartitions.add(partitionName);
      }
    });

    if (!deletedPartitions.isEmpty()) {
      // if there are partitions to be deleted, add them to delete list
      records.add(HoodieMetadataPayload.createPartitionListRecord(deletedPartitions, true));
    }
    LOG.info("Updating at {} from Clean. #partitions_updated={}, #files_deleted={}, #partitions_deleted={}",
            instantTime, records.size(), fileDeleteCount[0], deletedPartitions.size());
    return records;
  }

  public static Map<String, HoodieData<HoodieRecord>> convertMissingPartitionRecords(HoodieEngineContext engineContext,
                                                                                     List<String> deletedPartitions, Map<String, Map<String, Long>> filesAdded,
                                                                                     Map<String, List<String>> filesDeleted, String instantTime) {
    List<HoodieRecord> records = new LinkedList<>();
    int[] fileDeleteCount = {0};
    int[] filesAddedCount = {0};

    filesAdded.forEach((partition, filesToAdd) -> {
      filesAddedCount[0] += filesToAdd.size();
      List<String> filesToDelete = filesDeleted.getOrDefault(partition, Collections.emptyList());
      fileDeleteCount[0] += filesToDelete.size();
      HoodieRecord record = HoodieMetadataPayload.createPartitionFilesRecord(partition, filesToAdd, filesToDelete);
      records.add(record);
    });

    // there could be partitions which only has missing deleted files.
    filesDeleted.forEach((partition, filesToDelete) -> {
      if (!filesAdded.containsKey(partition)) {
        fileDeleteCount[0] += filesToDelete.size();
        HoodieRecord record = HoodieMetadataPayload.createPartitionFilesRecord(partition, Collections.emptyMap(), filesToDelete);
        records.add(record);
      }
    });

    if (!deletedPartitions.isEmpty()) {
      // if there are partitions to be deleted, add them to delete list
      records.add(HoodieMetadataPayload.createPartitionListRecord(deletedPartitions, true));
    }

    LOG.info("Re-adding missing records at {} during Restore. #partitions_updated={}, #files_added={}, #files_deleted={}, #partitions_deleted={}",
            instantTime, records.size(), filesAddedCount[0], fileDeleteCount[0], deletedPartitions.size());
    return Collections.singletonMap(MetadataPartitionType.FILES.getPartitionPath(), engineContext.parallelize(records, 1));
  }

  /**
   * Convert clean metadata to bloom filter index records.
   *
   * @param cleanMetadata           - Clean action metadata
   * @param engineContext           - Engine context
   * @param instantTime             - Clean action instant time
   * @param bloomIndexParallelism   - Parallelism for bloom filter record generation
   * @return List of bloom filter index records for the clean metadata
   */
  public static HoodieData<HoodieRecord> convertMetadataToBloomFilterRecords(HoodieCleanMetadata cleanMetadata,
                                                                             HoodieEngineContext engineContext,
                                                                             String instantTime,
                                                                             int bloomIndexParallelism) {
    List<Pair<String, String>> deleteFileList = new ArrayList<>();
    cleanMetadata.getPartitionMetadata().forEach((partition, partitionMetadata) -> {
      // Files deleted from a partition
      List<String> deletedFiles = partitionMetadata.getDeletePathPatterns();
      deletedFiles.forEach(entry -> {
        final StoragePath deletedFilePath = new StoragePath(entry);
        if (FSUtils.isBaseFile(deletedFilePath)) {
          deleteFileList.add(Pair.of(partition, deletedFilePath.getName()));
        }
      });
    });

    final int parallelism = Math.max(Math.min(deleteFileList.size(), bloomIndexParallelism), 1);
    HoodieData<Pair<String, String>> deleteFileListRDD = engineContext.parallelize(deleteFileList, parallelism);
    return deleteFileListRDD.map(deleteFileInfoPair -> HoodieMetadataPayload.createBloomFilterMetadataRecord(
        deleteFileInfoPair.getLeft(), deleteFileInfoPair.getRight(), instantTime, StringUtils.EMPTY_STRING,
        ByteBuffer.allocate(0), true));
  }

  /**
   * Convert clean metadata to column stats index records.
   *
   * @param cleanMetadata                    - Clean action metadata
   * @param engineContext                    - Engine context
   * @param dataMetaClient                   - HoodieTableMetaClient for data
   * @param metadataConfig                   - HoodieMetadataConfig
   * @return List of column stats index records for the clean metadata
   */
  public static HoodieData<HoodieRecord> convertMetadataToColumnStatsRecords(HoodieCleanMetadata cleanMetadata,
                                                                             HoodieEngineContext engineContext,
                                                                             HoodieTableMetaClient dataMetaClient,
                                                                             HoodieMetadataConfig metadataConfig,
                                                                             Option<HoodieRecordType> recordTypeOpt) {
    List<Pair<String, String>> deleteFileList = new ArrayList<>();
    cleanMetadata.getPartitionMetadata().forEach((partition, partitionMetadata) -> {
      // Files deleted from a partition
      List<String> deletedFiles = partitionMetadata.getDeletePathPatterns();
      deletedFiles.forEach(entry -> deleteFileList.add(Pair.of(partition, entry)));
    });
    if (deleteFileList.isEmpty()) {
      return engineContext.emptyHoodieData();
    }

    List<String> columnsToIndex = new ArrayList<>(getColumnsToIndex(dataMetaClient.getTableConfig(), metadataConfig,
        Lazy.lazily(() -> tryResolveSchemaForTable(dataMetaClient)), false, recordTypeOpt).keySet());

    if (columnsToIndex.isEmpty()) {
      // In case there are no columns to index, bail
      LOG.warn("No columns to index for column stats index.");
      return engineContext.emptyHoodieData();
    }

    int parallelism = Math.max(Math.min(deleteFileList.size(), metadataConfig.getColumnStatsIndexParallelism()), 1);
    return engineContext.parallelize(deleteFileList, parallelism)
        .flatMap(deleteFileInfoPair -> {
          String partitionPath = deleteFileInfoPair.getLeft();
          String fileName = deleteFileInfoPair.getRight();
          return getColumnStatsRecords(partitionPath, fileName, dataMetaClient, columnsToIndex, true).iterator();
        });
  }

  @VisibleForTesting
  public static <T> HoodieData<HoodieRecord> convertMetadataToRecordIndexRecords(HoodieEngineContext engineContext,
                                                                                 HoodieCommitMetadata commitMetadata,
                                                                                 HoodieMetadataConfig metadataConfig,
                                                                                 HoodieTableMetaClient dataTableMetaClient,
                                                                                 int writesFileIdEncoding,
                                                                                 String instantTime,
                                                                                 EngineType engineType,
                                                                                 boolean enableOptimizeLogBlocksScan) {
    List<HoodieWriteStat> allWriteStats = commitMetadata.getPartitionToWriteStats().values().stream()
        .flatMap(Collection::stream).collect(Collectors.toList());
    // Return early if there are no write stats, or if the operation is a compaction.
    if (allWriteStats.isEmpty() || commitMetadata.getOperationType() == WriteOperationType.COMPACT) {
      return engineContext.emptyHoodieData();
    }
    // RLI cannot support logs having inserts with current offering. So, lets validate that.
    if (allWriteStats.stream().anyMatch(writeStat -> {
      String fileName = FSUtils.getFileName(writeStat.getPath(), writeStat.getPartitionPath());
      return FSUtils.isLogFile(fileName) && writeStat.getNumInserts() > 0;
    })) {
      throw new HoodieIOException("RLI cannot support logs having inserts with current offering. Would recommend disabling Record Level Index");
    }

    try {
      Map<String, List<HoodieWriteStat>> writeStatsByFileId = allWriteStats.stream().collect(Collectors.groupingBy(HoodieWriteStat::getFileId));
      int parallelism = Math.max(Math.min(writeStatsByFileId.size(), metadataConfig.getRecordIndexMaxParallelism()), 1);
      String basePath = dataTableMetaClient.getBasePath().toString();
      HoodieFileFormat baseFileFormat = dataTableMetaClient.getTableConfig().getBaseFileFormat();
      StorageConfiguration storageConfiguration = dataTableMetaClient.getStorageConf();
      Option<Schema> writerSchemaOpt = tryResolveSchemaForTable(dataTableMetaClient);
      Option<Schema> finalWriterSchemaOpt = writerSchemaOpt;
      ReaderContextFactory<T> readerContextFactory = engineContext.getReaderContextFactory(dataTableMetaClient);
      HoodieData<HoodieRecord> recordIndexRecords = engineContext.parallelize(new ArrayList<>(writeStatsByFileId.entrySet()), parallelism)
          .flatMap(writeStatsByFileIdEntry -> {
            String fileId = writeStatsByFileIdEntry.getKey();
            List<HoodieWriteStat> writeStats = writeStatsByFileIdEntry.getValue();
            // Partition the write stats into base file and log file write stats
            List<HoodieWriteStat> baseFileWriteStats = writeStats.stream()
                .filter(writeStat -> writeStat.getPath().endsWith(baseFileFormat.getFileExtension()))
                .collect(Collectors.toList());
            List<HoodieWriteStat> logFileWriteStats = writeStats.stream()
                .filter(writeStat -> FSUtils.isLogFile(new StoragePath(writeStats.get(0).getPath())))
                .collect(Collectors.toList());
            // Ensure that only one of base file or log file write stats exists
            checkState(baseFileWriteStats.isEmpty() || logFileWriteStats.isEmpty(),
                "A single fileId cannot have both base file and log file write stats in the same commit. FileId: " + fileId);
            // Process base file write stats
            if (!baseFileWriteStats.isEmpty()) {
              return baseFileWriteStats.stream()
                  .flatMap(writeStat -> {
                    HoodieStorage storage = HoodieStorageUtils.getStorage(new StoragePath(writeStat.getPath()), storageConfiguration);
                    return CollectionUtils.toStream(BaseFileRecordParsingUtils
                        .generateRLIMetadataHoodieRecordsForBaseFile(basePath, writeStat, writesFileIdEncoding, instantTime, storage, metadataConfig.isPartitionedRecordIndexEnabled()));
                  })
                  .iterator();
            }
            // Process log file write stats
            if (!logFileWriteStats.isEmpty()) {
              String partitionPath = logFileWriteStats.get(0).getPartitionPath();
              List<String> currentLogFilePaths = logFileWriteStats.stream()
                  .map(writeStat -> new StoragePath(dataTableMetaClient.getBasePath(), writeStat.getPath()).toString())
                  .collect(Collectors.toList());
              List<String> allLogFilePaths = logFileWriteStats.stream()
                  .flatMap(writeStat -> {
                    checkState(writeStat instanceof HoodieDeltaWriteStat, "Log file should be associated with a delta write stat");
                    List<String> currentLogFiles = ((HoodieDeltaWriteStat) writeStat).getLogFiles().stream()
                        .map(logFile -> new StoragePath(new StoragePath(dataTableMetaClient.getBasePath(), writeStat.getPartitionPath()), logFile).toString())
                        .collect(Collectors.toList());
                    return currentLogFiles.stream();
                  })
                  .collect(Collectors.toList());
              // Extract revived and deleted keys
              Pair<Set<String>, Set<String>> revivedAndDeletedKeys = getRevivedAndDeletedKeysFromMergedLogs(dataTableMetaClient, instantTime, allLogFilePaths, finalWriterSchemaOpt,
                  currentLogFilePaths, partitionPath, readerContextFactory.getContext(), enableOptimizeLogBlocksScan);
              Set<String> revivedKeys = revivedAndDeletedKeys.getLeft();
              Set<String> deletedKeys = revivedAndDeletedKeys.getRight();
              // Process revived keys to create updates
              List<HoodieRecord> revivedRecords = revivedKeys.stream()
                  .map(recordKey -> HoodieMetadataPayload.createRecordIndexUpdate(recordKey, partitionPath, fileId, instantTime, writesFileIdEncoding))
                  .collect(Collectors.toList());
              // Process deleted keys to create deletes
              List<HoodieRecord> deletedRecords = deletedKeys.stream()
                  .map(key -> HoodieMetadataPayload.createRecordIndexDelete(key, partitionPath, metadataConfig.isPartitionedRecordIndexEnabled()))
                  .collect(Collectors.toList());
              // Combine all records into one list
              List<HoodieRecord> allRecords = new ArrayList<>();
              allRecords.addAll(revivedRecords);
              allRecords.addAll(deletedRecords);
              return allRecords.iterator();
            }
            LOG.warn("No base file or log file write stats found for fileId: {}", fileId);
            return Collections.emptyIterator();
          });

      // there are chances that same record key from data table has 2 entries (1 delete from older partition and 1 insert to newer partition)
      // lets do reduce by key to ignore the deleted entry.
      // first deduce parallelism to avoid too few tasks for large number of records.
      long totalWriteBytesForRLI = allWriteStats.stream().mapToLong(writeStat -> {
        // if there are no inserts or deletes, we can ignore this write stat for RLI
        if (writeStat.getNumInserts() == 0 && writeStat.getNumDeletes() == 0) {
          return 0;
        }
        return writeStat.getTotalWriteBytes();
      }).sum();
      // approximate task partition size of 100MB
      // (TODO: make this configurable)
      long targetPartitionSize = 100 * 1024 * 1024;
      parallelism = (int) Math.max(1, (totalWriteBytesForRLI + targetPartitionSize - 1) / targetPartitionSize);
      return reduceByKeys(recordIndexRecords, parallelism, metadataConfig.isPartitionedRecordIndexEnabled());
    } catch (Exception e) {
      throw new HoodieException("Failed to generate RLI records for metadata table", e);
    }
  }

  /**
   * Get the revived and deleted keys from the merged log files. The logic is as below. Suppose:
   * <li>A = Set of keys that are valid (not deleted) in the previous log files merged</li>
   * <li>B = Set of keys that are valid in all log files including current log file merged</li>
   * <li>C = Set of keys that are deleted in the current log file</li>
   * <li>Then, D = Set of deleted keys = C - (B - A)</li>
   *
   * @param dataTableMetaClient  data table meta client
   * @param instantTime          timestamp of the commit
   * @param partitionPath        partition path of the log files
   * @param readerContext        the reader context for the engine
   * @param logFilePaths         list of log file paths including current and previous file slices
   * @param finalWriterSchemaOpt records schema
   * @param currentLogFilePaths  list of log file paths for the current instant
   * @param enableOptimizedLogBlocksScan - flag used to enable scanInternalV2 for log blocks in data table
   * @return pair of revived and deleted keys
   */
  @VisibleForTesting
  public static <T> Pair<Set<String>, Set<String>> getRevivedAndDeletedKeysFromMergedLogs(HoodieTableMetaClient dataTableMetaClient,
                                                                                          String instantTime,
                                                                                          List<String> logFilePaths,
                                                                                          Option<Schema> finalWriterSchemaOpt,
                                                                                          List<String> currentLogFilePaths,
                                                                                          String partitionPath,
                                                                                          HoodieReaderContext<T> readerContext,
                                                                                          boolean enableOptimizedLogBlocksScan) {
    // Separate out the current log files
    List<String> logFilePathsWithoutCurrentLogFiles = logFilePaths.stream()
        .filter(logFilePath -> !currentLogFilePaths.contains(logFilePath))
        .collect(toList());
    if (logFilePathsWithoutCurrentLogFiles.isEmpty()) {
      // Only current log file is present, so we can directly get the deleted record keys from it and return the RLI records.
      try (ClosableIterator<BufferedRecord<T>> currentLogRecords =
               getLogRecords(currentLogFilePaths, dataTableMetaClient, finalWriterSchemaOpt, instantTime, partitionPath, readerContext, enableOptimizedLogBlocksScan)) {
        Set<String> deletedKeys = new HashSet<>();
        currentLogRecords.forEachRemaining(record -> {
          if (record.isDelete()) {
            deletedKeys.add(record.getRecordKey());
          }
        });
        return Pair.of(Collections.emptySet(), deletedKeys);
      }
    }
    return getRevivedAndDeletedKeys(dataTableMetaClient, instantTime, partitionPath, readerContext,
            logFilePaths, finalWriterSchemaOpt, logFilePathsWithoutCurrentLogFiles, enableOptimizedLogBlocksScan);
  }

  private static <T> Pair<Set<String>, Set<String>> getRevivedAndDeletedKeys(HoodieTableMetaClient dataTableMetaClient,
                                                                             String instantTime,
                                                                             String partitionPath,
                                                                             HoodieReaderContext<T> readerContext,
                                                                             List<String> logFilePaths,
                                                                             Option<Schema> finalWriterSchemaOpt,
                                                                             List<String> logFilePathsWithoutCurrentLogFiles,
                                                                             boolean enableOptimizedLogBlocksScan) {
    // Partition valid (non-deleted) and deleted keys from all log files, including current, in a single pass
    Set<String> validKeysForAllLogs = new HashSet<>();
    Set<String> deletedKeysForAllLogs = new HashSet<>();
    // Fetch log records for all log files
    try (ClosableIterator<BufferedRecord<T>> allLogRecords =
             getLogRecords(logFilePaths, dataTableMetaClient, finalWriterSchemaOpt, instantTime, partitionPath, readerContext, enableOptimizedLogBlocksScan)) {
      allLogRecords.forEachRemaining(record -> {
        if (record.isDelete()) {
          deletedKeysForAllLogs.add(record.getRecordKey());
        } else {
          validKeysForAllLogs.add(record.getRecordKey());
        }
      });
    }

    // Partition valid (non-deleted) and deleted keys from previous log files in a single pass
    Set<String> validKeysForPreviousLogs = new HashSet<>();
    Set<String> deletedKeysForPreviousLogs = new HashSet<>();
    // Fetch log records for previous log files (excluding the current log files)
    try (ClosableIterator<BufferedRecord<T>> previousLogRecords =
             getLogRecords(logFilePathsWithoutCurrentLogFiles, dataTableMetaClient, finalWriterSchemaOpt, instantTime, partitionPath, readerContext, enableOptimizedLogBlocksScan)) {
      previousLogRecords.forEachRemaining(record -> {
        if (record.isDelete()) {
          deletedKeysForPreviousLogs.add(record.getRecordKey());
        } else {
          validKeysForPreviousLogs.add(record.getRecordKey());
        }
      });
    }

    return computeRevivedAndDeletedKeys(validKeysForPreviousLogs, deletedKeysForPreviousLogs, validKeysForAllLogs, deletedKeysForAllLogs);
  }

  private static <T> ClosableIterator<BufferedRecord<T>> getLogRecords(List<String> logFilePaths,
                                                                       HoodieTableMetaClient datasetMetaClient,
                                                                       Option<Schema> writerSchemaOpt,
                                                                       String latestCommitTimestamp,
                                                                       String partitionPath,
                                                                       HoodieReaderContext<T> readerContext,
                                                                       boolean enableOptimizedLogBlocksScan) {
    if (writerSchemaOpt.isPresent() && !logFilePaths.isEmpty()) {
      List<HoodieLogFile> logFiles = logFilePaths.stream().map(HoodieLogFile::new).collect(Collectors.toList());
      FileSlice fileSlice = new FileSlice(partitionPath, logFiles.get(0).getFileId(), logFiles.get(0).getDeltaCommitTime());
      logFiles.forEach(fileSlice::addLogFile);
      final StorageConfiguration<?> storageConf = datasetMetaClient.getStorageConf();
      TypedProperties properties = getFileGroupReaderPropertiesFromStorageConf(storageConf);
      readerContext.setLatestCommitTime(latestCommitTimestamp);
      readerContext.setHasBootstrapBaseFile(false);
      readerContext.setHasLogFiles(true);
      HoodieTableConfig tableConfig = datasetMetaClient.getTableConfig();
      readerContext.initRecordMerger(properties);
      readerContext.setSchemaHandler(new FileGroupReaderSchemaHandler<>(readerContext, writerSchemaOpt.get(), writerSchemaOpt.get(), Option.empty(), tableConfig, properties));
      HoodieReadStats readStats = new HoodieReadStats();
      KeyBasedFileGroupRecordBuffer<T> recordBuffer = new KeyBasedFileGroupRecordBuffer<>(readerContext, datasetMetaClient,
          readerContext.getMergeMode(), PartialUpdateMode.NONE, properties, tableConfig.getPreCombineFields(),
          UpdateProcessor.create(readStats, readerContext, true, Option.empty()));

      // CRITICAL: Ensure allowInflightInstants is set to true
      try (HoodieMergedLogRecordReader<T> mergedLogRecordReader = HoodieMergedLogRecordReader.<T>newBuilder()
          .withStorage(datasetMetaClient.getStorage())
          .withHoodieReaderContext(readerContext)
          .withLogFiles(logFilePaths.stream().map(HoodieLogFile::new).collect(toList()))
          .withReverseReader(false)
          .withBufferSize(HoodieMetadataConfig.MAX_READER_BUFFER_SIZE_PROP.defaultValue())
          .withPartition(partitionPath)
          .withAllowInflightInstants(true)
          .withMetaClient(datasetMetaClient)
          .withAllowInflightInstants(true)
          .withRecordBuffer(recordBuffer)
          .withOptimizedLogBlocksScan(enableOptimizedLogBlocksScan)
          .build()) {
        // initializes the record buffer with the log records
        return recordBuffer.getLogRecordIterator();
      }
    }
    return ClosableIterator.wrap(Collections.emptyIterator());
  }

  @VisibleForTesting
  public static Pair<Set<String>, Set<String>> computeRevivedAndDeletedKeys(Set<String> validKeysForPreviousLogs,
                                                                            Set<String> deletedKeysForPreviousLogs,
                                                                            Set<String> validKeysForAllLogs,
                                                                            Set<String> deletedKeysForAllLogs) {
    // Compute revived keys: previously deleted but now valid
    Set<String> revivedKeys = new HashSet<>(deletedKeysForPreviousLogs);
    revivedKeys.retainAll(validKeysForAllLogs); // Intersection of previously deleted and now valid

    // Compute deleted keys: previously valid but now deleted
    Set<String> deletedKeys = new HashSet<>(validKeysForPreviousLogs);
    deletedKeys.retainAll(deletedKeysForAllLogs); // Intersection of previously valid and now deleted

    return Pair.of(revivedKeys, deletedKeys);
  }

  /**
   * There are chances that same record key from data table has 2 entries (1 delete from older partition and 1 insert to newer partition)
   * So, this method performs reduce by key to ignore the deleted entry.
   * @param recordIndexRecords hoodie records after rli index lookup.
   * @param parallelism parallelism to use.
   * @return
   */
  @VisibleForTesting
  public static HoodieData<HoodieRecord> reduceByKeys(HoodieData<HoodieRecord> recordIndexRecords, int parallelism, boolean isPartitionedRLI) {
    HoodiePairData<HoodieKey, HoodieRecord> recordIndexRecordsPair;
    if (isPartitionedRLI) {
      recordIndexRecordsPair = recordIndexRecords.mapToPair(r -> {
        String recordPartitionPath = r.getData() instanceof EmptyHoodieRecordPayloadWithPartition
            ? ((EmptyHoodieRecordPayloadWithPartition) r.getData()).getPartitionPath() : ((HoodieMetadataPayload) r.getData()).getDataPartition();
        return Pair.of(new HoodieKey(recordPartitionPath, r.getRecordKey()), r);
      });
    } else {
      recordIndexRecordsPair = recordIndexRecords.mapToPair(r -> Pair.of(r.getKey(), r));
    }
    return recordIndexRecordsPair.reduceByKey((SerializableBiFunction<HoodieRecord, HoodieRecord, HoodieRecord>) (record1, record2) -> {
      boolean isRecord1Deleted = record1.getData() instanceof EmptyHoodieRecordPayload;
      boolean isRecord2Deleted = record2.getData() instanceof EmptyHoodieRecordPayload;
      if (isRecord1Deleted && !isRecord2Deleted) {
        return record2;
      } else if (!isRecord1Deleted && isRecord2Deleted) {
        return record1;
      } else if (isRecord1Deleted && isRecord2Deleted) {
        // let's delete just 1 of them
        return record1;
      } else {
        throw new HoodieIOException("Two HoodieRecord updates to RLI is seen for same record key " + record2.getRecordKey() + ", record 1 : "
            + record1.getData().toString() + ", record 2 : " + record2.getData().toString());
      }
    }, parallelism).values();
  }

  /**
   * Convert rollback action metadata to metadata table records.
   * <p>
   * We only need to handle FILES partition here as HUDI rollbacks on MOR table may end up adding a new log file. All other partitions
   * are handled by actual rollback of the deltacommit which added records to those partitions.
   */
  public static Map<String, HoodieData<HoodieRecord>> convertMetadataToRecords(
      HoodieEngineContext engineContext, HoodieTableMetaClient dataTableMetaClient, HoodieRollbackMetadata rollbackMetadata, String instantTime) {

    List<HoodieRecord> filesPartitionRecords = HoodieTableMetadataUtil.convertMetadataToRollbackRecords(rollbackMetadata, instantTime, dataTableMetaClient);
    final HoodieData<HoodieRecord> rollbackRecordsRDD = filesPartitionRecords.isEmpty() ? engineContext.emptyHoodieData()
        : engineContext.parallelize(filesPartitionRecords, filesPartitionRecords.size());

    return Collections.singletonMap(MetadataPartitionType.FILES.getPartitionPath(), rollbackRecordsRDD);
  }

  /**
   * Convert rollback action metadata to files partition records.
   * Consider only new log files added.
   */
  private static List<HoodieRecord> convertMetadataToRollbackRecords(HoodieRollbackMetadata rollbackMetadata,
                                                                     String instantTime,
                                                                     HoodieTableMetaClient dataTableMetaClient) {
    Map<String, Map<String, Long>> partitionToAppendedFiles = new HashMap<>();
    processRollbackMetadata(rollbackMetadata, partitionToAppendedFiles);
    return convertFilesToFilesPartitionRecords(Collections.emptyMap(), partitionToAppendedFiles, instantTime, "Rollback");
  }

  /**
   * Extracts information about the deleted and append files from the {@code HoodieRollbackMetadata}.
   * <p>
   * During a rollback files may be deleted (COW, MOR) or rollback blocks be appended (MOR only) to files. This
   * function will extract this change file for each partition.
   *
   * @param rollbackMetadata         {@code HoodieRollbackMetadata}
   * @param partitionToAppendedFiles The {@code Map} to fill with files appended per partition and their sizes.
   */
  private static void processRollbackMetadata(HoodieRollbackMetadata rollbackMetadata,
                                              Map<String, Map<String, Long>> partitionToAppendedFiles) {
    rollbackMetadata.getPartitionMetadata().values().forEach(pm -> {
      // Has this rollback produced new files?
      boolean hasRollbackLogFiles = pm.getRollbackLogFiles() != null && !pm.getRollbackLogFiles().isEmpty();
      final String partition = pm.getPartitionPath();
      final String partitionId = getPartitionIdentifierForFilesPartition(partition);

      BiFunction<Long, Long, Long> fileMergeFn = (oldSize, newSizeCopy) -> {
        // if a file exists in both written log files and rollback log files, we want to pick the one that is higher
        // as rollback file could have been updated after written log files are computed.
        return oldSize > newSizeCopy ? oldSize : newSizeCopy;
      };

      if (hasRollbackLogFiles) {
        if (!partitionToAppendedFiles.containsKey(partitionId)) {
          partitionToAppendedFiles.put(partitionId, new HashMap<>());
        }

        // Extract appended file name from the absolute paths saved in getAppendFiles()
        pm.getRollbackLogFiles().forEach((path, size) -> {
          String fileName = new StoragePath(path).getName();
          partitionToAppendedFiles.get(partitionId).merge(fileName, size, fileMergeFn);
        });

        // Extract original log files from failed commit
        pm.getLogFilesFromFailedCommit().forEach((path, size) -> {
          String fileName = new StoragePath(path).getName();
          partitionToAppendedFiles.get(partitionId).merge(fileName, size, fileMergeFn);
        });
      }
    });
  }

  /**
   * Convert rollback action metadata to files partition records.
   */
  protected static List<HoodieRecord> convertFilesToFilesPartitionRecords(Map<String, List<String>> partitionToDeletedFiles,
                                                                          Map<String, Map<String, Long>> partitionToAppendedFiles,
                                                                          String instantTime, String operation) {
    List<HoodieRecord> records = new ArrayList<>(partitionToDeletedFiles.size() + partitionToAppendedFiles.size());
    int[] fileChangeCount = {0, 0}; // deletes, appends

    partitionToDeletedFiles.forEach((partitionName, deletedFiles) -> {
      fileChangeCount[0] += deletedFiles.size();

      Map<String, Long> filesAdded = Collections.emptyMap();
      if (partitionToAppendedFiles.containsKey(partitionName)) {
        filesAdded = partitionToAppendedFiles.remove(partitionName);
      }

      HoodieRecord record = HoodieMetadataPayload.createPartitionFilesRecord(partitionName, filesAdded,
          deletedFiles);
      records.add(record);
    });

    partitionToAppendedFiles.forEach((partitionName, appendedFileMap) -> {
      final String partition = getPartitionIdentifierForFilesPartition(partitionName);
      fileChangeCount[1] += appendedFileMap.size();

      // Validate that no appended file has been deleted
      checkState(
          !appendedFileMap.keySet().removeAll(partitionToDeletedFiles.getOrDefault(partition, Collections.emptyList())),
          "Rollback file cannot both be appended and deleted");

      // New files added to a partition
      HoodieRecord record = HoodieMetadataPayload.createPartitionFilesRecord(partition, appendedFileMap,
          Collections.emptyList());
      records.add(record);
    });

    LOG.info("Found at {} from {}. #partitions_updated={}, #files_deleted={}, #files_appended={}",
            instantTime, operation, records.size(), fileChangeCount[0], fileChangeCount[1]);

    return records;
  }

  public static String getColumnStatsIndexPartitionIdentifier(String partitionName) {
    return getPartitionIdentifier(partitionName);
  }

  public static String getBloomFilterIndexPartitionIdentifier(String partitionName) {
    return getPartitionIdentifier(partitionName);
  }

  public static String getPartitionIdentifierForFilesPartition(String relativePartitionPath) {
    return getPartitionIdentifier(relativePartitionPath);
  }

  /**
   * Returns partition name for the given path.
   */
  public static String getPartitionIdentifier(@Nonnull String relativePartitionPath) {
    return EMPTY_PARTITION_NAME.equals(relativePartitionPath) ? NON_PARTITIONED_NAME : relativePartitionPath;
  }

  /**
   * Convert added and deleted files metadata to bloom filter index records.
   */
  public static HoodieData<HoodieRecord> convertFilesToBloomFilterRecords(HoodieEngineContext engineContext,
                                                                          Map<String, List<String>> partitionToDeletedFiles,
                                                                          Map<String, Map<String, Long>> partitionToAppendedFiles,
                                                                          String instantTime,
                                                                          HoodieTableMetaClient dataMetaClient,
                                                                          int bloomIndexParallelism,
                                                                          String bloomFilterType) {
    // Create the tuple (partition, filename, isDeleted) to handle both deletes and appends
    final List<Tuple3<String, String, Boolean>> partitionFileFlagTupleList = fetchPartitionFileInfoTriplets(partitionToDeletedFiles, partitionToAppendedFiles);

    // Create records MDT
    int parallelism = Math.max(Math.min(partitionFileFlagTupleList.size(), bloomIndexParallelism), 1);
    return engineContext.parallelize(partitionFileFlagTupleList, parallelism).flatMap(partitionFileFlagTuple -> {
      final String partitionName = partitionFileFlagTuple.f0;
      final String filename = partitionFileFlagTuple.f1;
      final boolean isDeleted = partitionFileFlagTuple.f2;
      if (!FSUtils.isBaseFile(new StoragePath(filename))) {
        LOG.warn("Ignoring file {} as it is not a base file", filename);
        return Stream.<HoodieRecord>empty().iterator();
      }

      // Read the bloom filter from the base file if the file is being added
      ByteBuffer bloomFilterBuffer = ByteBuffer.allocate(0);
      if (!isDeleted) {
        final String pathWithPartition = partitionName + "/" + filename;
        final StoragePath addedFilePath = new StoragePath(dataMetaClient.getBasePath(), pathWithPartition);
        bloomFilterBuffer = readBloomFilter(dataMetaClient.getStorage(), addedFilePath);

        // If reading the bloom filter failed then do not add a record for this file
        if (bloomFilterBuffer == null) {
          LOG.error("Failed to read bloom filter from {}", addedFilePath);
          return Stream.<HoodieRecord>empty().iterator();
        }
      }

      return Stream.<HoodieRecord>of(HoodieMetadataPayload.createBloomFilterMetadataRecord(
              partitionName, filename, instantTime, bloomFilterType, bloomFilterBuffer, partitionFileFlagTuple.f2))
          .iterator();
    });
  }

  /**
   * Convert added and deleted action metadata to column stats index records.
   */
  public static HoodieData<HoodieRecord> convertFilesToColumnStatsRecords(HoodieEngineContext engineContext,
                                                                          Map<String, List<String>> partitionToDeletedFiles,
                                                                          Map<String, Map<String, Long>> partitionToAppendedFiles,
                                                                          HoodieTableMetaClient dataMetaClient,
                                                                          HoodieMetadataConfig metadataConfig,
                                                                          int columnStatsIndexParallelism,
                                                                          int maxReaderBufferSize,
                                                                          List<String> columnsToIndex) {
    if ((partitionToAppendedFiles.isEmpty() && partitionToDeletedFiles.isEmpty())) {
      return engineContext.emptyHoodieData();
    }
    LOG.info("Indexing {} columns for column stats index", columnsToIndex.size());

    // Create the tuple (partition, filename, isDeleted) to handle both deletes and appends
    final List<Tuple3<String, String, Boolean>> partitionFileFlagTupleList = fetchPartitionFileInfoTriplets(partitionToDeletedFiles, partitionToAppendedFiles);

    // Create records MDT
    int parallelism = Math.max(Math.min(partitionFileFlagTupleList.size(), columnStatsIndexParallelism), 1);
    return engineContext.parallelize(partitionFileFlagTupleList, parallelism).flatMap(partitionFileFlagTuple -> {
      final String partitionPath = partitionFileFlagTuple.f0;
      final String filename = partitionFileFlagTuple.f1;
      final boolean isDeleted = partitionFileFlagTuple.f2;
      return getColumnStatsRecords(partitionPath, filename, dataMetaClient, columnsToIndex, isDeleted, maxReaderBufferSize).iterator();
    });
  }

  private static ByteBuffer readBloomFilter(HoodieStorage storage, StoragePath filePath) throws IOException {
    HoodieConfig hoodieConfig = getReaderConfigs(storage.getConf());
    try (HoodieFileReader fileReader = HoodieIOFactory.getIOFactory(storage).getReaderFactory(HoodieRecordType.AVRO)
        .getFileReader(hoodieConfig, filePath)) {
      final BloomFilter fileBloomFilter = fileReader.readBloomFilter();
      if (fileBloomFilter == null) {
        return null;
      }
      return ByteBuffer.wrap(getUTF8Bytes(fileBloomFilter.serializeToString()));
    }
  }

  private static List<Tuple3<String, String, Boolean>> fetchPartitionFileInfoTriplets(
      Map<String, List<String>> partitionToDeletedFiles,
      Map<String, Map<String, Long>> partitionToAppendedFiles) {
    // Total number of files which are added or deleted
    final int totalFiles = partitionToDeletedFiles.values().stream().mapToInt(List::size).sum()
        + partitionToAppendedFiles.values().stream().mapToInt(Map::size).sum();
    final List<Tuple3<String, String, Boolean>> partitionFileFlagTupleList = new ArrayList<>(totalFiles);
    partitionToDeletedFiles.entrySet().stream()
        .flatMap(entry -> entry.getValue().stream().map(deletedFile -> Tuple3.of(entry.getKey(), deletedFile, true)))
        .collect(Collectors.toCollection(() -> partitionFileFlagTupleList));
    partitionToAppendedFiles.entrySet().stream()
        .flatMap(
            entry -> entry.getValue().keySet().stream().map(addedFile -> Tuple3.of(entry.getKey(), addedFile, false)))
        .collect(Collectors.toCollection(() -> partitionFileFlagTupleList));
    return partitionFileFlagTupleList;
  }

  /**
   * <p>
   * This method should be used when processing a batch of records that are guaranteed to have the same key format
   * (either all containing the secondary index separator or none containing it).
   * <p>
   * For secondary index partitions (version >= 2), if the record keys contain the secondary index separator,
   * the unescaped secondary key portion is used for hashing. Otherwise, the full record key is used.
   *
   * @param needsSecondaryKeyExtraction Whether to extract secondary key from composite keys (should be determined by caller)
   *
   * @return function that maps secondary keys to file group indices.
   */
  public static SerializableBiFunction<String, Integer, Integer> getSecondaryKeyToFileGroupMappingFunction(boolean needsSecondaryKeyExtraction) {
    if (needsSecondaryKeyExtraction) {
      return (recordKey, numFileGroups) -> {
        String secondaryKey = SecondaryIndexKeyUtils.getUnescapedSecondaryKeyPrefixFromSecondaryIndexKey(recordKey);
        return mapRecordKeyToFileGroupIndex(secondaryKey, numFileGroups);
      };
    }
    return HoodieTableMetadataUtil::mapRecordKeyToFileGroupIndex;
  }

  // change to configurable larger group
  public static int mapRecordKeyToFileGroupIndex(String recordKey, int numFileGroups) {
    if (numFileGroups == 1) {
      return 0;
    }
    int h = 0;
    for (int i = 0; i < recordKey.length(); ++i) {
      h = 31 * h + recordKey.charAt(i);
    }

    return Math.abs(Math.abs(h) % numFileGroups);
  }

  /**
   * Get the latest file slices for a Metadata Table partition. If the file slice is
   * because of pending compaction instant, then merge the file slice with the one
   * just before the compaction instant time. The list of file slices returned is
   * sorted in the correct order of file group name.
   *
   * @param metaClient Instance of {@link HoodieTableMetaClient}.
   * @param fsView     Metadata table filesystem view.
   * @param partition  The name of the partition whose file groups are to be loaded.
   * @return List of latest file slices for all file groups in a given partition.
   */
  public static List<FileSlice> getPartitionLatestMergedFileSlices(
      HoodieTableMetaClient metaClient, HoodieTableFileSystemView fsView, String partition) {
    LOG.info("Loading latest merged file slices for metadata table partition {}", partition);
    return getPartitionFileSlices(metaClient, Option.of(fsView), partition, true);
  }

  /**
   * Get the latest file slices for a Metadata Table partition. The list of file slices
   * returned is sorted in the correct order of file group name.
   *
   * @param metaClient - Instance of {@link HoodieTableMetaClient}.
   * @param fsView     - Metadata table filesystem view
   * @param partition  - The name of the partition whose file groups are to be loaded.
   * @return List of latest file slices for all file groups in a given partition.
   */
  public static List<FileSlice> getPartitionLatestFileSlices(HoodieTableMetaClient metaClient,
                                                             Option<HoodieTableFileSystemView> fsView, String partition) {
    LOG.info("Loading latest file slices for metadata table partition {}", partition);
    return getPartitionFileSlices(metaClient, fsView, partition, false);
  }

  /**
   * Get metadata table file system view.
   *
   * @param metaClient - Metadata table meta client
   * @return Filesystem view for the metadata table
   */
  public static HoodieTableFileSystemView getFileSystemViewForMetadataTable(HoodieTableMetaClient metaClient) {
    // If there are no commits on the metadata table then the table's
    // default FileSystemView will not return any file slices even
    // though we may have initialized them.
    HoodieTimeline timeline = metaClient.getActiveTimeline();
    TimelineFactory factory = metaClient.getTableFormat().getTimelineFactory();
    if (timeline.empty()) {
      final HoodieInstant instant = metaClient.createNewInstant(HoodieInstant.State.COMPLETED, HoodieTimeline.DELTA_COMMIT_ACTION,
          HoodieInstantTimeGenerator.getCurrentInstantTimeStr());
      timeline = factory.createDefaultTimeline(Stream.of(instant), metaClient.getActiveTimeline());
    }
    HoodieEngineContext engineContext = new HoodieLocalEngineContext(metaClient.getStorageConf());
    return HoodieTableFileSystemView.fileListingBasedFileSystemView(engineContext, metaClient, timeline);
  }

  /**
   * Get the latest file slices for a given partition.
   *
   * @param metaClient      - Instance of {@link HoodieTableMetaClient}.
   * @param partition       - The name of the partition whose file groups are to be loaded.
   * @param mergeFileSlices - When enabled, will merge the latest file slices with the last known
   *                        completed instant. This is useful for readers when there are pending
   *                        compactions. MergeFileSlices when disabled, will return the latest file
   *                        slices without any merging, and this is needed for the writers.
   * @return List of latest file slices for all file groups in a given partition.
   */
  private static List<FileSlice> getPartitionFileSlices(HoodieTableMetaClient metaClient,
                                                        Option<HoodieTableFileSystemView> fileSystemView,
                                                        String partition,
                                                        boolean mergeFileSlices) {
    HoodieTableFileSystemView fsView = null;
    try {
      fsView = fileSystemView.orElseGet(() -> getFileSystemViewForMetadataTable(metaClient));
      Stream<FileSlice> fileSliceStream;
      if (mergeFileSlices) {
        if (metaClient.getActiveTimeline().filterCompletedInstants().lastInstant().isPresent()) {
          fileSliceStream = fsView.getLatestMergedFileSlicesBeforeOrOn(
              // including pending compaction instant as the last instant so that the finished delta commits
              // that start earlier than the compaction can be queried.
              partition, metaClient.getActiveTimeline().filterCompletedAndCompactionInstants().lastInstant().get().requestedTime());
        } else {
          return Collections.emptyList();
        }
      } else {
        fileSliceStream = fsView.getLatestFileSlices(partition);
      }
      return fileSliceStream.sorted(Comparator.comparing(FileSlice::getFileId)).collect(Collectors.toList());
    } finally {
      if (!fileSystemView.isPresent()) {
        fsView.close();
      }
    }
  }

  /**
   * Get the latest file slices for a given partition including the inflight ones.
   *
   * @param metaClient     - instance of {@link HoodieTableMetaClient}
   * @param fileSystemView - hoodie table file system view, which will be fetched from meta client if not already present
   * @param partition      - name of the partition whose file groups are to be loaded
   * @return
   */
  public static List<FileSlice> getPartitionLatestFileSlicesIncludingInflight(HoodieTableMetaClient metaClient,
                                                                              Option<HoodieTableFileSystemView> fileSystemView,
                                                                              String partition) {
    HoodieTableFileSystemView fsView = null;
    try {
      fsView = fileSystemView.orElseGet(() -> getFileSystemViewForMetadataTable(metaClient));
      Stream<FileSlice> fileSliceStream = fsView.getLatestFileSlicesIncludingInflight(partition);
      return fileSliceStream
          .sorted(Comparator.comparing(FileSlice::getFileId))
          .collect(Collectors.toList());
    } finally {
      if (!fileSystemView.isPresent() && fsView != null) {
        fsView.close();
      }
    }
  }

  public static HoodieData<HoodieRecord> convertMetadataToColumnStatsRecords(HoodieCommitMetadata commitMetadata,
                                                                             HoodieEngineContext engineContext,
                                                                             HoodieTableMetaClient dataMetaClient,
                                                                             HoodieMetadataConfig metadataConfig,
                                                                             Option<HoodieRecordType> recordTypeOpt) {
    List<HoodieWriteStat> allWriteStats = commitMetadata.getPartitionToWriteStats().values().stream()
        .flatMap(Collection::stream).collect(Collectors.toList());

    if (allWriteStats.isEmpty()) {
      return engineContext.emptyHoodieData();
    }

    try {
      Map<String, Schema> columnsToIndexSchemaMap = getColumnsToIndex(commitMetadata, dataMetaClient, metadataConfig, recordTypeOpt);
      if (columnsToIndexSchemaMap.isEmpty()) {
        // In case there are no columns to index, bail
        return engineContext.emptyHoodieData();
      }
      List<String> columnsToIndex = new ArrayList<>(columnsToIndexSchemaMap.keySet());
      int parallelism = Math.max(Math.min(allWriteStats.size(), metadataConfig.getColumnStatsIndexParallelism()), 1);
      return engineContext.parallelize(allWriteStats, parallelism)
          .flatMap(writeStat ->
              translateWriteStatToColumnStats(writeStat, dataMetaClient, columnsToIndex).iterator());
    } catch (Exception e) {
      throw new HoodieException("Failed to generate column stats records for metadata table", e);
    }
  }

  public static Map<String, Schema> getColumnsToIndex(HoodieCommitMetadata commitMetadata, HoodieTableMetaClient dataMetaClient,
                                               HoodieMetadataConfig metadataConfig, Option<HoodieRecordType> recordTypeOpt) {
    Option<Schema> writerSchema =
        Option.ofNullable(commitMetadata.getMetadata(HoodieCommitMetadata.SCHEMA_KEY))
            .flatMap(writerSchemaStr ->
                isNullOrEmpty(writerSchemaStr)
                    ? Option.empty()
                    : Option.of(new Schema.Parser().parse(writerSchemaStr)));

    HoodieTableConfig tableConfig = dataMetaClient.getTableConfig();

    // NOTE: Writer schema added to commit metadata will not contain Hudi's metadata fields
    Option<Schema> tableSchema = writerSchema.isEmpty()
        ? tableConfig.getTableCreateSchema() // the write schema does not set up correctly
        : writerSchema.map(schema -> tableConfig.populateMetaFields() ? addMetadataFields(schema) : schema);

    return getColumnsToIndex(tableConfig, metadataConfig,
        Lazy.eagerly(tableSchema), false, recordTypeOpt);
  }

  @VisibleForTesting
  static final String[] META_COLS_TO_ALWAYS_INDEX = {COMMIT_TIME_METADATA_FIELD, RECORD_KEY_METADATA_FIELD, PARTITION_PATH_METADATA_FIELD};
  @VisibleForTesting
  public static final Set<String> META_COL_SET_TO_INDEX = new HashSet<>(Arrays.asList(META_COLS_TO_ALWAYS_INDEX));
  @VisibleForTesting
  static final Map<String, Schema> META_COLS_TO_ALWAYS_INDEX_SCHEMA_MAP = new TreeMap() {{
      put(COMMIT_TIME_METADATA_FIELD, Schema.create(Schema.Type.STRING));
      put(RECORD_KEY_METADATA_FIELD, Schema.create(Schema.Type.STRING));
      put(PARTITION_PATH_METADATA_FIELD, Schema.create(Schema.Type.STRING));
    }};

  @VisibleForTesting
  public static Map<String, Schema> getColumnsToIndex(HoodieTableConfig tableConfig,
                                               HoodieMetadataConfig metadataConfig,
                                               Lazy<Option<Schema>> tableSchemaLazyOpt,
                                               Option<HoodieRecordType> recordType) {
    return getColumnsToIndex(tableConfig, metadataConfig, tableSchemaLazyOpt, false, recordType);
  }

  @VisibleForTesting
  public static Map<String, Schema> getColumnsToIndex(HoodieTableConfig tableConfig,
                                               HoodieMetadataConfig metadataConfig,
                                               Lazy<Option<Schema>> tableSchemaLazyOpt,
                                               boolean isTableInitializing) {
    return getColumnsToIndex(tableConfig, metadataConfig, tableSchemaLazyOpt, isTableInitializing, Option.empty());
  }

  @VisibleForTesting
  public static Map<String, Schema> getColumnsToIndex(HoodieTableConfig tableConfig,
                                               HoodieMetadataConfig metadataConfig,
                                               Lazy<Option<Schema>> tableSchemaLazyOpt,
                                               boolean isTableInitializing,
                                               Option<HoodieRecordType> recordType) {
    Map<String, Schema> columnsToIndexWithoutRequiredMetas = getColumnsToIndexWithoutRequiredMetaFields(metadataConfig, tableSchemaLazyOpt, isTableInitializing, recordType);
    if (!tableConfig.populateMetaFields()) {
      return columnsToIndexWithoutRequiredMetas;
    }

    Map<String, Schema> colsToIndexSchemaMap = new LinkedHashMap<>();
    colsToIndexSchemaMap.putAll(META_COLS_TO_ALWAYS_INDEX_SCHEMA_MAP);
    colsToIndexSchemaMap.putAll(columnsToIndexWithoutRequiredMetas);
    return colsToIndexSchemaMap;
  }

  /**
   * Get list of columns that should be indexed for col stats or partition stats
   * We always index META_COLS_TO_ALWAYS_INDEX If metadataConfig.getColumnsEnabledForColumnStatsIndex()
   * is empty, we will use metadataConfig.maxColumnsToIndexForColStats() and index the first n columns in the table in addition to the
   * required meta cols
   *
   * @param metadataConfig       metadata config
   * @param tableSchemaLazyOpt   lazy option of the table schema
   * @param isTableInitializing true if table is being initialized.
   * @param recordType           Option of record type. Used to determine which types are valid to index
   * @return list of columns that should be indexed
   */
  private static Map<String, Schema> getColumnsToIndexWithoutRequiredMetaFields(HoodieMetadataConfig metadataConfig,
                                                                           Lazy<Option<Schema>> tableSchemaLazyOpt,
                                                                           boolean isTableInitializing,
                                                                           Option<HoodieRecordType> recordType) {
    List<String> columnsToIndex = metadataConfig.getColumnsEnabledForColumnStatsIndex();
    if (!columnsToIndex.isEmpty()) {
      // if explicitly overridden
      if (isTableInitializing) {
        Map<String, Schema> toReturn = new LinkedHashMap<>();
        columnsToIndex.forEach(colName -> toReturn.put(colName, null));
        return toReturn;
      }
      ValidationUtils.checkArgument(tableSchemaLazyOpt.get().isPresent(), "Table schema not found for the table while computing col stats");
      // filter for eligible fields
      Option<Schema> tableSchema = tableSchemaLazyOpt.get();
      Map<String, Schema> colsToIndexSchemaMap = new LinkedHashMap<>();
      columnsToIndex.stream().filter(fieldName -> !META_COL_SET_TO_INDEX.contains(fieldName))
          .map(colName -> Pair.of(colName, HoodieAvroUtils.getSchemaForField(tableSchema.get(), colName).getRight().schema()))
          .filter(fieldNameSchemaPair -> isColumnTypeSupported(fieldNameSchemaPair.getValue(), recordType))
          .forEach(entry -> colsToIndexSchemaMap.put(entry.getKey(), entry.getValue()));
      return colsToIndexSchemaMap;
    }
    // if not overridden
    if (tableSchemaLazyOpt.get().isPresent()) {
      Map<String, Schema> colsToIndexSchemaMap = new LinkedHashMap<>();
      tableSchemaLazyOpt.get().map(schema -> getFirstNSupportedFields(schema, metadataConfig.maxColumnsToIndexForColStats(), recordType)).orElse(Stream.empty())
          .forEach(entry -> colsToIndexSchemaMap.put(entry.getKey(), entry.getValue()));
      return colsToIndexSchemaMap;
    } else {
      // initialize col stats index config with empty list of cols
      return Collections.emptyMap();
    }
  }

  private static Stream<Pair<String, Schema>> getFirstNSupportedFields(Schema tableSchema, int n, Option<HoodieRecordType> recordType) {
    return getFirstNFields(tableSchema.getFields().stream()
        .filter(field -> isColumnTypeSupported(field.schema(), recordType)).map(field -> Pair.of(field.name(), field.schema())), n);
  }

  private static Stream<Pair<String, Schema>> getFirstNFields(Stream<Pair<String, Schema>> fieldSchemaPairStream, int n) {
    return fieldSchemaPairStream.filter(fieldSchemaPair -> !HOODIE_META_COLUMNS_WITH_OPERATION.contains(fieldSchemaPair.getKey())).limit(n);
  }

  private static Stream<HoodieRecord> translateWriteStatToColumnStats(HoodieWriteStat writeStat,
                                                                      HoodieTableMetaClient datasetMetaClient,
                                                                      List<String> columnsToIndex) {
    if (writeStat.getColumnStats().isPresent()) {
      Map<String, HoodieColumnRangeMetadata<Comparable>> columnRangeMap = writeStat.getColumnStats().get();
      Collection<HoodieColumnRangeMetadata<Comparable>> columnRangeMetadataList = columnRangeMap.values();
      return HoodieMetadataPayload.createColumnStatsRecords(writeStat.getPartitionPath(), columnRangeMetadataList, false);
    }

    String filePath = writeStat.getPath();
    return getColumnStatsRecords(writeStat.getPartitionPath(), getFileNameFromPath(filePath), datasetMetaClient, columnsToIndex, false);
  }

  private static Stream<HoodieRecord> getColumnStatsRecords(String partitionPath,
                                                            String fileName,
                                                            HoodieTableMetaClient datasetMetaClient,
                                                            List<String> columnsToIndex,
                                                            boolean isDeleted) {
    return getColumnStatsRecords(partitionPath, fileName, datasetMetaClient, columnsToIndex, isDeleted, -1);
  }

  private static Stream<HoodieRecord> getColumnStatsRecords(String partitionPath,
                                                            String fileName,
                                                            HoodieTableMetaClient datasetMetaClient,
                                                            List<String> columnsToIndex,
                                                            boolean isDeleted,
                                                            int maxBufferSize) {

    if (isDeleted) {
      List<HoodieColumnRangeMetadata<Comparable>> columnRangeMetadataList = columnsToIndex.stream()
          .map(entry -> HoodieColumnRangeMetadata.stub(fileName, entry))
          .collect(Collectors.toList());

      return HoodieMetadataPayload.createColumnStatsRecords(partitionPath, columnRangeMetadataList, true);
    }
    List<HoodieColumnRangeMetadata<Comparable>> columnRangeMetadata =
        readColumnRangeMetadataFrom(partitionPath, fileName, datasetMetaClient, columnsToIndex, maxBufferSize);

    return HoodieMetadataPayload.createColumnStatsRecords(partitionPath, columnRangeMetadata, false);
  }

  private static List<HoodieColumnRangeMetadata<Comparable>> readColumnRangeMetadataFrom(String partitionPath,
                                                                                         String fileName,
                                                                                         HoodieTableMetaClient datasetMetaClient,
                                                                                         List<String> columnsToIndex,
                                                                                         int maxBufferSize) {
    String partitionPathFileName = (partitionPath.equals(EMPTY_PARTITION_NAME) || partitionPath.equals(NON_PARTITIONED_NAME)) ? fileName
        : partitionPath + "/" + fileName;
    try {
      StoragePath fullFilePath = new StoragePath(datasetMetaClient.getBasePath(), partitionPathFileName);
      if (partitionPathFileName.endsWith(HoodieFileFormat.PARQUET.getFileExtension())) {
        return HoodieIOFactory.getIOFactory(datasetMetaClient.getStorage())
            .getFileFormatUtils(HoodieFileFormat.PARQUET)
            .readColumnStatsFromMetadata(datasetMetaClient.getStorage(), fullFilePath, columnsToIndex);
      } else if (FSUtils.isLogFile(fileName)) {
        Option<Schema> writerSchemaOpt = tryResolveSchemaForTable(datasetMetaClient);
        LOG.warn("Reading log file: {}, to build column range metadata.", partitionPathFileName);
        return getLogFileColumnRangeMetadata(fullFilePath.toString(), partitionPath, datasetMetaClient, columnsToIndex, writerSchemaOpt, maxBufferSize);
      }
      LOG.warn("Column range index not supported for: {}", partitionPathFileName);
      return Collections.emptyList();
    } catch (Exception e) {
      // NOTE: In case reading column range metadata from individual file failed,
      //       we simply fall back, in lieu of failing the whole task
      LOG.error("Failed to fetch column range metadata for: {}", partitionPathFileName);
      return Collections.emptyList();
    }
  }

  /**
   * Read column range metadata from log file.
   */
  @VisibleForTesting
  public static List<HoodieColumnRangeMetadata<Comparable>> getLogFileColumnRangeMetadata(String filePath, String partitionPath,
                                                                                          HoodieTableMetaClient datasetMetaClient,
                                                                                          List<String> columnsToIndex, Option<Schema> writerSchemaOpt,
                                                                                          int maxBufferSize) throws IOException {
    if (writerSchemaOpt.isPresent()) {
      List<Pair<String, Schema.Field>> fieldsToIndex = columnsToIndex.stream().map(fieldName -> HoodieAvroUtils.getSchemaForField(writerSchemaOpt.get(), fieldName))
          .collect(Collectors.toList());
      // read log files without merging for lower overhead, log files may contain multiple records for the same key resulting in a wider range of values than the merged result
      HoodieLogFile logFile = new HoodieLogFile(filePath);
      FileSlice fileSlice = new FileSlice(partitionPath, logFile.getDeltaCommitTime(), logFile.getFileId());
      fileSlice.addLogFile(logFile);
      TypedProperties properties = new TypedProperties();
      properties.setProperty(MAX_MEMORY_FOR_MERGE.key(), Long.toString(maxBufferSize));
      properties.setProperty(HoodieReaderConfig.MERGE_TYPE.key(), REALTIME_SKIP_MERGE);
      // Currently only avro is fully supported for extracting column ranges (see HUDI-8585)
      HoodieReaderContext readerContext = new HoodieAvroReaderContext(datasetMetaClient.getStorageConf(), datasetMetaClient.getTableConfig(), Option.empty(), Option.empty());
      HoodieFileGroupReader fileGroupReader = HoodieFileGroupReader.newBuilder()
          .withReaderContext(readerContext)
          .withHoodieTableMetaClient(datasetMetaClient)
          .withLogFiles(Stream.of(logFile))
          .withPartitionPath(partitionPath)
          .withBaseFileOption(Option.empty())
          .withDataSchema(writerSchemaOpt.get())
          .withRequestedSchema(writerSchemaOpt.get())
          .withLatestCommitTime(datasetMetaClient.getActiveTimeline().getCommitsTimeline().lastInstant().get().requestedTime())
          .withProps(properties)
          .build();
      try (ClosableIterator<HoodieRecord> recordIterator = (ClosableIterator<HoodieRecord>) fileGroupReader.getClosableHoodieRecordIterator()) {
        if (!recordIterator.hasNext()) {
          return Collections.emptyList();
        }
        Map<String, HoodieColumnRangeMetadata<Comparable>> columnRangeMetadataMap =
            collectColumnRangeMetadata(recordIterator, fieldsToIndex, getFileNameFromPath(filePath), writerSchemaOpt.get(), datasetMetaClient.getStorage().getConf());
        return new ArrayList<>(columnRangeMetadataMap.values());
      }
    }
    return Collections.emptyList();
  }

  /**
   * Does an upcast for {@link BigDecimal} instance to align it with scale/precision expected by
   * the {@link LogicalTypes.Decimal} Avro logical type
   */
  public static BigDecimal tryUpcastDecimal(BigDecimal value, final LogicalTypes.Decimal decimal) {
    final int scale = decimal.getScale();
    final int valueScale = value.scale();

    boolean scaleAdjusted = false;
    if (valueScale != scale) {
      try {
        value = value.setScale(scale, RoundingMode.UNNECESSARY);
        scaleAdjusted = true;
      } catch (ArithmeticException aex) {
        throw new AvroTypeException(
            "Cannot encode decimal with scale " + valueScale + " as scale " + scale + " without rounding");
      }
    }

    int precision = decimal.getPrecision();
    int valuePrecision = value.precision();
    if (valuePrecision > precision) {
      if (scaleAdjusted) {
        throw new AvroTypeException("Cannot encode decimal with precision " + valuePrecision + " as max precision "
            + precision + ". This is after safely adjusting scale from " + valueScale + " to required " + scale);
      } else {
        throw new AvroTypeException(
            "Cannot encode decimal with precision " + valuePrecision + " as max precision " + precision);
      }
    }

    return value;
  }

  public static Option<Schema> tryResolveSchemaForTable(HoodieTableMetaClient dataTableMetaClient) {
    if (dataTableMetaClient.getCommitsTimeline().filterCompletedInstants().countInstants() == 0) {
      return Option.empty();
    }
    try {
      TableSchemaResolver schemaResolver = new TableSchemaResolver(dataTableMetaClient);
      return Option.of(schemaResolver.getTableAvroSchema());
    } catch (Exception e) {
      throw new HoodieException("Failed to get latest columns for " + dataTableMetaClient.getBasePath(), e);
    }
  }

  /**
   * Given a schema, coerces provided value to instance of {@link Comparable<?>} such that
   * it could subsequently be used in column stats
   *
   * NOTE: This method has to stay compatible with the semantic of
   *      {@link FileFormatUtils#readColumnStatsFromMetadata} as they are used in tandem
   */
  public static Comparable<?> coerceToComparable(Schema schema, Object val) {
    if (val == null) {
      return null;
    }

    switch (schema.getType()) {
      case UNION:
        // TODO we need to handle unions in general case as well
        return coerceToComparable(resolveNullableSchema(schema), val);

      case FIXED:
      case BYTES:
        if (schema.getLogicalType() instanceof LogicalTypes.Decimal) {
          return (Comparable<?>) val;
        }
        return (ByteBuffer) val;


      case INT:
        if (schema.getLogicalType() == LogicalTypes.date()
            || schema.getLogicalType() == LogicalTypes.timeMillis()) {
          // NOTE: This type will be either {@code java.sql.Date} or {org.joda.LocalDate}
          //       depending on the Avro version. Hence, we simply cast it to {@code Comparable<?>}
          return (Comparable<?>) val;
        }
        return castToInteger(val);

      case LONG:
        if (schema.getLogicalType() == LogicalTypes.timeMicros()
            || schema.getLogicalType() == LogicalTypes.timestampMicros()
            || schema.getLogicalType() == LogicalTypes.timestampMillis()) {
          // NOTE: This type will be either {@code java.sql.Date} or {org.joda.LocalDate}
          //       depending on the Avro version. Hence, we simply cast it to {@code Comparable<?>}
          return (Comparable<?>) val;
        }
        return castToLong(val);

      case STRING:
        // unpack the avro Utf8 if possible
        return val.toString();
      case FLOAT:
        return castToFloat(val);
      case DOUBLE:
        return castToDouble((val));
      case BOOLEAN:
        return (Comparable<?>) val;

      // TODO add support for those types
      case ENUM:
      case MAP:
      case NULL:
      case RECORD:
      case ARRAY:
        return null;

      default:
        throw new IllegalStateException("Unexpected type: " + schema.getType());
    }
  }

  private static Integer castToInteger(Object val) {
    if (val == null) {
      return null;
    }
    if (val instanceof Integer) {
      return (Integer) val;
    } else if (val instanceof Long) {
      return ((Long) val).intValue();
    } else if (val instanceof Float) {
      return ((Float)val).intValue();
    } else if (val instanceof Double) {
      return ((Double)val).intValue();
    } else if (val instanceof Boolean) {
      return ((Boolean) val) ? 1 : 0;
    }  else {
      // best effort casting
      return Integer.parseInt(val.toString());
    }
  }

  private static Long castToLong(Object val) {
    if (val == null) {
      return null;
    }
    if (val instanceof Integer) {
      return ((Integer) val).longValue();
    } else if (val instanceof Long) {
      return ((Long) val);
    } else if (val instanceof Float) {
      return ((Float)val).longValue();
    } else if (val instanceof Double) {
      return ((Double)val).longValue();
    } else if (val instanceof Boolean) {
      return ((Boolean) val) ? 1L : 0L;
    }  else {
      // best effort casting
      return Long.parseLong(val.toString());
    }
  }

  private static Float castToFloat(Object val) {
    if (val == null) {
      return null;
    }
    if (val instanceof Integer) {
      return ((Integer) val).floatValue();
    } else if (val instanceof Long) {
      return ((Long) val).floatValue();
    } else if (val instanceof Float) {
      return ((Float)val).floatValue();
    } else if (val instanceof Double) {
      return ((Double)val).floatValue();
    } else if (val instanceof Boolean) {
      return (Boolean) val ? 1.0f : 0.0f;
    }  else {
      // best effort casting
      return Float.parseFloat(val.toString());
    }
  }

  private static Double castToDouble(Object val) {
    if (val == null) {
      return null;
    }
    if (val instanceof Integer) {
      return ((Integer) val).doubleValue();
    } else if (val instanceof Long) {
      return ((Long) val).doubleValue();
    } else if (val instanceof Float) {
      return ((Float)val).doubleValue();
    } else if (val instanceof Double) {
      return ((Double)val).doubleValue();
    } else if (val instanceof Boolean) {
      return (Boolean) val ? 1.0d : 0.0d;
    }  else {
      // best effort casting
      return Double.parseDouble(val.toString());
    }
  }

  public static boolean isColumnTypeSupported(Schema schema, Option<HoodieRecordType> recordType) {
    Schema schemaToCheck = resolveNullableSchema(schema);
    // Check for precision and scale if the schema has a logical decimal type.
    LogicalType logicalType = schemaToCheck.getLogicalType();
    if (logicalType != null && logicalType instanceof LogicalTypes.Decimal) {
      LogicalTypes.Decimal decimalType = (LogicalTypes.Decimal) logicalType;
      if (decimalType.getPrecision() + (DECIMAL_MAX_SCALE - decimalType.getScale()) > DECIMAL_MAX_PRECISION || decimalType.getScale() > DECIMAL_MAX_SCALE) {
        return false;
      }
    }

    // if record type is set and if its AVRO, MAP, ARRAY, RECORD and ENUM types are unsupported.
    if (recordType.isPresent() && recordType.get() == HoodieRecordType.AVRO) {
      return (schemaToCheck.getType() != Schema.Type.RECORD && schemaToCheck.getType() != Schema.Type.ARRAY && schemaToCheck.getType() != Schema.Type.MAP
          && schemaToCheck.getType() != Schema.Type.ENUM);
    }
    // if record Type is not set or if recordType is SPARK then we cannot support AVRO, MAP, ARRAY, RECORD, ENUM and FIXED and BYTES type as well.
    // HUDI-8585 will add support for BYTES and FIXED
    return schemaToCheck.getType() != Schema.Type.RECORD && schemaToCheck.getType() != Schema.Type.ARRAY && schemaToCheck.getType() != Schema.Type.MAP
        && schemaToCheck.getType() != Schema.Type.ENUM && schemaToCheck.getType() != Schema.Type.BYTES && schemaToCheck.getType() != Schema.Type.FIXED;
  }

  public static Set<String> getInflightMetadataPartitions(HoodieTableConfig tableConfig) {
    return new HashSet<>(tableConfig.getMetadataPartitionsInflight());
  }

  public static Set<String> getInflightAndCompletedMetadataPartitions(HoodieTableConfig tableConfig) {
    Set<String> inflightAndCompletedPartitions = getInflightMetadataPartitions(tableConfig);
    inflightAndCompletedPartitions.addAll(tableConfig.getMetadataPartitions());
    return inflightAndCompletedPartitions;
  }

  public static Set<String> getValidInstantTimestamps(HoodieTableMetaClient dataMetaClient,
                                                      HoodieTableMetaClient metadataMetaClient) {
    // Only those log files which have a corresponding completed instant on the dataset should be read
    // This is because the metadata table is updated before the dataset instants are committed.
    HoodieActiveTimeline datasetTimeline = dataMetaClient.getActiveTimeline();
    Set<String> datasetPendingInstants = datasetTimeline.filterInflightsAndRequested().getInstantsAsStream().map(HoodieInstant::requestedTime).collect(Collectors.toSet());
    Set<String> validInstantTimestamps = datasetTimeline.filterCompletedInstants().getInstantsAsStream().map(HoodieInstant::requestedTime).collect(Collectors.toSet());

    // We should also add completed indexing delta commits in the metadata table, as they do not
    // have corresponding completed instant in the data table
    validInstantTimestamps.addAll(
        metadataMetaClient.getActiveTimeline()
            .filter(instant -> instant.isCompleted() && isValidInstant(datasetPendingInstants, instant))
            .getInstantsAsStream()
            .map(HoodieInstant::requestedTime)
            .collect(Collectors.toList()));

    // For any rollbacks and restores, we cannot neglect the instants that they are rolling back.
    // The rollback instant should be more recent than the start of the timeline for it to have rolled back any
    // instant which we have a log block for.
    final String earliestInstantTime = validInstantTimestamps.isEmpty() ? SOLO_COMMIT_TIMESTAMP : Collections.min(validInstantTimestamps);
    datasetTimeline.getRollbackAndRestoreTimeline().filterCompletedInstants().getInstantsAsStream()
            .filter(instant -> compareTimestamps(instant.requestedTime(), GREATER_THAN, earliestInstantTime))
            .forEach(instant -> validInstantTimestamps.addAll(getRollbackedCommits(instant, datasetTimeline, dataMetaClient.getInstantGenerator())));

    // add restore and rollback instants from MDT.
    metadataMetaClient.getActiveTimeline().getRollbackAndRestoreTimeline().filterCompletedInstants()
        .filter(instant -> instant.getAction().equals(HoodieTimeline.RESTORE_ACTION) || instant.getAction().equals(HoodieTimeline.ROLLBACK_ACTION))
        .getInstants().forEach(instant -> validInstantTimestamps.add(instant.requestedTime()));

    metadataMetaClient.getActiveTimeline().getDeltaCommitTimeline().filterCompletedInstants()
        .filter(instant ->  instant.requestedTime().startsWith(SOLO_COMMIT_TIMESTAMP))
        .getInstants().forEach(instant -> validInstantTimestamps.add(instant.requestedTime()));
    return validInstantTimestamps;
  }

  /**
   * Checks if the Instant is a delta commit and has a valid suffix for operations on MDT.
   *
   * @param datasetPendingInstants The dataset pending instants
   * @param instant {@code HoodieInstant} to check.
   * @return {@code true} if the instant is valid.
   */
  private static boolean isValidInstant(Set<String> datasetPendingInstants, HoodieInstant instant) {
    // only includes a deltacommit,
    // filter out any MDT instant that has pending corespondent dataset instant,
    // this comes from a case that one instant fails to commit after MDT had been committed.
    return instant.getAction().equals(HoodieTimeline.DELTA_COMMIT_ACTION) && !datasetPendingInstants.contains(instant.requestedTime());
  }

  /**
   * Checks if a delta commit in metadata table is written by async indexer.
   * <p>
   * TODO(HUDI-5733): This should be cleaned up once the proper fix of rollbacks in the
   *  metadata table is landed.
   *
   * @param dataIndexTimeline The instant timeline comprised with index commits from data table.
   * @param instant The metadata table instant to check.
   * @return {@code true} if from async indexer; {@code false} otherwise.
   */
  public static boolean isIndexingCommit(
      HoodieTimeline dataIndexTimeline,
      String instant) {
    // A data table index commit was written as a delta commit on metadata table, use the data table
    // timeline for auxiliary check.

    // If this is a MDT, the pending delta commit on active timeline must also be active on the DT
    // based on the fact that the MDT is committed before the DT.
    return dataIndexTimeline.containsInstant(instant);
  }

  /**
   * Returns a list of commits which were rolled back as part of a Rollback or Restore operation.
   *
   * @param instant  The Rollback operation to read
   * @param timeline instant of timeline from dataset.
   */
  private static List<String> getRollbackedCommits(HoodieInstant instant, HoodieActiveTimeline timeline, InstantGenerator factory) {
    try {
      List<String> commitsToRollback;
      if (instant.getAction().equals(HoodieTimeline.ROLLBACK_ACTION)) {
        try {
          HoodieRollbackMetadata rollbackMetadata = timeline.readRollbackMetadata(instant);
          commitsToRollback = rollbackMetadata.getCommitsRollback();
        } catch (IOException e) {
          // if file is empty, fetch the commits to rollback from rollback.requested file
          HoodieRollbackPlan rollbackPlan =
              timeline.readRollbackPlan(
                  factory.createNewInstant(HoodieInstant.State.REQUESTED, HoodieTimeline.ROLLBACK_ACTION,
                      instant.requestedTime()));
          commitsToRollback = Collections.singletonList(rollbackPlan.getInstantToRollback().getCommitTime());
          LOG.warn("Had to fetch rollback info from requested instant since completed file is empty {}", instant);
        }
        return commitsToRollback;
      }

      List<String> rollbackedCommits = new LinkedList<>();
      if (instant.getAction().equals(HoodieTimeline.RESTORE_ACTION)) {
        // Restore is made up of several rollbacks
        HoodieRestoreMetadata restoreMetadata = timeline.readRestoreMetadata(instant);
        restoreMetadata.getHoodieRestoreMetadata().values()
            .forEach(rms -> rms.forEach(rm -> rollbackedCommits.addAll(rm.getCommitsRollback())));
      }
      return rollbackedCommits;
    } catch (IOException e) {
      throw new HoodieMetadataException("Error retrieving rollback commits for instant " + instant, e);
    }
  }

  /**
   * Delete the metadata table for the dataset and backup if required.
   *
   * @param dataMetaClient {@code HoodieTableMetaClient} of the dataset for which metadata table is to be deleted
   * @param context        instance of {@link HoodieEngineContext}.
   * @param backup         Whether metadata table should be backed up before deletion. If true, the table is backed up to the
   *                       directory with name metadata_<current_timestamp>.
   * @return The backup directory if backup was requested
   */
  public static String deleteMetadataTable(HoodieTableMetaClient dataMetaClient, HoodieEngineContext context, boolean backup) {
    final StoragePath metadataTablePath =
        HoodieTableMetadata.getMetadataTableBasePath(dataMetaClient.getBasePath());
    HoodieStorage storage = dataMetaClient.getStorage();
    dataMetaClient.getTableConfig().clearMetadataPartitions(dataMetaClient);
    try {
      if (!storage.exists(metadataTablePath)) {
        return null;
      }
    } catch (FileNotFoundException e) {
      // Ignoring exception as metadata table already does not exist
      return null;
    } catch (IOException e) {
      throw new HoodieMetadataException("Failed to check metadata table existence", e);
    }

    if (backup) {
      final StoragePath metadataBackupPath = new StoragePath(metadataTablePath.getParent(), ".metadata_" + HoodieInstantTimeGenerator.getCurrentInstantTimeStr());
      LOG.info("Backing up metadata directory to {} before deletion", metadataBackupPath);
      try {
        if (storage.rename(metadataTablePath, metadataBackupPath)) {
          return metadataBackupPath.toString();
        }
      } catch (Exception e) {
        // If rename fails, we will ignore the backup and still delete the MDT
        LOG.error("Failed to backup metadata table using rename", e);
      }
    }

    LOG.info("Deleting metadata table from {}", metadataTablePath);
    try {
      storage.deleteDirectory(metadataTablePath);
    } catch (Exception e) {
      throw new HoodieMetadataException("Failed to delete metadata table from path " + metadataTablePath, e);
    }

    return null;
  }

  /**
   * Delete a partition within the metadata table.
   * <p>
   * This can be used to delete a partition so that it can be re-bootstrapped.
   *
   * @param dataMetaClient {@code HoodieTableMetaClient} of the dataset for which metadata table is to be deleted
   * @param context        instance of {@code HoodieEngineContext}.
   * @param backup         Whether metadata table should be backed up before deletion. If true, the table is backed up to the
   *                       directory with name metadata_<current_timestamp>.
   * @param partitionPath  The partition to delete
   * @return The backup directory if backup was requested, null otherwise
   */
  public static String deleteMetadataTablePartition(HoodieTableMetaClient dataMetaClient, HoodieEngineContext context,
                                                    String partitionPath, boolean backup) {
    if (partitionPath.equals(MetadataPartitionType.FILES.getPartitionPath())) {
      return deleteMetadataTable(dataMetaClient, context, backup);
    }

    final StoragePath metadataTablePartitionPath = new StoragePath(HoodieTableMetadata.getMetadataTableBasePath(dataMetaClient.getBasePath()), partitionPath);
    HoodieStorage storage = dataMetaClient.getStorage();
    dataMetaClient.getTableConfig().setMetadataPartitionState(dataMetaClient, partitionPath, false);
    try {
      if (!storage.exists(metadataTablePartitionPath)) {
        return null;
      }
    } catch (FileNotFoundException e) {
      // Ignoring exception as metadata table already does not exist
      LOG.debug("Metadata table partition {} not found at path {}", partitionPath, metadataTablePartitionPath);
      return null;
    } catch (Exception e) {
      throw new HoodieMetadataException(String.format("Failed to check existence of MDT partition %s at path %s: ", partitionPath, metadataTablePartitionPath), e);
    }

    if (backup) {
      final StoragePath metadataPartitionBackupPath = new StoragePath(metadataTablePartitionPath.getParent().getParent(),
          String.format(".metadata_%s_%s", partitionPath, HoodieInstantTimeGenerator.getCurrentInstantTimeStr()));
      LOG.info("Backing up MDT partition {} to {} before deletion", partitionPath, metadataPartitionBackupPath);
      try {
        if (storage.rename(metadataTablePartitionPath, metadataPartitionBackupPath)) {
          return metadataPartitionBackupPath.toString();
        }
      } catch (Exception e) {
        // If rename fails, we will try to delete the table instead
        LOG.error(String.format("Failed to backup MDT partition %s using rename", partitionPath), e);
      }
    } else {
      LOG.info("Deleting metadata table partition from {}", metadataTablePartitionPath);
      try {
        storage.deleteDirectory(metadataTablePartitionPath);
      } catch (Exception e) {
        throw new HoodieMetadataException("Failed to delete metadata table partition from path " + metadataTablePartitionPath, e);
      }
    }

    return null;
  }

  /**
   * Return the complete fileID for a file group within a MDT partition.
   * <p>
   * MDT fileGroups have the format <fileIDPrefix>-<index>. The fileIDPrefix is hardcoded for each MDT partition and index is an integer.
   *
   * @param partitionType The type of the MDT partition
   * @param index         Index of the file group within the partition
   * @param partitionName Name of the partition in the MDT
   * @param dataPartitionName If this is a partitioned index, then pass in option of the partition name for the data table
   * @return The fileID
   */
  public static String getFileIDForFileGroup(MetadataPartitionType partitionType, int index, String partitionName, Option<String> dataPartitionName) {
    if (MetadataPartitionType.EXPRESSION_INDEX.equals(partitionType) || MetadataPartitionType.SECONDARY_INDEX.equals(partitionType)) {
      return String.format("%s%04d-%d", partitionName.replaceAll("_", "-").concat("-"), index, 0);
    } else if (dataPartitionName.isPresent()) {
      return String.format("%s%s%04d-%d", partitionType.getFileIdPrefix(), PartitionPathEncodeUtils.escapeFileName(dataPartitionName.get()).concat("-"), index, 0);
    }
    return String.format("%s%04d-%d", partitionType.getFileIdPrefix(), index, 0);
  }

  /**
   * Uses the MDT filegroup name to determine which partition in the data table the filegroup is an index for
   *
   * @param fileGroupName The name of an mdt filegroup
   * @return the partition in the data table that is indexed by this filegroup
   */
  public static String getDataTablePartitionNameFromFileGroupName(String fileGroupName) {
    String[] splits = fileGroupName.split("-");
    assert splits.length > 3;
    return PartitionPathEncodeUtils.unescapePathName(splits[splits.length - 3]);
  }

  public static boolean verifyRLIFile(String fileID, boolean isPartitioned) {
    long dashCount = fileID.chars().filter(c -> c == '-').count();
    return (dashCount == 4) == isPartitioned;
  }

  /**
   * Extract the index from the fileID of a file group in the MDT partition. See {@code getFileIDForFileGroup} for the format of the fileID.
   *
   * @param fileId fileID of a file group.
   * @return The index of file group
   */
  public static int getFileGroupIndexFromFileId(String fileId) {
    final int endIndex = getFileIdLengthWithoutFileIndex(fileId);
    final int fromIndex = fileId.lastIndexOf("-", endIndex - 1);
    return Integer.parseInt(fileId.substring(fromIndex + 1, endIndex));
  }

  /**
   * Extract the fileID prefix from the fileID of a file group in the MDT partition. See {@code getFileIDForFileGroup} for the format of the fileID.
   *
   * @param fileId fileID of a file group.
   * @return The fileID without the file index
   */
  public static String getFileGroupPrefix(String fileId) {
    return fileId.substring(0, getFileIdLengthWithoutFileIndex(fileId));
  }

  /**
   * Returns the length of the fileID ignoring the fileIndex suffix
   * <p>
   * 0.10 version MDT code added -0 (0th fileIndex) to the fileID. This was removed later.
   * <p>
   * Examples:
   * 0.11+ version: fileID: files-0000     returns 10
   * 0.10 version:   fileID: files-0000-0  returns 10
   *
   * @param fileId The fileID
   * @return The length of the fileID ignoring the fileIndex suffix
   */
  private static int getFileIdLengthWithoutFileIndex(String fileId) {
    return fileId.endsWith("-0") ? fileId.length() - 2 : fileId.length();
  }

  /**
   * Estimates the file group count to use for a MDT partition.
   *
   * @param partitionType         Type of the partition for which the file group count is to be estimated.
   * @param recordCount           The number of records expected to be written.
   * @param averageRecordSize     Average size of each record to be written.
   * @param minFileGroupCount     Minimum number of file groups to use.
   * @param maxFileGroupCount     Maximum number of file groups to use.
   * @param growthFactor          By what factor are the records (recordCount) expected to grow?
   * @param maxFileGroupSizeBytes Maximum size of the file group.
   * @return The estimated number of file groups.
   */
  public static int estimateFileGroupCount(MetadataPartitionType partitionType, long recordCount, int averageRecordSize, int minFileGroupCount,
                                           int maxFileGroupCount, float growthFactor, int maxFileGroupSizeBytes) {
    int fileGroupCount;

    // If a fixed number of file groups are desired
    if ((minFileGroupCount == maxFileGroupCount) && (minFileGroupCount != 0)) {
      fileGroupCount = minFileGroupCount;
    } else {
      // Number of records to estimate for
      final long expectedNumRecords = (long) Math.ceil((float) recordCount * growthFactor);
      // Maximum records that should be written to each file group so that it does not go over the size limit required
      final long maxRecordsPerFileGroup = maxFileGroupSizeBytes / Math.max(averageRecordSize, 1L);
      final long estimatedFileGroupCount = expectedNumRecords / maxRecordsPerFileGroup;

      if (estimatedFileGroupCount >= maxFileGroupCount) {
        fileGroupCount = maxFileGroupCount;
      } else if (estimatedFileGroupCount <= minFileGroupCount) {
        fileGroupCount = minFileGroupCount;
      } else {
        fileGroupCount = Math.max(1, (int) estimatedFileGroupCount);
      }
    }

    LOG.info("Estimated file group count for MDT partition {} is {} "
            + "[recordCount={}, avgRecordSize={}, minFileGroupCount={}, maxFileGroupCount={}, growthFactor={}, "
            + "maxFileGroupSizeBytes={}]", partitionType.name(), fileGroupCount, recordCount, averageRecordSize, minFileGroupCount,
        maxFileGroupCount, growthFactor, maxFileGroupSizeBytes);
    return fileGroupCount;
  }

  /**
   * Returns true if any enabled metadata partition in the given hoodie table requires WriteStatus to track the written records.
   *
   * @param config     MDT config
   * @param metaClient {@code HoodieTableMetaClient} of the data table
   * @return true if WriteStatus should track the written records else false.
   */
  public static boolean getMetadataPartitionsNeedingWriteStatusTracking(HoodieMetadataConfig config, HoodieTableMetaClient metaClient) {
    // Does any enabled partition need to track the written records
    if (MetadataPartitionType.getMetadataPartitionsNeedingWriteStatusTracking().stream().anyMatch(p -> metaClient.getTableConfig().isMetadataPartitionAvailable(p))) {
      return true;
    }

    // Does any inflight partitions need to track the written records
    Set<String> metadataPartitionsInflight = metaClient.getTableConfig().getMetadataPartitionsInflight();
    if (MetadataPartitionType.getMetadataPartitionsNeedingWriteStatusTracking().stream().anyMatch(p -> metadataPartitionsInflight.contains(p.getPartitionPath()))) {
      return true;
    }

    // Does any enabled partition being enabled need to track the written records
    return config.isRecordIndexEnabled() || config.isPartitionedRecordIndexEnabled();
  }

  /**
   * Gets the location from record index content.
   *
   * @param recordIndexInfo {@link HoodieRecordIndexInfo} instance.
   * @return {@link HoodieRecordGlobalLocation} containing the location.
   */
  public static HoodieRecordGlobalLocation getLocationFromRecordIndexInfo(HoodieRecordIndexInfo recordIndexInfo) {
    return getLocationFromRecordIndexInfo(
        recordIndexInfo.getPartitionName(), recordIndexInfo.getFileIdEncoding(),
        recordIndexInfo.getFileIdHighBits(), recordIndexInfo.getFileIdLowBits(),
        recordIndexInfo.getFileIndex(), recordIndexInfo.getFileId(),
        recordIndexInfo.getInstantTime());
  }

  /**
   * Gets the location from record index content.
   * Note that, a UUID based fileId is stored as 3 pieces in record index (fileIdHighBits,
   * fileIdLowBits and fileIndex). FileID format is {UUID}-{fileIndex}.
   * The arguments are consistent with what {@link HoodieRecordIndexInfo} contains.
   *
   * @param partition      The partition name the record belongs to.
   * @param fileIdEncoding FileId encoding. Possible values are 0 and 1. O represents UUID based
   *                       fileID, and 1 represents raw string format of the fileId.
   * @param fileIdHighBits High 64 bits if the fileId is based on UUID format.
   * @param fileIdLowBits  Low 64 bits if the fileId is based on UUID format.
   * @param fileIndex      Index representing file index which is used to re-construct UUID based fileID.
   * @param originalFileId FileId of the location where record belongs to.
   *                       When the encoding is 1, fileID is stored in raw string format.
   * @param instantTime    Epoch time in millisecond representing the commit time at which record was added.
   * @return {@link HoodieRecordGlobalLocation} containing the location.
   */
  public static HoodieRecordGlobalLocation getLocationFromRecordIndexInfo(
      String partition, int fileIdEncoding, long fileIdHighBits, long fileIdLowBits,
      int fileIndex, String originalFileId, Long instantTime) {
    String fileId = null;
    if (fileIdEncoding == 0) {
      // encoding 0 refers to UUID based fileID
      final UUID uuid = new UUID(fileIdHighBits, fileIdLowBits);
      fileId = uuid.toString();
      if (fileIndex != RECORD_INDEX_MISSING_FILEINDEX_FALLBACK) {
        fileId += "-" + fileIndex;
      }
    } else {
      // encoding 1 refers to no encoding. fileID as is.
      fileId = originalFileId;
    }

    final java.util.Date instantDate = new java.util.Date(instantTime);
    return new HoodieRecordGlobalLocation(partition, HoodieInstantTimeGenerator.formatDate(instantDate), fileId);
  }

  /**
   * Reads the record keys from the base files and returns a {@link HoodieData} of {@link HoodieRecord} to be updated in the metadata table.
   * Use {@link #readRecordKeysFromFileSlices} instead.
   */
  @Deprecated
  public static HoodieData<HoodieRecord> readRecordKeysFromBaseFiles(HoodieEngineContext engineContext,
                                                                     HoodieConfig config,
                                                                     List<Pair<String, HoodieBaseFile>> partitionBaseFilePairs,
                                                                     boolean forDelete,
                                                                     int recordIndexMaxParallelism,
                                                                     StoragePath basePath,
                                                                     StorageConfiguration<?> configuration,
                                                                     String activeModule,
                                                                     boolean isPartitionedRLI) {
    if (partitionBaseFilePairs.isEmpty()) {
      return engineContext.emptyHoodieData();
    }

    engineContext.setJobStatus(activeModule, "Record Index: reading record keys from " + partitionBaseFilePairs.size() + " base files");
    final int parallelism = Math.min(partitionBaseFilePairs.size(), recordIndexMaxParallelism);
    return engineContext.parallelize(partitionBaseFilePairs, parallelism).flatMap(partitionAndBaseFile -> {
      final String partition = partitionAndBaseFile.getKey();
      final HoodieBaseFile baseFile = partitionAndBaseFile.getValue();
      final String filename = baseFile.getFileName();
      StoragePath dataFilePath = filePath(basePath, partition, filename);

      final String fileId = baseFile.getFileId();
      final String instantTime = baseFile.getCommitTime();
      HoodieFileReader reader = HoodieIOFactory.getIOFactory(HoodieStorageUtils.getStorage(basePath, configuration))
          .getReaderFactory(HoodieRecord.HoodieRecordType.AVRO)
          .getFileReader(config, dataFilePath);
      return getHoodieRecordIterator(reader.getRecordKeyIterator(), forDelete, partition, fileId, instantTime, isPartitionedRLI);
    });
  }

  /**
   * Reads the record keys from the given file slices and returns a {@link HoodieData} of {@link HoodieRecord} to be updated in the metadata table.
   * If file slice does not have any base file, then iterates over the log files to get the record keys.
   */
  public static <T> HoodieData<HoodieRecord> readRecordKeysFromFileSlices(HoodieEngineContext engineContext,
                                                                          List<Pair<String, FileSlice>> partitionFileSlicePairs,
                                                                          int recordIndexMaxParallelism,
                                                                          String activeModule,
                                                                          HoodieTableMetaClient metaClient,
                                                                          boolean isPartitionedRLI) {
    if (partitionFileSlicePairs.isEmpty()) {
      return engineContext.emptyHoodieData();
    }

    engineContext.setJobStatus(activeModule, "Record Index: reading record keys from " + partitionFileSlicePairs.size() + " file slices");
    final int parallelism = Math.min(partitionFileSlicePairs.size(), recordIndexMaxParallelism);
    final StoragePath basePath = metaClient.getBasePath();
    final StorageConfiguration<?> storageConf = metaClient.getStorageConf();
    final Schema tableSchema;
    try {
      tableSchema = new TableSchemaResolver(metaClient).getTableAvroSchema();
    } catch (Exception e) {
      throw new HoodieException("Unable to resolve table schema for table", e);
    }
    ReaderContextFactory<T> readerContextFactory = engineContext.getReaderContextFactory(metaClient);
    String latestCommitTime = metaClient.getActiveTimeline().filterCompletedInstants().lastInstant().map(HoodieInstant::requestedTime).orElse("");
    return engineContext.parallelize(partitionFileSlicePairs, parallelism).flatMap(partitionAndBaseFile -> {
      final String partition = partitionAndBaseFile.getKey();
      final FileSlice fileSlice = partitionAndBaseFile.getValue();
      if (!fileSlice.getBaseFile().isPresent()) {
        HoodieFileGroupReader fileGroupReader = HoodieFileGroupReader.<T>newBuilder()
            .withReaderContext(readerContextFactory.getContext())
            .withHoodieTableMetaClient(metaClient)
            .withFileSlice(fileSlice)
            .withDataSchema(tableSchema)
            .withRequestedSchema(HoodieAvroUtils.getRecordKeySchema())
            .withLatestCommitTime(latestCommitTime)
            .withProps(getFileGroupReaderPropertiesFromStorageConf(storageConf))
            .build();

        ClosableIterator<String> recordKeyIterator = fileGroupReader.getClosableKeyIterator();
        return getHoodieRecordIterator(recordKeyIterator, false, partition, fileSlice.getFileId(), fileSlice.getBaseInstantTime(), isPartitionedRLI);
      }
      final HoodieBaseFile baseFile = fileSlice.getBaseFile().get();
      final String filename = baseFile.getFileName();
      StoragePath dataFilePath = filePath(basePath, partition, filename);

      final String fileId = baseFile.getFileId();
      final String instantTime = baseFile.getCommitTime();
      HoodieConfig hoodieConfig = getReaderConfigs(storageConf);
      HoodieFileReader reader = HoodieIOFactory.getIOFactory(metaClient.getStorage())
          .getReaderFactory(HoodieRecord.HoodieRecordType.AVRO)
          .getFileReader(hoodieConfig, dataFilePath);
      return getHoodieRecordIterator(reader.getRecordKeyIterator(), false, partition, fileId, instantTime, isPartitionedRLI);
    });
  }

  public static Schema getProjectedSchemaForExpressionIndex(HoodieIndexDefinition indexDefinition, HoodieTableMetaClient metaClient, Schema tableSchema) {
    List<String> partitionFields = metaClient.getTableConfig().getPartitionFields()
        .map(Arrays::asList)
        .orElse(Collections.emptyList());
    List<String> sourceFields = indexDefinition.getSourceFields();
    List<String> mergedFields = new ArrayList<>(partitionFields.size() + sourceFields.size());
    mergedFields.addAll(partitionFields);
    mergedFields.addAll(sourceFields);
    return addMetadataFields(projectSchema(tableSchema, mergedFields));
  }

  public static StoragePath filePath(StoragePath basePath, String partition, String filename) {
    if (partition.isEmpty()) {
      return new StoragePath(basePath, filename);
    } else {
      return new StoragePath(basePath, partition + StoragePath.SEPARATOR + filename);
    }
  }

  private static ClosableIterator<HoodieRecord> getHoodieRecordIterator(ClosableIterator<String> recordKeyIterator,
                                                                        boolean forDelete,
                                                                        String partition,
                                                                        String fileId,
                                                                        String instantTime,
                                                                        boolean isPartitionedRLI
  ) {
    return new ClosableIterator<HoodieRecord>() {
      @Override
      public void close() {
        recordKeyIterator.close();
      }

      @Override
      public boolean hasNext() {
        return recordKeyIterator.hasNext();
      }

      @Override
      public HoodieRecord next() {
        return forDelete
            ? HoodieMetadataPayload.createRecordIndexDelete(recordKeyIterator.next(), partition, isPartitionedRLI)
            : HoodieMetadataPayload.createRecordIndexUpdate(recordKeyIterator.next(), partition, fileId, instantTime, 0);
      }
    };
  }

  private static Stream<HoodieRecord> collectAndProcessColumnMetadata(
      List<List<HoodieColumnRangeMetadata<Comparable>>> fileColumnMetadata,
      String partitionPath, boolean isTightBound,
      Map<String, Schema> colsToIndexSchemaMap
  ) {
    return collectAndProcessColumnMetadata(partitionPath, isTightBound, Option.empty(), fileColumnMetadata.stream().flatMap(List::stream), colsToIndexSchemaMap);
  }

  private static Stream<HoodieRecord> collectAndProcessColumnMetadata(Iterable<HoodieColumnRangeMetadata<Comparable>> fileColumnMetadataIterable, String partitionPath,
                                                                      boolean isTightBound, Option<String> indexPartitionOpt,
                                                                      Map<String, Schema> colsToIndexSchemaMap
  ) {

    List<HoodieColumnRangeMetadata<Comparable>> fileColumnMetadata = new ArrayList<>();
    fileColumnMetadataIterable.forEach(fileColumnMetadata::add);
    // Group by Column Name
    return collectAndProcessColumnMetadata(partitionPath, isTightBound, indexPartitionOpt, fileColumnMetadata.stream(), colsToIndexSchemaMap);
  }

  private static Stream<HoodieRecord> collectAndProcessColumnMetadata(String partitionPath, boolean isTightBound, Option<String> indexPartitionOpt,
                                                                      Stream<HoodieColumnRangeMetadata<Comparable>> fileColumnMetadata,
                                                                      Map<String, Schema> colsToIndexSchemaMap
  ) {
    // Group by Column Name
    Map<String, List<HoodieColumnRangeMetadata<Comparable>>> columnMetadataMap =
        fileColumnMetadata.collect(Collectors.groupingBy(HoodieColumnRangeMetadata::getColumnName, Collectors.toList()));

    // Aggregate Column Ranges
    Stream<HoodieColumnRangeMetadata<Comparable>> partitionStatsRangeMetadata = columnMetadataMap.entrySet().stream()
        .map(entry -> FileFormatUtils.getColumnRangeInPartition(partitionPath, entry.getValue(), colsToIndexSchemaMap));

    // Create Partition Stats Records
    return HoodieMetadataPayload.createPartitionStatsRecords(partitionPath, partitionStatsRangeMetadata.collect(Collectors.toList()), false, isTightBound, indexPartitionOpt);
  }

  public static HoodieData<HoodieRecord> collectAndProcessExprIndexPartitionStatRecords(HoodiePairData<String, HoodieColumnRangeMetadata<Comparable>> fileColumnMetadata,
                                                                                        boolean isTightBound, Option<String> indexPartitionOpt) {
    // Step 1: Group by partition name
    HoodiePairData<String, Iterable<HoodieColumnRangeMetadata<Comparable>>> columnMetadataMap = fileColumnMetadata.groupByKey();
    // Step 2: Aggregate Column Ranges
    return columnMetadataMap.map(entry -> {
      String partitionName = entry.getKey();
      Iterable<HoodieColumnRangeMetadata<Comparable>> iterable = entry.getValue();
      final HoodieColumnRangeMetadata<Comparable>[] finalMetadata = new HoodieColumnRangeMetadata[] {null};
      iterable.forEach(e -> {
        HoodieColumnRangeMetadata<Comparable> rangeMetadata = HoodieColumnRangeMetadata.create(
            partitionName, e.getColumnName(), e.getMinValue(), e.getMaxValue(),
            e.getNullCount(), e.getValueCount(), e.getTotalSize(), e.getTotalUncompressedSize());
        finalMetadata[0] = HoodieColumnRangeMetadata.merge(finalMetadata[0], rangeMetadata);
      });
      return HoodieMetadataPayload.createPartitionStatsRecords(partitionName, Collections.singletonList(finalMetadata[0]), false, isTightBound, indexPartitionOpt)
          .collect(Collectors.toList());
    }).flatMap(List::iterator);
  }

  public static HoodieData<HoodieRecord> convertFilesToPartitionStatsRecords(HoodieEngineContext engineContext,
                                                                             List<Pair<String, FileSlice>> partitionInfoList,
                                                                             HoodieMetadataConfig metadataConfig,
                                                                             HoodieTableMetaClient dataTableMetaClient,
                                                                             Lazy<Option<Schema>> lazyWriterSchemaOpt,
                                                                             Option<HoodieRecordType> recordTypeOpt) {
    if (partitionInfoList.isEmpty()) {
      return engineContext.emptyHoodieData();
    }
    final Map<String, Schema> columnsToIndexSchemaMap = getColumnsToIndex(dataTableMetaClient.getTableConfig(), metadataConfig, lazyWriterSchemaOpt,
        dataTableMetaClient.getActiveTimeline().getWriteTimeline().filterCompletedInstants().empty(), recordTypeOpt);
    if (columnsToIndexSchemaMap.isEmpty()) {
      LOG.warn("No columns to index for partition stats index");
      return engineContext.emptyHoodieData();
    }
    LOG.debug("Indexing following columns for partition stats index: {}", columnsToIndexSchemaMap);

    // Group by partition path and collect file names (BaseFile and LogFiles)
    List<Pair<String, Set<String>>> partitionToFileNames = partitionInfoList.stream()
        .collect(Collectors.groupingBy(Pair::getLeft,
            Collectors.mapping(pair -> extractFileNames(pair.getRight()), Collectors.toList())))
        .entrySet().stream()
        .map(entry -> Pair.of(entry.getKey(),
            entry.getValue().stream().flatMap(Set::stream).collect(Collectors.toSet())))
        .collect(Collectors.toList());

    // Create records for MDT
    int parallelism = Math.max(Math.min(partitionToFileNames.size(), metadataConfig.getPartitionStatsIndexParallelism()), 1);
    return engineContext.parallelize(partitionToFileNames, parallelism).flatMap(partitionInfo -> {
      final String partitionPath = partitionInfo.getKey();
      // Step 1: Collect Column Metadata for Each File
      List<List<HoodieColumnRangeMetadata<Comparable>>> fileColumnMetadata = partitionInfo.getValue().stream()
          .map(fileName -> getFileStatsRangeMetadata(partitionPath, fileName, dataTableMetaClient, new ArrayList<>(columnsToIndexSchemaMap.keySet()), false,
              metadataConfig.getMaxReaderBufferSize()))
          .collect(Collectors.toList());

      return collectAndProcessColumnMetadata(fileColumnMetadata, partitionPath, true, columnsToIndexSchemaMap).iterator();
    });
  }

  private static Set<String> extractFileNames(FileSlice fileSlice) {
    Set<String> fileNames = new HashSet<>();
    Option<HoodieBaseFile> baseFile = fileSlice.getBaseFile();
    baseFile.ifPresent(hoodieBaseFile -> fileNames.add(hoodieBaseFile.getFileName()));
    fileSlice.getLogFiles().forEach(hoodieLogFile -> fileNames.add(hoodieLogFile.getFileName()));
    return fileNames;
  }

  private static List<HoodieColumnRangeMetadata<Comparable>> getFileStatsRangeMetadata(String partitionPath,
                                                                                       String fileName,
                                                                                       HoodieTableMetaClient datasetMetaClient,
                                                                                       List<String> columnsToIndex,
                                                                                       boolean isDeleted,
                                                                                       int maxBufferSize) {
    if (isDeleted) {
      return columnsToIndex.stream()
          .map(entry -> HoodieColumnRangeMetadata.stub(fileName, entry))
          .collect(Collectors.toList());
    }
    return readColumnRangeMetadataFrom(partitionPath, fileName, datasetMetaClient, columnsToIndex, maxBufferSize);
  }

  private static HoodieData<HoodieRecord> convertMetadataToPartitionStatsRecords(HoodiePairData<String, List<HoodieColumnRangeMetadata<Comparable>>> columnRangeMetadataPartitionPair,
                                                                                 HoodieTableMetaClient dataMetaClient,
                                                                                 Map<String, Schema> colsToIndexSchemaMap
  ) {
    try {
      return columnRangeMetadataPartitionPair
          .flatMapValues(List::iterator)
          .groupByKey()
          .map(pair -> {
            final String partitionName = pair.getLeft();
            return collectAndProcessColumnMetadata(pair.getRight(), partitionName, isShouldScanColStatsForTightBound(dataMetaClient), Option.empty(), colsToIndexSchemaMap);
          })
          .flatMap(recordStream -> recordStream.iterator());
    } catch (Exception e) {
      throw new HoodieException("Failed to generate column stats records for metadata table", e);
    }
  }

  public static HoodieData<HoodieRecord> convertMetadataToPartitionStatRecords(HoodieCommitMetadata commitMetadata, HoodieEngineContext engineContext, HoodieTableMetaClient dataMetaClient,
                                                                               HoodieTableMetadata tableMetadata, HoodieMetadataConfig metadataConfig,
                                                                               Option<HoodieRecordType> recordTypeOpt, boolean isDeletePartition) {
    try {
      Option<Schema> writerSchema =
          Option.ofNullable(commitMetadata.getMetadata(HoodieCommitMetadata.SCHEMA_KEY))
              .flatMap(writerSchemaStr ->
                  isNullOrEmpty(writerSchemaStr)
                      ? Option.empty()
                      : Option.of(new Schema.Parser().parse(writerSchemaStr)));
      HoodieTableConfig tableConfig = dataMetaClient.getTableConfig();
      Option<Schema> tableSchema = writerSchema.map(schema -> tableConfig.populateMetaFields() ? addMetadataFields(schema) : schema);
      if (tableSchema.isEmpty()) {
        return engineContext.emptyHoodieData();
      }
      Lazy<Option<Schema>> writerSchemaOpt = Lazy.eagerly(tableSchema);
      Map<String, Schema> columnsToIndexSchemaMap = getColumnsToIndex(dataMetaClient.getTableConfig(), metadataConfig, writerSchemaOpt, false, recordTypeOpt);
      if (columnsToIndexSchemaMap.isEmpty()) {
        return engineContext.emptyHoodieData();
      }

      // if this is DELETE_PARTITION, then create delete metadata payload for all columns for partition_stats
      if (isDeletePartition) {
        HoodieReplaceCommitMetadata replaceCommitMetadata = (HoodieReplaceCommitMetadata) commitMetadata;
        Map<String, List<String>> partitionToReplaceFileIds = replaceCommitMetadata.getPartitionToReplaceFileIds();
        List<String> partitionsToDelete = new ArrayList<>(partitionToReplaceFileIds.keySet());
        if (partitionToReplaceFileIds.isEmpty()) {
          return engineContext.emptyHoodieData();
        }
        return engineContext.parallelize(partitionsToDelete, partitionsToDelete.size()).flatMap(partition -> {
          Stream<HoodieRecord> columnRangeMetadata = columnsToIndexSchemaMap.keySet().stream()
              .flatMap(column -> HoodieMetadataPayload.createPartitionStatsRecords(
                  partition,
                  Collections.singletonList(HoodieColumnRangeMetadata.stub("", column)),
                  true, true, Option.empty()));
          return columnRangeMetadata.iterator();
        });
      }

      // In this function we fetch column range metadata for all new files part of commit metadata along with all the other files
      // of the affected partitions. The column range metadata is grouped by partition name to generate HoodiePairData of partition name
      // and list of column range metadata for that partition files. This pair data is then used to generate partition stat records.
      List<HoodieWriteStat> allWriteStats = commitMetadata.getPartitionToWriteStats().values().stream()
          .flatMap(Collection::stream).collect(Collectors.toList());
      if (allWriteStats.isEmpty()) {
        return engineContext.emptyHoodieData();
      }

      List<String> colsToIndex = new ArrayList<>(columnsToIndexSchemaMap.keySet());
      LOG.debug("Indexing following columns for partition stats index: {}", columnsToIndexSchemaMap.keySet());
      // Group by partitionPath and then gather write stats lists,
      // where each inner list contains HoodieWriteStat objects that have the same partitionPath.
      List<List<HoodieWriteStat>> partitionedWriteStats = new ArrayList<>(allWriteStats.stream()
          .collect(Collectors.groupingBy(HoodieWriteStat::getPartitionPath))
          .values());

      int parallelism = Math.max(Math.min(partitionedWriteStats.size(), metadataConfig.getPartitionStatsIndexParallelism()), 1);
      boolean shouldScanColStatsForTightBound = isShouldScanColStatsForTightBound(dataMetaClient);

      HoodiePairData<String, List<HoodieColumnRangeMetadata<Comparable>>> columnRangeMetadata = engineContext.parallelize(partitionedWriteStats, parallelism).mapToPair(partitionedWriteStat -> {
        final String partitionName = partitionedWriteStat.get(0).getPartitionPath();
        // Step 1: Collect Column Metadata for Each File part of current commit metadata
        List<HoodieColumnRangeMetadata<Comparable>> fileColumnMetadata = partitionedWriteStat.stream()
            .flatMap(writeStat -> translateWriteStatToFileStats(writeStat, dataMetaClient, colsToIndex, tableSchema).stream()).collect(toList());

        if (shouldScanColStatsForTightBound) {
          checkState(tableMetadata != null, "tableMetadata should not be null when scanning metadata table");
          // Collect Column Metadata for Each File part of active file system view of latest snapshot
          // Get all file names, including log files, in a set from the file slices
          Set<String> fileNames = getPartitionLatestFileSlicesIncludingInflight(dataMetaClient, Option.empty(), partitionName).stream()
              .flatMap(fileSlice -> Stream.concat(
                  Stream.of(fileSlice.getBaseFile().map(HoodieBaseFile::getFileName).orElse(null)),
                  fileSlice.getLogFiles().map(HoodieLogFile::getFileName)))
              .filter(Objects::nonNull)
              .collect(Collectors.toSet());
          // Fetch metadata table COLUMN_STATS partition records for above files
          List<HoodieColumnRangeMetadata<Comparable>> partitionColumnMetadata = tableMetadata
              .getRecordsByKeyPrefixes(
                  HoodieListData.lazy(generateColumnStatsKeys(colsToIndex, partitionName)), 
                  MetadataPartitionType.COLUMN_STATS.getPartitionPath(), false)
              // schema and properties are ignored in getInsertValue, so simply pass as null
              .map(record -> ((HoodieMetadataPayload)record.getData()).getColumnStatMetadata())
              .filter(Option::isPresent)
              .map(colStatsOpt -> colStatsOpt.get())
              .filter(stats -> fileNames.contains(stats.getFileName()))
              .map(HoodieColumnRangeMetadata::fromColumnStats).collectAsList();
          if (!partitionColumnMetadata.isEmpty()) {
            // incase of shouldScanColStatsForTightBound = true, we compute stats for the partition of interest for all files from getLatestFileSlice() excluding current commit here
            // already fileColumnMetadata contains stats for files from the current infliht commit. so, we are adding both together and sending it to collectAndProcessColumnMetadata
            fileColumnMetadata.addAll(partitionColumnMetadata);
          }
        }

        return Pair.of(partitionName, fileColumnMetadata);
      });

      return convertMetadataToPartitionStatsRecords(columnRangeMetadata, dataMetaClient, columnsToIndexSchemaMap);
    } catch (Exception e) {
      throw new HoodieException("Failed to generate column stats records for metadata table", e);
    }
  }

  public static boolean isShouldScanColStatsForTightBound(HoodieTableMetaClient dataMetaClient) {
    return MetadataPartitionType.COLUMN_STATS.isMetadataPartitionAvailable(dataMetaClient);
  }

  public static HoodieIndexDefinition getHoodieIndexDefinition(String indexName, HoodieTableMetaClient metaClient) {
    return metaClient.getIndexForMetadataPartition(indexName)
        .orElseThrow(() -> new HoodieIndexException("Expression Index definition is not present for index: " + indexName));
  }

  public static Option<HoodieIndexVersion> getIndexVersionOption(String metadataPartitionPath, HoodieTableMetaClient metaClient) {
    Option<HoodieIndexMetadata> indexMetadata = metaClient.getIndexMetadata();
    if (indexMetadata.isEmpty()) {
      return Option.empty();
    }
    Map<String, HoodieIndexDefinition> indexDefs = indexMetadata.get().getIndexDefinitions();
    if (!indexDefs.containsKey(metadataPartitionPath)) {
      return Option.empty();
    }
    return Option.of(indexDefs.get(metadataPartitionPath).getVersion());
  }

  public static HoodieIndexVersion existingIndexVersionOrDefault(String metadataPartitionPath, HoodieTableMetaClient dataMetaClient) {
    return getIndexVersionOption(metadataPartitionPath, dataMetaClient).orElseGet(
        () -> HoodieIndexVersion.getCurrentVersion(dataMetaClient.getTableConfig().getTableVersion(), metadataPartitionPath));
  }

  /**
   * Generate key prefixes for each combination of column name in {@param columnsToIndex} and {@param partitionName}.
   * @deprecated Use {@link #generateColumnStatsKeys} instead
   */
  @Deprecated
  public static List<String> generateKeyPrefixes(List<String> columnsToIndex, String partitionName) {
    List<ColumnStatsIndexPrefixRawKey> rawKeys = generateColumnStatsKeys(columnsToIndex, partitionName);
    return rawKeys.stream()
        .map(key -> key.encode())
        .collect(Collectors.toList());
  }

  /**
   * Generate column stats index keys for each combination of column name in {@param columnsToIndex} and {@param partitionName}.
   */
  public static List<ColumnStatsIndexPrefixRawKey> generateColumnStatsKeys(List<String> columnsToIndex, String partitionName) {
    List<ColumnStatsIndexPrefixRawKey> keys = new ArrayList<>();
    for (String columnName : columnsToIndex) {
      keys.add(new ColumnStatsIndexPrefixRawKey(columnName, partitionName));
    }
    return keys;
  }

  private static List<HoodieColumnRangeMetadata<Comparable>> translateWriteStatToFileStats(HoodieWriteStat writeStat,
                                                                                           HoodieTableMetaClient datasetMetaClient,
                                                                                           List<String> columnsToIndex,
                                                                                           Option<Schema> writerSchemaOpt) {
    if (writeStat instanceof HoodieDeltaWriteStat && ((HoodieDeltaWriteStat) writeStat).getColumnStats().isPresent()) {
      Map<String, HoodieColumnRangeMetadata<Comparable>> columnRangeMap = ((HoodieDeltaWriteStat) writeStat).getColumnStats().get();
      return new ArrayList<>(columnRangeMap.values());
    }

    String filePath = writeStat.getPath();
    return getFileStatsRangeMetadata(writeStat.getPartitionPath(), getFileNameFromPath(filePath), datasetMetaClient, columnsToIndex, false, -1);
  }

  public static String getPartitionStatsIndexKey(String partitionPath, String columnName) {
    final PartitionIndexID partitionIndexID = new PartitionIndexID(getColumnStatsIndexPartitionIdentifier(partitionPath));
    final ColumnIndexID columnIndexID = new ColumnIndexID(columnName);
    return columnIndexID.asBase64EncodedString().concat(partitionIndexID.asBase64EncodedString());
  }

  public static String getPartitionStatsIndexKey(String partitionPathPrefix, String partitionPath, String columnName) {
    final PartitionIndexID partitionPrefixID = new PartitionIndexID(getColumnStatsIndexPartitionIdentifier(partitionPathPrefix));
    final PartitionIndexID partitionIndexID = new PartitionIndexID(getColumnStatsIndexPartitionIdentifier(partitionPath));
    final ColumnIndexID columnIndexID = new ColumnIndexID(columnName);
    String partitionID = partitionPrefixID.asBase64EncodedString().concat(partitionIndexID.asBase64EncodedString());
    return columnIndexID.asBase64EncodedString().concat(partitionID);
  }

  @SuppressWarnings({"rawtypes", "unchecked"})
  public static HoodieMetadataColumnStats mergeColumnStatsRecords(HoodieMetadataColumnStats prevColumnStats,
                                                                  HoodieMetadataColumnStats newColumnStats) {
    checkArgument(Objects.equals(prevColumnStats.getColumnName(), newColumnStats.getColumnName()));
    // We're handling 2 cases in here
    //  - New record is a tombstone: in this case it simply overwrites previous state
    //  - Previous record is a tombstone: in that case new proper record would also
    //    be simply overwriting previous state
    if (newColumnStats.getIsDeleted() || prevColumnStats.getIsDeleted()) {
      return newColumnStats;
    }

    // If new column stats is tight bound, then discard the previous column stats
    if (newColumnStats.getIsTightBound()) {
      return newColumnStats;
    }

    Comparable minValue =
        (Comparable) Stream.of(
                (Comparable) unwrapAvroValueWrapper(prevColumnStats.getMinValue()),
                (Comparable) unwrapAvroValueWrapper(newColumnStats.getMinValue()))
            .filter(Objects::nonNull)
            .min(Comparator.naturalOrder())
            .orElse(null);

    Comparable maxValue =
        (Comparable) Stream.of(
                (Comparable) unwrapAvroValueWrapper(prevColumnStats.getMaxValue()),
                (Comparable) unwrapAvroValueWrapper(newColumnStats.getMaxValue()))
            .filter(Objects::nonNull)
            .max(Comparator.naturalOrder())
            .orElse(null);

    HoodieMetadataColumnStats.Builder columnStatsBuilder = HoodieMetadataColumnStats.newBuilder(HoodieMetadataPayload.METADATA_COLUMN_STATS_BUILDER_STUB.get())
        .setFileName(newColumnStats.getFileName())
        .setColumnName(newColumnStats.getColumnName())
        .setMinValue(wrapValueIntoAvro(minValue))
        .setMaxValue(wrapValueIntoAvro(maxValue))
        .setValueCount(prevColumnStats.getValueCount() + newColumnStats.getValueCount())
        .setNullCount(prevColumnStats.getNullCount() + newColumnStats.getNullCount())
        .setTotalSize(prevColumnStats.getTotalSize() + newColumnStats.getTotalSize())
        .setTotalUncompressedSize(prevColumnStats.getTotalUncompressedSize() + newColumnStats.getTotalUncompressedSize())
        .setIsDeleted(newColumnStats.getIsDeleted());
    if (newColumnStats.hasField(COLUMN_STATS_FIELD_IS_TIGHT_BOUND)) {
      columnStatsBuilder.setIsTightBound(newColumnStats.getIsTightBound());
    }
    return columnStatsBuilder.build();
  }

  public static Map<String, HoodieMetadataFileInfo> combineFileSystemMetadata(HoodieMetadataPayload older, HoodieMetadataPayload newer) {
    Map<String, HoodieMetadataFileInfo> combinedFileInfo = new HashMap<>();
    // First, add all files listed in the previous record
    if (older.filesystemMetadata != null) {
      combinedFileInfo.putAll(older.filesystemMetadata);
    }

    // Second, merge in the files listed in the new record
    if (newer.filesystemMetadata != null) {
      validatePayload(newer.type, newer.filesystemMetadata);

      newer.filesystemMetadata.forEach((key, fileInfo) -> {
        combinedFileInfo.merge(key, fileInfo,
            // Combine previous record w/ the new one, new records taking precedence over
            // the old one
            //
            // NOTE: That if previous listing contains the file that is being deleted by the tombstone
            //       record (`IsDeleted` = true) in the new one, we simply delete the file from the resulting
            //       listing as well as drop the tombstone itself.
            //       However, if file is not present in the previous record we have to persist tombstone
            //       record in the listing to make sure we carry forward information that this file
            //       was deleted. This special case could occur since the merging flow is 2-stage:
            //          - First we merge records from all of the delta log-files
            //          - Then we merge records from base-files with the delta ones (coming as a result
            //          of the previous step)
            (oldFileInfo, newFileInfo) -> {
              // NOTE: We can't assume that MT update records will be ordered the same way as actual
              //       FS operations (since they are not atomic), therefore MT record merging should be a
              //       _commutative_ & _associative_ operation (ie one that would work even in case records
              //       will get re-ordered), which is
              //          - Possible for file-sizes (since file-sizes will ever grow, we can simply
              //          take max of the old and new records)
              //          - Not possible for is-deleted flags*
              //
              //       *However, we're assuming that the case of concurrent write and deletion of the same
              //       file is _impossible_ -- it would only be possible with concurrent upsert and
              //       rollback operation (affecting the same log-file), which is implausible, b/c either
              //       of the following have to be true:
              //          - We're appending to failed log-file (then the other writer is trying to
              //          rollback it concurrently, before it's own write)
              //          - Rollback (of completed instant) is running concurrently with append (meaning
              //          that restore is running concurrently with a write, which is also nut supported
              //          currently)
              if (newFileInfo.getIsDeleted()) {
                if (oldFileInfo.getIsDeleted()) {
                  LOG.warn("A file is repeatedly deleted in the files partition of the metadata table: {}", key);
                  return newFileInfo;
                }
                return null;
              }
              return new HoodieMetadataFileInfo(
                  Math.max(newFileInfo.getSize(), oldFileInfo.getSize()), false);
            });
      });
    }
    return combinedFileInfo;
  }

  private static void validatePayload(int type, Map<String, HoodieMetadataFileInfo> filesystemMetadata) {
    if (type == MetadataPartitionType.FILES.getRecordType()) {
      filesystemMetadata.forEach((fileName, fileInfo) -> checkState(fileInfo.getIsDeleted() || fileInfo.getSize() > 0, "Existing files should have size > 0"));
    }
  }

  public static Set<String> getExpressionIndexPartitionsToInit(MetadataPartitionType partitionType, HoodieMetadataConfig metadataConfig, HoodieTableMetaClient dataMetaClient) {
    return getIndexPartitionsToInit(
        partitionType,
        metadataConfig,
        dataMetaClient,
        () -> isNewExpressionIndexDefinitionRequired(metadataConfig, dataMetaClient),
        metadataConfig::getExpressionIndexColumn,
        metadataConfig::getExpressionIndexName,
        PARTITION_NAME_EXPRESSION_INDEX_PREFIX,
        metadataConfig.getExpressionIndexType()
    );
  }

  public static Set<String> getSecondaryIndexPartitionsToInit(MetadataPartitionType partitionType, HoodieMetadataConfig metadataConfig, HoodieTableMetaClient dataMetaClient) {
    return getIndexPartitionsToInit(
        partitionType,
        metadataConfig,
        dataMetaClient,
        () -> isNewSecondaryIndexDefinitionRequired(metadataConfig, dataMetaClient),
        metadataConfig::getSecondaryIndexColumn,
        metadataConfig::getSecondaryIndexName,
        PARTITION_NAME_SECONDARY_INDEX_PREFIX,
        PARTITION_NAME_SECONDARY_INDEX
    );
  }

  /**
   * Fetches uninitialized index partitions for the given partition type.
   * If no such partitions are found and a new index definition is required,
   * this method adds the new index definition before re-fetching the partitions.
   * This ensures that all required index partitions are initialized.
   *
   * @param partitionType       The type of metadata partition (e.g., expression index, secondary index).
   * @param metadataConfig      Configuration object containing metadata-related properties.
   * @param dataMetaClient      Metadata client for interacting with the table's metadata.
   * @param isNewIndexRequired  A supplier to determine whether a new index definition is required.
   * @param getIndexedColumn    A supplier to fetch the column to be indexed.
   * @param getIndexName        A supplier to fetch the user-defined index name.
   * @param partitionNamePrefix A prefix to ensure index names follow naming conventions.
   * @param indexType           The type of index being initialized (e.g., expression index, secondary index).
   * @return A set of index partitions that require initialization, or an empty set if none are required.
   */
  private static Set<String> getIndexPartitionsToInit(MetadataPartitionType partitionType,
                                                      HoodieMetadataConfig metadataConfig,
                                                      HoodieTableMetaClient dataMetaClient,
                                                      Supplier<Boolean> isNewIndexRequired,
                                                      Supplier<String> getIndexedColumn,
                                                      Supplier<String> getIndexName,
                                                      String partitionNamePrefix,
                                                      String indexType) {
    // Fetch existing uninitialized partitions for which index definition already exists
    Set<String> indexPartitionsToInit = getIndexPartitionsToInitBasedOnIndexDefinition(partitionType, dataMetaClient);

    // If no index partition found, check if new index definition need to be added based on metadata write configs
    if (indexPartitionsToInit.isEmpty() && isNewIndexRequired.get()) {
      String indexedColumn = getIndexedColumn.get();
      String indexName = getSecondaryOrExpressionIndexName(getIndexName, partitionNamePrefix, indexedColumn);

      // Build and register the new index definition
      HoodieIndexDefinition.Builder indexDefinitionBuilder = HoodieIndexDefinition.newBuilder()
          .withIndexName(indexName)
          .withIndexType(indexType)
          .withVersion(existingIndexVersionOrDefault(indexName, dataMetaClient))
          .withSourceFields(Collections.singletonList(indexedColumn));
      if (partitionNamePrefix.equals(PARTITION_NAME_EXPRESSION_INDEX_PREFIX)) {
        indexDefinitionBuilder.withIndexOptions(metadataConfig.getExpressionIndexOptions());
        indexDefinitionBuilder.withIndexFunction(metadataConfig.getExpressionIndexOptions().getOrDefault(EXPRESSION_OPTION, IDENTITY_TRANSFORM));
      }

      dataMetaClient.buildIndexDefinition(indexDefinitionBuilder.build());

      // Re-fetch the partitions after adding the new definition
      indexPartitionsToInit = getIndexPartitionsToInitBasedOnIndexDefinition(partitionType, dataMetaClient);
    }

    return indexPartitionsToInit;
  }

  public static String getSecondaryOrExpressionIndexName(Supplier<String> getConfiguredIndexName, String partitionNamePrefix, String indexedColumn) {
    String indexName = getConfiguredIndexName.get();

    // Use a default index name if the indexed column is specified but index name is not
    if (StringUtils.isNullOrEmpty(indexName) && StringUtils.nonEmpty(indexedColumn)) {
      indexName = partitionNamePrefix + indexedColumn;
    }

    // Ensure the index name has the appropriate prefix
    if (StringUtils.nonEmpty(indexName) && !indexName.startsWith(partitionNamePrefix)) {
      indexName = partitionNamePrefix + indexName;
    }
    return indexName;
  }

  private static Set<String> getIndexPartitionsToInitBasedOnIndexDefinition(MetadataPartitionType partitionType, HoodieTableMetaClient dataMetaClient) {
    if (dataMetaClient.getIndexMetadata().isEmpty()) {
      return Collections.emptySet();
    }

    Set<String> indexPartitions = dataMetaClient.getIndexMetadata().get().getIndexDefinitions().values().stream()
        .map(HoodieIndexDefinition::getIndexName)
        .filter(indexName -> indexName.startsWith(partitionType.getPartitionPath()))
        .collect(Collectors.toSet());
    Set<String> completedMetadataPartitions = dataMetaClient.getTableConfig().getMetadataPartitions();
    indexPartitions.removeAll(completedMetadataPartitions);
    return indexPartitions;
  }

  /**
   * A class which represents a directory and the files and directories inside it.
   * <p>
   * A {@code PartitionFileInfo} object saves the name of the partition and various properties requires of each file
   * required for initializing the metadata table. Saving limited properties reduces the total memory footprint when
   * a very large number of files are present in the dataset being initialized.
   */
  public static class DirectoryInfo implements Serializable {
    // Relative path of the directory (relative to the base directory)
    private final String relativePath;
    // Map of filenames within this partition to their respective sizes
    private final HashMap<String, Long> filenameToSizeMap;
    // List of directories within this partition
    private final List<StoragePath> subDirectories = new ArrayList<>();
    // Is this a hoodie partition
    private boolean isHoodiePartition = false;

    public DirectoryInfo(String relativePath, List<StoragePathInfo> pathInfos, String maxInstantTime, Set<String> pendingDataInstants) {
      this(relativePath, pathInfos, maxInstantTime, pendingDataInstants, true);
    }

    /**
     * When files are directly fetched from Metadata table we do not need to validate HoodiePartitions.
     */
    public DirectoryInfo(String relativePath, List<StoragePathInfo> pathInfos, String maxInstantTime, Set<String> pendingDataInstants,
                         boolean validateHoodiePartitions) {
      this.relativePath = relativePath;

      // Pre-allocate with the maximum length possible
      filenameToSizeMap = new HashMap<>(pathInfos.size());

      // Presence of partition meta file implies this is a HUDI partition
      // if input files are directly fetched from MDT, it may not contain the HoodiePartitionMetadata file. So, we can ignore the validation for isHoodiePartition.
      isHoodiePartition = !validateHoodiePartitions || pathInfos.stream().anyMatch(status -> status.getPath().getName().startsWith(HoodiePartitionMetadata.HOODIE_PARTITION_METAFILE_PREFIX));
      for (StoragePathInfo pathInfo : pathInfos) {
        // Do not attempt to search for more subdirectories inside directories that are partitions
        if (!isHoodiePartition && pathInfo.isDirectory()) {
          // Ignore .hoodie directory as there cannot be any partitions inside it
          if (!pathInfo.getPath().getName().equals(HoodieTableMetaClient.METAFOLDER_NAME)) {
            this.subDirectories.add(pathInfo.getPath());
          }
        } else if (isHoodiePartition && FSUtils.isDataFile(pathInfo.getPath())) {
          // Regular HUDI data file (base file or log file)
          String dataFileCommitTime = FSUtils.getCommitTime(pathInfo.getPath().getName());
          // Limit the file listings to files which were created by successful commits before the maxInstant time.
          if (!pendingDataInstants.contains(dataFileCommitTime) && compareTimestamps(dataFileCommitTime, LESSER_THAN_OR_EQUALS, maxInstantTime)) {
            filenameToSizeMap.put(pathInfo.getPath().getName(), pathInfo.getLength());
          }
        }
      }
    }

    String getRelativePath() {
      return relativePath;
    }

    int getTotalFiles() {
      return filenameToSizeMap.size();
    }

    boolean isHoodiePartition() {
      return isHoodiePartition;
    }

    List<StoragePath> getSubDirectories() {
      return subDirectories;
    }

    // Returns a map of filenames mapped to their lengths
    Map<String, Long> getFileNameToSizeMap() {
      return filenameToSizeMap;
    }
  }

  private static TypedProperties getFileGroupReaderPropertiesFromStorageConf(StorageConfiguration<?> storageConf) {
    TypedProperties properties = new TypedProperties();
    properties.setProperty(MAX_MEMORY_FOR_MERGE.key(),
        Long.toString(storageConf.getLong(MAX_MEMORY_FOR_COMPACTION.key(), DEFAULT_MAX_MEMORY_FOR_SPILLABLE_MAP_IN_BYTES)));
    properties.setProperty(SPILLABLE_DISK_MAP_TYPE.key(),
        storageConf.getEnum(SPILLABLE_DISK_MAP_TYPE.key(), SPILLABLE_DISK_MAP_TYPE.defaultValue()).toString());
    properties.setProperty(DISK_MAP_BITCASK_COMPRESSION_ENABLED.key(),
        Boolean.toString(storageConf.getBoolean(DISK_MAP_BITCASK_COMPRESSION_ENABLED.key(), DISK_MAP_BITCASK_COMPRESSION_ENABLED.defaultValue())));
    return properties;
  }
}<|MERGE_RESOLUTION|>--- conflicted
+++ resolved
@@ -55,11 +55,6 @@
 import org.apache.hudi.common.engine.ReaderContextFactory;
 import org.apache.hudi.common.fs.FSUtils;
 import org.apache.hudi.common.function.SerializableBiFunction;
-<<<<<<< HEAD
-import org.apache.hudi.common.function.SerializableFunctionUnchecked;
-=======
-import org.apache.hudi.common.function.SerializablePairFunction;
->>>>>>> f55e0c3e
 import org.apache.hudi.common.model.EmptyHoodieRecordPayload;
 import org.apache.hudi.common.model.FileSlice;
 import org.apache.hudi.common.model.HoodieBaseFile;
@@ -194,7 +189,6 @@
 import static org.apache.hudi.metadata.HoodieTableMetadata.EMPTY_PARTITION_NAME;
 import static org.apache.hudi.metadata.HoodieTableMetadata.NON_PARTITIONED_NAME;
 import static org.apache.hudi.metadata.HoodieTableMetadata.SOLO_COMMIT_TIMESTAMP;
-import static org.apache.hudi.metadata.MetadataPartitionType.RECORD_INDEX;
 import static org.apache.hudi.metadata.MetadataPartitionType.fromPartitionPath;
 import static org.apache.hudi.metadata.MetadataPartitionType.isNewExpressionIndexDefinitionRequired;
 import static org.apache.hudi.metadata.MetadataPartitionType.isNewSecondaryIndexDefinitionRequired;
@@ -2756,7 +2750,7 @@
           // Fetch metadata table COLUMN_STATS partition records for above files
           List<HoodieColumnRangeMetadata<Comparable>> partitionColumnMetadata = tableMetadata
               .getRecordsByKeyPrefixes(
-                  HoodieListData.lazy(generateColumnStatsKeys(colsToIndex, partitionName)), 
+                  HoodieListData.lazy(generateColumnStatsKeys(colsToIndex, partitionName)),
                   MetadataPartitionType.COLUMN_STATS.getPartitionPath(), false)
               // schema and properties are ignored in getInsertValue, so simply pass as null
               .map(record -> ((HoodieMetadataPayload)record.getData()).getColumnStatMetadata())
