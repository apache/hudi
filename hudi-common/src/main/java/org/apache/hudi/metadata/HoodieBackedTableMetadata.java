--- conflicted
+++ resolved
@@ -825,11 +825,8 @@
     }
     validInstantTimestamps = null;
     partitionFileSliceMap.clear();
-<<<<<<< HEAD
     partitionedRLIFileSliceMap.clear();
-=======
     closeReusableReaders();
->>>>>>> 09ecb0c1
   }
 
   public List<FileSlice> getFilegroupsForPartition(MetadataPartitionType partition) {
