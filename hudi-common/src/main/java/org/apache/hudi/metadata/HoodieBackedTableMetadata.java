--- conflicted
+++ resolved
@@ -237,12 +237,7 @@
                 Map<String, HoodieRecord<HoodieMetadataPayload>> mergedRecords =
                     readFromBaseAndMergeWithLogRecords(baseFileReader, sortedKeyPrefixes, fullKeys, logRecords, timings, partitionName);
 
-<<<<<<< HEAD
                 LOG.debug("Metadata read for {} keys took [baseFileRead, logMerge] {} ms", sortedKeyPrefixes.size(), timings);
-=======
-                LOG.debug("Metadata read for {} keys took [baseFileRead, logMerge] {} ms",
-                    sortedKeyPrefixes.size(), timings);
->>>>>>> c9003eb5
 
                 return mergedRecords.values().iterator();
               } catch (IOException ioe) {
