/*
 * Licensed to the Apache Software Foundation (ASF) under one
 * or more contributor license agreements.  See the NOTICE file
 * distributed with this work for additional information
 * regarding copyright ownership.  The ASF licenses this file
 * to you under the Apache License, Version 2.0 (the
 * "License"); you may not use this file except in compliance
 * with the License.  You may obtain a copy of the License at
 *
 *      http://www.apache.org/licenses/LICENSE-2.0
 *
 * Unless required by applicable law or agreed to in writing, software
 * distributed under the License is distributed on an "AS IS" BASIS,
 * WITHOUT WARRANTIES OR CONDITIONS OF ANY KIND, either express or implied.
 * See the License for the specific language governing permissions and
 * limitations under the License.
 */

package org.apache.hudi.metadata;

import org.apache.hudi.avro.HoodieAvroReaderContext;
import org.apache.hudi.avro.HoodieAvroUtils;
import org.apache.hudi.avro.model.HoodieMetadataRecord;
import org.apache.hudi.common.config.HoodieCommonConfig;
import org.apache.hudi.common.config.HoodieMetadataConfig;
import org.apache.hudi.common.config.TypedProperties;
import org.apache.hudi.common.data.HoodieData;
import org.apache.hudi.common.data.HoodieListData;
import org.apache.hudi.common.data.HoodieListPairData;
import org.apache.hudi.common.data.HoodiePairData;
import org.apache.hudi.common.engine.HoodieEngineContext;
import org.apache.hudi.common.engine.HoodieReaderContext;
import org.apache.hudi.common.function.SerializableBiFunction;
import org.apache.hudi.common.function.SerializableFunction;
import org.apache.hudi.common.function.SerializableFunctionUnchecked;
import org.apache.hudi.common.model.FileSlice;
import org.apache.hudi.common.model.HoodieAvroRecord;
import org.apache.hudi.common.model.HoodieKey;
import org.apache.hudi.common.model.HoodieRecord;
import org.apache.hudi.common.model.HoodieRecordGlobalLocation;
import org.apache.hudi.common.table.HoodieTableMetaClient;
import org.apache.hudi.common.table.log.InstantRange;
import org.apache.hudi.common.table.read.HoodieFileGroupReader;
import org.apache.hudi.common.table.timeline.HoodieInstant;
import org.apache.hudi.common.table.view.HoodieTableFileSystemView;
import org.apache.hudi.common.util.HoodieDataUtils;
import org.apache.hudi.common.util.Option;
import org.apache.hudi.common.util.StringUtils;
import org.apache.hudi.common.util.ValidationUtils;
import org.apache.hudi.common.util.collection.ClosableIterator;
import org.apache.hudi.common.util.collection.ClosableSortedDedupingIterator;
import org.apache.hudi.common.util.collection.CloseableMappingIterator;
import org.apache.hudi.common.util.collection.EmptyIterator;
import org.apache.hudi.common.util.collection.ImmutablePair;
import org.apache.hudi.common.util.collection.Pair;
import org.apache.hudi.exception.HoodieIOException;
import org.apache.hudi.exception.TableNotFoundException;
import org.apache.hudi.expression.BindVisitor;
import org.apache.hudi.expression.Expression;
import org.apache.hudi.expression.Literal;
import org.apache.hudi.expression.Predicate;
import org.apache.hudi.expression.Predicates;
import org.apache.hudi.internal.schema.Types;
import org.apache.hudi.storage.HoodieStorage;
import org.apache.hudi.storage.StoragePath;
import org.apache.hudi.storage.StoragePathInfo;

import org.apache.avro.Schema;
import org.apache.avro.generic.GenericRecord;
import org.apache.avro.generic.IndexedRecord;
import org.slf4j.Logger;
import org.slf4j.LoggerFactory;

import java.io.IOException;
import java.util.ArrayList;
import java.util.Arrays;
import java.util.Collections;
import java.util.HashMap;
import java.util.HashSet;
import java.util.Iterator;
import java.util.List;
import java.util.Map;
import java.util.Objects;
import java.util.Set;
import java.util.TreeSet;
import java.util.concurrent.ConcurrentHashMap;
import java.util.function.Function;
import java.util.stream.Collectors;
import java.util.stream.IntStream;

import static org.apache.hudi.common.config.HoodieCommonConfig.DISK_MAP_BITCASK_COMPRESSION_ENABLED;
import static org.apache.hudi.common.config.HoodieCommonConfig.SPILLABLE_DISK_MAP_TYPE;
import static org.apache.hudi.common.config.HoodieMemoryConfig.MAX_MEMORY_FOR_MERGE;
import static org.apache.hudi.common.config.HoodieMemoryConfig.SPILLABLE_MAP_BASE_PATH;
import static org.apache.hudi.common.config.HoodieMetadataConfig.DEFAULT_METADATA_ENABLE_FULL_SCAN_LOG_FILES;
import static org.apache.hudi.common.util.ValidationUtils.checkState;
import static org.apache.hudi.metadata.HoodieMetadataPayload.KEY_FIELD_NAME;
<<<<<<< HEAD
import static org.apache.hudi.metadata.HoodieMetadataPayload.SECONDARY_INDEX_RECORD_KEY_SEPARATOR;
=======
>>>>>>> 43c52131
import static org.apache.hudi.metadata.HoodieTableMetadataUtil.IDENTITY_ENCODING;
import static org.apache.hudi.metadata.HoodieTableMetadataUtil.PARTITION_NAME_BLOOM_FILTERS;
import static org.apache.hudi.metadata.HoodieTableMetadataUtil.PARTITION_NAME_COLUMN_STATS;
import static org.apache.hudi.metadata.HoodieTableMetadataUtil.PARTITION_NAME_FILES;
import static org.apache.hudi.metadata.HoodieTableMetadataUtil.existingIndexVersionOrDefault;
import static org.apache.hudi.metadata.HoodieTableMetadataUtil.getFileSystemViewForMetadataTable;

/**
 * Table metadata provided by an internal DFS backed Hudi metadata table.
 */
public class HoodieBackedTableMetadata extends BaseTableMetadata {

  private static final Logger LOG = LoggerFactory.getLogger(HoodieBackedTableMetadata.class);

  private final String metadataBasePath;

  private HoodieTableMetaClient metadataMetaClient;
  private Set<String> validInstantTimestamps = null;
  private HoodieTableFileSystemView metadataFileSystemView;
  // should we reuse the open file handles, across calls
  private final boolean reuse;

  // Latest file slices in the metadata partitions
  private final Map<String, List<FileSlice>> partitionFileSliceMap = new ConcurrentHashMap<>();

  public HoodieBackedTableMetadata(HoodieEngineContext engineContext,
                                   HoodieStorage storage,
                                   HoodieMetadataConfig metadataConfig,
                                   String datasetBasePath) {
    this(engineContext, storage, metadataConfig, datasetBasePath, false);
  }

  public HoodieBackedTableMetadata(HoodieEngineContext engineContext,
                                   HoodieStorage storage,
                                   HoodieMetadataConfig metadataConfig,
                                   String datasetBasePath, boolean reuse) {
    super(engineContext, storage, metadataConfig, datasetBasePath);
    this.reuse = reuse;
    this.metadataBasePath = HoodieTableMetadata.getMetadataTableBasePath(dataBasePath.toString());

    initIfNeeded();
  }

  private void initIfNeeded() {
    if (!isMetadataTableInitialized) {
      if (!HoodieTableMetadata.isMetadataTable(metadataBasePath)) {
        LOG.info("Metadata table is disabled.");
      }
    } else if (this.metadataMetaClient == null) {
      try {
        this.metadataMetaClient = HoodieTableMetaClient.builder()
            .setStorage(storage)
            .setBasePath(metadataBasePath)
            .build();
      } catch (TableNotFoundException e) {
        LOG.warn("Metadata table was not found at path {}", metadataBasePath);
        this.isMetadataTableInitialized = false;
        this.metadataMetaClient = null;
        this.metadataFileSystemView = null;
        this.validInstantTimestamps = null;
      } catch (Exception e) {
        LOG.error("Failed to initialize metadata table at path {}", metadataBasePath, e);
        this.isMetadataTableInitialized = false;
        this.metadataMetaClient = null;
        this.metadataFileSystemView = null;
        this.validInstantTimestamps = null;
      }
    }
  }

  @Override
  protected Option<HoodieRecord<HoodieMetadataPayload>> getRecordByKey(String key, String partitionName) {
    List<HoodieRecord<HoodieMetadataPayload>> records = getRecordsByKeys(
        HoodieListData.eager(Collections.singletonList(key)), partitionName, IDENTITY_ENCODING)
        .values().collectAsList();
    ValidationUtils.checkArgument(records.size() <= 1, "Found more than 1 record for record key " + key);
    return records.isEmpty() ? Option.empty() : Option.ofNullable(records.get(0));
  }

  @Override
  public List<String> getPartitionPathWithPathPrefixUsingFilterExpression(List<String> relativePathPrefixes,
                                                                          Types.RecordType partitionFields,
                                                                          Expression expression) throws IOException {
    Expression boundedExpr = expression.accept(new BindVisitor(partitionFields, caseSensitive));
    List<String> selectedPartitionPaths = getPartitionPathWithPathPrefixes(relativePathPrefixes);

    // Can only prune partitions if the number of partition levels matches partition fields
    // Here we'll check the first selected partition to see whether the numbers match.
    if (hiveStylePartitioningEnabled
        && getPathPartitionLevel(partitionFields, selectedPartitionPaths.get(0)) == partitionFields.fields().size()) {
      return selectedPartitionPaths.stream()
          .filter(p ->
              (boolean) boundedExpr.eval(extractPartitionValues(partitionFields, p, urlEncodePartitioningEnabled)))
          .collect(Collectors.toList());
    }

    return selectedPartitionPaths;
  }

  @Override
  public List<String> getPartitionPathWithPathPrefixes(List<String> relativePathPrefixes) throws IOException {
    // TODO: consider skipping this method for non-partitioned table and simplify the checks
    return getAllPartitionPaths().stream()
        .filter(p -> relativePathPrefixes.stream().anyMatch(relativePathPrefix ->
            // Partition paths stored in metadata table do not have the slash at the end.
            // If the relativePathPrefix is empty, return all partition paths;
            // else if the relative path prefix is the same as the path, this is an exact match;
            // else, we need to make sure the path is a subdirectory of relativePathPrefix, by
            // checking if the path starts with relativePathPrefix appended by a slash ("/").
            StringUtils.isNullOrEmpty(relativePathPrefix)
                || p.equals(relativePathPrefix) || p.startsWith(relativePathPrefix + "/")))
        .collect(Collectors.toList());
  }

  @Override
  public HoodieData<HoodieRecord<HoodieMetadataPayload>> getRecordsByKeyPrefixes(HoodieData<String> keyPrefixes,
                                                                                 String partitionName,
                                                                                 boolean shouldLoadInMemory,
                                                                                 SerializableFunctionUnchecked<String, String> keyEncodingFn) {
    ValidationUtils.checkState(keyPrefixes instanceof HoodieListData, "getRecordsByKeyPrefixes only support HoodieListData at the moment");
    // Apply key encoding
    List<String> sortedKeyPrefixes = new ArrayList<>(keyPrefixes.map(keyEncodingFn::apply).collectAsList());
    // Sort the prefixes so that keys are looked up in order
    // Sort must come after encoding.
    Collections.sort(sortedKeyPrefixes);

    // NOTE: Since we partition records to a particular file-group by full key, we will have
    //       to scan all file-groups for all key-prefixes as each of these might contain some
    //       records matching the key-prefix
    List<FileSlice> partitionFileSlices = partitionFileSliceMap.computeIfAbsent(partitionName,
        k -> HoodieTableMetadataUtil.getPartitionLatestMergedFileSlices(metadataMetaClient, getMetadataFileSystemView(), partitionName));
    checkState(!partitionFileSlices.isEmpty(), "Number of file slices for partition " + partitionName + " should be > 0");

    return (shouldLoadInMemory ? HoodieListData.lazy(partitionFileSlices) :
        getEngineContext().parallelize(partitionFileSlices))
        .flatMap(
            (SerializableFunction<FileSlice, Iterator<HoodieRecord<HoodieMetadataPayload>>>) fileSlice ->
                lookupRecords(partitionName, sortedKeyPrefixes, fileSlice,
                    metadataRecord -> {
                      HoodieMetadataPayload payload = new HoodieMetadataPayload(Option.of(metadataRecord));
                      String rowKey = payload.key != null ? payload.key : metadataRecord.get(KEY_FIELD_NAME).toString();
                      HoodieKey key = new HoodieKey(rowKey, partitionName);
                      return new HoodieAvroRecord<>(key, payload);
                    }, false));
  }

  /**
   * All keys to be looked up go through the following steps:
   * 1. [encode] escape/encode the key if needed
   * 2. [hash to file group] compute the hash of the key to
   * 3. [lookup within file groups] lookup the key in the file group
   * 4. the record is returned
   */
  /**
   * Performs lookup of records in the metadata table.
   *
   * @param keys               The keys to look up in the metadata table
   * @param partitionName      The name of the metadata partition to search in
   * @param fileSlices         The list of file slices to search through
<<<<<<< HEAD
=======
   * @param isSecondaryIndex   Whether this lookup is for a secondary index
>>>>>>> 43c52131
   * @param keyEncodingFn      Optional function to encode keys before lookup
   * @return Pair data containing the looked up records keyed by their original keys
   */
  private HoodiePairData<String, HoodieRecord<HoodieMetadataPayload>> doLookup(HoodieData<String> keys, String partitionName, List<FileSlice> fileSlices,
<<<<<<< HEAD
                                                                               SerializableFunctionUnchecked<String, String> keyEncodingFn) {
=======
                                                                               boolean isSecondaryIndex, SerializableFunctionUnchecked<String, String> keyEncodingFn) {
>>>>>>> 43c52131

    final int numFileSlices = fileSlices.size();
    if (numFileSlices == 1) {
      List<String> keysList = keys.map(keyEncodingFn::apply).collectAsList();
      TreeSet<String> distinctSortedKeys = new TreeSet<>(keysList);
      return lookupKeyRecordPairs(partitionName, new ArrayList<>(distinctSortedKeys), fileSlices.get(0));
    }

    // For SI v2, there are 2 cases require different implementation:
    // SI write path concatenates secKey$recordKey, the secKey needs extracted for hashing;
    // SI read path gives secKey only, no need for secKey extraction.
    SerializableBiFunction<String, Integer, Integer> mappingFunction = HoodieTableMetadataUtil::mapRecordKeyToFileGroupIndex;
    keys = repartitioningIfNeeded(keys, partitionName, numFileSlices, mappingFunction, keyEncodingFn);
    HoodiePairData<Integer, String> persistedInitialPairData = keys
        // Tag key with file group index
        .mapToPair(recordKey -> {
          String encodedKey = keyEncodingFn.apply(recordKey);
          // Always encode the key before apply mapping.
          return new ImmutablePair<>(mappingFunction.apply(encodedKey, numFileSlices), encodedKey);
        });
    persistedInitialPairData.persist("MEMORY_AND_DISK_SER");
    // Use the new processValuesOfTheSameShards API instead of explicit rangeBasedRepartitionForEachKey
    SerializableFunction<Iterator<String>, Iterator<Pair<String, HoodieRecord<HoodieMetadataPayload>>>> processFunction =
        sortedKeys -> {
          List<String> keysList = new ArrayList<>();
          // Decorate with sorted stream deduplication.
          try (ClosableSortedDedupingIterator<String> distinctSortedKeyIter = new ClosableSortedDedupingIterator<>(sortedKeys)) {
            if (!distinctSortedKeyIter.hasNext()) {
              return Collections.emptyIterator();
            }
            distinctSortedKeyIter.forEachRemaining(keysList::add);
          }
          FileSlice fileSlice = fileSlices.get(mappingFunction.apply(keysList.get(0), numFileSlices));
<<<<<<< HEAD
          return lookupKeyRecordPairsItr(partitionName, keysList, fileSlice);
=======
          return lookupKeyRecordPairsItr(partitionName, keysList, fileSlice, !isSecondaryIndex);
>>>>>>> 43c52131
        };

    List<Integer> keySpace = IntStream.range(0, numFileSlices).boxed().collect(Collectors.toList());
    HoodiePairData<String, HoodieRecord<HoodieMetadataPayload>> result =
        getEngineContext().mapGroupsByKey(persistedInitialPairData, processFunction, keySpace, true)
            .mapToPair(p -> Pair.of(p.getLeft(), p.getRight()));
    return result.filter((String k, HoodieRecord<HoodieMetadataPayload> v) -> !v.getData().isDeleted());
  }

  /**
   * All keys to be looked up go through the following steps:
   * 1. [encode] escape/encode the key if needed
   * 2. [hash to file group] compute the hash of the key to
   * 3. [lookup within file groups] lookup the key in the file group
   * 4. the record is returned
   */
  private HoodieData<HoodieRecord<HoodieMetadataPayload>> doLookupIndexRecords(HoodieData<String> keys, String partitionName, List<FileSlice> fileSlices,
<<<<<<< HEAD
                                                                               SerializableFunctionUnchecked<String, String> keyEncodingFn) {
=======
                                                                               boolean isSecondaryIndex, SerializableFunctionUnchecked<String, String> keyEncodingFn) {
>>>>>>> 43c52131

    final int numFileSlices = fileSlices.size();
    if (numFileSlices == 1) {
      List<String> keysList = keys.map(keyEncodingFn::apply).collectAsList();
      TreeSet<String> distinctSortedKeys = new TreeSet<>(keysList);
      return lookupRecords(partitionName, new ArrayList<>(distinctSortedKeys), fileSlices.get(0));
    }

    // For SI v2, there are 2 cases require different implementation:
    // SI write path concatenates secKey$recordKey, the secKey needs extracted for hashing;
    // SI read path gives secKey only, no need for secKey extraction.
    SerializableBiFunction<String, Integer, Integer> mappingFunction = HoodieTableMetadataUtil::mapRecordKeyToFileGroupIndex;
    keys = repartitioningIfNeeded(keys, partitionName, numFileSlices, mappingFunction, keyEncodingFn);
    HoodiePairData<Integer, String> persistedInitialPairData = keys
        // Tag key with file group index
        .mapToPair(recordKey -> {
          String encodedKey = keyEncodingFn.apply(recordKey);
          // Always encode the key before apply mapping.
          return new ImmutablePair<>(mappingFunction.apply(encodedKey, numFileSlices), encodedKey);
        });
    persistedInitialPairData.persist("MEMORY_AND_DISK_SER");

    // Use the new processValuesOfTheSameShards API instead of explicit rangeBasedRepartitionForEachKey
    SerializableFunction<Iterator<String>, Iterator<HoodieRecord<HoodieMetadataPayload>>> processFunction =
        sortedKeys -> {
          List<String> keysList = new ArrayList<>();
          // Decorate with sorted stream deduplication.
          try (ClosableSortedDedupingIterator<String> distinctSortedKeyIter = new ClosableSortedDedupingIterator<>(sortedKeys)) {
            if (!distinctSortedKeyIter.hasNext()) {
              return Collections.emptyIterator();
            }
            distinctSortedKeyIter.forEachRemaining(keysList::add);
          }
          FileSlice fileSlice = fileSlices.get(mappingFunction.apply(keysList.get(0), numFileSlices));
<<<<<<< HEAD
          return lookupRecordsItr(partitionName, keysList, fileSlice);
=======
          return lookupRecordsItr(partitionName, keysList, fileSlice, !isSecondaryIndex);
>>>>>>> 43c52131
        };
    List<Integer> keySpace = IntStream.range(0, numFileSlices).boxed().collect(Collectors.toList());
    HoodieData<HoodieRecord<HoodieMetadataPayload>> result =
        getEngineContext().mapGroupsByKey(persistedInitialPairData, processFunction, keySpace, true);
    
    return result.filter((HoodieRecord<HoodieMetadataPayload> v) -> !v.getData().isDeleted());
  }

  /**
   * Reads record keys from record-level index. Deleted records are filtered out.
   * <p>
   * If the Metadata Table is not enabled, an exception is thrown to distinguish this from the absence of the key.
   *
   * @param recordKeys List of mapping from keys to the record location.
   */
  @Override
  public HoodiePairData<String, HoodieRecordGlobalLocation> readRecordIndex(HoodieData<String> recordKeys) {
    // If record index is not initialized yet, we cannot return an empty result here unlike the code for reading from other
    // indexes. This is because results from this function are used for upserts and returning an empty result here would lead
    // to existing records being inserted again causing duplicates.
    // The caller is required to check for record index existence in MDT before calling this method.
    ValidationUtils.checkState(dataMetaClient.getTableConfig().isMetadataPartitionAvailable(MetadataPartitionType.RECORD_INDEX),
        "Record index is not initialized in MDT");

    // TODO [HUDI-9544]: Metric does not work for rdd based API due to lazy evaluation.
    return getRecordsByKeys(recordKeys, MetadataPartitionType.RECORD_INDEX.getPartitionPath(), IDENTITY_ENCODING)
        .mapToPair((Pair<String, HoodieRecord<HoodieMetadataPayload>> p) -> Pair.of(p.getLeft(), p.getRight().getData().getRecordGlobalLocation()));
  }

  /**
   * Reads record keys from record-level index. Deleted records are filtered out.
   * <p>
   * If the Metadata Table is not enabled, an exception is thrown to distinguish this from the absence of the key.
   *
   * @param recordKeys List of locations of record for the record keys.
   */
  @Override
  public HoodieData<HoodieRecordGlobalLocation> readRecordIndexLocations(HoodieData<String> recordKeys) {
    // If record index is not initialized yet, we cannot return an empty result here unlike the code for reading from other
    // indexes. This is because results from this function are used for upserts and returning an empty result here would lead
    // to existing records being inserted again causing duplicates.
    // The caller is required to check for record index existence in MDT before calling this method.
    ValidationUtils.checkState(dataMetaClient.getTableConfig().isMetadataPartitionAvailable(MetadataPartitionType.RECORD_INDEX),
        "Record index is not initialized in MDT");
    return readIndexRecords(recordKeys, MetadataPartitionType.RECORD_INDEX.getPartitionPath(), IDENTITY_ENCODING)
        .map(r -> r.getData().getRecordGlobalLocation());
  }

  /**
   * Get record-location using secondary-index and record-index. Deleted records are filtered out.
   * <p>
   * If the Metadata Table is not enabled, an exception is thrown to distinguish this from the absence of the key.
   *
   * @param secondaryKeys The list of secondary keys to read
   */
  @Override
  public HoodiePairData<String, HoodieRecordGlobalLocation> readSecondaryIndex(HoodieData<String> secondaryKeys, String partitionName) {
    HoodieIndexVersion indexVersion = existingIndexVersionOrDefault(partitionName, dataMetaClient);

    if (indexVersion.equals(HoodieIndexVersion.V1)) {
      return readSecondaryIndexV1(secondaryKeys, partitionName);
    } else if (indexVersion.equals(HoodieIndexVersion.V2)) {
      return readSecondaryIndexV2(secondaryKeys, partitionName);
    } else {
      throw new IllegalArgumentException("readSecondaryIndex does not support index with version " + indexVersion);
    }
  }

  /**
   * Get record-location using secondary-index and record-index. Deleted records are filtered out.
   * <p>
   * If the Metadata Table is not enabled, an exception is thrown to distinguish this from the absence of the key.
   *
   * @param secondaryKeys The list of secondary keys to read
   */
  @Override
  public HoodieData<HoodieRecordGlobalLocation> readSecondaryIndexLocations(HoodieData<String> secondaryKeys, String partitionName) {
    HoodieIndexVersion indexVersion = existingIndexVersionOrDefault(partitionName, dataMetaClient);

    if (indexVersion.equals(HoodieIndexVersion.V1)) {
      return readSecondaryIndexV1(secondaryKeys, partitionName).values();
    } else if (indexVersion.equals(HoodieIndexVersion.V2)) {
      return readRecordIndexLocations(getRecordKeysFromSecondaryKeysV2(secondaryKeys, partitionName));
    } else {
      throw new IllegalArgumentException("readSecondaryIndexResult does not support index with version " + indexVersion);
    }
  }

  @Override
  public HoodiePairData<String, HoodieRecord<HoodieMetadataPayload>> getRecordsByKeys(
      HoodieData<String> keys, String partitionName, SerializableFunctionUnchecked<String, String> keyEncodingFn) {
    List<FileSlice> fileSlices = partitionFileSliceMap.computeIfAbsent(partitionName,
        k -> HoodieTableMetadataUtil.getPartitionLatestMergedFileSlices(metadataMetaClient, getMetadataFileSystemView(), partitionName));
    checkState(!fileSlices.isEmpty(), "No file slices found for partition: " + partitionName);

    return doLookup(keys, partitionName, fileSlices, keyEncodingFn);
  }

  public HoodieData<String> getRecordKeysFromSecondaryKeysV2(HoodieData<String> secondaryKeys, String partitionName) {
    return readIndexRecords(secondaryKeys, partitionName, SecondaryIndexKeyUtils::escapeSpecialChars).map(
        hoodieRecord -> SecondaryIndexKeyUtils.getRecordKeyFromSecondaryIndexKey(hoodieRecord.getRecordKey()));
  }

  private HoodiePairData<String, HoodieRecordGlobalLocation> readSecondaryIndexV2(HoodieData<String> secondaryKeys, String partitionName) {
    return readRecordIndex(getRecordKeysFromSecondaryKeysV2(secondaryKeys, partitionName));
  }

  private HoodiePairData<String, HoodieRecordGlobalLocation> readSecondaryIndexV1(HoodieData<String> secondaryKeys, String partitionName) {
    // For secondary index v1 we keep the old implementation.
    ValidationUtils.checkState(secondaryKeys instanceof HoodieListData, "readSecondaryIndex only support HoodieListData at the moment");
    ValidationUtils.checkState(dataMetaClient.getTableConfig().isMetadataPartitionAvailable(MetadataPartitionType.RECORD_INDEX),
        "Record index is not initialized in MDT");
    ValidationUtils.checkState(
        dataMetaClient.getTableConfig().getMetadataPartitions().contains(partitionName),
        "Secondary index is not initialized in MDT for: " + partitionName);
    // Fetch secondary-index records
    Map<String, Set<String>> secondaryKeyRecords = HoodieDataUtils.dedupeAndCollectAsMap(
        getSecondaryIndexRecords(HoodieListData.eager(secondaryKeys.collectAsList()), partitionName));
    // Now collect the record-keys and fetch the RLI records
    List<String> recordKeys = new ArrayList<>();
    secondaryKeyRecords.values().forEach(recordKeys::addAll);
    return readRecordIndex(HoodieListData.eager(recordKeys));
  }

  protected HoodieData<HoodieRecord<HoodieMetadataPayload>> readIndexRecords(HoodieData<String> keys,
                                                                             String partitionName,
                                                                             SerializableFunctionUnchecked<String, String> keyEncodingFn) {
    List<FileSlice> fileSlices = partitionFileSliceMap.computeIfAbsent(partitionName,
        k -> HoodieTableMetadataUtil.getPartitionLatestMergedFileSlices(metadataMetaClient, getMetadataFileSystemView(), partitionName));
    checkState(!fileSlices.isEmpty(), "No file slices found for partition: " + partitionName);

    return doLookupIndexRecords(keys, partitionName, fileSlices, keyEncodingFn);
  }

  // When testing we noticed that the parallelism can be very low which hurts the performance. so we should start with a reasonable
  // level of parallelism in that case.
  private HoodieData<String> repartitioningIfNeeded(
      HoodieData<String> keys, String partitionName, int numFileSlices, SerializableBiFunction<String, Integer, Integer> mappingFunction,
      SerializableFunctionUnchecked<String, String> keyEncodingFn) {
    if (keys instanceof HoodieListData) {
      int parallelism;
      parallelism = (int) keys.map(k -> mappingFunction.apply(keyEncodingFn.apply(k), numFileSlices)).distinct().count();
      // In case of empty lookup set, we should avoid RDD with 0 partitions.
      parallelism = Math.max(parallelism, 1);
      LOG.info("Repartitioning keys for partition {} from list data with parallelism: {}",
          partitionName, parallelism);
      keys = getEngineContext().parallelize(keys.collectAsList(), parallelism);
    } else if (keys.getNumPartitions() < metadataConfig.getRepartitionMinPartitionsThreshold()) {
      LOG.info("Repartitioning keys for partition {} to {} partitions", partitionName, metadataConfig.getRepartitionDefaultPartitions());
      keys = keys.repartition(metadataConfig.getRepartitionDefaultPartitions());
    }
    return keys;
  }

  private HoodieFileGroupReader<IndexedRecord> buildFileGroupReader(Predicate predicate,
                                                                    FileSlice fileSlice) {
    Option<HoodieInstant> latestMetadataInstant =
        metadataMetaClient.getActiveTimeline().filterCompletedInstants().lastInstant();
    String latestMetadataInstantTime =
        latestMetadataInstant.map(HoodieInstant::requestedTime).orElse(SOLO_COMMIT_TIMESTAMP);
    Schema schema = HoodieAvroUtils.addMetadataFields(HoodieMetadataRecord.getClassSchema());
    // Only those log files which have a corresponding completed instant on the dataset should be read
    // This is because the metadata table is updated before the dataset instants are committed.
    Set<String> validInstantTimestamps = getValidInstantTimestamps();
    InstantRange instantRange = InstantRange.builder()
        .rangeType(InstantRange.RangeType.EXACT_MATCH)
        .explicitInstants(validInstantTimestamps).build();
    
    HoodieReaderContext<IndexedRecord> readerContext = new HoodieAvroReaderContext(
        storageConf,
        metadataMetaClient.getTableConfig(),
        Option.of(instantRange),
        Option.of(predicate));
    return HoodieFileGroupReader.<IndexedRecord>newBuilder()
        .withReaderContext(readerContext)
        .withHoodieTableMetaClient(metadataMetaClient)
        .withLatestCommitTime(latestMetadataInstantTime)
        .withFileSlice(fileSlice)
        .withDataSchema(schema)
        .withRequestedSchema(schema)
        .withProps(buildFileGroupReaderProperties(metadataConfig))
        .withStart(0)
        .withLength(Long.MAX_VALUE)
        .withShouldUseRecordPosition(false)
        .build();
  }

  private HoodiePairData<String, HoodieRecord<HoodieMetadataPayload>> lookupKeyRecordPairs(String partitionName,
                                                                                           List<String> sortedKeys,
                                                                                           FileSlice fileSlice) {
    Map<String, List<HoodieRecord<HoodieMetadataPayload>>> map = new HashMap<>();
    try (ClosableIterator<Pair<String, HoodieRecord<HoodieMetadataPayload>>> iterator =
             lookupKeyRecordPairsItr(partitionName, sortedKeys, fileSlice)) {
      iterator.forEachRemaining(entry -> map.put(entry.getKey(), Collections.singletonList(entry.getValue())));
    }
    return HoodieListPairData.eager(map);
  }

  private HoodieData<HoodieRecord<HoodieMetadataPayload>> lookupRecords(String partitionName,
                                                                        List<String> sortedKeys,
                                                                        FileSlice fileSlice) {
    List<HoodieRecord<HoodieMetadataPayload>> res = new ArrayList<>();
    try (ClosableIterator<HoodieRecord<HoodieMetadataPayload>> iterator = lookupRecordsItr(partitionName, sortedKeys, fileSlice)) {
      iterator.forEachRemaining(res::add);
    }
    return HoodieListData.lazy(res);
  }

  private ClosableIterator<Pair<String, HoodieRecord<HoodieMetadataPayload>>> lookupKeyRecordPairsItr(String partitionName,
                                                                                                      List<String> sortedKeys,
                                                                                                      FileSlice fileSlice) {
    return lookupRecords(partitionName, sortedKeys, fileSlice, metadataRecord -> {
      HoodieMetadataPayload payload = new HoodieMetadataPayload(Option.of(metadataRecord));
      String rowKey = payload.key != null ? payload.key : metadataRecord.get(KEY_FIELD_NAME).toString();
      HoodieKey hoodieKey = new HoodieKey(rowKey, partitionName);
      return Pair.of(rowKey, new HoodieAvroRecord<>(hoodieKey, payload));
    }, true);
  }

  private ClosableIterator<HoodieRecord<HoodieMetadataPayload>> lookupRecordsItr(String partitionName,
                                                                                 List<String> keys,
                                                                                 FileSlice fileSlice) {
    return lookupRecords(partitionName, keys, fileSlice,
        metadataRecord -> {
          HoodieMetadataPayload payload = new HoodieMetadataPayload(Option.of(metadataRecord));
          return new HoodieAvroRecord<>(new HoodieKey(payload.key, partitionName), payload);
        }, true);
  }

  /**
   * Lookup records and produce a lazy iterator of mapped HoodieRecords.
   * @param isFullKey If true, perform exact key match. If false, perform prefix match.
   */
  private <T> ClosableIterator<T> lookupRecords(String partitionName,
                                                List<String> sortedKeys,
                                                FileSlice fileSlice,
                                                SerializableFunctionUnchecked<GenericRecord, T> transformer,
                                                boolean isFullKey) {
    // If no keys to lookup, we must return early, otherwise, the hfile lookup will return all records.
    if (sortedKeys.isEmpty()) {
      return new EmptyIterator<>();
    }
    try {
      Predicate predicate = buildPredicate(partitionName, sortedKeys, isFullKey);
      HoodieFileGroupReader<IndexedRecord> fileGroupReader = buildFileGroupReader(predicate, fileSlice);
      ClosableIterator<IndexedRecord> rawIterator = fileGroupReader.getClosableIterator();

      return new CloseableMappingIterator<>(rawIterator, record -> {
        GenericRecord metadataRecord = (GenericRecord) record;
        return transformer.apply(metadataRecord);
      });
    } catch (IOException e) {
      throw new HoodieIOException("Error merging records from metadata table for " + sortedKeys.size() + " keys", e);
    }
  }

  /**
   * Builds a predicate for querying metadata partitions based on the partition type and lookup strategy.
   * 
   * Secondary index partitions are treated as a special case where the isFullKey parameter is ignored.
   * This is because secondary index lookups are neither pure prefix lookups nor full key lookups, 
   * but rather use a customized key format: {secondary_key}+${record_key}. The lookup always uses
   * prefix matching to find all record keys associated with a given secondary key value.
   * 
   * @param partitionName The name of the metadata partition
   * @param sortedKeys The list of keys to search for
   * @param isFullKey Whether to perform exact key matching (ignored for secondary index partitions)
   * @return A predicate for filtering records
   */
  static Predicate buildPredicate(String partitionName, List<String> sortedKeys, boolean isFullKey) {
    if (MetadataPartitionType.fromPartitionPath(partitionName)
          .equals(MetadataPartitionType.SECONDARY_INDEX)) {
      // For secondary index, always use prefix matching
      return Predicates.startsWithAny(null,
          sortedKeys.stream()
          .map(escapedKey -> escapedKey + SECONDARY_INDEX_RECORD_KEY_SEPARATOR)
          .map(Literal::from)
          .collect(Collectors.toList()));
    } else if (isFullKey) {
      // For non-secondary index with full key matching
      return Predicates.in(null, sortedKeys.stream()
          .map(Literal::from)
          .collect(Collectors.toList()));
    } else {
      // For non-secondary index with prefix matching
      return Predicates.startsWithAny(null, sortedKeys.stream()
          .map(Literal::from)
          .collect(Collectors.toList()));
    }
  }

  private Set<String> getValidInstantTimestamps() {
    if (validInstantTimestamps == null) {
      validInstantTimestamps = HoodieTableMetadataUtil.getValidInstantTimestamps(dataMetaClient, metadataMetaClient);
    }
    return validInstantTimestamps;
  }

  // NOTE: We're allowing eager full-scan of the log-files only for "files" partition.
  //       Other partitions (like "column_stats", "bloom_filters") will have to be fetched
  //       t/h point-lookups
  private boolean isFullScanAllowedForPartition(String partitionName) {
    switch (partitionName) {
      case PARTITION_NAME_FILES:
        return DEFAULT_METADATA_ENABLE_FULL_SCAN_LOG_FILES;

      case PARTITION_NAME_COLUMN_STATS:
      case PARTITION_NAME_BLOOM_FILTERS:
      default:
        return false;
    }
  }

  @Override
  public void close() {
    partitionFileSliceMap.clear();
    if (this.metadataFileSystemView != null) {
      this.metadataFileSystemView.close();
      this.metadataFileSystemView = null;
    }
  }

  public boolean enabled() {
    return isMetadataTableInitialized;
  }

  public HoodieTableMetaClient getMetadataMetaClient() {
    return metadataMetaClient;
  }

  public HoodieTableFileSystemView getMetadataFileSystemView() {
    if (metadataFileSystemView == null) {
      metadataFileSystemView = getFileSystemViewForMetadataTable(metadataMetaClient);
    }
    return metadataFileSystemView;
  }

  public Map<String, String> stats() {
    Set<String> allMetadataPartitionPaths = Arrays.stream(MetadataPartitionType.getValidValues()).map(MetadataPartitionType::getPartitionPath).collect(Collectors.toSet());
    return metrics.map(m -> m.getStats(true, metadataMetaClient, this, allMetadataPartitionPaths)).orElseGet(HashMap::new);
  }

  @Override
  public Option<String> getSyncedInstantTime() {
    if (metadataMetaClient != null) {
      Option<HoodieInstant> latestInstant = metadataMetaClient.getActiveTimeline().getDeltaCommitTimeline().filterCompletedInstants().lastInstant();
      if (latestInstant.isPresent()) {
        return Option.of(latestInstant.get().requestedTime());
      }
    }
    return Option.empty();
  }

  @Override
  public Option<String> getLatestCompactionTime() {
    if (metadataMetaClient != null) {
      Option<HoodieInstant> latestCompaction = metadataMetaClient.getActiveTimeline().getCommitAndReplaceTimeline().filterCompletedInstants().lastInstant();
      if (latestCompaction.isPresent()) {
        return Option.of(latestCompaction.get().requestedTime());
      }
    }
    return Option.empty();
  }

  @Override
  public void reset() {
    initIfNeeded();
    dataMetaClient.reloadActiveTimeline();
    if (metadataMetaClient != null) {
      metadataMetaClient.reloadActiveTimeline();
      if (metadataFileSystemView != null) {
        metadataFileSystemView.close();
      }
      metadataFileSystemView = null;
    }
    validInstantTimestamps = null;
    partitionFileSliceMap.clear();
  }

  @Override
  public int getNumFileGroupsForPartition(MetadataPartitionType partition) {
    partitionFileSliceMap.computeIfAbsent(partition.getPartitionPath(),
        k -> HoodieTableMetadataUtil.getPartitionLatestMergedFileSlices(metadataMetaClient,
            getMetadataFileSystemView(), partition.getPartitionPath()));
    return partitionFileSliceMap.get(partition.getPartitionPath()).size();
  }

  @Override
  public Map<Pair<String, StoragePath>, List<StoragePathInfo>> listPartitions(List<Pair<String, StoragePath>> partitionPathList) throws IOException {
    Map<String, Pair<String, StoragePath>> absoluteToPairMap = partitionPathList.stream()
        .collect(Collectors.toMap(
            pair -> pair.getRight().toString(),
            Function.identity()
        ));
    return getAllFilesInPartitions(
        partitionPathList.stream().map(pair -> pair.getRight().toString()).collect(Collectors.toList()))
        .entrySet().stream().collect(Collectors.toMap(
            entry -> absoluteToPairMap.get(entry.getKey()),
            Map.Entry::getValue
        ));
  }

  @Override
  public HoodiePairData<String, Set<String>> getSecondaryIndexRecords(HoodieData<String> secondaryKeys, String partitionName) {
    HoodieIndexVersion indexVersion = existingIndexVersionOrDefault(partitionName, dataMetaClient);

    if (indexVersion.equals(HoodieIndexVersion.V1)) {
      return getSecondaryIndexRecordsV1(secondaryKeys, partitionName);
    } else if (indexVersion.equals(HoodieIndexVersion.V2)) {
      return getSecondaryIndexRecordsV2(secondaryKeys, partitionName);
    } else {
      throw new IllegalArgumentException("getSecondaryIndexRecords does not support index with version " + indexVersion);
    }
  }

  private HoodiePairData<String, Set<String>> getSecondaryIndexRecordsV1(HoodieData<String> keys, String partitionName) {
    if (keys.isEmpty()) {
      return HoodieListPairData.eager(Collections.emptyList());
    }

    Map<String, Set<String>> res = getRecordsByKeyPrefixes(keys, partitionName, false, SecondaryIndexKeyUtils::escapeSpecialChars)
            .map(record -> {
              if (!record.getData().isDeleted()) {
                return SecondaryIndexKeyUtils.getSecondaryKeyRecordKeyPair(record.getRecordKey());
              }
              return null;
            })
            .filter(Objects::nonNull)
            .collectAsList()
            .stream()
            .collect(HashMap::new,
                    (map, pair) -> map.computeIfAbsent(pair.getKey(), k -> new HashSet<>()).add(pair.getValue()),
                    (map1, map2) -> map2.forEach((k, v) -> map1.computeIfAbsent(k, key -> new HashSet<>()).addAll(v)));


    return HoodieListPairData.eager(
            res.entrySet()
                    .stream()
                    .collect(Collectors.toMap(
                            Map.Entry::getKey,
                            entry -> Collections.singletonList(entry.getValue())
                    ))
    );
  }

  private HoodiePairData<String, Set<String>> getSecondaryIndexRecordsV2(HoodieData<String> secondaryKeys, String partitionName) {
    if (secondaryKeys.isEmpty()) {
      return HoodieListPairData.eager(Collections.emptyList());
    }
    return readIndexRecords(secondaryKeys, partitionName, SecondaryIndexKeyUtils::escapeSpecialChars)
        .filter(hoodieRecord -> !hoodieRecord.getData().isDeleted())
        .mapToPair(hoodieRecord -> SecondaryIndexKeyUtils.getRecordKeySecondaryKeyPair(hoodieRecord.getRecordKey()))
        .groupByKey()
        .mapToPair(p -> {
          HashSet<String> secKeys = new HashSet<>();
          p.getValue().iterator().forEachRemaining(secKeys::add);
          return Pair.of(p.getKey(), secKeys);
        });
  }

  /**
   * Derive necessary properties for FG reader.
   */
  TypedProperties buildFileGroupReaderProperties(HoodieMetadataConfig metadataConfig) {
    HoodieCommonConfig commonConfig = HoodieCommonConfig.newBuilder()
        .fromProperties(metadataConfig.getProps()).build();
    TypedProperties props = new TypedProperties();
    props.setProperty(
        MAX_MEMORY_FOR_MERGE.key(),
        Long.toString(metadataConfig.getMaxReaderMemory()));
    props.setProperty(
        SPILLABLE_MAP_BASE_PATH.key(),
        metadataConfig.getSplliableMapDir());
    props.setProperty(
        SPILLABLE_DISK_MAP_TYPE.key(),
        commonConfig.getSpillableDiskMapType().name());
    props.setProperty(
        DISK_MAP_BITCASK_COMPRESSION_ENABLED.key(),
        Boolean.toString(commonConfig.isBitCaskDiskMapCompressionEnabled()));
    return props;
  }
}<|MERGE_RESOLUTION|>--- conflicted
+++ resolved
@@ -95,10 +95,7 @@
 import static org.apache.hudi.common.config.HoodieMetadataConfig.DEFAULT_METADATA_ENABLE_FULL_SCAN_LOG_FILES;
 import static org.apache.hudi.common.util.ValidationUtils.checkState;
 import static org.apache.hudi.metadata.HoodieMetadataPayload.KEY_FIELD_NAME;
-<<<<<<< HEAD
 import static org.apache.hudi.metadata.HoodieMetadataPayload.SECONDARY_INDEX_RECORD_KEY_SEPARATOR;
-=======
->>>>>>> 43c52131
 import static org.apache.hudi.metadata.HoodieTableMetadataUtil.IDENTITY_ENCODING;
 import static org.apache.hudi.metadata.HoodieTableMetadataUtil.PARTITION_NAME_BLOOM_FILTERS;
 import static org.apache.hudi.metadata.HoodieTableMetadataUtil.PARTITION_NAME_COLUMN_STATS;
@@ -258,20 +255,11 @@
    * @param keys               The keys to look up in the metadata table
    * @param partitionName      The name of the metadata partition to search in
    * @param fileSlices         The list of file slices to search through
-<<<<<<< HEAD
-=======
-   * @param isSecondaryIndex   Whether this lookup is for a secondary index
->>>>>>> 43c52131
    * @param keyEncodingFn      Optional function to encode keys before lookup
    * @return Pair data containing the looked up records keyed by their original keys
    */
   private HoodiePairData<String, HoodieRecord<HoodieMetadataPayload>> doLookup(HoodieData<String> keys, String partitionName, List<FileSlice> fileSlices,
-<<<<<<< HEAD
                                                                                SerializableFunctionUnchecked<String, String> keyEncodingFn) {
-=======
-                                                                               boolean isSecondaryIndex, SerializableFunctionUnchecked<String, String> keyEncodingFn) {
->>>>>>> 43c52131
-
     final int numFileSlices = fileSlices.size();
     if (numFileSlices == 1) {
       List<String> keysList = keys.map(keyEncodingFn::apply).collectAsList();
@@ -304,11 +292,7 @@
             distinctSortedKeyIter.forEachRemaining(keysList::add);
           }
           FileSlice fileSlice = fileSlices.get(mappingFunction.apply(keysList.get(0), numFileSlices));
-<<<<<<< HEAD
           return lookupKeyRecordPairsItr(partitionName, keysList, fileSlice);
-=======
-          return lookupKeyRecordPairsItr(partitionName, keysList, fileSlice, !isSecondaryIndex);
->>>>>>> 43c52131
         };
 
     List<Integer> keySpace = IntStream.range(0, numFileSlices).boxed().collect(Collectors.toList());
@@ -326,11 +310,7 @@
    * 4. the record is returned
    */
   private HoodieData<HoodieRecord<HoodieMetadataPayload>> doLookupIndexRecords(HoodieData<String> keys, String partitionName, List<FileSlice> fileSlices,
-<<<<<<< HEAD
                                                                                SerializableFunctionUnchecked<String, String> keyEncodingFn) {
-=======
-                                                                               boolean isSecondaryIndex, SerializableFunctionUnchecked<String, String> keyEncodingFn) {
->>>>>>> 43c52131
 
     final int numFileSlices = fileSlices.size();
     if (numFileSlices == 1) {
@@ -365,11 +345,7 @@
             distinctSortedKeyIter.forEachRemaining(keysList::add);
           }
           FileSlice fileSlice = fileSlices.get(mappingFunction.apply(keysList.get(0), numFileSlices));
-<<<<<<< HEAD
           return lookupRecordsItr(partitionName, keysList, fileSlice);
-=======
-          return lookupRecordsItr(partitionName, keysList, fileSlice, !isSecondaryIndex);
->>>>>>> 43c52131
         };
     List<Integer> keySpace = IntStream.range(0, numFileSlices).boxed().collect(Collectors.toList());
     HoodieData<HoodieRecord<HoodieMetadataPayload>> result =
