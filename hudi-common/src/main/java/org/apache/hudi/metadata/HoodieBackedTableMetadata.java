--- conflicted
+++ resolved
@@ -800,7 +800,6 @@
   }
 
   @Override
-<<<<<<< HEAD
   public Map<Pair<String, StoragePath>, List<StoragePathInfo>> listPartitions(List<Pair<String, StoragePath>> partitionPathList) throws IOException {
     Map<String, Pair<String, StoragePath>> absoluteToPairMap = partitionPathList.stream()
         .collect(Collectors.toMap(
@@ -816,73 +815,7 @@
   }
 
   @Override
-  protected Map<String, String> getSecondaryKeysForRecordKeys(List<String> recordKeys, String partitionName) {
-    if (recordKeys.isEmpty()) {
-      return Collections.emptyMap();
-    }
-
-    // Load the file slices for the partition. Each file slice is a shard which saves a portion of the keys.
-    List<FileSlice> partitionFileSlices =
-        partitionFileSliceMap.computeIfAbsent(partitionName, k -> HoodieTableMetadataUtil.getPartitionLatestMergedFileSlices(metadataMetaClient, metadataFileSystemView, partitionName));
-    if (partitionFileSlices.isEmpty()) {
-      return Collections.emptyMap();
-    }
-
-    // Parallel lookup keys from each file slice
-    Map<String, String> reverseSecondaryKeyMap = new HashMap<>();
-    partitionFileSlices.parallelStream().forEach(partition -> {
-      Map<String, String> partialResult = reverseLookupSecondaryKeys(partitionName, recordKeys, partition);
-      synchronized (reverseSecondaryKeyMap) {
-        reverseSecondaryKeyMap.putAll(partialResult);
-      }
-    });
-
-    return reverseSecondaryKeyMap;
-  }
-
-  private Map<String, String> reverseLookupSecondaryKeys(String partitionName, List<String> recordKeys, FileSlice fileSlice) {
-    Map<String, String> recordKeyMap = new HashMap<>();
-    Pair<HoodieSeekingFileReader<?>, HoodieMetadataLogRecordReader> readers = getOrCreateReaders(partitionName, fileSlice);
-    try {
-      HoodieSeekingFileReader<?> baseFileReader = readers.getKey();
-      HoodieMetadataLogRecordReader logRecordScanner = readers.getRight();
-      if (baseFileReader == null && logRecordScanner == null) {
-        return Collections.emptyMap();
-      }
-
-      Set<String> keySet = new TreeSet<>(recordKeys);
-      Map<String, HoodieRecord<HoodieMetadataPayload>> logRecordsMap = new HashMap<>();
-      logRecordScanner.getRecords().forEach(record -> {
-        HoodieMetadataPayload payload = record.getData();
-        String recordKey = payload.getRecordKeyFromSecondaryIndex();
-        if (keySet.contains(recordKey)) {
-          logRecordsMap.put(recordKey, record);
-        }
-      });
-
-      // Map of (record-key, secondary-index-record)
-      Map<String, HoodieRecord<HoodieMetadataPayload>> baseFileRecords = fetchBaseFileAllRecordsByPayload(baseFileReader, keySet, partitionName);
-      // Iterate over all provided log-records, merging them into existing records
-      logRecordsMap.forEach((key1, value1) -> baseFileRecords.merge(key1, value1, (oldRecord, newRecord) -> {
-        Option<HoodieRecord<HoodieMetadataPayload>> mergedRecord = HoodieMetadataPayload.combineSecondaryIndexRecord(oldRecord, newRecord);
-        return mergedRecord.orElseGet(null);
-      }));
-      baseFileRecords.forEach((key, value) -> recordKeyMap.put(key, value.getRecordKey()));
-    } catch (IOException ioe) {
-      throw new HoodieIOException("Error merging records from metadata table for  " + recordKeys.size() + " key : ", ioe);
-    } finally {
-      if (!reuse) {
-        closeReader(readers);
-      }
-    }
-    return recordKeyMap;
-  }
-
-  @Override
-  public Map<String, List<HoodieRecord<HoodieMetadataPayload>>> getSecondaryIndexRecords(List<String> keys, String partitionName) {
-=======
   public Map<String, Set<String>> getSecondaryIndexRecords(List<String> keys, String partitionName) {
->>>>>>> 14c292c6
     if (keys.isEmpty()) {
       return Collections.emptyMap();
     }
