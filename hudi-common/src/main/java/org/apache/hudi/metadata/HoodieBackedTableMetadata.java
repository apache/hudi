/*
 * Licensed to the Apache Software Foundation (ASF) under one
 * or more contributor license agreements.  See the NOTICE file
 * distributed with this work for additional information
 * regarding copyright ownership.  The ASF licenses this file
 * to you under the Apache License, Version 2.0 (the
 * "License"); you may not use this file except in compliance
 * with the License.  You may obtain a copy of the License at
 *
 *      http://www.apache.org/licenses/LICENSE-2.0
 *
 * Unless required by applicable law or agreed to in writing, software
 * distributed under the License is distributed on an "AS IS" BASIS,
 * WITHOUT WARRANTIES OR CONDITIONS OF ANY KIND, either express or implied.
 * See the License for the specific language governing permissions and
 * limitations under the License.
 */

package org.apache.hudi.metadata;

import org.apache.hudi.avro.HoodieAvroReaderContext;
import org.apache.hudi.avro.HoodieAvroUtils;
import org.apache.hudi.avro.model.HoodieMetadataRecord;
import org.apache.hudi.common.config.HoodieCommonConfig;
import org.apache.hudi.common.config.HoodieMetadataConfig;
import org.apache.hudi.common.config.TypedProperties;
import org.apache.hudi.common.data.HoodieData;
import org.apache.hudi.common.data.HoodieListData;
import org.apache.hudi.common.data.HoodieListPairData;
import org.apache.hudi.common.data.HoodiePairData;
import org.apache.hudi.common.engine.HoodieEngineContext;
import org.apache.hudi.common.engine.HoodieReaderContext;
import org.apache.hudi.common.function.SerializableBiFunction;
import org.apache.hudi.common.function.SerializableFunction;
import org.apache.hudi.common.function.SerializableFunctionUnchecked;
import org.apache.hudi.common.model.FileSlice;
import org.apache.hudi.common.model.HoodieAvroRecord;
import org.apache.hudi.common.model.HoodieKey;
import org.apache.hudi.common.model.HoodieRecord;
import org.apache.hudi.common.model.HoodieRecordGlobalLocation;
import org.apache.hudi.common.table.HoodieTableMetaClient;
import org.apache.hudi.common.table.log.InstantRange;
import org.apache.hudi.common.table.read.HoodieFileGroupReader;
import org.apache.hudi.common.table.timeline.HoodieInstant;
import org.apache.hudi.common.table.view.HoodieTableFileSystemView;
import org.apache.hudi.common.util.HoodieDataUtils;
import org.apache.hudi.common.util.Option;
import org.apache.hudi.common.util.StringUtils;
import org.apache.hudi.common.util.ValidationUtils;
import org.apache.hudi.common.util.collection.ClosableIterator;
import org.apache.hudi.common.util.collection.ClosableSortedDedupingIterator;
import org.apache.hudi.common.util.collection.CloseableMappingIterator;
import org.apache.hudi.common.util.collection.EmptyIterator;
import org.apache.hudi.common.util.collection.ImmutablePair;
import org.apache.hudi.common.util.collection.Pair;
import org.apache.hudi.exception.HoodieIOException;
import org.apache.hudi.exception.TableNotFoundException;
import org.apache.hudi.expression.BindVisitor;
import org.apache.hudi.expression.Expression;
import org.apache.hudi.expression.Literal;
import org.apache.hudi.expression.Predicate;
import org.apache.hudi.expression.Predicates;
import org.apache.hudi.internal.schema.Types;
import org.apache.hudi.storage.HoodieStorage;
import org.apache.hudi.storage.StoragePath;
import org.apache.hudi.storage.StoragePathInfo;

import org.apache.avro.Schema;
import org.apache.avro.generic.GenericRecord;
import org.apache.avro.generic.IndexedRecord;
import org.slf4j.Logger;
import org.slf4j.LoggerFactory;

import java.io.IOException;
import java.util.ArrayList;
import java.util.Arrays;
import java.util.Collections;
import java.util.HashMap;
import java.util.HashSet;
import java.util.Iterator;
import java.util.List;
import java.util.Map;
import java.util.Objects;
import java.util.Set;
import java.util.TreeSet;
import java.util.concurrent.ConcurrentHashMap;
import java.util.function.Function;
import java.util.stream.Collectors;
import java.util.stream.IntStream;

import static org.apache.hudi.common.config.HoodieCommonConfig.DISK_MAP_BITCASK_COMPRESSION_ENABLED;
import static org.apache.hudi.common.config.HoodieCommonConfig.SPILLABLE_DISK_MAP_TYPE;
import static org.apache.hudi.common.config.HoodieMemoryConfig.MAX_MEMORY_FOR_MERGE;
import static org.apache.hudi.common.config.HoodieMemoryConfig.SPILLABLE_MAP_BASE_PATH;
import static org.apache.hudi.common.config.HoodieMetadataConfig.DEFAULT_METADATA_ENABLE_FULL_SCAN_LOG_FILES;
import static org.apache.hudi.common.util.ValidationUtils.checkState;
import static org.apache.hudi.metadata.HoodieMetadataPayload.KEY_FIELD_NAME;
import static org.apache.hudi.metadata.HoodieMetadataPayload.SECONDARY_INDEX_RECORD_KEY_SEPARATOR;
import static org.apache.hudi.metadata.HoodieTableMetadataUtil.IDENTITY_ENCODING;
import static org.apache.hudi.metadata.HoodieTableMetadataUtil.PARTITION_NAME_BLOOM_FILTERS;
import static org.apache.hudi.metadata.HoodieTableMetadataUtil.PARTITION_NAME_COLUMN_STATS;
import static org.apache.hudi.metadata.HoodieTableMetadataUtil.PARTITION_NAME_FILES;
import static org.apache.hudi.metadata.HoodieTableMetadataUtil.existingIndexVersionOrDefault;
import static org.apache.hudi.metadata.HoodieTableMetadataUtil.getFileSystemViewForMetadataTable;
import static org.apache.hudi.metadata.MetadataPartitionType.RECORD_INDEX;

/**
 * Table metadata provided by an internal DFS backed Hudi metadata table.
 */
public class HoodieBackedTableMetadata extends BaseTableMetadata {

  private static final Logger LOG = LoggerFactory.getLogger(HoodieBackedTableMetadata.class);

  private final String metadataBasePath;

  private HoodieTableMetaClient metadataMetaClient;
  private Set<String> validInstantTimestamps = null;
  private HoodieTableFileSystemView metadataFileSystemView;
  // should we reuse the open file handles, across calls
  private final boolean reuse;

  // Latest file slices in the metadata partitions
  private final Map<String, List<FileSlice>> partitionFileSliceMap = new ConcurrentHashMap<>();

  private final Map<String, List<FileSlice>> partitionedRLIFileSliceMap = new ConcurrentHashMap<>();

  public HoodieBackedTableMetadata(HoodieEngineContext engineContext,
                                   HoodieStorage storage,
                                   HoodieMetadataConfig metadataConfig,
                                   String datasetBasePath) {
    this(engineContext, storage, metadataConfig, datasetBasePath, false);
  }

  public HoodieBackedTableMetadata(HoodieEngineContext engineContext,
                                   HoodieStorage storage,
                                   HoodieMetadataConfig metadataConfig,
                                   String datasetBasePath, boolean reuse) {
    super(engineContext, storage, metadataConfig, datasetBasePath);
    this.reuse = reuse;
    this.metadataBasePath = HoodieTableMetadata.getMetadataTableBasePath(dataBasePath.toString());

    initIfNeeded();
  }

  private void initIfNeeded() {
    if (!isMetadataTableInitialized) {
      if (!HoodieTableMetadata.isMetadataTable(metadataBasePath)) {
        LOG.info("Metadata table is disabled.");
      }
    } else if (this.metadataMetaClient == null) {
      try {
        this.metadataMetaClient = HoodieTableMetaClient.builder()
            .setStorage(storage)
            .setBasePath(metadataBasePath)
            .build();
      } catch (TableNotFoundException e) {
        LOG.warn("Metadata table was not found at path {}", metadataBasePath);
        this.isMetadataTableInitialized = false;
        this.metadataMetaClient = null;
        this.metadataFileSystemView = null;
        this.validInstantTimestamps = null;
      } catch (Exception e) {
        LOG.error("Failed to initialize metadata table at path {}", metadataBasePath, e);
        this.isMetadataTableInitialized = false;
        this.metadataMetaClient = null;
        this.metadataFileSystemView = null;
        this.validInstantTimestamps = null;
      }
    }
  }

  @Override
  protected Option<HoodieRecord<HoodieMetadataPayload>> getRecordByKey(String key, String partitionName) {
    List<HoodieRecord<HoodieMetadataPayload>> records = getRecordsByKeys(
        HoodieListData.eager(Collections.singletonList(key)), partitionName, IDENTITY_ENCODING)
        .values().collectAsList();
    ValidationUtils.checkArgument(records.size() <= 1, "Found more than 1 record for record key " + key);
    return records.isEmpty() ? Option.empty() : Option.ofNullable(records.get(0));
  }

  @Override
  public List<String> getPartitionPathWithPathPrefixUsingFilterExpression(List<String> relativePathPrefixes,
                                                                          Types.RecordType partitionFields,
                                                                          Expression expression) throws IOException {
    Expression boundedExpr = expression.accept(new BindVisitor(partitionFields, caseSensitive));
    List<String> selectedPartitionPaths = getPartitionPathWithPathPrefixes(relativePathPrefixes);

    // Can only prune partitions if the number of partition levels matches partition fields
    // Here we'll check the first selected partition to see whether the numbers match.
    if (hiveStylePartitioningEnabled
        && getPathPartitionLevel(partitionFields, selectedPartitionPaths.get(0)) == partitionFields.fields().size()) {
      return selectedPartitionPaths.stream()
          .filter(p ->
              (boolean) boundedExpr.eval(extractPartitionValues(partitionFields, p, urlEncodePartitioningEnabled)))
          .collect(Collectors.toList());
    }

    return selectedPartitionPaths;
  }

  @Override
  public List<String> getPartitionPathWithPathPrefixes(List<String> relativePathPrefixes) throws IOException {
    // TODO: consider skipping this method for non-partitioned table and simplify the checks
    return getAllPartitionPaths().stream()
        .filter(p -> relativePathPrefixes.stream().anyMatch(relativePathPrefix ->
            // Partition paths stored in metadata table do not have the slash at the end.
            // If the relativePathPrefix is empty, return all partition paths;
            // else if the relative path prefix is the same as the path, this is an exact match;
            // else, we need to make sure the path is a subdirectory of relativePathPrefix, by
            // checking if the path starts with relativePathPrefix appended by a slash ("/").
            StringUtils.isNullOrEmpty(relativePathPrefix)
                || p.equals(relativePathPrefix) || p.startsWith(relativePathPrefix + "/")))
        .collect(Collectors.toList());
  }

  @Override
  public HoodieData<HoodieRecord<HoodieMetadataPayload>> getRecordsByKeyPrefixes(HoodieData<String> keyPrefixes,
                                                                                 String partitionName,
                                                                                 boolean shouldLoadInMemory,
                                                                                 SerializableFunctionUnchecked<String, String> keyEncodingFn) {
    ValidationUtils.checkState(keyPrefixes instanceof HoodieListData, "getRecordsByKeyPrefixes only support HoodieListData at the moment");
    // Apply key encoding
    List<String> sortedKeyPrefixes = new ArrayList<>(keyPrefixes.map(keyEncodingFn::apply).collectAsList());
    // Sort the prefixes so that keys are looked up in order
    // Sort must come after encoding.
    Collections.sort(sortedKeyPrefixes);

    // NOTE: Since we partition records to a particular file-group by full key, we will have
    //       to scan all file-groups for all key-prefixes as each of these might contain some
    //       records matching the key-prefix
    List<FileSlice> partitionFileSlices = partitionFileSliceMap.computeIfAbsent(partitionName,
        k -> HoodieTableMetadataUtil.getPartitionLatestMergedFileSlices(metadataMetaClient, getMetadataFileSystemView(), partitionName));
    checkState(!partitionFileSlices.isEmpty(), "Number of file slices for partition " + partitionName + " should be > 0");

    return (shouldLoadInMemory ? HoodieListData.lazy(partitionFileSlices) :
        getEngineContext().parallelize(partitionFileSlices))
        .flatMap(
            (SerializableFunction<FileSlice, Iterator<HoodieRecord<HoodieMetadataPayload>>>) fileSlice ->
                lookupRecords(partitionName, sortedKeyPrefixes, fileSlice,
                    metadataRecord -> {
                      HoodieMetadataPayload payload = new HoodieMetadataPayload(Option.of(metadataRecord));
                      String rowKey = payload.key != null ? payload.key : metadataRecord.get(KEY_FIELD_NAME).toString();
                      HoodieKey key = new HoodieKey(rowKey, partitionName);
                      return new HoodieAvroRecord<>(key, payload);
                    }, false));
  }

  private static List<String> getDistinctSortedKeysForSingleSlice(HoodieData<String> keys, SerializableFunctionUnchecked<String, String> keyEncodingFn) {
    List<String> keysList = keys.map(keyEncodingFn::apply).collectAsList();
    TreeSet<String> distinctSortedKeys = new TreeSet<>(keysList);
    return new ArrayList<>(distinctSortedKeys);
  }

  /**
   * All keys to be looked up go through the following steps:
   * 1. [encode] escape/encode the key if needed
   * 2. [hash to file group] compute the hash of the key to
   * 3. [lookup within file groups] lookup the key in the file group
   * 4. the record is returned
   */
  /**
   * Performs lookup of records in the metadata table.
   *
   * @param keys               The keys to look up in the metadata table
   * @param partitionName      The name of the metadata partition to search in
   * @param fileSlices         The list of file slices to search through
   * @param keyEncodingFn      Optional function to encode keys before lookup
   * @return Pair data containing the looked up records keyed by their original keys
   */
  private HoodiePairData<String, HoodieRecord<HoodieMetadataPayload>> doLookup(HoodieData<String> keys, String partitionName, List<FileSlice> fileSlices,
<<<<<<< HEAD
                                                                               boolean isSecondaryIndex, SerializableFunctionUnchecked<String, String> keyEncodingFn,
                                                                               Option<String> dataTablePartition) {

    if (dataTablePartition.isPresent()) {
      // assume is partitioned rli if a data table partition name is provided
      // filter to only the files in the partition
      List<FileSlice> fileSlicesForDataPartition = fileSlices.stream()
          .filter(fileSlice -> HoodieTableMetadataUtil.getDataTablePartitionNameFromFileGroupName(fileSlice.getFileId()).equals(dataTablePartition.get()))
          .collect(Collectors.toList());
      // all keys will be from the same shard index so just calculate the first key and reduce partitionFileSlices to 1
      List<String> distinctSortedKeys = getDistinctSortedKeysForSingleSlice(keys, keyEncodingFn);
      int fileGroupIndex = HoodieTableMetadataUtil.mapRecordKeyToFileGroupIndex(distinctSortedKeys.get(0), fileSlicesForDataPartition.size());
      return lookupKeyRecordPairs(partitionName, distinctSortedKeys, fileSlicesForDataPartition.get(fileGroupIndex), !isSecondaryIndex);
    } else if (partitionName.equals(RECORD_INDEX.getPartitionPath()) && !fileSlices.isEmpty() && HoodieTableMetadataUtil.verifyRLIFile(fileSlices.get(0).getFileId(), true)) {
      if (keys.isEmpty()) {
        return HoodieListPairData.lazy(Collections.emptyList());
      }
      throw new IllegalArgumentException("File pruning with partitioned rli has not yet been implemented");
    }

    final int numFileSlices = fileSlices.size();
    if (numFileSlices == 1) {
      return lookupKeyRecordPairs(partitionName, getDistinctSortedKeysForSingleSlice(keys, keyEncodingFn), fileSlices.get(0), !isSecondaryIndex);
=======
                                                                               SerializableFunctionUnchecked<String, String> keyEncodingFn) {
    final int numFileSlices = fileSlices.size();
    if (numFileSlices == 1) {
      List<String> keysList = keys.map(keyEncodingFn::apply).collectAsList();
      TreeSet<String> distinctSortedKeys = new TreeSet<>(keysList);
      return lookupKeyRecordPairs(partitionName, new ArrayList<>(distinctSortedKeys), fileSlices.get(0));
>>>>>>> 0fe119a0
    }

    // For SI v2, there are 2 cases require different implementation:
    // SI write path concatenates secKey$recordKey, the secKey needs extracted for hashing;
    // SI read path gives secKey only, no need for secKey extraction.
    SerializableBiFunction<String, Integer, Integer> mappingFunction = HoodieTableMetadataUtil::mapRecordKeyToFileGroupIndex;
    keys = repartitioningIfNeeded(keys, partitionName, numFileSlices, mappingFunction, keyEncodingFn);
    HoodiePairData<Integer, String> persistedInitialPairData = keys
        // Tag key with file group index
        .mapToPair(recordKey -> {
          String encodedKey = keyEncodingFn.apply(recordKey);
          // Always encode the key before apply mapping.
          return new ImmutablePair<>(mappingFunction.apply(encodedKey, numFileSlices), encodedKey);
        });
    persistedInitialPairData.persist("MEMORY_AND_DISK_SER");
    // Use the new processValuesOfTheSameShards API instead of explicit rangeBasedRepartitionForEachKey
    SerializableFunction<Iterator<String>, Iterator<Pair<String, HoodieRecord<HoodieMetadataPayload>>>> processFunction =
        sortedKeys -> {
          List<String> keysList = new ArrayList<>();
          // Decorate with sorted stream deduplication.
          try (ClosableSortedDedupingIterator<String> distinctSortedKeyIter = new ClosableSortedDedupingIterator<>(sortedKeys)) {
            if (!distinctSortedKeyIter.hasNext()) {
              return Collections.emptyIterator();
            }
            distinctSortedKeyIter.forEachRemaining(keysList::add);
          }
          FileSlice fileSlice = fileSlices.get(mappingFunction.apply(keysList.get(0), numFileSlices));
          return lookupKeyRecordPairsItr(partitionName, keysList, fileSlice);
        };

    List<Integer> keySpace = IntStream.range(0, numFileSlices).boxed().collect(Collectors.toList());
    HoodiePairData<String, HoodieRecord<HoodieMetadataPayload>> result =
        getEngineContext().mapGroupsByKey(persistedInitialPairData, processFunction, keySpace, true)
            .mapToPair(p -> Pair.of(p.getLeft(), p.getRight()));
    return result.filter((String k, HoodieRecord<HoodieMetadataPayload> v) -> !v.getData().isDeleted());
  }

  /**
   * All keys to be looked up go through the following steps:
   * 1. [encode] escape/encode the key if needed
   * 2. [hash to file group] compute the hash of the key to
   * 3. [lookup within file groups] lookup the key in the file group
   * 4. the record is returned
   */
  private HoodieData<HoodieRecord<HoodieMetadataPayload>> doLookupIndexRecords(HoodieData<String> keys, String partitionName, List<FileSlice> fileSlices,
                                                                               SerializableFunctionUnchecked<String, String> keyEncodingFn) {

    final int numFileSlices = fileSlices.size();
    if (numFileSlices == 1) {
      List<String> keysList = keys.map(keyEncodingFn::apply).collectAsList();
      TreeSet<String> distinctSortedKeys = new TreeSet<>(keysList);
      return lookupRecords(partitionName, new ArrayList<>(distinctSortedKeys), fileSlices.get(0));
    }

    // For SI v2, there are 2 cases require different implementation:
    // SI write path concatenates secKey$recordKey, the secKey needs extracted for hashing;
    // SI read path gives secKey only, no need for secKey extraction.
    SerializableBiFunction<String, Integer, Integer> mappingFunction = HoodieTableMetadataUtil::mapRecordKeyToFileGroupIndex;
    keys = repartitioningIfNeeded(keys, partitionName, numFileSlices, mappingFunction, keyEncodingFn);
    HoodiePairData<Integer, String> persistedInitialPairData = keys
        // Tag key with file group index
        .mapToPair(recordKey -> {
          String encodedKey = keyEncodingFn.apply(recordKey);
          // Always encode the key before apply mapping.
          return new ImmutablePair<>(mappingFunction.apply(encodedKey, numFileSlices), encodedKey);
        });
    persistedInitialPairData.persist("MEMORY_AND_DISK_SER");

    // Use the new processValuesOfTheSameShards API instead of explicit rangeBasedRepartitionForEachKey
    SerializableFunction<Iterator<String>, Iterator<HoodieRecord<HoodieMetadataPayload>>> processFunction =
        sortedKeys -> {
          List<String> keysList = new ArrayList<>();
          // Decorate with sorted stream deduplication.
          try (ClosableSortedDedupingIterator<String> distinctSortedKeyIter = new ClosableSortedDedupingIterator<>(sortedKeys)) {
            if (!distinctSortedKeyIter.hasNext()) {
              return Collections.emptyIterator();
            }
            distinctSortedKeyIter.forEachRemaining(keysList::add);
          }
          FileSlice fileSlice = fileSlices.get(mappingFunction.apply(keysList.get(0), numFileSlices));
          return lookupRecordsItr(partitionName, keysList, fileSlice);
        };
    List<Integer> keySpace = IntStream.range(0, numFileSlices).boxed().collect(Collectors.toList());
    HoodieData<HoodieRecord<HoodieMetadataPayload>> result =
        getEngineContext().mapGroupsByKey(persistedInitialPairData, processFunction, keySpace, true);
    
    return result.filter((HoodieRecord<HoodieMetadataPayload> v) -> !v.getData().isDeleted());
  }

  /**
   * Reads record keys from record-level index. Deleted records are filtered out.
   * <p>
   * If the Metadata Table is not enabled, an exception is thrown to distinguish this from the absence of the key.
   *
   * @param recordKeys List of mapping from keys to the record location.
   */
  @Override
  public HoodiePairData<String, HoodieRecordGlobalLocation> readRecordIndex(HoodieData<String> recordKeys) {
    return readRecordIndex(recordKeys, Option.empty());
  }

  @Override
  public HoodiePairData<String, HoodieRecordGlobalLocation> readRecordIndex(HoodieData<String> recordKeys, Option<String> dataTablePartition) {
    // If record index is not initialized yet, we cannot return an empty result here unlike the code for reading from other
    // indexes. This is because results from this function are used for upserts and returning an empty result here would lead
    // to existing records being inserted again causing duplicates.
    // The caller is required to check for record index existence in MDT before calling this method.
    ValidationUtils.checkState(dataMetaClient.getTableConfig().isMetadataPartitionAvailable(RECORD_INDEX),
        "Record index is not initialized in MDT");

    // TODO [HUDI-9544]: Metric does not work for rdd based API due to lazy evaluation.
    return getRecordsByKeys(recordKeys, RECORD_INDEX.getPartitionPath(), IDENTITY_ENCODING, dataTablePartition)
        .mapToPair((Pair<String, HoodieRecord<HoodieMetadataPayload>> p) -> Pair.of(p.getLeft(), p.getRight().getData().getRecordGlobalLocation()));
  }

  /**
   * Reads record keys from record-level index. Deleted records are filtered out.
   * <p>
   * If the Metadata Table is not enabled, an exception is thrown to distinguish this from the absence of the key.
   *
   * @param recordKeys List of locations of record for the record keys.
   */
  @Override
  public HoodieData<HoodieRecordGlobalLocation> readRecordIndexLocations(HoodieData<String> recordKeys) {
    // If record index is not initialized yet, we cannot return an empty result here unlike the code for reading from other
    // indexes. This is because results from this function are used for upserts and returning an empty result here would lead
    // to existing records being inserted again causing duplicates.
    // The caller is required to check for record index existence in MDT before calling this method.
    ValidationUtils.checkState(dataMetaClient.getTableConfig().isMetadataPartitionAvailable(RECORD_INDEX),
        "Record index is not initialized in MDT");
    return readIndexRecords(recordKeys, RECORD_INDEX.getPartitionPath(), IDENTITY_ENCODING)
        .map(r -> r.getData().getRecordGlobalLocation());
  }

  /**
   * Get record-location using secondary-index and record-index. Deleted records are filtered out.
   * <p>
   * If the Metadata Table is not enabled, an exception is thrown to distinguish this from the absence of the key.
   *
   * @param secondaryKeys The list of secondary keys to read
   */
  @Override
  public HoodiePairData<String, HoodieRecordGlobalLocation> readSecondaryIndex(HoodieData<String> secondaryKeys, String partitionName) {
    HoodieIndexVersion indexVersion = existingIndexVersionOrDefault(partitionName, dataMetaClient);

    if (indexVersion.equals(HoodieIndexVersion.V1)) {
      return readSecondaryIndexV1(secondaryKeys, partitionName);
    } else if (indexVersion.equals(HoodieIndexVersion.V2)) {
      return readSecondaryIndexV2(secondaryKeys, partitionName);
    } else {
      throw new IllegalArgumentException("readSecondaryIndex does not support index with version " + indexVersion);
    }
  }

  /**
   * Get record-location using secondary-index and record-index. Deleted records are filtered out.
   * <p>
   * If the Metadata Table is not enabled, an exception is thrown to distinguish this from the absence of the key.
   *
   * @param secondaryKeys The list of secondary keys to read
   */
  @Override
  public HoodieData<HoodieRecordGlobalLocation> readSecondaryIndexLocations(HoodieData<String> secondaryKeys, String partitionName) {
    HoodieIndexVersion indexVersion = existingIndexVersionOrDefault(partitionName, dataMetaClient);

    if (indexVersion.equals(HoodieIndexVersion.V1)) {
      return readSecondaryIndexV1(secondaryKeys, partitionName).values();
    } else if (indexVersion.equals(HoodieIndexVersion.V2)) {
      return readRecordIndexLocations(getRecordKeysFromSecondaryKeysV2(secondaryKeys, partitionName));
    } else {
      throw new IllegalArgumentException("readSecondaryIndexResult does not support index with version " + indexVersion);
    }
  }

  @Override
  public HoodiePairData<String, HoodieRecord<HoodieMetadataPayload>> getRecordsByKeys(
      HoodieData<String> keys, String partitionName, SerializableFunctionUnchecked<String, String> keyEncodingFn) {
    return getRecordsByKeys(keys, partitionName, keyEncodingFn, Option.empty());
  }

  @Override
  protected HoodiePairData<String, HoodieRecord<HoodieMetadataPayload>> getRecordsByKeys(HoodieData<String> keys, String partitionName,
                                                                                         SerializableFunctionUnchecked<String, String> keyEncodingFn,
                                                                                         Option<String> dataTablePartition) {
    List<FileSlice> fileSlices = partitionFileSliceMap.computeIfAbsent(partitionName,
        k -> HoodieTableMetadataUtil.getPartitionLatestMergedFileSlices(metadataMetaClient, getMetadataFileSystemView(), partitionName));
    checkState(!fileSlices.isEmpty(), "No file slices found for partition: " + partitionName);

<<<<<<< HEAD
    boolean isSecondaryIndex = MetadataPartitionType.SECONDARY_INDEX.matchesPartitionPath(partitionName);
    return doLookup(keys, partitionName, fileSlices, isSecondaryIndex, keyEncodingFn, dataTablePartition);
=======
    return doLookup(keys, partitionName, fileSlices, keyEncodingFn);
>>>>>>> 0fe119a0
  }

  public HoodieData<String> getRecordKeysFromSecondaryKeysV2(HoodieData<String> secondaryKeys, String partitionName) {
    return readIndexRecords(secondaryKeys, partitionName, SecondaryIndexKeyUtils::escapeSpecialChars).map(
        hoodieRecord -> SecondaryIndexKeyUtils.getRecordKeyFromSecondaryIndexKey(hoodieRecord.getRecordKey()));
  }

  private HoodiePairData<String, HoodieRecordGlobalLocation> readSecondaryIndexV2(HoodieData<String> secondaryKeys, String partitionName) {
    return readRecordIndex(getRecordKeysFromSecondaryKeysV2(secondaryKeys, partitionName));
  }

  private HoodiePairData<String, HoodieRecordGlobalLocation> readSecondaryIndexV1(HoodieData<String> secondaryKeys, String partitionName) {
    // For secondary index v1 we keep the old implementation.
    ValidationUtils.checkState(secondaryKeys instanceof HoodieListData, "readSecondaryIndex only support HoodieListData at the moment");
    ValidationUtils.checkState(dataMetaClient.getTableConfig().isMetadataPartitionAvailable(RECORD_INDEX),
        "Record index is not initialized in MDT");
    ValidationUtils.checkState(
        dataMetaClient.getTableConfig().getMetadataPartitions().contains(partitionName),
        "Secondary index is not initialized in MDT for: " + partitionName);
    // Fetch secondary-index records
    Map<String, Set<String>> secondaryKeyRecords = HoodieDataUtils.dedupeAndCollectAsMap(
        getSecondaryIndexRecords(HoodieListData.eager(secondaryKeys.collectAsList()), partitionName));
    // Now collect the record-keys and fetch the RLI records
    List<String> recordKeys = new ArrayList<>();
    secondaryKeyRecords.values().forEach(recordKeys::addAll);
    return readRecordIndex(HoodieListData.eager(recordKeys));
  }

  protected HoodieData<HoodieRecord<HoodieMetadataPayload>> readIndexRecords(HoodieData<String> keys,
                                                                             String partitionName,
                                                                             SerializableFunctionUnchecked<String, String> keyEncodingFn) {
    List<FileSlice> fileSlices = partitionFileSliceMap.computeIfAbsent(partitionName,
        k -> HoodieTableMetadataUtil.getPartitionLatestMergedFileSlices(metadataMetaClient, getMetadataFileSystemView(), partitionName));
    checkState(!fileSlices.isEmpty(), "No file slices found for partition: " + partitionName);

    return doLookupIndexRecords(keys, partitionName, fileSlices, keyEncodingFn);
  }

  // When testing we noticed that the parallelism can be very low which hurts the performance. so we should start with a reasonable
  // level of parallelism in that case.
  private HoodieData<String> repartitioningIfNeeded(
      HoodieData<String> keys, String partitionName, int numFileSlices, SerializableBiFunction<String, Integer, Integer> mappingFunction,
      SerializableFunctionUnchecked<String, String> keyEncodingFn) {
    if (keys instanceof HoodieListData) {
      int parallelism;
      parallelism = (int) keys.map(k -> mappingFunction.apply(keyEncodingFn.apply(k), numFileSlices)).distinct().count();
      // In case of empty lookup set, we should avoid RDD with 0 partitions.
      parallelism = Math.max(parallelism, 1);
      LOG.info("Repartitioning keys for partition {} from list data with parallelism: {}",
          partitionName, parallelism);
      keys = getEngineContext().parallelize(keys.collectAsList(), parallelism);
    } else if (keys.getNumPartitions() < metadataConfig.getRepartitionMinPartitionsThreshold()) {
      LOG.info("Repartitioning keys for partition {} to {} partitions", partitionName, metadataConfig.getRepartitionDefaultPartitions());
      keys = keys.repartition(metadataConfig.getRepartitionDefaultPartitions());
    }
    return keys;
  }

  private HoodieFileGroupReader<IndexedRecord> buildFileGroupReader(Predicate predicate,
                                                                    FileSlice fileSlice) {
    Option<HoodieInstant> latestMetadataInstant =
        metadataMetaClient.getActiveTimeline().filterCompletedInstants().lastInstant();
    String latestMetadataInstantTime =
        latestMetadataInstant.map(HoodieInstant::requestedTime).orElse(SOLO_COMMIT_TIMESTAMP);
    Schema schema = HoodieAvroUtils.addMetadataFields(HoodieMetadataRecord.getClassSchema());
    // Only those log files which have a corresponding completed instant on the dataset should be read
    // This is because the metadata table is updated before the dataset instants are committed.
    Set<String> validInstantTimestamps = getValidInstantTimestamps();
    InstantRange instantRange = InstantRange.builder()
        .rangeType(InstantRange.RangeType.EXACT_MATCH)
        .explicitInstants(validInstantTimestamps).build();
    
    HoodieReaderContext<IndexedRecord> readerContext = new HoodieAvroReaderContext(
        storageConf,
        metadataMetaClient.getTableConfig(),
        Option.of(instantRange),
        Option.of(predicate));
    return HoodieFileGroupReader.<IndexedRecord>newBuilder()
        .withReaderContext(readerContext)
        .withHoodieTableMetaClient(metadataMetaClient)
        .withLatestCommitTime(latestMetadataInstantTime)
        .withFileSlice(fileSlice)
        .withDataSchema(schema)
        .withRequestedSchema(schema)
        .withProps(buildFileGroupReaderProperties(metadataConfig))
        .withStart(0)
        .withLength(Long.MAX_VALUE)
        .withShouldUseRecordPosition(false)
        .build();
  }

  private HoodiePairData<String, HoodieRecord<HoodieMetadataPayload>> lookupKeyRecordPairs(String partitionName,
                                                                                           List<String> sortedKeys,
                                                                                           FileSlice fileSlice) {
    Map<String, List<HoodieRecord<HoodieMetadataPayload>>> map = new HashMap<>();
    try (ClosableIterator<Pair<String, HoodieRecord<HoodieMetadataPayload>>> iterator =
             lookupKeyRecordPairsItr(partitionName, sortedKeys, fileSlice)) {
      iterator.forEachRemaining(entry -> map.put(entry.getKey(), Collections.singletonList(entry.getValue())));
    }
    return HoodieListPairData.eager(map);
  }

  private HoodieData<HoodieRecord<HoodieMetadataPayload>> lookupRecords(String partitionName,
                                                                        List<String> sortedKeys,
                                                                        FileSlice fileSlice) {
    List<HoodieRecord<HoodieMetadataPayload>> res = new ArrayList<>();
    try (ClosableIterator<HoodieRecord<HoodieMetadataPayload>> iterator = lookupRecordsItr(partitionName, sortedKeys, fileSlice)) {
      iterator.forEachRemaining(res::add);
    }
    return HoodieListData.lazy(res);
  }

  private ClosableIterator<Pair<String, HoodieRecord<HoodieMetadataPayload>>> lookupKeyRecordPairsItr(String partitionName,
                                                                                                      List<String> sortedKeys,
                                                                                                      FileSlice fileSlice) {
    return lookupRecords(partitionName, sortedKeys, fileSlice, metadataRecord -> {
      HoodieMetadataPayload payload = new HoodieMetadataPayload(Option.of(metadataRecord));
      String rowKey = payload.key != null ? payload.key : metadataRecord.get(KEY_FIELD_NAME).toString();
      HoodieKey hoodieKey = new HoodieKey(rowKey, partitionName);
      return Pair.of(rowKey, new HoodieAvroRecord<>(hoodieKey, payload));
    }, true);
  }

  private ClosableIterator<HoodieRecord<HoodieMetadataPayload>> lookupRecordsItr(String partitionName,
                                                                                 List<String> keys,
                                                                                 FileSlice fileSlice) {
    return lookupRecords(partitionName, keys, fileSlice,
        metadataRecord -> {
          HoodieMetadataPayload payload = new HoodieMetadataPayload(Option.of(metadataRecord));
          return new HoodieAvroRecord<>(new HoodieKey(payload.key, partitionName), payload);
        }, true);
  }

  /**
   * Lookup records and produce a lazy iterator of mapped HoodieRecords.
   * @param isFullKey If true, perform exact key match. If false, perform prefix match.
   */
  private <T> ClosableIterator<T> lookupRecords(String partitionName,
                                                List<String> sortedKeys,
                                                FileSlice fileSlice,
                                                SerializableFunctionUnchecked<GenericRecord, T> transformer,
                                                boolean isFullKey) {
    // If no keys to lookup, we must return early, otherwise, the hfile lookup will return all records.
    if (sortedKeys.isEmpty()) {
      return new EmptyIterator<>();
    }
    try {
      Predicate predicate = buildPredicate(partitionName, sortedKeys, isFullKey);
      HoodieFileGroupReader<IndexedRecord> fileGroupReader = buildFileGroupReader(predicate, fileSlice);
      ClosableIterator<IndexedRecord> rawIterator = fileGroupReader.getClosableIterator();

      return new CloseableMappingIterator<>(rawIterator, record -> {
        GenericRecord metadataRecord = (GenericRecord) record;
        return transformer.apply(metadataRecord);
      });
    } catch (IOException e) {
      throw new HoodieIOException("Error merging records from metadata table for " + sortedKeys.size() + " keys", e);
    }
  }

  /**
   * Builds a predicate for querying metadata partitions based on the partition type and lookup strategy.
   * 
   * Secondary index partitions are treated as a special case where the isFullKey parameter is ignored.
   * This is because secondary index lookups are neither pure prefix lookups nor full key lookups, 
   * but rather use a customized key format: {secondary_key}+${record_key}. The lookup always uses
   * prefix matching to find all record keys associated with a given secondary key value.
   * 
   * @param partitionName The name of the metadata partition
   * @param sortedKeys The list of keys to search for
   * @param isFullKey Whether to perform exact key matching (ignored for secondary index partitions)
   * @return A predicate for filtering records
   */
  static Predicate buildPredicate(String partitionName, List<String> sortedKeys, boolean isFullKey) {
    if (MetadataPartitionType.fromPartitionPath(partitionName)
          .equals(MetadataPartitionType.SECONDARY_INDEX)) {
      // For secondary index, always use prefix matching
      return Predicates.startsWithAny(null,
          sortedKeys.stream()
          .map(escapedKey -> escapedKey + SECONDARY_INDEX_RECORD_KEY_SEPARATOR)
          .map(Literal::from)
          .collect(Collectors.toList()));
    } else if (isFullKey) {
      // For non-secondary index with full key matching
      return Predicates.in(null, sortedKeys.stream()
          .map(Literal::from)
          .collect(Collectors.toList()));
    } else {
      // For non-secondary index with prefix matching
      return Predicates.startsWithAny(null, sortedKeys.stream()
          .map(Literal::from)
          .collect(Collectors.toList()));
    }
  }

  private Set<String> getValidInstantTimestamps() {
    if (validInstantTimestamps == null) {
      validInstantTimestamps = HoodieTableMetadataUtil.getValidInstantTimestamps(dataMetaClient, metadataMetaClient);
    }
    return validInstantTimestamps;
  }

  // NOTE: We're allowing eager full-scan of the log-files only for "files" partition.
  //       Other partitions (like "column_stats", "bloom_filters") will have to be fetched
  //       t/h point-lookups
  private boolean isFullScanAllowedForPartition(String partitionName) {
    switch (partitionName) {
      case PARTITION_NAME_FILES:
        return DEFAULT_METADATA_ENABLE_FULL_SCAN_LOG_FILES;

      case PARTITION_NAME_COLUMN_STATS:
      case PARTITION_NAME_BLOOM_FILTERS:
      default:
        return false;
    }
  }

  @Override
  public void close() {
    partitionFileSliceMap.clear();
    partitionedRLIFileSliceMap.clear();
    if (this.metadataFileSystemView != null) {
      this.metadataFileSystemView.close();
      this.metadataFileSystemView = null;
    }
  }

  public boolean enabled() {
    return isMetadataTableInitialized;
  }

  public HoodieTableMetaClient getMetadataMetaClient() {
    return metadataMetaClient;
  }

  public HoodieTableFileSystemView getMetadataFileSystemView() {
    if (metadataFileSystemView == null) {
      metadataFileSystemView = getFileSystemViewForMetadataTable(metadataMetaClient);
    }
    return metadataFileSystemView;
  }

  public Map<String, String> stats() {
    Set<String> allMetadataPartitionPaths = Arrays.stream(MetadataPartitionType.getValidValues()).map(MetadataPartitionType::getPartitionPath).collect(Collectors.toSet());
    return metrics.map(m -> m.getStats(true, metadataMetaClient, this, allMetadataPartitionPaths)).orElseGet(HashMap::new);
  }

  @Override
  public Option<String> getSyncedInstantTime() {
    if (metadataMetaClient != null) {
      Option<HoodieInstant> latestInstant = metadataMetaClient.getActiveTimeline().getDeltaCommitTimeline().filterCompletedInstants().lastInstant();
      if (latestInstant.isPresent()) {
        return Option.of(latestInstant.get().requestedTime());
      }
    }
    return Option.empty();
  }

  @Override
  public Option<String> getLatestCompactionTime() {
    if (metadataMetaClient != null) {
      Option<HoodieInstant> latestCompaction = metadataMetaClient.getActiveTimeline().getCommitAndReplaceTimeline().filterCompletedInstants().lastInstant();
      if (latestCompaction.isPresent()) {
        return Option.of(latestCompaction.get().requestedTime());
      }
    }
    return Option.empty();
  }

  @Override
  public void reset() {
    initIfNeeded();
    dataMetaClient.reloadActiveTimeline();
    if (metadataMetaClient != null) {
      metadataMetaClient.reloadActiveTimeline();
      if (metadataFileSystemView != null) {
        metadataFileSystemView.close();
      }
      metadataFileSystemView = null;
    }
    validInstantTimestamps = null;
    partitionFileSliceMap.clear();
    partitionedRLIFileSliceMap.clear();
  }

  public List<FileSlice> getFilegroupsForPartition(MetadataPartitionType partition) {
    partitionFileSliceMap.computeIfAbsent(partition.getPartitionPath(),
        k -> HoodieTableMetadataUtil.getPartitionLatestMergedFileSlices(metadataMetaClient,
            getMetadataFileSystemView(), partition.getPartitionPath()));
    return partitionFileSliceMap.get(partition.getPartitionPath());
  }

  @Override
  public int getNumFileGroupsForPartition(MetadataPartitionType partition) {
    return getFilegroupsForPartition(partition).size();
  }

  @Override
  public Map<String, List<FileSlice>> getBucketizedFileGroupsForPartitionedRLI(MetadataPartitionType partition) {
    if (!partition.equals(RECORD_INDEX)) {
      throw new IllegalArgumentException("This method should only be used by RLI");
    }
    if (partitionedRLIFileSliceMap.isEmpty()) {
      List<FileSlice> fileSlices = getFilegroupsForPartition(partition);
      if (fileSlices.isEmpty()) {
        return Collections.emptyMap();
      }
      if (HoodieTableMetadataUtil.verifyRLIFile(fileSlices.get(0).getFileId(), false)) {
        throw new IllegalArgumentException("This method should only be used with partitioned RLI");
      }
      fileSlices.forEach(s -> partitionedRLIFileSliceMap.computeIfAbsent(HoodieTableMetadataUtil.getDataTablePartitionNameFromFileGroupName(s.getFileId()), x -> new ArrayList<>()).add(s));
    }
    return partitionedRLIFileSliceMap;
  }

  @Override
  public Map<Pair<String, StoragePath>, List<StoragePathInfo>> listPartitions(List<Pair<String, StoragePath>> partitionPathList) throws IOException {
    Map<String, Pair<String, StoragePath>> absoluteToPairMap = partitionPathList.stream()
        .collect(Collectors.toMap(
            pair -> pair.getRight().toString(),
            Function.identity()
        ));
    return getAllFilesInPartitions(
        partitionPathList.stream().map(pair -> pair.getRight().toString()).collect(Collectors.toList()))
        .entrySet().stream().collect(Collectors.toMap(
            entry -> absoluteToPairMap.get(entry.getKey()),
            Map.Entry::getValue
        ));
  }

  @Override
  public HoodiePairData<String, Set<String>> getSecondaryIndexRecords(HoodieData<String> secondaryKeys, String partitionName) {
    HoodieIndexVersion indexVersion = existingIndexVersionOrDefault(partitionName, dataMetaClient);

    if (indexVersion.equals(HoodieIndexVersion.V1)) {
      return getSecondaryIndexRecordsV1(secondaryKeys, partitionName);
    } else if (indexVersion.equals(HoodieIndexVersion.V2)) {
      return getSecondaryIndexRecordsV2(secondaryKeys, partitionName);
    } else {
      throw new IllegalArgumentException("getSecondaryIndexRecords does not support index with version " + indexVersion);
    }
  }

  private HoodiePairData<String, Set<String>> getSecondaryIndexRecordsV1(HoodieData<String> keys, String partitionName) {
    if (keys.isEmpty()) {
      return HoodieListPairData.eager(Collections.emptyList());
    }

    Map<String, Set<String>> res = getRecordsByKeyPrefixes(keys, partitionName, false, SecondaryIndexKeyUtils::escapeSpecialChars)
            .map(record -> {
              if (!record.getData().isDeleted()) {
                return SecondaryIndexKeyUtils.getSecondaryKeyRecordKeyPair(record.getRecordKey());
              }
              return null;
            })
            .filter(Objects::nonNull)
            .collectAsList()
            .stream()
            .collect(HashMap::new,
                    (map, pair) -> map.computeIfAbsent(pair.getKey(), k -> new HashSet<>()).add(pair.getValue()),
                    (map1, map2) -> map2.forEach((k, v) -> map1.computeIfAbsent(k, key -> new HashSet<>()).addAll(v)));


    return HoodieListPairData.eager(
            res.entrySet()
                    .stream()
                    .collect(Collectors.toMap(
                            Map.Entry::getKey,
                            entry -> Collections.singletonList(entry.getValue())
                    ))
    );
  }

  private HoodiePairData<String, Set<String>> getSecondaryIndexRecordsV2(HoodieData<String> secondaryKeys, String partitionName) {
    if (secondaryKeys.isEmpty()) {
      return HoodieListPairData.eager(Collections.emptyList());
    }
    return readIndexRecords(secondaryKeys, partitionName, SecondaryIndexKeyUtils::escapeSpecialChars)
        .filter(hoodieRecord -> !hoodieRecord.getData().isDeleted())
        .mapToPair(hoodieRecord -> SecondaryIndexKeyUtils.getRecordKeySecondaryKeyPair(hoodieRecord.getRecordKey()))
        .groupByKey()
        .mapToPair(p -> {
          HashSet<String> secKeys = new HashSet<>();
          p.getValue().iterator().forEachRemaining(secKeys::add);
          return Pair.of(p.getKey(), secKeys);
        });
  }

  /**
   * Derive necessary properties for FG reader.
   */
  TypedProperties buildFileGroupReaderProperties(HoodieMetadataConfig metadataConfig) {
    HoodieCommonConfig commonConfig = HoodieCommonConfig.newBuilder()
        .fromProperties(metadataConfig.getProps()).build();
    TypedProperties props = new TypedProperties();
    props.setProperty(
        MAX_MEMORY_FOR_MERGE.key(),
        Long.toString(metadataConfig.getMaxReaderMemory()));
    props.setProperty(
        SPILLABLE_MAP_BASE_PATH.key(),
        metadataConfig.getSplliableMapDir());
    props.setProperty(
        SPILLABLE_DISK_MAP_TYPE.key(),
        commonConfig.getSpillableDiskMapType().name());
    props.setProperty(
        DISK_MAP_BITCASK_COMPRESSION_ENABLED.key(),
        Boolean.toString(commonConfig.isBitCaskDiskMapCompressionEnabled()));
    return props;
  }
}<|MERGE_RESOLUTION|>--- conflicted
+++ resolved
@@ -268,8 +268,7 @@
    * @return Pair data containing the looked up records keyed by their original keys
    */
   private HoodiePairData<String, HoodieRecord<HoodieMetadataPayload>> doLookup(HoodieData<String> keys, String partitionName, List<FileSlice> fileSlices,
-<<<<<<< HEAD
-                                                                               boolean isSecondaryIndex, SerializableFunctionUnchecked<String, String> keyEncodingFn,
+                                                                               SerializableFunctionUnchecked<String, String> keyEncodingFn,
                                                                                Option<String> dataTablePartition) {
 
     if (dataTablePartition.isPresent()) {
@@ -288,18 +287,9 @@
       }
       throw new IllegalArgumentException("File pruning with partitioned rli has not yet been implemented");
     }
-
     final int numFileSlices = fileSlices.size();
     if (numFileSlices == 1) {
-      return lookupKeyRecordPairs(partitionName, getDistinctSortedKeysForSingleSlice(keys, keyEncodingFn), fileSlices.get(0), !isSecondaryIndex);
-=======
-                                                                               SerializableFunctionUnchecked<String, String> keyEncodingFn) {
-    final int numFileSlices = fileSlices.size();
-    if (numFileSlices == 1) {
-      List<String> keysList = keys.map(keyEncodingFn::apply).collectAsList();
-      TreeSet<String> distinctSortedKeys = new TreeSet<>(keysList);
-      return lookupKeyRecordPairs(partitionName, new ArrayList<>(distinctSortedKeys), fileSlices.get(0));
->>>>>>> 0fe119a0
+      return lookupKeyRecordPairs(partitionName, getDistinctSortedKeysForSingleSlice(keys, keyEncodingFn), fileSlices.get(0));
     }
 
     // For SI v2, there are 2 cases require different implementation:
@@ -344,9 +334,7 @@
    * 3. [lookup within file groups] lookup the key in the file group
    * 4. the record is returned
    */
-  private HoodieData<HoodieRecord<HoodieMetadataPayload>> doLookupIndexRecords(HoodieData<String> keys, String partitionName, List<FileSlice> fileSlices,
-                                                                               SerializableFunctionUnchecked<String, String> keyEncodingFn) {
-
+  private HoodieData<HoodieRecord<HoodieMetadataPayload>> doLookupIndexRecords(HoodieData<String> keys, String partitionName, List<FileSlice> fileSlices, SerializableFunctionUnchecked<String, String> keyEncodingFn) {
     final int numFileSlices = fileSlices.size();
     if (numFileSlices == 1) {
       List<String> keysList = keys.map(keyEncodingFn::apply).collectAsList();
@@ -488,12 +476,7 @@
         k -> HoodieTableMetadataUtil.getPartitionLatestMergedFileSlices(metadataMetaClient, getMetadataFileSystemView(), partitionName));
     checkState(!fileSlices.isEmpty(), "No file slices found for partition: " + partitionName);
 
-<<<<<<< HEAD
-    boolean isSecondaryIndex = MetadataPartitionType.SECONDARY_INDEX.matchesPartitionPath(partitionName);
-    return doLookup(keys, partitionName, fileSlices, isSecondaryIndex, keyEncodingFn, dataTablePartition);
-=======
-    return doLookup(keys, partitionName, fileSlices, keyEncodingFn);
->>>>>>> 0fe119a0
+    return doLookup(keys, partitionName, fileSlices, keyEncodingFn, dataTablePartition);
   }
 
   public HoodieData<String> getRecordKeysFromSecondaryKeysV2(HoodieData<String> secondaryKeys, String partitionName) {
@@ -656,12 +639,12 @@
 
   /**
    * Builds a predicate for querying metadata partitions based on the partition type and lookup strategy.
-   * 
+   *
    * Secondary index partitions are treated as a special case where the isFullKey parameter is ignored.
-   * This is because secondary index lookups are neither pure prefix lookups nor full key lookups, 
+   * This is because secondary index lookups are neither pure prefix lookups nor full key lookups,
    * but rather use a customized key format: {secondary_key}+${record_key}. The lookup always uses
    * prefix matching to find all record keys associated with a given secondary key value.
-   * 
+   *
    * @param partitionName The name of the metadata partition
    * @param sortedKeys The list of keys to search for
    * @param isFullKey Whether to perform exact key matching (ignored for secondary index partitions)
