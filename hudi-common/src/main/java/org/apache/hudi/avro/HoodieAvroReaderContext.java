/*
 * Licensed to the Apache Software Foundation (ASF) under one
 * or more contributor license agreements.  See the NOTICE file
 * distributed with this work for additional information
 * regarding copyright ownership.  The ASF licenses this file
 * to you under the Apache License, Version 2.0 (the
 * "License"); you may not use this file except in compliance
 * with the License.  You may obtain a copy of the License at
 *
 *   http://www.apache.org/licenses/LICENSE-2.0
 *
 * Unless required by applicable law or agreed to in writing,
 * software distributed under the License is distributed on an
 * "AS IS" BASIS, WITHOUT WARRANTIES OR CONDITIONS OF ANY
 * KIND, either express or implied.  See the License for the
 * specific language governing permissions and limitations
 * under the License.
 */

package org.apache.hudi.avro;

import org.apache.hudi.common.config.HoodieConfig;
import org.apache.hudi.common.config.RecordMergeMode;
import org.apache.hudi.common.config.TypedProperties;
import org.apache.hudi.common.engine.EngineType;
import org.apache.hudi.common.engine.HoodieReaderContext;
import org.apache.hudi.common.fs.FSUtils;
import org.apache.hudi.common.model.HoodieAvroRecordMerger;
import org.apache.hudi.common.model.HoodieFileFormat;
import org.apache.hudi.common.model.HoodieRecord;
import org.apache.hudi.common.model.HoodieRecordMerger;
import org.apache.hudi.common.model.OverwriteWithLatestMerger;
import org.apache.hudi.common.schema.HoodieSchema;
import org.apache.hudi.common.schema.HoodieSchemaField;
import org.apache.hudi.common.schema.HoodieSchemaUtils;
import org.apache.hudi.common.serialization.CustomSerializer;
import org.apache.hudi.common.table.HoodieTableConfig;
import org.apache.hudi.common.table.log.InstantRange;
import org.apache.hudi.common.table.read.BufferedRecord;
import org.apache.hudi.common.table.read.BufferedRecordSerializer;
import org.apache.hudi.common.util.ConfigUtils;
import org.apache.hudi.common.util.HoodieRecordUtils;
import org.apache.hudi.common.util.Option;
import org.apache.hudi.common.util.SizeEstimator;
import org.apache.hudi.common.util.collection.ClosableIterator;
import org.apache.hudi.common.util.collection.Pair;
import org.apache.hudi.exception.HoodieIOException;
import org.apache.hudi.expression.Predicate;
import org.apache.hudi.io.storage.HoodieAvroFileReader;
import org.apache.hudi.io.storage.HoodieIOFactory;
import org.apache.hudi.storage.HoodieStorage;
import org.apache.hudi.storage.StorageConfiguration;
import org.apache.hudi.storage.StoragePath;
import org.apache.hudi.storage.StoragePathInfo;

import org.apache.avro.Schema;
import org.apache.avro.generic.GenericData;
import org.apache.avro.generic.GenericRecord;
import org.apache.avro.generic.IndexedRecord;

import java.io.IOException;
import java.util.Collections;
import java.util.List;
import java.util.Map;
import java.util.function.Function;

import static org.apache.hudi.common.config.HoodieReaderConfig.RECORD_MERGE_IMPL_CLASSES_WRITE_CONFIG_KEY;
import static org.apache.hudi.common.util.ValidationUtils.checkState;

/**
 * An implementation of {@link HoodieReaderContext} that reads data from the base files as {@link IndexedRecord}.
 * This implementation does not rely on a specific engine and can be used in any JVM environment as a result.
 */
public class HoodieAvroReaderContext extends HoodieReaderContext<IndexedRecord> {
  private final Map<StoragePath, HoodieAvroFileReader> reusableFileReaders;
  private final boolean isMultiFormat;

  /**
   * Constructs an instance of the reader context that will read data into Avro records.
   * @param storageConfiguration the storage configuration to use for reading files
   * @param tableConfig the configuration of the Hudi table being read
   * @param instantRangeOpt the set of valid instants for this read
   * @param filterOpt an optional filter to apply on the record keys
   */
  public HoodieAvroReaderContext(
      StorageConfiguration<?> storageConfiguration,
      HoodieTableConfig tableConfig,
      Option<InstantRange> instantRangeOpt,
      Option<Predicate> filterOpt,
      TypedProperties props) {
    this(storageConfiguration, tableConfig, instantRangeOpt, filterOpt, Collections.emptyMap(), tableConfig.getPayloadClass(), new HoodieConfig(props));
  }

  public HoodieAvroReaderContext(
      StorageConfiguration<?> storageConfiguration,
      HoodieTableConfig tableConfig,
      Option<InstantRange> instantRangeOpt,
      Option<Predicate> filterOpt) {
    this(storageConfiguration, tableConfig, instantRangeOpt, filterOpt, Collections.emptyMap(), tableConfig.getPayloadClass(), ConfigUtils.DEFAULT_HUDI_CONFIG_FOR_READER);
  }

  /**
   * Constructs an instance of the reader context with an optional cache of reusable file readers.
   * This provides an opportunity for increased performance when repeatedly reading from the same files.
   * The caller of this constructor is responsible for managing the lifecycle of the reusable file readers.
   * @param storageConfiguration the storage configuration to use for reading files
   * @param tableConfig the configuration of the Hudi table being read
   * @param instantRangeOpt the set of valid instants for this read
   * @param filterOpt an optional filter to apply on the record keys
   * @param reusableFileReaders a map of reusable file readers, keyed by their storage paths.
   */
  public HoodieAvroReaderContext(
      StorageConfiguration<?> storageConfiguration,
      HoodieTableConfig tableConfig,
      Option<InstantRange> instantRangeOpt,
      Option<Predicate> filterOpt,
      Map<StoragePath, HoodieAvroFileReader> reusableFileReaders,
      TypedProperties props) {
    this(storageConfiguration, tableConfig, instantRangeOpt, filterOpt, reusableFileReaders, tableConfig.getPayloadClass(), new HoodieConfig(props));
  }

  /**
   * Constructs an instance of the reader context for writer workflows
   *
   * @param storageConfiguration the storage configuration to use for reading files
   * @param tableConfig          the configuration of the Hudi table being read
   * @param payloadClassName     the payload class for the writer
   * @param props                the reader configurations that should be used when performing reads
   */
  public HoodieAvroReaderContext(
      StorageConfiguration<?> storageConfiguration,
      HoodieTableConfig tableConfig,
      String payloadClassName,
      TypedProperties props) {
    this(storageConfiguration, tableConfig, Option.empty(), Option.empty(), Collections.emptyMap(), payloadClassName, new HoodieConfig(props));
  }

  private HoodieAvroReaderContext(
      StorageConfiguration<?> storageConfiguration,
      HoodieTableConfig tableConfig,
      Option<InstantRange> instantRangeOpt,
      Option<Predicate> filterOpt,
      Map<StoragePath, HoodieAvroFileReader> reusableFileReaders,
      String payloadClassName,
      HoodieConfig hoodieReaderConfig) {
    super(storageConfiguration, tableConfig, instantRangeOpt, filterOpt, new AvroRecordContext(tableConfig, payloadClassName), hoodieReaderConfig);
    this.reusableFileReaders = reusableFileReaders;
    this.isMultiFormat = tableConfig.isMultipleBaseFileFormatsEnabled();
  }

  @Override
  public ClosableIterator<IndexedRecord> getFileRecordIterator(
      StoragePathInfo storagePathInfo, long start, long length, HoodieSchema dataSchema, HoodieSchema requiredSchema,
      HoodieStorage storage) throws IOException {
    boolean isLogFile = FSUtils.isLogFile(storagePathInfo.getPath());
    HoodieAvroFileReader reader = getOrCreateFileReader(storagePathInfo.getPath(), isLogFile, format -> {
      try {
        return (HoodieAvroFileReader) HoodieIOFactory.getIOFactory(storage)
            .getReaderFactory(HoodieRecord.HoodieRecordType.AVRO).getFileReader(hoodieReaderConfig,
                storagePathInfo, format, Option.empty());
      } catch (IOException e) {
        throw new HoodieIOException("Failed to create avro records iterator from file path " + storagePathInfo.getPath(), e);
      }
    });

    return getFileRecordIterator(reader, storagePathInfo.getPath(), isLogFile, dataSchema, requiredSchema);
  }

  @Override
  public ClosableIterator<IndexedRecord> getFileRecordIterator(
      StoragePath filePath,
      long start,
      long length,
      HoodieSchema dataSchema,
      HoodieSchema requiredSchema,
      HoodieStorage storage) throws IOException {
    boolean isLogFile = FSUtils.isLogFile(filePath);
    HoodieAvroFileReader reader = getOrCreateFileReader(filePath, isLogFile, format -> {
      try {
        return (HoodieAvroFileReader) HoodieIOFactory.getIOFactory(storage)
            .getReaderFactory(HoodieRecord.HoodieRecordType.AVRO).getFileReader(hoodieReaderConfig,
                filePath, format, Option.empty());
      } catch (IOException e) {
        throw new HoodieIOException("Failed to create avro records iterator from file path " + filePath, e);
      }
    });

    return getFileRecordIterator(reader, filePath, isLogFile, dataSchema, requiredSchema);
  }

  private HoodieAvroFileReader getOrCreateFileReader(
      StoragePath path, boolean isLogFile, Function<HoodieFileFormat, HoodieAvroFileReader> func) throws IOException {
    if (reusableFileReaders.containsKey(path)) {
      return reusableFileReaders.get(path);
    } else {
      HoodieFileFormat fileFormat = isMultiFormat && !isLogFile ? HoodieFileFormat.fromFileExtension(path.getFileExtension()) : baseFileFormat;
      try {
        return func.apply(fileFormat);
      } catch (HoodieIOException e) {
        throw e.getIOException();
      }
    }
  }

  public ClosableIterator<IndexedRecord> getFileRecordIterator(
      HoodieAvroFileReader reader,
      StoragePath filePath,
      boolean isLogFile,
      HoodieSchema dataSchema,
      HoodieSchema requiredSchema) throws IOException {
    HoodieSchema fileOutputSchema;
    Map<String, String> renamedColumns;
    if (isLogFile) {
      fileOutputSchema = requiredSchema;
      renamedColumns = Collections.emptyMap();
    } else {
      Pair<HoodieSchema, Map<String, String>> requiredSchemaForFileAndRenamedColumns = getSchemaHandler().getRequiredSchemaForFileAndRenamedColumns(filePath);
      fileOutputSchema = requiredSchemaForFileAndRenamedColumns.getLeft();
      renamedColumns = requiredSchemaForFileAndRenamedColumns.getRight();
    }
    if (keyFilterOpt.isEmpty()) {
      return reader.getIndexedRecordIterator(dataSchema, fileOutputSchema, renamedColumns);
    }
    if (reader.supportKeyPredicate()) {
      List<String> keys = reader.extractKeys(keyFilterOpt);
      if (!keys.isEmpty()) {
        return reader.getIndexedRecordsByKeysIterator(keys, requiredSchema);
      }
    }
    if (reader.supportKeyPrefixPredicate()) {
      List<String> keyPrefixes = reader.extractKeyPrefixes(keyFilterOpt);
      if (!keyPrefixes.isEmpty()) {
        return reader.getIndexedRecordsByKeyPrefixIterator(keyPrefixes, requiredSchema);
      }
    }
    return reader.getIndexedRecordIterator(dataSchema, fileOutputSchema, renamedColumns);
  }

  @Override
  public Option<HoodieRecordMerger> getRecordMerger(RecordMergeMode mergeMode, String mergeStrategyId, String mergeImplClasses) {
    switch (mergeMode) {
      case EVENT_TIME_ORDERING:
        return Option.of(new HoodieAvroRecordMerger());
      case COMMIT_TIME_ORDERING:
        return Option.of(new OverwriteWithLatestMerger());
      case CUSTOM:
      default:
        Option<HoodieRecordMerger> recordMerger = HoodieRecordUtils.createValidRecordMerger(EngineType.JAVA, mergeImplClasses, mergeStrategyId);
        if (recordMerger.isEmpty()) {
          throw new IllegalArgumentException("No valid merger implementation set for `"
              + RECORD_MERGE_IMPL_CLASSES_WRITE_CONFIG_KEY + "`");
        }
        return recordMerger;
    }
  }

  @Override
<<<<<<< HEAD
  public Object getValue(IndexedRecord record, Schema schema, String fieldName) {
    return getFieldValueFromIndexedRecord(record, fieldName);
  }

  @Override
  public String getMetaFieldValue(IndexedRecord record, int pos) {
    return record.get(pos).toString();
  }

  @Override
  public HoodieRecord<IndexedRecord> constructHoodieRecord(BufferedRecord<IndexedRecord> bufferedRecord) {
    if (bufferedRecord.isDelete()) {
      return SpillableMapUtils.generateEmptyPayload(
          bufferedRecord.getRecordKey(),
          partitionPath,
          bufferedRecord.getOrderingValue(),
          payloadClass);
    }
    HoodieKey hoodieKey = new HoodieKey(bufferedRecord.getRecordKey(), partitionPath);
    return new HoodieAvroIndexedRecord(hoodieKey, bufferedRecord.getRecord());
  }

  @Override
  public IndexedRecord mergeEngineRecord(Schema schema,
                                         Map<Integer, Object> updateValues,
                                         BufferedRecord<IndexedRecord> baseRecord) {
    IndexedRecord engineRecord = baseRecord.getRecord();
    for (Map.Entry<Integer, Object> value : updateValues.entrySet()) {
      engineRecord.put(value.getKey(), value.getValue());
    }
    return engineRecord;
  }

  @Override
  public IndexedRecord createEngineRecord(Schema schema, List<Object> values) {
    List<Schema.Field> fields = schema.getFields();
    if (fields.size() != values.size()) {
      throw new IllegalArgumentException(
          "Value count (" + values.size() + ") does not match field count (" + fields.size() + ")");
    }

    GenericData.Record record = new GenericData.Record(schema);
    for (int i = 0; i < fields.size(); i++) {
      record.put(i, values.get(i));
    }
    return record;
  }

  @Override
  public IndexedRecord seal(IndexedRecord record) {
    return record;
  }

  @Override
  public IndexedRecord toBinaryRow(Schema avroSchema, IndexedRecord record) {
    return record;
  }

  @Override
=======
>>>>>>> 19e23a5c
  public SizeEstimator<BufferedRecord<IndexedRecord>> getRecordSizeEstimator() {
    return new AvroRecordSizeEstimator(getSchemaHandler().getSchemaForUpdates().toAvroSchema());
  }

  @Override
  public CustomSerializer<BufferedRecord<IndexedRecord>> getRecordSerializer() {
    return new BufferedRecordSerializer<>(new AvroRecordSerializer(versionId -> getRecordContext().decodeAvroSchema(versionId).toAvroSchema()));
  }

  @Override
  public ClosableIterator<IndexedRecord> mergeBootstrapReaders(ClosableIterator<IndexedRecord> skeletonFileIterator,
                                                               HoodieSchema skeletonRequiredSchema,
                                                               ClosableIterator<IndexedRecord> dataFileIterator,
                                                               HoodieSchema dataRequiredSchema,
                                                               List<Pair<String, Object>> partitionFieldAndValues) {
    return new BootstrapIterator(skeletonFileIterator, skeletonRequiredSchema, dataFileIterator, dataRequiredSchema, partitionFieldAndValues);
  }

  /**
   * Iterator that traverses the skeleton file and the base file in tandem.
   * The iterator will only extract the fields requested in the provided schemas.
   */
  private static class BootstrapIterator implements ClosableIterator<IndexedRecord> {
    private final ClosableIterator<IndexedRecord> skeletonFileIterator;
    private final HoodieSchema skeletonRequiredSchema;
    private final ClosableIterator<IndexedRecord> dataFileIterator;
    private final HoodieSchema dataRequiredSchema;
    private final HoodieSchema mergedSchema;
    private final int skeletonFields;
    private final int[] partitionFieldPositions;
    private final Object[] partitionValues;

    public BootstrapIterator(ClosableIterator<IndexedRecord> skeletonFileIterator, HoodieSchema skeletonRequiredSchema,
                             ClosableIterator<IndexedRecord> dataFileIterator, HoodieSchema dataRequiredSchema,
                             List<Pair<String, Object>> partitionFieldAndValues) {
      this.skeletonFileIterator = skeletonFileIterator;
      this.skeletonRequiredSchema = skeletonRequiredSchema;
      this.dataFileIterator = dataFileIterator;
      this.dataRequiredSchema = dataRequiredSchema;
      this.mergedSchema = HoodieSchemaUtils.mergeSchemas(skeletonRequiredSchema, dataRequiredSchema);
      this.skeletonFields = skeletonRequiredSchema.getFields().size();
      this.partitionFieldPositions = partitionFieldAndValues.stream()
          .map(Pair::getLeft)
          .map(field -> mergedSchema.getField(field).orElseThrow(() -> new IllegalArgumentException("Field not found: " + field)).pos())
          .mapToInt(Integer::intValue)
          .toArray();
      this.partitionValues = partitionFieldAndValues.stream().map(Pair::getValue).toArray();
    }

    @Override
    public void close() {
      skeletonFileIterator.close();
      dataFileIterator.close();
    }

    @Override
    public boolean hasNext() {
      checkState(dataFileIterator.hasNext() == skeletonFileIterator.hasNext(),
          "Bootstrap data-file iterator and skeleton-file iterator have to be in-sync!");
      return skeletonFileIterator.hasNext();
    }

    @Override
    public IndexedRecord next() {
      IndexedRecord skeletonRecord = skeletonFileIterator.next();
      IndexedRecord dataRecord = dataFileIterator.next();
      GenericRecord mergedRecord = new GenericData.Record(mergedSchema.toAvroSchema());

      for (HoodieSchemaField skeletonField : skeletonRequiredSchema.getFields()) {
        Schema.Field sourceField = skeletonRecord.getSchema().getField(skeletonField.name());
        mergedRecord.put(skeletonField.pos(), skeletonRecord.get(sourceField.pos()));
      }
      for (HoodieSchemaField dataField : dataRequiredSchema.getFields()) {
        Schema.Field sourceField = dataRecord.getSchema().getField(dataField.name());
        mergedRecord.put(dataField.pos() + skeletonFields, dataRecord.get(sourceField.pos()));
      }
      for (int i = 0; i < partitionFieldPositions.length; i++) {
        if (mergedRecord.get(partitionFieldPositions[i]) == null) {
          mergedRecord.put(partitionFieldPositions[i], partitionValues[i]);
        }
      }
      return mergedRecord;
    }
  }
}<|MERGE_RESOLUTION|>--- conflicted
+++ resolved
@@ -255,68 +255,6 @@
   }
 
   @Override
-<<<<<<< HEAD
-  public Object getValue(IndexedRecord record, Schema schema, String fieldName) {
-    return getFieldValueFromIndexedRecord(record, fieldName);
-  }
-
-  @Override
-  public String getMetaFieldValue(IndexedRecord record, int pos) {
-    return record.get(pos).toString();
-  }
-
-  @Override
-  public HoodieRecord<IndexedRecord> constructHoodieRecord(BufferedRecord<IndexedRecord> bufferedRecord) {
-    if (bufferedRecord.isDelete()) {
-      return SpillableMapUtils.generateEmptyPayload(
-          bufferedRecord.getRecordKey(),
-          partitionPath,
-          bufferedRecord.getOrderingValue(),
-          payloadClass);
-    }
-    HoodieKey hoodieKey = new HoodieKey(bufferedRecord.getRecordKey(), partitionPath);
-    return new HoodieAvroIndexedRecord(hoodieKey, bufferedRecord.getRecord());
-  }
-
-  @Override
-  public IndexedRecord mergeEngineRecord(Schema schema,
-                                         Map<Integer, Object> updateValues,
-                                         BufferedRecord<IndexedRecord> baseRecord) {
-    IndexedRecord engineRecord = baseRecord.getRecord();
-    for (Map.Entry<Integer, Object> value : updateValues.entrySet()) {
-      engineRecord.put(value.getKey(), value.getValue());
-    }
-    return engineRecord;
-  }
-
-  @Override
-  public IndexedRecord createEngineRecord(Schema schema, List<Object> values) {
-    List<Schema.Field> fields = schema.getFields();
-    if (fields.size() != values.size()) {
-      throw new IllegalArgumentException(
-          "Value count (" + values.size() + ") does not match field count (" + fields.size() + ")");
-    }
-
-    GenericData.Record record = new GenericData.Record(schema);
-    for (int i = 0; i < fields.size(); i++) {
-      record.put(i, values.get(i));
-    }
-    return record;
-  }
-
-  @Override
-  public IndexedRecord seal(IndexedRecord record) {
-    return record;
-  }
-
-  @Override
-  public IndexedRecord toBinaryRow(Schema avroSchema, IndexedRecord record) {
-    return record;
-  }
-
-  @Override
-=======
->>>>>>> 19e23a5c
   public SizeEstimator<BufferedRecord<IndexedRecord>> getRecordSizeEstimator() {
     return new AvroRecordSizeEstimator(getSchemaHandler().getSchemaForUpdates().toAvroSchema());
   }
