/*
 * Licensed to the Apache Software Foundation (ASF) under one
 * or more contributor license agreements.  See the NOTICE file
 * distributed with this work for additional information
 * regarding copyright ownership.  The ASF licenses this file
 * to you under the Apache License, Version 2.0 (the
 * "License"); you may not use this file except in compliance
 * with the License.  You may obtain a copy of the License at
 *
 *      http://www.apache.org/licenses/LICENSE-2.0
 *
 * Unless required by applicable law or agreed to in writing, software
 * distributed under the License is distributed on an "AS IS" BASIS,
 * WITHOUT WARRANTIES OR CONDITIONS OF ANY KIND, either express or implied.
 * See the License for the specific language governing permissions and
 * limitations under the License.
 */

package org.apache.hudi.avro;

import org.apache.hudi.avro.model.ArrayWrapper;
import org.apache.hudi.avro.model.BooleanWrapper;
import org.apache.hudi.avro.model.BytesWrapper;
import org.apache.hudi.avro.model.DateWrapper;
import org.apache.hudi.avro.model.DecimalWrapper;
import org.apache.hudi.avro.model.DoubleWrapper;
import org.apache.hudi.avro.model.FloatWrapper;
import org.apache.hudi.avro.model.IntWrapper;
import org.apache.hudi.avro.model.LocalDateWrapper;
import org.apache.hudi.avro.model.LongWrapper;
import org.apache.hudi.avro.model.StringWrapper;
import org.apache.hudi.avro.model.TimestampMicrosWrapper;
import org.apache.hudi.common.config.SerializableSchema;
import org.apache.hudi.common.model.HoodieOperation;
import org.apache.hudi.common.model.HoodieRecord;
import org.apache.hudi.common.util.Option;
import org.apache.hudi.common.util.OrderingValues;
import org.apache.hudi.common.util.SpillableMapUtils;
import org.apache.hudi.common.util.StringUtils;
import org.apache.hudi.common.util.ValidationUtils;
import org.apache.hudi.common.util.VisibleForTesting;
import org.apache.hudi.common.util.collection.ArrayComparable;
import org.apache.hudi.common.util.collection.Pair;
import org.apache.hudi.exception.HoodieAvroSchemaException;
import org.apache.hudi.exception.HoodieException;
import org.apache.hudi.exception.HoodieIOException;
import org.apache.hudi.exception.SchemaCompatibilityException;
import org.apache.hudi.util.Lazy;

import org.apache.avro.AvroRuntimeException;
import org.apache.avro.Conversions;
import org.apache.avro.Conversions.DecimalConversion;
import org.apache.avro.JsonProperties;
import org.apache.avro.LogicalTypes;
import org.apache.avro.LogicalTypes.Decimal;
import org.apache.avro.Schema;
import org.apache.avro.Schema.Field;
import org.apache.avro.generic.GenericData;
import org.apache.avro.generic.GenericData.Record;
import org.apache.avro.generic.GenericDatumReader;
import org.apache.avro.generic.GenericDatumWriter;
import org.apache.avro.generic.GenericFixed;
import org.apache.avro.generic.GenericRecord;
import org.apache.avro.generic.IndexedRecord;
import org.apache.avro.io.BinaryDecoder;
import org.apache.avro.io.BinaryEncoder;
import org.apache.avro.io.DatumWriter;
import org.apache.avro.io.DecoderFactory;
import org.apache.avro.io.EncoderFactory;
import org.apache.avro.io.JsonDecoder;
import org.apache.avro.io.JsonEncoder;
import org.apache.avro.specific.SpecificRecordBase;
import org.apache.avro.util.Utf8;

import javax.annotation.Nullable;

import java.io.ByteArrayInputStream;
import java.io.ByteArrayOutputStream;
import java.io.IOException;
import java.math.BigDecimal;
import java.math.BigInteger;
import java.math.MathContext;
import java.math.RoundingMode;
import java.nio.ByteBuffer;
import java.sql.Date;
import java.sql.Timestamp;
import java.time.Instant;
import java.time.LocalDate;
import java.time.ZoneId;
import java.time.ZonedDateTime;
import java.util.ArrayList;
import java.util.Arrays;
import java.util.Collection;
import java.util.Collections;
import java.util.Comparator;
import java.util.Deque;
import java.util.HashMap;
import java.util.Iterator;
import java.util.LinkedList;
import java.util.List;
import java.util.Map;
import java.util.Objects;
import java.util.Properties;
import java.util.Set;
import java.util.TimeZone;
import java.util.TreeMap;
import java.util.function.Function;
import java.util.regex.Pattern;
import java.util.stream.Collectors;

import static org.apache.avro.Schema.Type.ARRAY;
import static org.apache.avro.Schema.Type.MAP;
import static org.apache.avro.Schema.Type.UNION;
import static org.apache.hudi.avro.AvroSchemaUtils.createNewSchemaFromFieldsWithReference;
import static org.apache.hudi.avro.AvroSchemaUtils.createNullableSchema;
import static org.apache.hudi.avro.AvroSchemaUtils.isNullable;
import static org.apache.hudi.avro.AvroSchemaUtils.resolveNullableSchema;
import static org.apache.hudi.common.util.DateTimeUtils.instantToMicros;
import static org.apache.hudi.common.util.DateTimeUtils.microsToInstant;
import static org.apache.hudi.common.util.StringUtils.getUTF8Bytes;
import static org.apache.hudi.common.util.ValidationUtils.checkState;
import static org.apache.hudi.metadata.HoodieTableMetadataUtil.tryUpcastDecimal;

/**
 * Helper class to do common stuff across Avro.
 */
public class HoodieAvroUtils {

  public static final String AVRO_VERSION = Schema.class.getPackage().getImplementationVersion();

  private static final ThreadLocal<BinaryEncoder> BINARY_ENCODER = ThreadLocal.withInitial(() -> null);
  private static final ThreadLocal<BinaryDecoder> BINARY_DECODER = ThreadLocal.withInitial(() -> null);

  private static final Conversions.DecimalConversion AVRO_DECIMAL_CONVERSION = new Conversions.DecimalConversion();
  /**
   * NOTE: PLEASE READ CAREFULLY
   * <p>
   * In Avro 1.10 generated builders rely on {@code SpecificData.getForSchema} invocation that in turn
   * does use reflection to load the code-gen'd class corresponding to the Avro record model. This has
   * serious adverse effects in terms of performance when gets executed on the hot-path (both, in terms
   * of runtime and efficiency).
   * <p>
   * To work this around instead of using default code-gen'd builder invoking {@code SpecificData.getForSchema},
   * we instead rely on overloaded ctor accepting another instance of the builder: {@code Builder(Builder)},
   * which bypasses such invocation. Following corresponding builder's stubs are statically initialized
   * to be used exactly for that purpose.
   * <p>
   * You can find more details in HUDI-3834.
   */
  private static final Lazy<StringWrapper.Builder> STRING_WRAPPER_BUILDER_STUB = Lazy.lazily(StringWrapper::newBuilder);
  private static final Lazy<BytesWrapper.Builder> BYTES_WRAPPER_BUILDER_STUB = Lazy.lazily(BytesWrapper::newBuilder);
  private static final Lazy<DoubleWrapper.Builder> DOUBLE_WRAPPER_BUILDER_STUB = Lazy.lazily(DoubleWrapper::newBuilder);
  private static final Lazy<FloatWrapper.Builder> FLOAT_WRAPPER_BUILDER_STUB = Lazy.lazily(FloatWrapper::newBuilder);
  private static final Lazy<LongWrapper.Builder> LONG_WRAPPER_BUILDER_STUB = Lazy.lazily(LongWrapper::newBuilder);
  private static final Lazy<IntWrapper.Builder> INT_WRAPPER_BUILDER_STUB = Lazy.lazily(IntWrapper::newBuilder);
  private static final Lazy<BooleanWrapper.Builder> BOOLEAN_WRAPPER_BUILDER_STUB = Lazy.lazily(BooleanWrapper::newBuilder);
  private static final Lazy<TimestampMicrosWrapper.Builder> TIMESTAMP_MICROS_WRAPPER_BUILDER_STUB = Lazy.lazily(TimestampMicrosWrapper::newBuilder);
  private static final Lazy<DecimalWrapper.Builder> DECIMAL_WRAPPER_BUILDER_STUB = Lazy.lazily(DecimalWrapper::newBuilder);
  private static final Lazy<DateWrapper.Builder> DATE_WRAPPER_BUILDER_STUB = Lazy.lazily(DateWrapper::newBuilder);
  private static final Lazy<LocalDateWrapper.Builder> LOCAL_DATE_WRAPPER_BUILDER_STUB = Lazy.lazily(LocalDateWrapper::newBuilder);
  private static final Lazy<ArrayWrapper.Builder> ARRAY_WRAPPER_BUILDER_STUB = Lazy.lazily(ArrayWrapper::newBuilder);

  private static final long MILLIS_PER_DAY = 86400000L;

  //Export for test
  public static final Conversions.DecimalConversion DECIMAL_CONVERSION = new Conversions.DecimalConversion();

  // As per https://avro.apache.org/docs/current/spec.html#names
  private static final Pattern INVALID_AVRO_CHARS_IN_NAMES_PATTERN = Pattern.compile("[^A-Za-z0-9_]");
  private static final Pattern INVALID_AVRO_FIRST_CHAR_IN_NAMES_PATTERN = Pattern.compile("[^A-Za-z_]");
  private static final String MASK_FOR_INVALID_CHARS_IN_NAMES = "__";
  private static final Properties PROPERTIES = new Properties();

  // All metadata fields are optional strings.
  public static final Schema METADATA_FIELD_SCHEMA = createNullableSchema(Schema.Type.STRING);

  public static final Schema RECORD_KEY_SCHEMA = initRecordKeySchema();

  /**
   * TODO serialize other type of record.
   */
  public static Option<byte[]> recordToBytes(HoodieRecord record, Schema schema) throws IOException {
    return Option.of(HoodieAvroUtils.indexedRecordToBytesStream(record.toIndexedRecord(schema, new Properties()).get().getData()).toByteArray());
  }

  /**
   * Convert a given avro record to bytes.
   */
  public static byte[] avroToBytes(IndexedRecord record) {
    return indexedRecordToBytesStream(record).toByteArray();
  }

  /**
   * Convert a given avro record to bytes.
   */
  public static ByteArrayOutputStream avroToBytesStream(IndexedRecord record) {
    return indexedRecordToBytesStream(record);
  }

  public static <T extends IndexedRecord> ByteArrayOutputStream indexedRecordToBytesStream(T record) {
    GenericDatumWriter<T> writer = new GenericDatumWriter<>(record.getSchema(), ConvertingGenericData.INSTANCE);
    try (ByteArrayOutputStream out = new ByteArrayOutputStream()) {
      BinaryEncoder encoder = EncoderFactory.get().binaryEncoder(out, BINARY_ENCODER.get());
      BINARY_ENCODER.set(encoder);
      writer.write(record, encoder);
      encoder.flush();
      return out;
    } catch (IOException e) {
      throw new HoodieIOException("Cannot convert GenericRecord to bytes", e);
    }
  }

  /**
   * Convert a given avro record to json and return the string
   *
   * @param record The GenericRecord to convert
   * @param pretty Whether to pretty-print the json output
   */
  public static String avroToJsonString(GenericRecord record, boolean pretty) throws IOException {
    return avroToJsonHelper(record, pretty).toString();
  }

  /**
   * Convert a given avro record to a JSON string. If the record contents are invalid, return the record.toString().
   * Use this method over {@link HoodieAvroUtils#avroToJsonString} when simply trying to print the record contents without any guarantees around their correctness.
   *
   * @param record The GenericRecord to convert
   * @return a JSON string
   */
  public static String safeAvroToJsonString(GenericRecord record) {
    try {
      return avroToJsonString(record, false);
    } catch (Exception e) {
      return record.toString();
    }
  }

  /**
   * Convert a given avro record to json and return the encoded bytes.
   *
   * @param record The GenericRecord to convert
   * @param pretty Whether to pretty-print the json output
   */
  public static byte[] avroToJson(GenericRecord record, boolean pretty) throws IOException {
    return avroToJsonHelper(record, pretty).toByteArray();
  }

  private static ByteArrayOutputStream avroToJsonHelper(GenericRecord record, boolean pretty) throws IOException {
    DatumWriter<Object> writer = new GenericDatumWriter<>(record.getSchema());
    ByteArrayOutputStream out = new ByteArrayOutputStream();
    JsonEncoder jsonEncoder = EncoderFactory.get().jsonEncoder(record.getSchema(), out, pretty);
    writer.write(record, jsonEncoder);
    jsonEncoder.flush();
    return out;
  }

  /**
   * Convert serialized bytes back into avro record.
   */
  public static GenericRecord bytesToAvro(byte[] bytes, Schema schema) throws IOException {
    return bytesToAvro(bytes, schema, schema);
  }

  /**
   * Convert serialized bytes back into avro record.
   */
  public static GenericRecord bytesToAvro(byte[] bytes, Schema writerSchema, Schema readerSchema)
      throws IOException {
    return bytesToAvro(bytes, 0, bytes.length, writerSchema, readerSchema);
  }

  /**
   * Convert serialized bytes back into avro record.
   */
  public static GenericRecord bytesToAvro(byte[] bytes, int offset, int length, Schema writerSchema,
                                          Schema readerSchema) throws IOException {
    BinaryDecoder decoder = DecoderFactory.get().binaryDecoder(
        bytes, offset, length, BINARY_DECODER.get());
    BINARY_DECODER.set(decoder);
    GenericDatumReader<GenericRecord> reader = new GenericDatumReader<>(writerSchema, readerSchema);
    return reader.read(null, decoder);
  }

  /**
   * Convert json bytes back into avro record.
   */
  public static GenericRecord jsonBytesToAvro(byte[] bytes, Schema schema) throws IOException {
    ByteArrayInputStream bio = new ByteArrayInputStream(bytes);
    JsonDecoder jsonDecoder = DecoderFactory.get().jsonDecoder(schema, bio);
    GenericDatumReader<GenericRecord> reader = new GenericDatumReader<>(schema);
    return reader.read(null, jsonDecoder);
  }

  public static boolean isTypeNumeric(Schema.Type type) {
    return type == Schema.Type.INT || type == Schema.Type.LONG || type == Schema.Type.FLOAT || type == Schema.Type.DOUBLE;
  }

  public static boolean isMetadataField(String fieldName) {
    return HoodieRecord.HOODIE_META_COLUMNS_WITH_OPERATION.contains(fieldName);
  }

  public static Schema createHoodieWriteSchema(Schema originalSchema) {
    return HoodieAvroUtils.addMetadataFields(originalSchema);
  }

  public static Schema createHoodieWriteSchema(String originalSchema) {
    return createHoodieWriteSchema(new Schema.Parser().parse(originalSchema));
  }

  public static Schema createHoodieWriteSchema(String originalSchema, boolean withOperationField) {
    return addMetadataFields(new Schema.Parser().parse(originalSchema), withOperationField);
  }

  /**
   * Adds the Hoodie metadata fields to the given schema.
   *
   * @param schema The schema
   */
  public static Schema addMetadataFields(Schema schema) {
    return addMetadataFields(schema, false);
  }

  /**
   * Adds the Hoodie metadata fields to the given schema.
   *
   * @param schema             The schema
   * @param withOperationField Whether to include the '_hoodie_operation' field
   */
  public static Schema addMetadataFields(Schema schema, boolean withOperationField) {
    int newFieldsSize = HoodieRecord.HOODIE_META_COLUMNS.size() + (withOperationField ? 1 : 0);
    List<Schema.Field> parentFields = new ArrayList<>(schema.getFields().size() + newFieldsSize);

    Schema.Field commitTimeField =
        new Schema.Field(HoodieRecord.COMMIT_TIME_METADATA_FIELD, METADATA_FIELD_SCHEMA, "", JsonProperties.NULL_VALUE);
    Schema.Field commitSeqnoField =
        new Schema.Field(HoodieRecord.COMMIT_SEQNO_METADATA_FIELD, METADATA_FIELD_SCHEMA, "", JsonProperties.NULL_VALUE);
    Schema.Field recordKeyField =
        new Schema.Field(HoodieRecord.RECORD_KEY_METADATA_FIELD, METADATA_FIELD_SCHEMA, "", JsonProperties.NULL_VALUE);
    Schema.Field partitionPathField =
        new Schema.Field(HoodieRecord.PARTITION_PATH_METADATA_FIELD, METADATA_FIELD_SCHEMA, "", JsonProperties.NULL_VALUE);
    Schema.Field fileNameField =
        new Schema.Field(HoodieRecord.FILENAME_METADATA_FIELD, METADATA_FIELD_SCHEMA, "", JsonProperties.NULL_VALUE);

    parentFields.add(commitTimeField);
    parentFields.add(commitSeqnoField);
    parentFields.add(recordKeyField);
    parentFields.add(partitionPathField);
    parentFields.add(fileNameField);

    if (withOperationField) {
      final Schema.Field operationField =
          new Schema.Field(HoodieRecord.OPERATION_METADATA_FIELD, METADATA_FIELD_SCHEMA, "", JsonProperties.NULL_VALUE);
      parentFields.add(operationField);
    }

    for (Schema.Field field : schema.getFields()) {
      if (!isMetadataField(field.name())) {
        Schema.Field newField = new Schema.Field(field.name(), field.schema(), field.doc(), field.defaultVal());
        for (Map.Entry<String, Object> prop : field.getObjectProps().entrySet()) {
          newField.addProp(prop.getKey(), prop.getValue());
        }
        parentFields.add(newField);
      }
    }
    return createNewSchemaFromFieldsWithReference(schema, parentFields);
  }

  public static boolean isSchemaNull(Schema schema) {
    return schema == null || schema.getType() == Schema.Type.NULL;
  }

  public static Schema removeMetadataFields(Schema schema) {
    if (isSchemaNull(schema)) {
      return schema;
    }
    return removeFields(schema, HoodieRecord.HOODIE_META_COLUMNS_WITH_OPERATION);
  }

  public static Schema removeFields(Schema schema, Set<String> fieldsToRemove) {
    List<Schema.Field> filteredFields = schema.getFields()
        .stream()
        .filter(field -> !fieldsToRemove.contains(field.name()))
        .map(field -> new Schema.Field(field.name(), field.schema(), field.doc(), field.defaultVal()))
        .collect(Collectors.toList());

    return createNewSchemaFromFieldsWithReference(schema, filteredFields);
  }

  public static String addMetadataColumnTypes(String hiveColumnTypes) {
    return "string,string,string,string,string," + hiveColumnTypes;
  }

  public static Schema makeFieldNonNull(Schema schema, String fieldName, Object fieldDefaultValue) {
    ValidationUtils.checkArgument(fieldDefaultValue != null);
    List<Schema.Field> filteredFields = schema.getFields()
        .stream()
        .map(field -> {
          if (Objects.equals(field.name(), fieldName)) {
            return new Schema.Field(field.name(), AvroSchemaUtils.resolveNullableSchema(field.schema()), field.doc(), fieldDefaultValue);
          } else {
            return new Schema.Field(field.name(), field.schema(), field.doc(), field.defaultVal());
          }
        })
        .collect(Collectors.toList());
    return createNewSchemaFromFieldsWithReference(schema, filteredFields);
  }

  private static Schema initRecordKeySchema() {
    Schema.Field recordKeyField =
        new Schema.Field(HoodieRecord.RECORD_KEY_METADATA_FIELD, METADATA_FIELD_SCHEMA, "", JsonProperties.NULL_VALUE);
    Schema recordKeySchema = Schema.createRecord("HoodieRecordKey", "", "", false);
    recordKeySchema.setFields(Collections.singletonList(recordKeyField));
    return recordKeySchema;
  }

  public static Schema getRecordKeySchema() {
    return RECORD_KEY_SCHEMA;
  }

  /**
   * Fetch schema for record key and partition path.
   */
  public static Schema getRecordKeyPartitionPathSchema() {
    List<Schema.Field> toBeAddedFields = new ArrayList<>();
    Schema recordSchema = Schema.createRecord("HoodieRecordKey", "", "", false);

    Schema.Field recordKeyField =
        new Schema.Field(HoodieRecord.RECORD_KEY_METADATA_FIELD, METADATA_FIELD_SCHEMA, "", JsonProperties.NULL_VALUE);
    Schema.Field partitionPathField =
        new Schema.Field(HoodieRecord.PARTITION_PATH_METADATA_FIELD, METADATA_FIELD_SCHEMA, "", JsonProperties.NULL_VALUE);

    toBeAddedFields.add(recordKeyField);
    toBeAddedFields.add(partitionPathField);
    recordSchema.setFields(toBeAddedFields);
    return recordSchema;
  }

  /**
   * Fetches projected schema given list of fields to project. The field can be nested in format `a.b.c` where a is
   * the top level field, b is at second level and so on.
   */
  public static Schema projectSchema(Schema fileSchema, List<String> fields) {
    List<LinkedList<String>> fieldPathLists = new ArrayList<>();
    for (String path : fields) {
      fieldPathLists.add(new LinkedList<>(Arrays.asList(path.split("\\."))));
    }

    Schema result = Schema.createRecord(fileSchema.getName(), fileSchema.getDoc(), fileSchema.getNamespace(), fileSchema.isError());
    result.setFields(projectFields(fileSchema, fieldPathLists));
    return result;
  }

  /**
   * Projects the requested fields in the schema. The fields can be nested in format `a.b.c`.
   *
   * @param originalSchema Schema to project from
   * @param fieldPaths List of fields. The field can be nested.
   *
   * @return List of projected schema fields
   */
  private static List<Schema.Field> projectFields(Schema originalSchema, List<LinkedList<String>> fieldPaths) {
    // We maintain a mapping of top level field to list of nested field paths which need to be projected from the field
    // If the entire field needs to be projected the list is empty
    // The map is ordered by position of the field in the original schema so that projected schema also maintains
    // the same field ordering
    Map<Field, List<LinkedList<String>>> groupedByTop = new TreeMap<>(Comparator.comparingInt(Field::pos));

    // Group paths by their current level (first element)
    // Here nested fields are considered as a path. The top level field is the first element in the path
    // second level field is the second element and so on.
    // We iterate through the input field paths and populate groupedByTop described above
    // For example if f1 is a top level field, and input field paths are f1.f2.f3 and f1.f2.f4
    // we maintain a mapping from f1 to {f2->f3, f2->f4}
    for (LinkedList<String> originalPath : fieldPaths) {
      if (originalPath.isEmpty()) {
        throw new IllegalArgumentException("Field path is empty or malformed: " + originalPath);
      }
      LinkedList<String> path = new LinkedList<>(originalPath); // Avoid mutating the original
      String head = path.poll(); // Remove first element
      Field topField = originalSchema.getField(head);
      if (topField == null) {
        throw new IllegalArgumentException("Field `" + head + "` not found in schema: " + originalSchema.getFields());
      }
      groupedByTop.compute(topField, (ignored, list) -> {
        if (path.isEmpty() || (list != null && list.isEmpty())) {
          // Case 1: where path is empty indicating the entire field needs to be included.
          // No further projection provided for that field
          // Case 2: if list is empty, it indicates that the top level field has already been selected
          // No more projection possible.
          return new ArrayList<>();
        } else {
          if (list == null) {
            // if list is null return just the path
            List<LinkedList<String>> retList = new ArrayList<>();
            retList.add(path);
            return retList;
          } else {
            // if list has elements, add path to it
            list.add(path);
            return list;
          }
        }
      });
    }

    List<Schema.Field> projectedFields = new ArrayList<>();
    for (Map.Entry<Field, List<LinkedList<String>>> entry : groupedByTop.entrySet()) {
      // For every top level field we process the child fields to include in the projected schema
      Field originalField = entry.getKey();
      List<LinkedList<String>> childPaths = entry.getValue();
      Schema originalFieldSchema = originalField.schema();
      Schema nonNullableSchema = unwrapNullable(originalFieldSchema);

      Schema projectedFieldSchema;
      if (!childPaths.isEmpty()) {
        // If child paths are present, it indicates there are nested fields which need to be projected
        if (nonNullableSchema.getType() != Schema.Type.RECORD) {
          throw new IllegalArgumentException("Cannot project nested field from non-record field '" + originalField.name()
              + "' of type: " + nonNullableSchema.getType());
        }

        // For those nested fields we make a recursive call to project fields to fetch the nested schema fields
        List<Schema.Field> nestedFields = projectFields(nonNullableSchema, childPaths);
        Schema nestedProjected = Schema.createRecord(nonNullableSchema.getName(), nonNullableSchema.getDoc(),
            nonNullableSchema.getNamespace(), nonNullableSchema.isError());
        nestedProjected.setFields(nestedFields);
        projectedFieldSchema = wrapNullable(originalFieldSchema, nestedProjected);
      } else {
        // if child field paths are empty, we need to include the top level field itself
        projectedFieldSchema = originalFieldSchema;
      }

      projectedFields.add(new Schema.Field(originalField.name(), projectedFieldSchema, originalField.doc(), originalField.defaultVal()));
    }

    return projectedFields;
  }

  /**
   * If schema is a union with ["null", X], returns X.
   * Otherwise, returns schema as-is.
   */
  public static Schema unwrapNullable(Schema schema) {
    if (schema.getType() == Schema.Type.UNION) {
      List<Schema> types = schema.getTypes();
      for (Schema s : types) {
        if (s.getType() != Schema.Type.NULL) {
          return s;
        }
      }
    }
    return schema;
  }

  /**
   * Wraps schema as nullable if original was a nullable union.
   */
  public static Schema wrapNullable(Schema original, Schema updated) {
    if (original.getType() == Schema.Type.UNION) {
      List<Schema> types = original.getTypes();
      if (types.stream().anyMatch(s -> s.getType() == Schema.Type.NULL)) {
        List<Schema> newUnion = new ArrayList<>();
        newUnion.add(Schema.create(Schema.Type.NULL));
        newUnion.add(updated);
        return Schema.createUnion(newUnion);
      }
    }
    return updated;
  }

  public static GenericRecord addHoodieKeyToRecord(GenericRecord record, String recordKey, String partitionPath,
                                                   String fileName) {
    record.put(HoodieRecord.FILENAME_METADATA_FIELD, fileName);
    record.put(HoodieRecord.PARTITION_PATH_METADATA_FIELD, partitionPath);
    record.put(HoodieRecord.RECORD_KEY_METADATA_FIELD, recordKey);
    return record;
  }

  public static GenericRecord addOperationToRecord(GenericRecord record, HoodieOperation operation) {
    record.put(HoodieRecord.OPERATION_METADATA_FIELD, operation.getName());
    return record;
  }

  /**
   * Adds the Hoodie commit metadata into the provided Generic Record.
   */
  public static GenericRecord addCommitMetadataToRecord(GenericRecord record, String instantTime, String commitSeqno) {
    record.put(HoodieRecord.COMMIT_TIME_METADATA_FIELD, instantTime);
    record.put(HoodieRecord.COMMIT_SEQNO_METADATA_FIELD, commitSeqno);
    return record;
  }

  public static GenericRecord stitchRecords(GenericRecord left, GenericRecord right, Schema stitchedSchema) {
    GenericRecord result = new Record(stitchedSchema);
    for (Schema.Field f : left.getSchema().getFields()) {
      result.put(f.name(), left.get(f.name()));
    }
    for (Schema.Field f : right.getSchema().getFields()) {
      result.put(f.name(), right.get(f.name()));
    }
    return result;
  }

  /**
   * Given an Avro record with a given schema, rewrites it into the new schema while setting fields only from the new
   * schema.
   * <p>
   * NOTE: This method is rewriting every record's field that is record itself recursively. It's
   * caller's responsibility to make sure that no unnecessary re-writing occurs (by preemptively
   * checking whether the record does require re-writing to adhere to the new schema)
   * <p>
   * NOTE: Here, the assumption is that you cannot go from an evolved schema (schema with (N) fields)
   * to an older schema (schema with (N-1) fields). All fields present in the older record schema MUST be present in the
   * new schema and the default/existing values are carried over.
   * <p>
   * This particular method does the following:
   * <ol>
   *   <li>Create a new empty GenericRecord with the new schema.</li>
   *   <li>For GenericRecord, copy over the data from the old schema to the new schema or set default values for all
   *   fields of this transformed schema</li>
   *   <li>For SpecificRecord, hoodie_metadata_fields have a special treatment (see below)</li>
   * </ol>
   * <p>
   * For SpecificRecord we ignore Hudi Metadata fields, because for code generated
   * avro classes (HoodieMetadataRecord), the avro record is a SpecificBaseRecord type instead of a GenericRecord.
   * SpecificBaseRecord throws null pointer exception for record.get(name) if name is not present in the schema of the
   * record (which happens when converting a SpecificBaseRecord without hoodie_metadata_fields to a new record with it).
   * In this case, we do NOT set the defaults for the hoodie_metadata_fields explicitly, instead, the new record assumes
   * the default defined in the avro schema itself.
   * TODO: See if we can always pass GenericRecord instead of SpecificBaseRecord in some cases.
   */
  public static GenericRecord rewriteRecord(GenericRecord oldRecord, Schema newSchema) {
    boolean isSpecificRecord = oldRecord instanceof SpecificRecordBase;
    Object newRecord = rewriteRecordWithNewSchemaInternal(oldRecord, oldRecord.getSchema(), newSchema, Collections.emptyMap(), new LinkedList<>(), isSpecificRecord);
    return (GenericRecord) newRecord;
  }

  /**
   * Converts list of {@link GenericRecord} provided into the {@link GenericRecord} adhering to the
   * provided {@code newSchema}.
   * <p>
   * To better understand conversion rules please check {@link #rewriteRecord(GenericRecord, Schema)}
   */
  public static List<GenericRecord> rewriteRecords(List<GenericRecord> records, Schema newSchema) {
    return records.stream().map(r -> rewriteRecord(r, newSchema)).collect(Collectors.toList());
  }

  /**
   * Given an Avro record and list of columns to remove, this method removes the list of columns from
   * the given avro record using rewriteRecord method.
   * <p>
   * To better understand how it removes please check {@link #rewriteRecord(GenericRecord, Schema)}
   */
  public static GenericRecord removeFields(GenericRecord record, Set<String> fieldsToRemove) {
    Schema newSchema = removeFields(record.getSchema(), fieldsToRemove);
    return rewriteRecord(record, newSchema);
  }

  /**
   * Generate a reader schema off the provided writeSchema, to just project out the provided columns.
   */
  public static Schema generateProjectionSchema(Schema originalSchema, List<String> fieldNames) {
    Map<String, Field> schemaFieldsMap = originalSchema.getFields().stream()
        .map(r -> Pair.of(r.name().toLowerCase(), r)).collect(Collectors.toMap(Pair::getLeft, Pair::getRight));
    List<Schema.Field> projectedFields = new ArrayList<>();
    for (String fn : fieldNames) {
      Schema.Field field = schemaFieldsMap.get(fn.toLowerCase());
      if (field == null) {
        throw new HoodieException("Field " + fn + " not found in log schema. Query cannot proceed! "
            + "Derived Schema Fields: " + new ArrayList<>(schemaFieldsMap.keySet()));
      } else {
        projectedFields.add(new Schema.Field(field.name(), field.schema(), field.doc(), field.defaultVal()));
      }
    }

    Schema projectedSchema = Schema.createRecord(originalSchema.getName(), originalSchema.getDoc(),
        originalSchema.getNamespace(), originalSchema.isError());
    projectedSchema.setFields(projectedFields);
    return projectedSchema;
  }

  /**
   * Obtain the root-level field name of a full field name, possibly a nested field.
   * For example, given "a.b.c", the output is "a"; given "a", the output is "a".
   *
   * @param fieldName The field name.
   * @return Root-level field name
   */
  public static String getRootLevelFieldName(String fieldName) {
    return fieldName.split("\\.")[0];
  }

  /**
   * Obtain value of the provided key, which is consistent with avro before 1.10
   */
  public static Object getFieldVal(GenericRecord record, String key) {
    return getFieldVal(record, key, true);
  }

  /**
   * Obtain value of the provided key, when set returnNullIfNotFound false,
   * it is consistent with avro after 1.10
   */
  public static Object getFieldVal(GenericRecord record, String key, boolean returnNullIfNotFound) {
    Schema.Field field = record.getSchema().getField(key);
    if (field == null) {
      if (returnNullIfNotFound) {
        return null;
      } else {
        // Since avro 1.10, arvo will throw AvroRuntimeException("Not a valid schema field: " + key)
        // rather than return null like the previous version if record doesn't contain this key.
        // Here we simulate this behavior.
        throw new AvroRuntimeException("Not a valid schema field: " + key);
      }
    } else {
      return record.get(field.pos());
    }
  }

  /**
   * Obtain value of the provided field as string, denoted by dot notation. e.g: a.b.c
   */
  public static String getNestedFieldValAsString(GenericRecord record, String fieldName, boolean returnNullIfNotFound, boolean consistentLogicalTimestampEnabled) {
    Object obj = getNestedFieldVal(record, fieldName, returnNullIfNotFound, consistentLogicalTimestampEnabled);
    return StringUtils.objToString(obj);
  }

  /**
   * Obtain value of the provided field, denoted by dot notation. e.g: a.b.c
   */
  public static Object getNestedFieldVal(GenericRecord record, String fieldName, boolean returnNullIfNotFound, boolean consistentLogicalTimestampEnabled) {
    String[] parts = fieldName.split("\\.");
    GenericRecord valueNode = record;

    for (int i = 0; i < parts.length; i++) {
      String part = parts[i];
      Object val;
      try {
        val = HoodieAvroUtils.getFieldVal(valueNode, part, returnNullIfNotFound);
      } catch (AvroRuntimeException e) {
        if (returnNullIfNotFound) {
          return null;
        } else {
          throw new HoodieException(
              fieldName + "(Part -" + parts[i] + ") field not found in record. Acceptable fields were :"
                  + valueNode.getSchema().getFields().stream().map(Field::name).collect(Collectors.toList()));
        }
      }

      if (i == parts.length - 1) {
        // return, if last part of name
        if (val == null) {
          return null;
        } else {
          Schema fieldSchema = valueNode.getSchema().getField(part).schema();
          return convertValueForSpecificDataTypes(fieldSchema, val, consistentLogicalTimestampEnabled);
        }
      } else {
        if (!(val instanceof GenericRecord)) {
          if (returnNullIfNotFound) {
            return null;
          } else {
            throw new HoodieException("Cannot find a record at part value :" + part);
          }
        } else {
          valueNode = (GenericRecord) val;
        }
      }
    }

    // This can only be reached if the length of parts is 0
    if (returnNullIfNotFound) {
      return null;
    } else {
      throw new HoodieException(
          fieldName + " field not found in record. Acceptable fields were :"
              + valueNode.getSchema().getFields().stream().map(Field::name).collect(Collectors.toList()));
    }
  }

  /**
   * Get schema for the given field and record. Field can be nested, denoted by dot notation. e.g: a.b.c
   *
   * @param record    - record containing the value of the given field
   * @param fieldName - name of the field
   * @return
   */
  public static Schema getNestedFieldSchemaFromRecord(GenericRecord record, String fieldName) {
    String[] parts = fieldName.split("\\.");
    GenericRecord valueNode = record;
    int i = 0;
    for (; i < parts.length; i++) {
      String part = parts[i];
      Object val = valueNode.get(part);

      if (i == parts.length - 1) {
        return resolveNullableSchema(valueNode.getSchema().getField(part).schema());
      } else {
        if (!(val instanceof GenericRecord)) {
          throw new HoodieException("Cannot find a record at part value :" + part);
        }
        valueNode = (GenericRecord) val;
      }
    }
    throw new HoodieException("Failed to get schema. Not a valid field name: " + fieldName);
  }

  /**
   * Get schema for the given field and write schema. Field can be nested, denoted by dot notation. e.g: a.b.c
   * Use this method when record is not available. Otherwise, prefer to use {@link #getNestedFieldSchemaFromRecord(GenericRecord, String)}
   *
   * @param writeSchema - write schema of the record
   * @param fieldName   -  name of the field
   * @return
   */
  public static Schema getNestedFieldSchemaFromWriteSchema(Schema writeSchema, String fieldName) {
    String[] parts = fieldName.split("\\.");
    Schema currentSchema = writeSchema;
    for (int i = 0; i < parts.length; i++) {
      String part = parts[i];
      try {
        // Resolve nullable/union schema to the actual schema
        currentSchema = resolveNullableSchema(currentSchema.getField(part).schema());

        if (i == parts.length - 1) {
          // Return the schema for the final part
          return resolveNullableSchema(currentSchema);
        }
      } catch (Exception e) {
        throw new HoodieException("Failed to get schema. Not a valid field name: " + fieldName);
      }
    }
    throw new HoodieException("Failed to get schema. Not a valid field name: " + fieldName);
  }

  /**
   * Returns the string value of the given record {@code rec} and field {@code fieldName}.
   * The field and value both could be missing.
   *
   * @param rec       The record
   * @param fieldName The field name
   * @return the string form of the field
   * or empty if the schema does not contain the field name or the value is null
   */
  public static Option<String> getNullableValAsString(GenericRecord rec, String fieldName) {
    Schema.Field field = rec.getSchema().getField(fieldName);
    String fieldVal = field == null ? null : StringUtils.objToString(rec.get(field.pos()));
    return Option.ofNullable(fieldVal);
  }

  /**
   * This method converts values for fields with certain Avro/Parquet data types that require special handling.
   *
   * @param fieldSchema avro field schema
   * @param fieldValue  avro field value
   * @return field value either converted (for certain data types) or as it is.
   */
  public static Object convertValueForSpecificDataTypes(Schema fieldSchema,
                                                        Object fieldValue,
                                                        boolean consistentLogicalTimestampEnabled) {
    if (fieldSchema == null) {
      return fieldValue;
    } else if (fieldValue == null) {
      checkState(isNullable(fieldSchema));
      return null;
    }

    return convertValueForAvroLogicalTypes(resolveNullableSchema(fieldSchema), fieldValue, consistentLogicalTimestampEnabled);
  }

  /**
   * This method converts values for fields with certain Avro Logical data types that require special handling.
   * <p>
   * Logical Date Type is converted to actual Date value instead of Epoch Integer which is how it is
   * represented/stored in parquet.
   * <p>
   * Decimal Data Type is converted to actual decimal value instead of bytes/fixed which is how it is
   * represented/stored in parquet.
   *
   * @param fieldSchema avro field schema
   * @param fieldValue  avro field value
   * @return field value either converted (for certain data types) or as it is.
   */
  public static Object convertValueForAvroLogicalTypes(Schema fieldSchema, Object fieldValue, boolean consistentLogicalTimestampEnabled) {
    if (fieldSchema.getLogicalType() == LogicalTypes.date()) {
      return LocalDate.ofEpochDay(Long.parseLong(fieldValue.toString()));
    } else if (fieldSchema.getLogicalType() == LogicalTypes.timestampMillis() && consistentLogicalTimestampEnabled) {
      return new Timestamp(Long.parseLong(fieldValue.toString()));
    } else if (fieldSchema.getLogicalType() == LogicalTypes.timestampMicros() && consistentLogicalTimestampEnabled) {
      return new Timestamp(Long.parseLong(fieldValue.toString()) / 1000);
    } else if (fieldSchema.getLogicalType() instanceof LogicalTypes.Decimal) {
      Decimal dc = (Decimal) fieldSchema.getLogicalType();
      DecimalConversion decimalConversion = new DecimalConversion();
      if (fieldSchema.getType() == Schema.Type.FIXED) {
        return decimalConversion.fromFixed((GenericFixed) fieldValue, fieldSchema,
            LogicalTypes.decimal(dc.getPrecision(), dc.getScale()));
      } else if (fieldSchema.getType() == Schema.Type.BYTES) {
        ByteBuffer byteBuffer = (ByteBuffer) fieldValue;
        BigDecimal convertedValue = decimalConversion.fromBytes(byteBuffer, fieldSchema,
            LogicalTypes.decimal(dc.getPrecision(), dc.getScale()));
        byteBuffer.rewind();
        return convertedValue;
      }
    }
    return fieldValue;
  }

  public static Schema getNullSchema() {
    return Schema.create(Schema.Type.NULL);
  }

  /**
   * Sanitizes Name according to Avro rule for names.
   * Removes characters other than the ones mentioned in https://avro.apache.org/docs/current/spec.html#names .
   *
   * @param name input name
   * @return sanitized name
   */
  public static String sanitizeName(String name) {
    return sanitizeName(name, MASK_FOR_INVALID_CHARS_IN_NAMES);
  }

  /**
   * Sanitizes Name according to Avro rule for names.
   * Removes characters other than the ones mentioned in https://avro.apache.org/docs/current/spec.html#names .
   *
   * @param name            input name
   * @param invalidCharMask replacement for invalid characters.
   * @return sanitized name
   */
  public static String sanitizeName(String name, String invalidCharMask) {
    if (INVALID_AVRO_FIRST_CHAR_IN_NAMES_PATTERN.matcher(name.substring(0, 1)).matches()) {
      name = INVALID_AVRO_FIRST_CHAR_IN_NAMES_PATTERN.matcher(name).replaceFirst(invalidCharMask);
    }
    return INVALID_AVRO_CHARS_IN_NAMES_PATTERN.matcher(name).replaceAll(invalidCharMask);
  }

  /**
   * Gets record column values into object array.
   *
   * @param record  Hoodie record.
   * @param columns Names of the columns to get values.
   * @param schema  {@link Schema} instance.
   * @return Column value.
   */
  public static Object[] getRecordColumnValues(HoodieRecord record,
                                               String[] columns,
                                               Schema schema,
                                               boolean consistentLogicalTimestampEnabled) {
    try {
      GenericRecord genericRecord = (GenericRecord) (record.toIndexedRecord(schema, new Properties()).get()).getData();
      List<Object> list = new ArrayList<>();
      for (String col : columns) {
        list.add(HoodieAvroUtils.getNestedFieldVal(genericRecord, col, true, consistentLogicalTimestampEnabled));
      }
      return list.toArray();
    } catch (IOException e) {
      throw new HoodieIOException("Unable to read record with key:" + record.getKey(), e);
    }
  }

  /**
   * Gets record column values into object array.
   *
   * @param record  Hoodie record.
   * @param columns Names of the columns to get values.
   * @param schema  {@link Schema} instance.
   * @return Column value.
   */
  public static Object[] getSortColumnValuesWithPartitionPathAndRecordKey(HoodieRecord record,
                                                                          String[] columns,
                                                                          Schema schema,
                                                                          boolean suffixRecordKey,
                                                                          boolean consistentLogicalTimestampEnabled) {
    try {
      GenericRecord genericRecord = (GenericRecord) record.toIndexedRecord(schema, PROPERTIES).get().getData();
      int numColumns = columns.length;
      Object[] values = new Object[columns.length + 1 + (suffixRecordKey ? 1 : 0)];
      values[0] = record.getPartitionPath();
      for (int i = 0; i < columns.length; i++) {
        values[i + 1] = (HoodieAvroUtils.getNestedFieldVal(genericRecord, columns[i], true, consistentLogicalTimestampEnabled));
      }
      if (suffixRecordKey) {
        values[numColumns + 1] = (record.getRecordKey());
      }
      return values;
    } catch (IOException e) {
      throw new HoodieIOException("Unable to read record with key:" + record.getKey(), e);
    }
  }

  /**
   * Gets record column values into one object.
   *
   * @param record  Hoodie record.
   * @param columns Names of the columns to get values.
   * @param schema  {@link SerializableSchema} instance.
   * @return Column value if a single column, or concatenated String values by comma.
   */
  public static Object getRecordColumnValues(HoodieRecord record,
                                             String[] columns,
                                             SerializableSchema schema, boolean consistentLogicalTimestampEnabled) {
    return getRecordColumnValues(record, columns, schema.get(), consistentLogicalTimestampEnabled);
  }

  // TODO java-doc
  public static GenericRecord rewriteRecordWithNewSchema(IndexedRecord oldRecord, Schema newSchema) {
    return rewriteRecordWithNewSchema(oldRecord, newSchema, Collections.emptyMap());
  }

  /**
   * Given a avro record with a given schema, rewrites it into the new schema while setting fields only from the new schema.
   * support deep rewrite for nested record.
   * This particular method does the following things :
   * a) Create a new empty GenericRecord with the new schema.
   * b) For GenericRecord, copy over the data from the old schema to the new schema or set default values for all fields of this transformed schema
   *
   * @param oldRecord  oldRecord to be rewritten
   * @param newSchema  newSchema used to rewrite oldRecord
   * @param renameCols a map store all rename cols, (k, v)-> (colNameFromNewSchema, colNameFromOldSchema)
   * @return newRecord for new Schema
   */
  public static GenericRecord rewriteRecordWithNewSchema(IndexedRecord oldRecord, Schema newSchema, Map<String, String> renameCols) {
    Object newRecord = rewriteRecordWithNewSchema(oldRecord, oldRecord.getSchema(), newSchema, renameCols, new LinkedList<>(), false);
    return (GenericRecord) newRecord;
  }

  public static GenericRecord rewriteRecordWithNewSchema(IndexedRecord oldRecord, Schema newSchema, Map<String, String> renameCols, boolean validate) {
    Object newRecord = rewriteRecordWithNewSchema(oldRecord, oldRecord.getSchema(), newSchema, renameCols, new LinkedList<>(), validate);
    return (GenericRecord) newRecord;
  }

  /**
   * Given a avro record with a given schema, rewrites it into the new schema while setting fields only from the new schema.
   * support deep rewrite for nested record and adjust rename operation.
   * This particular method does the following things :
   * a) Create a new empty GenericRecord with the new schema.
   * b) For GenericRecord, copy over the data from the old schema to the new schema or set default values for all fields of this transformed schema
   *
   * @param oldRecord     oldRecord to be rewritten
   * @param oldAvroSchema old avro schema.
   * @param newSchema     newSchema used to rewrite oldRecord
   * @param renameCols    a map store all rename cols, (k, v)-> (full.path.to.field.colNameFromNewSchema, colNameFromOldSchema)
   * @param fieldNames    track the full name of visited field when we travel new schema.
   * @return newRecord for new Schema
   */

  private static Object rewriteRecordWithNewSchema(Object oldRecord,
                                                   Schema oldAvroSchema,
                                                   Schema newSchema,
                                                   Map<String, String> renameCols,
                                                   Deque<String> fieldNames,
                                                   boolean validate) {
    if (oldRecord == null) {
      return null;
    }
    if (oldAvroSchema.equals(newSchema)) {
      // there is no need to rewrite if the schema equals.
      return oldRecord;
    }
    // try to get real schema for union type
    Schema oldSchema = getActualSchemaFromUnion(oldAvroSchema, oldRecord);
    Object newRecord = rewriteRecordWithNewSchemaInternal(oldRecord, oldSchema, newSchema, renameCols, fieldNames, false);
    // validation is recursive so it only needs to be called on the original input
    if (validate && !ConvertingGenericData.INSTANCE.validate(newSchema, newRecord)) {
      throw new SchemaCompatibilityException(
          "Unable to validate the rewritten record " + oldRecord + " against schema " + newSchema);
    }
    return newRecord;
  }

  private static Object rewriteRecordWithNewSchemaInternal(Object oldRecord,
                                                           Schema oldSchema,
                                                           Schema newSchema,
                                                           Map<String, String> renameCols,
                                                           Deque<String> fieldNames,
                                                           boolean skipMetadataFields) {
    switch (newSchema.getType()) {
      case RECORD:
        if (!(oldRecord instanceof IndexedRecord)) {
          throw new SchemaCompatibilityException(String.format("Cannot rewrite %s as a record", oldRecord.getClass().getName()));
        }
        IndexedRecord indexedRecord = (IndexedRecord) oldRecord;
        GenericData.Record newRecord = new GenericData.Record(newSchema);
        // if no renaming, skip building the full name string.
        boolean noFieldsRenaming = renameCols.isEmpty();
        String namePrefix = createNamePrefix(noFieldsRenaming, fieldNames);
        for (int i = 0; i < newSchema.getFields().size(); i++) {
          Schema.Field newField = newSchema.getFields().get(i);
          String newFieldName = newField.name();
          if (skipMetadataFields && isMetadataField(newFieldName)) {
            continue;
          }
          fieldNames.push(newFieldName);
          Schema.Field oldField = noFieldsRenaming
              ? oldSchema.getField(newFieldName)
              : oldSchema.getField(getOldFieldNameWithRenaming(namePrefix, newFieldName, renameCols));
          if (oldField != null) {
            newRecord.put(i, rewriteRecordWithNewSchema(indexedRecord.get(oldField.pos()), oldField.schema(), newField.schema(), renameCols, fieldNames, false));
          } else if (newField.defaultVal() instanceof JsonProperties.Null) {
            newRecord.put(i, null);
          } else if (!isNullable(newField.schema()) && newField.defaultVal() == null) {
            throw new SchemaCompatibilityException("Field " + createFullName(fieldNames) + " has no default value and is non-nullable");
          } else {
            newRecord.put(i, newField.defaultVal());
          }
          fieldNames.pop();
        }
        return newRecord;
      case ENUM:
        if (oldSchema.getType() != Schema.Type.STRING && oldSchema.getType() != Schema.Type.ENUM) {
          throw new SchemaCompatibilityException(String.format("Only ENUM or STRING type can be converted ENUM type. Schema type was %s", oldSchema.getType().getName()));
        }
        if (oldSchema.getType() == Schema.Type.STRING) {
          return new GenericData.EnumSymbol(newSchema, oldRecord);
        }
        return oldRecord;
      case ARRAY:
        if (!(oldRecord instanceof Collection)) {
          throw new SchemaCompatibilityException(String.format("Cannot rewrite %s as an array", oldRecord.getClass().getName()));
        }
        Collection array = (Collection) oldRecord;
        List<Object> newArray = new ArrayList<>(array.size());
        fieldNames.push("element");
        for (Object element : array) {
          newArray.add(rewriteRecordWithNewSchema(element, oldSchema.getElementType(), newSchema.getElementType(), renameCols, fieldNames, false));
        }
        fieldNames.pop();
        return newArray;
      case MAP:
        if (!(oldRecord instanceof Map)) {
          throw new SchemaCompatibilityException(String.format("Cannot rewrite %s as a map", oldRecord.getClass().getName()));
        }
        Map<Object, Object> map = (Map<Object, Object>) oldRecord;
        Map<Object, Object> newMap = new HashMap<>(map.size(), 1.0f);
        fieldNames.push("value");
        for (Map.Entry<Object, Object> entry : map.entrySet()) {
          newMap.put(entry.getKey(), rewriteRecordWithNewSchema(entry.getValue(), oldSchema.getValueType(), newSchema.getValueType(), renameCols, fieldNames, false));
        }
        fieldNames.pop();
        return newMap;
      case UNION:
        return rewriteRecordWithNewSchema(oldRecord, getActualSchemaFromUnion(oldSchema, oldRecord), getActualSchemaFromUnion(newSchema, oldRecord), renameCols, fieldNames, false);
      default:
        return rewritePrimaryType(oldRecord, oldSchema, newSchema);
    }
  }

  public static String createNamePrefix(boolean noFieldsRenaming, Deque<String> fieldNames) {
    return noFieldsRenaming || fieldNames.isEmpty() ? null : createFullName(fieldNames);
  }

  public static String getOldFieldNameWithRenaming(String namePrefix, String newFieldName, Map<String, String> renameCols) {
    String renamed = renameCols.get(compositeName(namePrefix, newFieldName));
    return renamed == null ? newFieldName : renamed;
  }

  private static String compositeName(@Nullable String prefix, String name) {
    return prefix == null ? name : prefix + "." + name;
  }

  public static String createFullName(Deque<String> fieldNames) {
    String result = "";
    if (!fieldNames.isEmpty()) {
      Iterator<String> iter = fieldNames.descendingIterator();
      result = iter.next();
      if (!iter.hasNext()) {
        return result;
      }

      StringBuilder sb = new StringBuilder();
      sb.append(result);
      while (iter.hasNext()) {
        sb.append(".");
        sb.append(iter.next());
      }
      result = sb.toString();
    }
    return result;
  }

  public static Object rewritePrimaryType(Object oldValue, Schema oldSchema, Schema newSchema) {
    if (oldSchema.getType() == newSchema.getType()) {
      switch (oldSchema.getType()) {
        case NULL:
        case BOOLEAN:
        case INT:
        case LONG:
        case FLOAT:
        case DOUBLE:
        case BYTES:
        case STRING:
          return oldValue;
        case FIXED:
          if (oldSchema.getFixedSize() != newSchema.getFixedSize()) {
            // Check whether this is a [[Decimal]]'s precision change
            if (oldSchema.getLogicalType() instanceof Decimal) {
              final byte[] bytes;
              bytes = ((GenericFixed) oldValue).bytes();
              Decimal decimal = (Decimal) oldSchema.getLogicalType();
              BigDecimal bd = new BigDecimal(new BigInteger(bytes), decimal.getScale()).setScale(((Decimal) newSchema.getLogicalType()).getScale());
              return DECIMAL_CONVERSION.toFixed(bd, newSchema, newSchema.getLogicalType());
            } else {
              throw new HoodieAvroSchemaException("Fixed type size change is not currently supported");
            }
          }

          // For [[Fixed]] data type both size and name have to match
          //
          // NOTE: That for values wrapped into [[Union]], to make sure that reverse lookup (by
          //       full-name) is working we have to make sure that both schema's name and namespace
          //       do match
          if (Objects.equals(oldSchema.getFullName(), newSchema.getFullName())) {
            return oldValue;
          } else {
            return new GenericData.Fixed(newSchema, ((GenericFixed) oldValue).bytes());
          }

        default:
          throw new HoodieAvroSchemaException("Unknown schema type: " + newSchema.getType());
      }
    } else {
      return rewritePrimaryTypeWithDiffSchemaType(oldValue, oldSchema, newSchema);
    }
  }

  private static Object rewritePrimaryTypeWithDiffSchemaType(Object oldValue, Schema oldSchema, Schema newSchema) {
    switch (newSchema.getType()) {
      case NULL:
      case BOOLEAN:
        break;
      case INT:
        if (newSchema.getLogicalType() == LogicalTypes.date() && oldSchema.getType() == Schema.Type.STRING) {
          return fromJavaDate(java.sql.Date.valueOf(oldValue.toString()));
        }
        break;
      case LONG:
        if (oldSchema.getType() == Schema.Type.INT) {
          return ((Integer) oldValue).longValue();
        }
        break;
      case FLOAT:
        if ((oldSchema.getType() == Schema.Type.INT)
            || (oldSchema.getType() == Schema.Type.LONG)) {
          return oldSchema.getType() == Schema.Type.INT ? ((Integer) oldValue).floatValue() : ((Long) oldValue).floatValue();
        }
        break;
      case DOUBLE:
        if (oldSchema.getType() == Schema.Type.FLOAT) {
          // java float cannot convert to double directly, deal with float precision change
          return Double.valueOf(oldValue + "");
        } else if (oldSchema.getType() == Schema.Type.INT) {
          return ((Integer) oldValue).doubleValue();
        } else if (oldSchema.getType() == Schema.Type.LONG) {
          return ((Long) oldValue).doubleValue();
        }
        break;
      case BYTES:
        if (oldSchema.getType() == Schema.Type.STRING) {
          return ByteBuffer.wrap(getUTF8Bytes(oldValue.toString()));
        }
        break;
      case STRING:
        if (oldSchema.getType() == Schema.Type.ENUM) {
          return String.valueOf(oldValue);
        }
        if (oldSchema.getType() == Schema.Type.BYTES) {
          return StringUtils.fromUTF8Bytes(((ByteBuffer) oldValue).array());
        }
        if (oldSchema.getLogicalType() == LogicalTypes.date()) {
          return toJavaDate((Integer) oldValue).toString();
        }
        if (oldSchema.getType() == Schema.Type.INT
            || oldSchema.getType() == Schema.Type.LONG
            || oldSchema.getType() == Schema.Type.FLOAT
            || oldSchema.getType() == Schema.Type.DOUBLE) {
          return oldValue.toString();
        }
        if (oldSchema.getType() == Schema.Type.FIXED && oldSchema.getLogicalType() instanceof LogicalTypes.Decimal) {
          final byte[] bytes;
          bytes = ((GenericFixed) oldValue).bytes();
          LogicalTypes.Decimal decimal = (LogicalTypes.Decimal) oldSchema.getLogicalType();
          BigDecimal bd = new BigDecimal(new BigInteger(bytes), decimal.getScale());
          return bd.toString();
        }
        break;
      case FIXED:
        // deal with decimal Type
        if (newSchema.getLogicalType() instanceof LogicalTypes.Decimal) {
          // TODO: support more types
          if (oldSchema.getType() == Schema.Type.STRING
              || oldSchema.getType() == Schema.Type.DOUBLE
              || oldSchema.getType() == Schema.Type.INT
              || oldSchema.getType() == Schema.Type.LONG
              || oldSchema.getType() == Schema.Type.FLOAT) {
            LogicalTypes.Decimal decimal = (LogicalTypes.Decimal) newSchema.getLogicalType();
            // due to Java, there will be precision problems in direct conversion, we should use string instead of use double
            BigDecimal bigDecimal = new java.math.BigDecimal(oldValue.toString()).setScale(decimal.getScale(), RoundingMode.HALF_UP);
            return DECIMAL_CONVERSION.toFixed(bigDecimal, newSchema, newSchema.getLogicalType());
          } else if (oldSchema.getType() == Schema.Type.BYTES) {
            return convertBytesToFixed(((ByteBuffer) oldValue).array(), newSchema);
          }
        }
        break;
      default:
    }
    throw new HoodieAvroSchemaException(String.format("cannot support rewrite value for schema type: %s since the old schema type is: %s", newSchema, oldSchema));
  }

  /**
   * bytes is the result of BigDecimal.unscaledValue().toByteArray();
   * This is also what Conversions.DecimalConversion.toBytes() outputs inside a byte buffer
   */
  public static Object convertBytesToFixed(byte[] bytes, Schema schema) {
    LogicalTypes.Decimal decimal = (LogicalTypes.Decimal) schema.getLogicalType();
    BigDecimal bigDecimal = convertBytesToBigDecimal(bytes, decimal);
    return DECIMAL_CONVERSION.toFixed(bigDecimal, schema, decimal);
  }

  /**
   * Use this instead of DECIMAL_CONVERSION.fromBytes() because that method does not add in precision
   *
   * bytes is the result of BigDecimal.unscaledValue().toByteArray();
   * This is also what Conversions.DecimalConversion.toBytes() outputs inside a byte buffer
   */
  public static BigDecimal convertBytesToBigDecimal(byte[] value, LogicalTypes.Decimal decimal) {
    return new BigDecimal(new BigInteger(value),
        decimal.getScale(), new MathContext(decimal.getPrecision(), RoundingMode.HALF_UP));
  }

  public static boolean hasDecimalField(Schema schema) {
    return hasDecimalWithCondition(schema, unused -> true);
  }

  /**
   * Checks whether the provided schema contains a decimal with a precision less than or equal to 18,
   * which allows the decimal to be stored as int/long instead of a fixed size byte array in
   * <a href="https://github.com/apache/parquet-format/blob/master/LogicalTypes.md">parquet logical types</a>
   * @param schema the input schema to search
   * @return true if the schema contains a small precision decimal field and false otherwise
   */
  public static boolean hasSmallPrecisionDecimalField(Schema schema) {
    return hasDecimalWithCondition(schema, HoodieAvroUtils::isSmallPrecisionDecimalField);
  }

  private static boolean hasDecimalWithCondition(Schema schema, Function<Decimal, Boolean> condition) {
    switch (schema.getType()) {
      case RECORD:
        for (Field field : schema.getFields()) {
          if (hasDecimalWithCondition(field.schema(), condition)) {
            return true;
          }
        }
        return false;
      case ARRAY:
        return hasDecimalWithCondition(schema.getElementType(), condition);
      case MAP:
        return hasDecimalWithCondition(schema.getValueType(), condition);
      case UNION:
        return hasDecimalWithCondition(getActualSchemaFromUnion(schema, null), condition);
      default:
        if (schema.getLogicalType() instanceof LogicalTypes.Decimal) {
          Decimal decimal = (Decimal) schema.getLogicalType();
          return condition.apply(decimal);
        } else {
          return false;
        }
    }
  }

  private static boolean isSmallPrecisionDecimalField(Decimal decimal) {
    return decimal.getPrecision() <= 18;
  }

  /**
   * Checks whether the provided schema contains a list or map field.
   * @param schema input
   * @return true if a list or map is present, false otherwise
   */
  public static boolean hasListOrMapField(Schema schema) {
    switch (schema.getType()) {
      case RECORD:
        for (Field field : schema.getFields()) {
          if (hasListOrMapField(field.schema())) {
            return true;
          }
        }
        return false;
      case ARRAY:
      case MAP:
        return true;
      case UNION:
        return hasListOrMapField(getActualSchemaFromUnion(schema, null));
      default:
        return false;
    }
  }

  /**
   * Avro does not support type promotion from numbers to string. This function returns true if
   * it will be necessary to rewrite the record to support this promotion.
   * NOTE: this does not determine whether the writerSchema and readerSchema are compatible.
   * It is just trying to find if the reader expects a number to be promoted to string, as quick as possible.
   */
  public static boolean recordNeedsRewriteForExtendedAvroTypePromotion(Schema writerSchema, Schema readerSchema) {
    if (writerSchema.equals(readerSchema)) {
      return false;
    }
    switch (readerSchema.getType()) {
      case RECORD:
        for (Schema.Field field : readerSchema.getFields()) {
          Schema.Field writerField = writerSchema.getField(field.name());
<<<<<<< HEAD
          if (writerField != null) {
            if (recordNeedsRewriteForExtendedAvroTypePromotion(writerField.schema(), field.schema())) {
              return true;
            }
          } else {
=======
          if (writerField == null || recordNeedsRewriteForExtendedAvroTypePromotion(writerField.schema(), field.schema())) {
>>>>>>> 3c680be7
            return true;
          }
        }
        return false;
      case ARRAY:
        if (writerSchema.getType().equals(ARRAY)) {
          return recordNeedsRewriteForExtendedAvroTypePromotion(writerSchema.getElementType(), readerSchema.getElementType());
        }
        return false;
      case MAP:
        if (writerSchema.getType().equals(MAP)) {
          return recordNeedsRewriteForExtendedAvroTypePromotion(writerSchema.getValueType(), readerSchema.getValueType());
        }
        return false;
      case UNION:
        return recordNeedsRewriteForExtendedAvroTypePromotion(getActualSchemaFromUnion(writerSchema, null), getActualSchemaFromUnion(readerSchema, null));
      case ENUM:
        return needsRewriteToString(writerSchema, true);
      case STRING:
      case BYTES:
        return needsRewriteToString(writerSchema, false);
      case DOUBLE:
        // To maintain precision, you need to convert Float -> String -> Double
        return writerSchema.getType().equals(Schema.Type.FLOAT);
      default:
        return false;
    }
  }

  /**
   * Helper for recordNeedsRewriteForExtendedAvroSchemaEvolution. Returns true if schema type is
   * int, long, float, double, or bytes because avro doesn't support evolution from those types to
   * string so some intervention is needed
   */
  private static boolean needsRewriteToString(Schema schema, boolean isEnum) {
    switch (schema.getType()) {
      case INT:
      case LONG:
      case FLOAT:
      case DOUBLE:
      case BYTES:
        return true;
      case ENUM:
        return !isEnum;
      default:
        return false;
    }
  }

  /**
   * convert days to Date
   * <p>
   * NOTE: This method could only be used in tests
   *
   * @VisibleForTesting
   */
  public static java.sql.Date toJavaDate(int days) {
    LocalDate date = LocalDate.ofEpochDay(days);
    ZoneId defaultZoneId = ZoneId.systemDefault();
    ZonedDateTime zonedDateTime = date.atStartOfDay(defaultZoneId);
    return new java.sql.Date(zonedDateTime.toInstant().toEpochMilli());
  }

  /**
   * convert Date to days
   * <p>
   * NOTE: This method could only be used in tests
   *
   * @VisibleForTesting
   */
  public static int fromJavaDate(Date date) {
    long millisUtc = date.getTime();
    long millisLocal = millisUtc + TimeZone.getDefault().getOffset(millisUtc);
    int julianDays = Math.toIntExact(Math.floorDiv(millisLocal, MILLIS_PER_DAY));
    return julianDays;
  }

  private static Schema getActualSchemaFromUnion(Schema schema, Object data) {
    Schema actualSchema;
    if (schema.getType() != UNION) {
      return schema;
    }
    if (schema.getTypes().size() == 2
        && schema.getTypes().get(0).getType() == Schema.Type.NULL) {
      actualSchema = schema.getTypes().get(1);
    } else if (schema.getTypes().size() == 2
        && schema.getTypes().get(1).getType() == Schema.Type.NULL) {
      actualSchema = schema.getTypes().get(0);
    } else if (schema.getTypes().size() == 1) {
      actualSchema = schema.getTypes().get(0);
    } else if (data == null) {
      return schema;
    } else {
      // deal complex union. this should not happen in hoodie,
      // since flink/spark do not write this type.
      int i = GenericData.get().resolveUnion(schema, data);
      actualSchema = schema.getTypes().get(i);
    }
    return actualSchema;
  }

  public static HoodieRecord createHoodieRecordFromAvro(
      IndexedRecord data,
      String payloadClass,
      String[] preCombineFields,
      Option<Pair<String, String>> simpleKeyGenFieldsOpt,
      Boolean withOperation,
      Option<String> partitionNameOp,
      Boolean populateMetaFields,
      Option<Schema> schemaWithoutMetaFields) {
    if (populateMetaFields) {
      return SpillableMapUtils.convertToHoodieRecordPayload((GenericRecord) data,
          payloadClass, preCombineFields, withOperation);
    } else if (simpleKeyGenFieldsOpt.isPresent()) {
      return SpillableMapUtils.convertToHoodieRecordPayload((GenericRecord) data,
          payloadClass, preCombineFields, simpleKeyGenFieldsOpt.get(), withOperation, partitionNameOp, schemaWithoutMetaFields);
    } else {
      return SpillableMapUtils.convertToHoodieRecordPayload((GenericRecord) data,
          payloadClass, preCombineFields, withOperation, partitionNameOp, schemaWithoutMetaFields);
    }
  }

  /**
   * Given avro records, rewrites them with new schema.
   *
   * @param oldRecords oldRecords to be rewritten
   * @param newSchema  newSchema used to rewrite oldRecord
   * @param renameCols a map store all rename cols, (k, v)-> (colNameFromNewSchema, colNameFromOldSchema)
   * @return a iterator of rewritten GenericRecords
   */
  public static Iterator<GenericRecord> rewriteRecordWithNewSchema(Iterator<GenericRecord> oldRecords, Schema newSchema, Map<String, String> renameCols, boolean validate) {
    if (oldRecords == null || newSchema == null) {
      return Collections.emptyIterator();
    }
    return new Iterator<GenericRecord>() {
      @Override
      public boolean hasNext() {
        return oldRecords.hasNext();
      }

      @Override
      public GenericRecord next() {
        return rewriteRecordWithNewSchema(oldRecords.next(), newSchema, renameCols, validate);
      }
    };
  }

  public static Iterator<GenericRecord> rewriteRecordWithNewSchema(Iterator<GenericRecord> oldRecords, Schema newSchema, Map<String, String> renameCols) {
    return rewriteRecordWithNewSchema(oldRecords, newSchema, Collections.EMPTY_MAP, false);
  }

  public static GenericRecord rewriteRecordDeep(GenericRecord oldRecord, Schema newSchema) {
    return rewriteRecordWithNewSchema(oldRecord, newSchema, Collections.EMPTY_MAP);
  }

  public static GenericRecord rewriteRecordDeep(GenericRecord oldRecord, Schema newSchema, boolean validate) {
    return rewriteRecordWithNewSchema(oldRecord, newSchema, Collections.EMPTY_MAP, validate);
  }

  public static boolean gteqAvro1_9() {
    return StringUtils.compareVersions(AVRO_VERSION, "1.9") >= 0;
  }

  public static boolean gteqAvro1_10() {
    return StringUtils.compareVersions(AVRO_VERSION, "1.10") >= 0;
  }

  /**
   * Wraps a value into Avro type wrapper.
   *
   * @param value Java value.
   * @return A wrapped value with Avro type wrapper.
   */
  public static Object wrapValueIntoAvro(Comparable<?> value) {
    if (value == null) {
      return null;
    } else if (value instanceof Date) {
      // NOTE: Due to breaking changes in code-gen b/w Avro 1.8.2 and 1.10, we can't
      //       rely on logical types to do proper encoding of the native Java types,
      //       and hereby have to encode value manually
      LocalDate localDate = ((Date) value).toLocalDate();
      return DateWrapper.newBuilder(DATE_WRAPPER_BUILDER_STUB.get())
          .setValue((int) localDate.toEpochDay())
          .build();
    } else if (value instanceof LocalDate) {
      // NOTE: Due to breaking changes in code-gen b/w Avro 1.8.2 and 1.10, we can't
      //       rely on logical types to do proper encoding of the native Java types,
      //       and hereby have to encode value manually
      LocalDate localDate = (LocalDate) value;
      return LocalDateWrapper.newBuilder(LOCAL_DATE_WRAPPER_BUILDER_STUB.get())
          .setValue((int) localDate.toEpochDay())
          .build();
    } else if (value instanceof BigDecimal) {
      Schema valueSchema = DecimalWrapper.SCHEMA$.getField("value").schema();
      BigDecimal upcastDecimal = tryUpcastDecimal((BigDecimal) value, (LogicalTypes.Decimal) valueSchema.getLogicalType());
      return DecimalWrapper.newBuilder(DECIMAL_WRAPPER_BUILDER_STUB.get())
          .setValue(AVRO_DECIMAL_CONVERSION.toBytes(upcastDecimal, valueSchema, valueSchema.getLogicalType()))
          .build();
    } else if (value instanceof Timestamp) {
      // NOTE: Due to breaking changes in code-gen b/w Avro 1.8.2 and 1.10, we can't
      //       rely on logical types to do proper encoding of the native Java types,
      //       and hereby have to encode value manually
      Instant instant = ((Timestamp) value).toInstant();
      return TimestampMicrosWrapper.newBuilder(TIMESTAMP_MICROS_WRAPPER_BUILDER_STUB.get())
          .setValue(instantToMicros(instant))
          .build();
    } else if (value instanceof Boolean) {
      return BooleanWrapper.newBuilder(BOOLEAN_WRAPPER_BUILDER_STUB.get()).setValue((Boolean) value).build();
    } else if (value instanceof Integer) {
      return IntWrapper.newBuilder(INT_WRAPPER_BUILDER_STUB.get()).setValue((Integer) value).build();
    } else if (value instanceof Long) {
      return LongWrapper.newBuilder(LONG_WRAPPER_BUILDER_STUB.get()).setValue((Long) value).build();
    } else if (value instanceof Float) {
      return FloatWrapper.newBuilder(FLOAT_WRAPPER_BUILDER_STUB.get()).setValue((Float) value).build();
    } else if (value instanceof Double) {
      return DoubleWrapper.newBuilder(DOUBLE_WRAPPER_BUILDER_STUB.get()).setValue((Double) value).build();
    } else if (value instanceof ByteBuffer) {
      return BytesWrapper.newBuilder(BYTES_WRAPPER_BUILDER_STUB.get()).setValue((ByteBuffer) value).build();
    } else if (value instanceof String || value instanceof Utf8) {
      return StringWrapper.newBuilder(STRING_WRAPPER_BUILDER_STUB.get()).setValue(value.toString()).build();
    } else if (value instanceof ArrayComparable) {
      List<Object> avroValues = OrderingValues.getValues((ArrayComparable) value).stream().map(HoodieAvroUtils::wrapValueIntoAvro).collect(Collectors.toList());
      return ArrayWrapper.newBuilder(ARRAY_WRAPPER_BUILDER_STUB.get()).setWrappedValues(avroValues).build();
    } else {
      throw new UnsupportedOperationException(String.format("Unsupported type of the value (%s)", value.getClass()));
    }
  }

  /**
   * Unwraps Avro value wrapper into Java value.
   *
   * @param avroValueWrapper A wrapped value with Avro type wrapper.
   * @return Java value.
   */
  public static Comparable<?> unwrapAvroValueWrapper(Object avroValueWrapper) {
    if (avroValueWrapper == null) {
      return null;
    }

    Pair<Boolean, String> isValueWrapperObfuscated = getIsValueWrapperObfuscated(avroValueWrapper);
    if (isValueWrapperObfuscated.getKey()) {
      return unwrapAvroValueWrapper(avroValueWrapper, isValueWrapperObfuscated.getValue());
    }

    if (avroValueWrapper instanceof DateWrapper) {
      return Date.valueOf(LocalDate.ofEpochDay(((DateWrapper) avroValueWrapper).getValue()));
    } else if (avroValueWrapper instanceof LocalDateWrapper) {
      return LocalDate.ofEpochDay(((LocalDateWrapper) avroValueWrapper).getValue());
    } else if (avroValueWrapper instanceof DecimalWrapper) {
      Schema valueSchema = DecimalWrapper.SCHEMA$.getField("value").schema();
      return AVRO_DECIMAL_CONVERSION.fromBytes(((DecimalWrapper) avroValueWrapper).getValue(), valueSchema, valueSchema.getLogicalType());
    } else if (avroValueWrapper instanceof TimestampMicrosWrapper) {
      return microsToInstant(((TimestampMicrosWrapper) avroValueWrapper).getValue());
    } else if (avroValueWrapper instanceof BooleanWrapper) {
      return ((BooleanWrapper) avroValueWrapper).getValue();
    } else if (avroValueWrapper instanceof IntWrapper) {
      return ((IntWrapper) avroValueWrapper).getValue();
    } else if (avroValueWrapper instanceof LongWrapper) {
      return ((LongWrapper) avroValueWrapper).getValue();
    } else if (avroValueWrapper instanceof FloatWrapper) {
      return ((FloatWrapper) avroValueWrapper).getValue();
    } else if (avroValueWrapper instanceof DoubleWrapper) {
      return ((DoubleWrapper) avroValueWrapper).getValue();
    } else if (avroValueWrapper instanceof BytesWrapper) {
      return ((BytesWrapper) avroValueWrapper).getValue();
    } else if (avroValueWrapper instanceof StringWrapper) {
      return ((StringWrapper) avroValueWrapper).getValue();
    } else if (avroValueWrapper instanceof ArrayWrapper) {
      ArrayWrapper arrayWrapper = (ArrayWrapper) avroValueWrapper;
      return OrderingValues.create(arrayWrapper.getWrappedValues().stream()
          .map(HoodieAvroUtils::unwrapAvroValueWrapper)
          .toArray(Comparable[]::new));
    } else if (avroValueWrapper instanceof GenericRecord) {
      // NOTE: This branch could be hit b/c Avro records could be reconstructed
      //       as {@code GenericRecord)
      // TODO add logical type decoding
      GenericRecord genRec = (GenericRecord) avroValueWrapper;
      return (Comparable<?>) genRec.get("value");
    } else {
      throw new UnsupportedOperationException(String.format("Unsupported type of the value (%s)", avroValueWrapper.getClass()));
    }
  }

  public static Comparable<?> unwrapAvroValueWrapper(Object avroValueWrapper, String wrapperClassName) {
    if (avroValueWrapper == null) {
      return null;
    } else if (DateWrapper.class.getSimpleName().equals(wrapperClassName)) {
      ValidationUtils.checkArgument(avroValueWrapper instanceof GenericRecord);
      return Date.valueOf(LocalDate.ofEpochDay((Integer) ((GenericRecord) avroValueWrapper).get(0)));
    } else if (LocalDateWrapper.class.getSimpleName().equals(wrapperClassName)) {
      ValidationUtils.checkArgument(avroValueWrapper instanceof GenericRecord);
      return LocalDate.ofEpochDay((Integer) ((GenericRecord) avroValueWrapper).get(0));
    } else if (TimestampMicrosWrapper.class.getSimpleName().equals(wrapperClassName)) {
      ValidationUtils.checkArgument(avroValueWrapper instanceof GenericRecord);
      Instant instant = microsToInstant((Long) ((GenericRecord) avroValueWrapper).get(0));
      return Timestamp.from(instant);
    } else if (DecimalWrapper.class.getSimpleName().equals(wrapperClassName)) {
      Schema valueSchema = DecimalWrapper.SCHEMA$.getField("value").schema();
      ValidationUtils.checkArgument(avroValueWrapper instanceof GenericRecord);
      return AVRO_DECIMAL_CONVERSION.fromBytes((ByteBuffer)((GenericRecord) avroValueWrapper).get(0), valueSchema, valueSchema.getLogicalType());
    } else {
      throw new UnsupportedOperationException(String.format("Unsupported type of the value (%s)", avroValueWrapper.getClass()));
    }
  }

  private static Pair<Boolean, String> getIsValueWrapperObfuscated(Object statsValue) {
    if (statsValue != null) {
      String statsValueSchemaClassName = ((GenericRecord) statsValue).getSchema().getName();
      boolean toReturn = statsValueSchemaClassName.equals(DateWrapper.class.getSimpleName())
          || statsValueSchemaClassName.equals(LocalDateWrapper.class.getSimpleName())
          || statsValueSchemaClassName.equals(TimestampMicrosWrapper.class.getSimpleName())
          || statsValueSchemaClassName.equals(DecimalWrapper.class.getSimpleName());
      if (toReturn) {
        return Pair.of(true, ((GenericRecord) statsValue).getSchema().getName());
      }
    }
    return Pair.of(false, null);
  }

  /**
   * Returns field name and the resp data type of the field. The data type will always refer to the leaf node.
   * for eg, for a.b.c, we turn Pair.of(a.b.c, DataType(c))
   * @param schema schema of table.
   * @param fieldName field name of interest.
   * @return
   */
  @VisibleForTesting
  public static Pair<String, Schema.Field> getSchemaForField(Schema schema, String fieldName) {
    return getSchemaForField(schema, fieldName, StringUtils.EMPTY_STRING);
  }

  @VisibleForTesting
  public static Pair<String, Schema.Field> getSchemaForField(Schema schema, String fieldName, String prefix) {
    Schema nonNullableSchema = unwrapNullable(schema);
    if (!fieldName.contains(".")) {
      return Pair.of(prefix + fieldName, nonNullableSchema.getField(fieldName));
    } else {
      int rootFieldIndex = fieldName.indexOf(".");
      Schema.Field rootField = nonNullableSchema.getField(fieldName.substring(0, rootFieldIndex));
      if (rootField == null) {
        throw new HoodieException("Failed to find " + fieldName + " in the table schema ");
      }
      return getSchemaForField(rootField.schema(), fieldName.substring(rootFieldIndex + 1), prefix + fieldName.substring(0, rootFieldIndex + 1));
    }
  }

  public static Object toJavaDefaultValue(Schema.Field field) {
    Object defaultVal = field.defaultVal();
    if (defaultVal == null || defaultVal == org.apache.avro.JsonProperties.NULL_VALUE) {
      return null;
    }

    Schema.Type type = getNonNullType(field.schema());
    switch (type) {
      case STRING:
      case INT:
      case LONG:
      case FLOAT:
      case DOUBLE:
      case BOOLEAN:
      case ENUM:
      case BYTES:
        return defaultVal;
      case ARRAY:
      case MAP:
      case RECORD:
        // Use Avro's standard GenericData utility for complex types
        return GenericData.get().getDefaultValue(field);
      default:
        throw new IllegalArgumentException("Unsupported Avro type: " + type);
    }
  }

  private static Schema.Type getNonNullType(Schema schema) {
    if (schema.getType() == Schema.Type.UNION) {
      return schema.getTypes().stream()
          .filter(s -> s.getType() != Schema.Type.NULL)
          .findFirst()
          .orElseThrow(() -> new IllegalArgumentException("Only NULL in union"))
          .getType();
    }
    return schema.getType();
  }
}<|MERGE_RESOLUTION|>--- conflicted
+++ resolved
@@ -1410,15 +1410,7 @@
       case RECORD:
         for (Schema.Field field : readerSchema.getFields()) {
           Schema.Field writerField = writerSchema.getField(field.name());
-<<<<<<< HEAD
-          if (writerField != null) {
-            if (recordNeedsRewriteForExtendedAvroTypePromotion(writerField.schema(), field.schema())) {
-              return true;
-            }
-          } else {
-=======
           if (writerField == null || recordNeedsRewriteForExtendedAvroTypePromotion(writerField.schema(), field.schema())) {
->>>>>>> 3c680be7
             return true;
           }
         }
