--- conflicted
+++ resolved
@@ -306,17 +306,6 @@
       Pair<String, String> bucketAndPath = StorageLockClient.parseBucketAndPath(filePath);
       String bucket = bucketAndPath.getLeft();
       String key = bucketAndPath.getRight();
-<<<<<<< HEAD
-      
-      // Write the content to S3
-      s3Client.putObject(
-          PutObjectRequest.builder()
-              .bucket(bucket)
-              .key(key)
-              .build(),
-          RequestBody.fromString(content));
-      
-=======
 
       // Write the content to S3
       s3Client.putObject(
@@ -326,7 +315,6 @@
                       .build(),
               RequestBody.fromString(content));
 
->>>>>>> f444bfd8
       logger.debug("Successfully wrote object to: {}", filePath);
       return true;
     } catch (Exception e) {
