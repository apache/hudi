--- conflicted
+++ resolved
@@ -119,14 +119,8 @@
 import static org.apache.hudi.config.GlueCatalogSyncClientConfig.PARTITION_CHANGE_PARALLELISM;
 import static org.apache.hudi.config.HoodieAWSConfig.AWS_GLUE_ENDPOINT;
 import static org.apache.hudi.config.HoodieAWSConfig.AWS_GLUE_REGION;
-<<<<<<< HEAD
 import static org.apache.hudi.config.HoodieAWSConfig.AWS_STS_ENDPOINT;
 import static org.apache.hudi.config.HoodieAWSConfig.AWS_STS_REGION;
-import static org.apache.hudi.config.GlueCatalogSyncClientConfig.GLUE_SYNC_DATABASE_NAME;
-import static org.apache.hudi.config.GlueCatalogSyncClientConfig.GLUE_SYNC_RESOURCE_TAGS;
-import static org.apache.hudi.config.GlueCatalogSyncClientConfig.GLUE_SYNC_TABLE_NAME;
-=======
->>>>>>> b02477ab
 import static org.apache.hudi.hive.HiveSyncConfigHolder.HIVE_CREATE_MANAGED_TABLE;
 import static org.apache.hudi.hive.HiveSyncConfigHolder.HIVE_SUPPORT_TIMESTAMP_TYPE;
 import static org.apache.hudi.hive.util.HiveSchemaUtil.getPartitionKeyType;
@@ -201,7 +195,6 @@
     }
   }
 
-<<<<<<< HEAD
   private static StsClient buildStsClient(HiveSyncConfig config) {
     try {
       StsClientBuilder stsClientBuilder = StsClient.builder()
@@ -216,18 +209,6 @@
     }
   }
 
-  @Override
-  public String getTableName() {
-    return this.tableName;
-  }
-
-  @Override
-  public String getDatabaseName() {
-    return this.databaseName;
-  }
-
-=======
->>>>>>> b02477ab
   private List<Partition> getPartitionsSegment(Segment segment, String tableName) {
     try {
       List<Partition> partitions = new ArrayList<>();
