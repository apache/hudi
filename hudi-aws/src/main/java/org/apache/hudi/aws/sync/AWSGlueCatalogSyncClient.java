--- conflicted
+++ resolved
@@ -112,19 +112,15 @@
 
   public AWSGlueCatalogSyncClient(HiveSyncConfig config) {
     super(config);
-<<<<<<< HEAD
     String regionValue = config.getString(GlueSyncConfig.GLUE_AWS_REGION);
     NettyNioAsyncHttpClient.Builder httpClientBuilder = NettyNioAsyncHttpClient.builder().maxConcurrency(config.getIntOrDefault(GlueSyncConfig.GLUE_MAX_CONNECTIONS));
-    GlueAsyncClientBuilder glueAsyncClientBuilder = GlueAsyncClient.builder().httpClientBuilder(httpClientBuilder);
+    GlueAsyncClientBuilder glueAsyncClientBuilder = GlueAsyncClient.builder()
+            .credentialsProvider(HoodieAWSCredentialsProviderFactory.getAwsCredentialsProvider(config.getProps()))
+            .httpClientBuilder(httpClientBuilder);
     if (!StringUtils.isNullOrEmpty(regionValue)) {
       glueAsyncClientBuilder.region(Region.of(regionValue));
     }
     this.awsGlue = glueAsyncClientBuilder.build();
-=======
-    this.awsGlue = GlueAsyncClient.builder()
-            .credentialsProvider(HoodieAWSCredentialsProviderFactory.getAwsCredentialsProvider(config.getProps()))
-            .build();
->>>>>>> 397a2fdc
     this.databaseName = config.getStringOrDefault(META_SYNC_DATABASE_NAME);
     this.skipTableArchive = config.getBooleanOrDefault(GlueSyncConfig.GLUE_SKIP_TABLE_ARCHIVE);
     this.enableMetadataTable = Boolean.toString(config.getBoolean(GLUE_METADATA_FILE_LISTING)).toUpperCase();
