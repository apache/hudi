/*
 * Licensed to the Apache Software Foundation (ASF) under one
 * or more contributor license agreements.  See the NOTICE file
 * distributed with this work for additional information
 * regarding copyright ownership.  The ASF licenses this file
 * to you under the Apache License, Version 2.0 (the
 * "License"); you may not use this file except in compliance
 * with the License.  You may obtain a copy of the License at
 *
 *      http://www.apache.org/licenses/LICENSE-2.0
 *
 * Unless required by applicable law or agreed to in writing, software
 * distributed under the License is distributed on an "AS IS" BASIS,
 * WITHOUT WARRANTIES OR CONDITIONS OF ANY KIND, either express or implied.
 * See the License for the specific language governing permissions and
 * limitations under the License.
 */

package org.apache.hudi.aws.sync;

import org.apache.hudi.common.fs.FSUtils;
import org.apache.hudi.common.table.TableSchemaResolver;
import org.apache.hudi.common.util.CollectionUtils;
import org.apache.hudi.common.util.Option;
import org.apache.hudi.config.GlueCatalogSyncClientConfig;
import org.apache.hudi.hive.HiveSyncConfig;
import org.apache.hudi.sync.common.HoodieSyncClient;
import org.apache.hudi.sync.common.model.FieldSchema;
import org.apache.hudi.sync.common.model.Partition;

<<<<<<< HEAD
import com.amazonaws.services.glue.AWSGlue;
import com.amazonaws.services.glue.AWSGlueClientBuilder;
import com.amazonaws.services.glue.model.AlreadyExistsException;
import com.amazonaws.services.glue.model.BatchCreatePartitionRequest;
import com.amazonaws.services.glue.model.BatchCreatePartitionResult;
import com.amazonaws.services.glue.model.BatchDeletePartitionRequest;
import com.amazonaws.services.glue.model.BatchDeletePartitionResult;
import com.amazonaws.services.glue.model.BatchUpdatePartitionRequest;
import com.amazonaws.services.glue.model.BatchUpdatePartitionRequestEntry;
import com.amazonaws.services.glue.model.BatchUpdatePartitionResult;
import com.amazonaws.services.glue.model.Column;
import com.amazonaws.services.glue.model.CreateDatabaseRequest;
import com.amazonaws.services.glue.model.CreateDatabaseResult;
import com.amazonaws.services.glue.model.CreatePartitionIndexRequest;
import com.amazonaws.services.glue.model.CreatePartitionIndexResult;
import com.amazonaws.services.glue.model.CreateTableRequest;
import com.amazonaws.services.glue.model.CreateTableResult;
import com.amazonaws.services.glue.model.DatabaseInput;
import com.amazonaws.services.glue.model.DeletePartitionIndexRequest;
import com.amazonaws.services.glue.model.EntityNotFoundException;
import com.amazonaws.services.glue.model.GetDatabaseRequest;
import com.amazonaws.services.glue.model.GetPartitionIndexesRequest;
import com.amazonaws.services.glue.model.GetPartitionIndexesResult;
import com.amazonaws.services.glue.model.GetPartitionsRequest;
import com.amazonaws.services.glue.model.GetPartitionsResult;
import com.amazonaws.services.glue.model.GetTableRequest;
import com.amazonaws.services.glue.model.PartitionIndex;
import com.amazonaws.services.glue.model.PartitionIndexDescriptor;
import com.amazonaws.services.glue.model.PartitionInput;
import com.amazonaws.services.glue.model.PartitionValueList;
import com.amazonaws.services.glue.model.ResourceNumberLimitExceededException;
import com.amazonaws.services.glue.model.SerDeInfo;
import com.amazonaws.services.glue.model.StorageDescriptor;
import com.amazonaws.services.glue.model.Table;
import com.amazonaws.services.glue.model.TableInput;
import com.amazonaws.services.glue.model.UpdateTableRequest;
=======
import software.amazon.awssdk.services.glue.GlueAsyncClient;
import software.amazon.awssdk.services.glue.model.AlreadyExistsException;
import software.amazon.awssdk.services.glue.model.BatchCreatePartitionRequest;
import software.amazon.awssdk.services.glue.model.BatchCreatePartitionResponse;
import software.amazon.awssdk.services.glue.model.BatchDeletePartitionRequest;
import software.amazon.awssdk.services.glue.model.BatchDeletePartitionResponse;
import software.amazon.awssdk.services.glue.model.BatchUpdatePartitionRequest;
import software.amazon.awssdk.services.glue.model.BatchUpdatePartitionRequestEntry;
import software.amazon.awssdk.services.glue.model.BatchUpdatePartitionResponse;
import software.amazon.awssdk.services.glue.model.Column;
import software.amazon.awssdk.services.glue.model.CreateDatabaseRequest;
import software.amazon.awssdk.services.glue.model.CreateDatabaseResponse;
import software.amazon.awssdk.services.glue.model.CreateTableRequest;
import software.amazon.awssdk.services.glue.model.CreateTableResponse;
import software.amazon.awssdk.services.glue.model.DatabaseInput;
import software.amazon.awssdk.services.glue.model.EntityNotFoundException;
import software.amazon.awssdk.services.glue.model.GetDatabaseRequest;
import software.amazon.awssdk.services.glue.model.GetPartitionsRequest;
import software.amazon.awssdk.services.glue.model.GetPartitionsResponse;
import software.amazon.awssdk.services.glue.model.GetTableRequest;
import software.amazon.awssdk.services.glue.model.PartitionInput;
import software.amazon.awssdk.services.glue.model.PartitionValueList;
import software.amazon.awssdk.services.glue.model.SerDeInfo;
import software.amazon.awssdk.services.glue.model.StorageDescriptor;
import software.amazon.awssdk.services.glue.model.Table;
import software.amazon.awssdk.services.glue.model.TableInput;
import software.amazon.awssdk.services.glue.model.UpdateTableRequest;
>>>>>>> c4f98592
import org.apache.parquet.schema.MessageType;
import org.slf4j.Logger;
import org.slf4j.LoggerFactory;

import java.time.Instant;
import java.util.ArrayList;
import java.util.Arrays;
import java.util.Collections;
import java.util.HashMap;
import java.util.List;
import java.util.Map;
import java.util.Objects;
import java.util.concurrent.CompletableFuture;
import java.util.concurrent.ExecutionException;
import java.util.stream.Collectors;

import static org.apache.hudi.aws.utils.S3Utils.s3aToS3;
import static org.apache.hudi.common.util.MapUtils.containsAll;
import static org.apache.hudi.common.util.MapUtils.isNullOrEmpty;
<<<<<<< HEAD
import static org.apache.hudi.config.GlueCatalogSyncClientConfig.META_SYNC_PARTITION_INDEX_FIELDS;
import static org.apache.hudi.config.GlueCatalogSyncClientConfig.META_SYNC_PARTITION_INDEX_FIELDS_ENABLE;
=======
import static org.apache.hudi.config.GlueCatalogSyncClientConfig.GLUE_METADATA_FILE_LISTING;
>>>>>>> c4f98592
import static org.apache.hudi.hive.HiveSyncConfigHolder.HIVE_CREATE_MANAGED_TABLE;
import static org.apache.hudi.hive.HiveSyncConfigHolder.HIVE_SUPPORT_TIMESTAMP_TYPE;
import static org.apache.hudi.hive.util.HiveSchemaUtil.getPartitionKeyType;
import static org.apache.hudi.hive.util.HiveSchemaUtil.parquetSchemaToMapSchema;
import static org.apache.hudi.sync.common.HoodieSyncConfig.META_SYNC_DATABASE_NAME;
import static org.apache.hudi.sync.common.HoodieSyncConfig.META_SYNC_PARTITION_FIELDS;
import static org.apache.hudi.sync.common.util.TableUtils.tableId;
import org.apache.hudi.aws.credentials.HoodieAWSCredentialsProviderFactory;

/**
 * This class implements all the AWS APIs to enable syncing of a Hudi Table with the
 * AWS Glue Data Catalog (https://docs.aws.amazon.com/glue/latest/dg/populate-data-catalog.html).
 *
 * @Experimental
 */
public class AWSGlueCatalogSyncClient extends HoodieSyncClient {

<<<<<<< HEAD
  private static final Logger  LOG                                 = LoggerFactory.getLogger(AWSGlueCatalogSyncClient.class);
  private static final int     MAX_PARTITIONS_PER_REQUEST          = 100;
  private static final long    BATCH_REQUEST_SLEEP_MILLIS          = 1000L;
  private static final String  GLUE_PARTITION_INDEX_ENABLE         = "partition_filtering.enabled";
  private static final long    INDEX_CREATION_REQUEST_SLEEP_MILLIS = 15_000L;
  private final        AWSGlue awsGlue;
  private final        String  databaseName;
=======
  private static final Logger LOG = LoggerFactory.getLogger(AWSGlueCatalogSyncClient.class);
  private static final int MAX_PARTITIONS_PER_REQUEST = 100;
  private static final int MAX_DELETE_PARTITIONS_PER_REQUEST = 25;
  private final GlueAsyncClient awsGlue;
  private static final long BATCH_REQUEST_SLEEP_MILLIS = 1000L;
  /**
   * athena v2/v3 table property
   * see https://docs.aws.amazon.com/athena/latest/ug/querying-hudi.html
   */
  private static final String ENABLE_MDT_LISTING = "hudi.metadata-listing-enabled";
  private final String databaseName;
>>>>>>> c4f98592

  private final Boolean skipTableArchive;
  private final String enableMetadataTable;

  public AWSGlueCatalogSyncClient(HiveSyncConfig config) {
    super(config);
    this.awsGlue = GlueAsyncClient.builder()
            .credentialsProvider(HoodieAWSCredentialsProviderFactory.getAwsCredentialsProvider(config.getProps()))
            .build();
    this.databaseName = config.getStringOrDefault(META_SYNC_DATABASE_NAME);
    this.skipTableArchive = config.getBooleanOrDefault(GlueCatalogSyncClientConfig.GLUE_SKIP_TABLE_ARCHIVE);
    this.enableMetadataTable = Boolean.toString(config.getBoolean(GLUE_METADATA_FILE_LISTING)).toUpperCase();
  }

  @Override
  public List<Partition> getAllPartitions(String tableName) {
    try {
      List<Partition> partitions = new ArrayList<>();
      String nextToken = null;
      do {
<<<<<<< HEAD
        GetPartitionsResult result = awsGlue.getPartitions(new GetPartitionsRequest()
            .withDatabaseName(databaseName)
            .withTableName(tableName)
            .withNextToken(nextToken));
        partitions.addAll(result.getPartitions().stream()
                                .map(p -> new Partition(p.getValues(), p.getStorageDescriptor().getLocation()))
                                .collect(Collectors.toList()));
        nextToken = result.getNextToken();
=======
        GetPartitionsResponse result = awsGlue.getPartitions(GetPartitionsRequest.builder()
            .databaseName(databaseName)
            .tableName(tableName)
            .nextToken(nextToken)
            .build()).get();
        partitions.addAll(result.partitions().stream()
            .map(p -> new Partition(p.values(), p.storageDescriptor().location()))
            .collect(Collectors.toList()));
        nextToken = result.nextToken();
>>>>>>> c4f98592
      } while (nextToken != null);
      return partitions;
    } catch (Exception e) {
      throw new HoodieGlueSyncException("Failed to get all partitions for table " + tableId(databaseName, tableName), e);
    }
  }

  @Override
  public void addPartitionsToTable(String tableName, List<String> partitionsToAdd) {
    if (partitionsToAdd.isEmpty()) {
      LOG.info("No partitions to add for " + tableId(databaseName, tableName));
      return;
    }
    LOG.info("Adding " + partitionsToAdd.size() + " partition(s) in table " + tableId(databaseName, tableName));
    try {
      Table table = getTable(awsGlue, databaseName, tableName);
      StorageDescriptor sd = table.storageDescriptor();
      List<PartitionInput> partitionInputs = partitionsToAdd.stream().map(partition -> {
        String fullPartitionPath = FSUtils.getPartitionPath(getBasePath(), partition).toString();
        List<String> partitionValues = partitionValueExtractor.extractPartitionValuesInPath(partition);
        StorageDescriptor partitionSD = sd.copy(copySd -> copySd.location(fullPartitionPath));
        return PartitionInput.builder().values(partitionValues).storageDescriptor(partitionSD).build();
      }).collect(Collectors.toList());

      List<CompletableFuture<BatchCreatePartitionResponse>> futures = new ArrayList<>();

      for (List<PartitionInput> batch : CollectionUtils.batches(partitionInputs, MAX_PARTITIONS_PER_REQUEST)) {
        BatchCreatePartitionRequest request = BatchCreatePartitionRequest.builder()
                .databaseName(databaseName).tableName(tableName).partitionInputList(batch).build();
        futures.add(awsGlue.batchCreatePartition(request));
      }

      for (CompletableFuture<BatchCreatePartitionResponse> future : futures) {
        BatchCreatePartitionResponse response = future.get();
        if (CollectionUtils.nonEmpty(response.errors())) {
          if (response.errors().stream()
              .allMatch(
                  (error) -> "AlreadyExistsException".equals(error.errorDetail().errorCode()))) {
            LOG.warn("Partitions already exist in glue: " + response.errors());
          } else {
            throw new HoodieGlueSyncException("Fail to add partitions to " + tableId(databaseName, tableName)
              + " with error(s): " + response.errors());
          }
        }
      }
    } catch (Exception e) {
      throw new HoodieGlueSyncException("Fail to add partitions to " + tableId(databaseName, tableName), e);
    }
  }

  @Override
  public void updatePartitionsToTable(String tableName, List<String> changedPartitions) {
    if (changedPartitions.isEmpty()) {
      LOG.info("No partitions to change for " + tableName);
      return;
    }
    LOG.info("Updating " + changedPartitions.size() + "partition(s) in table " + tableId(databaseName, tableName));
    try {
      Table table = getTable(awsGlue, databaseName, tableName);
      StorageDescriptor sd = table.storageDescriptor();
      List<BatchUpdatePartitionRequestEntry> updatePartitionEntries = changedPartitions.stream().map(partition -> {
        String fullPartitionPath = FSUtils.getPartitionPath(getBasePath(), partition).toString();
        List<String> partitionValues = partitionValueExtractor.extractPartitionValuesInPath(partition);
        StorageDescriptor partitionSD = sd.copy(copySd -> copySd.location(fullPartitionPath));
        PartitionInput partitionInput = PartitionInput.builder().values(partitionValues).storageDescriptor(partitionSD).build();
        return BatchUpdatePartitionRequestEntry.builder().partitionInput(partitionInput).partitionValueList(partitionValues).build();
      }).collect(Collectors.toList());

      List<CompletableFuture<BatchUpdatePartitionResponse>> futures = new ArrayList<>();
      for (List<BatchUpdatePartitionRequestEntry> batch : CollectionUtils.batches(updatePartitionEntries, MAX_PARTITIONS_PER_REQUEST)) {
        BatchUpdatePartitionRequest request = BatchUpdatePartitionRequest.builder()
                .databaseName(databaseName).tableName(tableName).entries(batch).build();
        futures.add(awsGlue.batchUpdatePartition(request));
      }

      for (CompletableFuture<BatchUpdatePartitionResponse> future : futures) {
        BatchUpdatePartitionResponse response = future.get();
        if (CollectionUtils.nonEmpty(response.errors())) {
          throw new HoodieGlueSyncException("Fail to update partitions to " + tableId(databaseName, tableName)
              + " with error(s): " + response.errors());
        }
      }
    } catch (Exception e) {
      throw new HoodieGlueSyncException("Fail to update partitions to " + tableId(databaseName, tableName), e);
    }
  }

  @Override
  public void dropPartitions(String tableName, List<String> partitionsToDrop) {
    if (CollectionUtils.isNullOrEmpty(partitionsToDrop)) {
      LOG.info("No partitions to drop for " + tableName);
      return;
    }
    LOG.info("Drop " + partitionsToDrop.size() + "partition(s) in table " + tableId(databaseName, tableName));
    try {
      List<CompletableFuture<BatchDeletePartitionResponse>> futures = new ArrayList<>();
      for (List<String> batch : CollectionUtils.batches(partitionsToDrop, MAX_DELETE_PARTITIONS_PER_REQUEST)) {

        List<PartitionValueList> partitionValueLists = batch.stream().map(partition -> {
          PartitionValueList partitionValueList = PartitionValueList.builder()
                  .values(partitionValueExtractor.extractPartitionValuesInPath(partition))
                  .build();
          return partitionValueList;
        }).collect(Collectors.toList());

        BatchDeletePartitionRequest batchDeletePartitionRequest = BatchDeletePartitionRequest.builder()
            .databaseName(databaseName)
            .tableName(tableName)
            .partitionsToDelete(partitionValueLists)
            .build();
        futures.add(awsGlue.batchDeletePartition(batchDeletePartitionRequest));
      }

      for (CompletableFuture<BatchDeletePartitionResponse> future : futures) {
        BatchDeletePartitionResponse response = future.get();
        if (CollectionUtils.nonEmpty(response.errors())) {
          throw new HoodieGlueSyncException("Fail to drop partitions to " + tableId(databaseName, tableName)
              + " with error(s): " + response.errors());
        }
      }
    } catch (Exception e) {
      throw new HoodieGlueSyncException("Fail to drop partitions to " + tableId(databaseName, tableName), e);
    }
  }

  @Override
  public boolean updateTableProperties(String tableName, Map<String, String> tableProperties) {
    try {
      tableProperties.put(ENABLE_MDT_LISTING, enableMetadataTable);
      return updateTableParameters(awsGlue, databaseName, tableName, tableProperties, skipTableArchive);
    } catch (Exception e) {
      throw new HoodieGlueSyncException("Fail to update properties for table " + tableId(databaseName, tableName), e);
    }
  }

  private void setComments(List<Column> columns, Map<String, Option<String>> commentsMap) {
    columns.forEach(column -> {
      String comment = commentsMap.getOrDefault(column.name(), Option.empty()).orElse(null);
      Column.builder().comment(comment).build();
    });
  }

  private String getTableDoc() {
    try {
      return new TableSchemaResolver(metaClient).getTableAvroSchema(true).getDoc();
    } catch (Exception e) {
      throw new HoodieGlueSyncException("Failed to get schema's doc from storage : ", e);
    }
  }

  @Override
  public List<FieldSchema> getStorageFieldSchemas() {
    try {
      return new TableSchemaResolver(metaClient).getTableAvroSchema(true)
          .getFields()
          .stream()
          .map(f -> new FieldSchema(f.name(), f.schema().getType().getName(), f.doc()))
          .collect(Collectors.toList());
    } catch (Exception e) {
      throw new HoodieGlueSyncException("Failed to get field schemas from storage : ", e);
    }
  }

  @Override
  public boolean updateTableComments(String tableName, List<FieldSchema> fromMetastore, List<FieldSchema> fromStorage) {
    Table table = getTable(awsGlue, databaseName, tableName);

    Map<String, Option<String>> commentsMap = fromStorage.stream().collect(Collectors.toMap(FieldSchema::getName, FieldSchema::getComment));

    StorageDescriptor storageDescriptor = table.storageDescriptor();
    List<Column> columns = storageDescriptor.columns();
    setComments(columns, commentsMap);

    List<Column> partitionKeys = table.partitionKeys();
    setComments(partitionKeys, commentsMap);

    String tableDescription = getTableDoc();

    if (getTable(awsGlue, databaseName, tableName).storageDescriptor().equals(storageDescriptor)
        && getTable(awsGlue, databaseName, tableName).partitionKeys().equals(partitionKeys)) {
      // no comments have been modified / added
      return false;
    } else {
      final Instant now = Instant.now();
      TableInput updatedTableInput = TableInput.builder()
          .name(tableName)
          .description(tableDescription)
          .tableType(table.tableType())
          .parameters(table.parameters())
          .partitionKeys(partitionKeys)
          .storageDescriptor(storageDescriptor)
          .lastAccessTime(now)
          .lastAnalyzedTime(now)
          .build();

      UpdateTableRequest request = UpdateTableRequest.builder()
          .databaseName(databaseName)
          .tableInput(updatedTableInput)
          .build();

      awsGlue.updateTable(request);
      return true;
    }
  }

  @Override
  public void updateTableSchema(String tableName, MessageType newSchema) {
    // ToDo Cascade is set in Hive meta sync, but need to investigate how to configure it for Glue meta
    boolean cascade = config.getSplitStrings(META_SYNC_PARTITION_FIELDS).size() > 0;
    try {
      Table table = getTable(awsGlue, databaseName, tableName);
      Map<String, String> newSchemaMap = parquetSchemaToMapSchema(newSchema, config.getBoolean(HIVE_SUPPORT_TIMESTAMP_TYPE), false);
      List<Column> newColumns = getColumnsFromSchema(newSchemaMap);
      StorageDescriptor sd = table.storageDescriptor();
      StorageDescriptor partitionSD = sd.copy(copySd -> copySd.columns(newColumns));
      final Instant now = Instant.now();
      TableInput updatedTableInput = TableInput.builder()
          .name(tableName)
          .tableType(table.tableType())
          .parameters(table.parameters())
          .partitionKeys(table.partitionKeys())
          .storageDescriptor(partitionSD)
          .lastAccessTime(now)
          .lastAnalyzedTime(now)
          .build();

      UpdateTableRequest request = UpdateTableRequest.builder()
          .databaseName(databaseName)
          .skipArchive(skipTableArchive)
          .tableInput(updatedTableInput)
          .build();

      awsGlue.updateTable(request);
    } catch (Exception e) {
      throw new HoodieGlueSyncException("Fail to update definition for table " + tableId(databaseName, tableName), e);
    }
  }

  @Override
  public void createTable(String tableName,
                          MessageType storageSchema,
                          String inputFormatClass,
                          String outputFormatClass,
                          String serdeClass,
                          Map<String, String> serdeProperties,
                          Map<String, String> tableProperties) {
    if (tableExists(tableName)) {
      return;
    }
    Map<String, String> params = new HashMap<>();
    if (!config.getBoolean(HIVE_CREATE_MANAGED_TABLE)) {
      params.put("EXTERNAL", "TRUE");
    }
    params.put(ENABLE_MDT_LISTING, this.enableMetadataTable);
    params.putAll(tableProperties);

    try {
      Map<String, String> mapSchema = parquetSchemaToMapSchema(storageSchema, config.getBoolean(HIVE_SUPPORT_TIMESTAMP_TYPE), false);

      List<Column> schemaWithoutPartitionKeys = getColumnsFromSchema(mapSchema);

      // now create the schema partition
      List<Column> schemaPartitionKeys = config.getSplitStrings(META_SYNC_PARTITION_FIELDS).stream().map(partitionKey -> {
        String keyType = getPartitionKeyType(mapSchema, partitionKey);
        return Column.builder().name(partitionKey).type(keyType.toLowerCase()).comment("").build();
      }).collect(Collectors.toList());

      serdeProperties.put("serialization.format", "1");
      StorageDescriptor storageDescriptor = StorageDescriptor.builder()
          .serdeInfo(SerDeInfo.builder().serializationLibrary(serdeClass).parameters(serdeProperties).build())
          .location(s3aToS3(getBasePath()))
          .inputFormat(inputFormatClass)
          .outputFormat(outputFormatClass)
          .columns(schemaWithoutPartitionKeys)
          .build();

      final Instant now = Instant.now();
      TableInput tableInput = TableInput.builder()
          .name(tableName)
          .tableType(TableType.EXTERNAL_TABLE.toString())
          .parameters(params)
          .partitionKeys(schemaPartitionKeys)
          .storageDescriptor(storageDescriptor)
          .lastAccessTime(now)
          .lastAnalyzedTime(now)
          .build();

      CreateTableRequest request = CreateTableRequest.builder()
              .databaseName(databaseName)
              .tableInput(tableInput)
              .build();

      CreateTableResponse response = awsGlue.createTable(request).get();
      LOG.info("Created table " + tableId(databaseName, tableName) + " : " + response);
    } catch (AlreadyExistsException e) {
      LOG.warn("Table " + tableId(databaseName, tableName) + " already exists.", e);
    } catch (Exception e) {
      throw new HoodieGlueSyncException("Fail to create " + tableId(databaseName, tableName), e);
    }
  }

  /**
   * This will manage partitions indexes. Users can activate/deactivate them on existing tables.
   * Removing index definition, will result in dropping the index.
   * <p>
   * reference doc for partition indexes:
   * https://docs.aws.amazon.com/glue/latest/dg/partition-indexes.html#partition-index-getpartitions
   *
   * @param tableName
   */
  public void managePartitionIndexes(String tableName) throws InterruptedException {
    if (!config.getBooleanOrDefault(META_SYNC_PARTITION_INDEX_FIELDS_ENABLE)) {
      // deactivate indexing if enabled
      if (getPartitionIndexEnable(tableName)) {
        LOG.warn("Deactivating partition indexing");
        updatePartitionIndexEnable(tableName, false);
      }

      // also drop all existing indexes
      GetPartitionIndexesRequest indexesRequest = new GetPartitionIndexesRequest()
          .withDatabaseName(databaseName).withTableName(tableName);
      GetPartitionIndexesResult existingIdxs = awsGlue.getPartitionIndexes(indexesRequest);
      existingIdxs.getPartitionIndexDescriptorList().forEach(existingIdx -> {
        LOG.warn("Dropping partition index: " + existingIdx.getIndexName());
        DeletePartitionIndexRequest idxToDelete = new DeletePartitionIndexRequest()
            .withDatabaseName(databaseName).withTableName(tableName).withIndexName(existingIdx.getIndexName());
        awsGlue.deletePartitionIndex(idxToDelete);
      });
    } else {
      // activate indexing usage if disabled
      if (!getPartitionIndexEnable(tableName)) {
        LOG.warn("Activating partition indexing");
        updatePartitionIndexEnable(tableName, true);
      }

      // get indexes to be created
      List<List<String>> partitionsIndexNeeded = parsePartitionsIndexConfig();
      // get existing indexes
      GetPartitionIndexesRequest indexesRequest = new GetPartitionIndexesRequest()
          .withDatabaseName(databaseName).withTableName(tableName);
      GetPartitionIndexesResult existingIdxs = awsGlue.getPartitionIndexes(indexesRequest);

      // for each existing index
      // remove if not relevant anymore
      existingIdxs.getPartitionIndexDescriptorList().forEach(existingIdx -> {
        List<String> idxColumns = existingIdx.getKeys().stream().map(key -> key.getName()).collect(Collectors.toList());
        Boolean toBeRemoved = true;
        for (List<String> neededIdx : partitionsIndexNeeded) {
          if (neededIdx.equals(idxColumns)) {
            toBeRemoved = false;
          }
        }
        if (toBeRemoved) {
          DeletePartitionIndexRequest idxToDelete = new DeletePartitionIndexRequest()
              .withDatabaseName(databaseName).withTableName(tableName).withIndexName(existingIdx.getIndexName());
          LOG.warn("Dropping irrelevant index: " + existingIdx.getIndexName());
          awsGlue.deletePartitionIndex(idxToDelete);
        }
      });

      // for each needed index
      // create if not exist
      for (List<String> neededIdx : partitionsIndexNeeded) {
        Boolean toBeCreated = true;
        for (PartitionIndexDescriptor existingIdx : existingIdxs.getPartitionIndexDescriptorList()) {
          List<String> collect = existingIdx.getKeys().stream().map(key -> key.getName()).collect(Collectors.toList());
          if (collect.equals(neededIdx)) {
            toBeCreated = false;
          }
        }
        if (toBeCreated) {
          String newIdxName = String.format("hudi_managed_index_%s", neededIdx.toString());
          PartitionIndex newIdx = new PartitionIndex()
              .withIndexName(newIdxName)
              .withKeys(neededIdx);
          LOG.warn("Creating new partition index: " + newIdxName);
          CreatePartitionIndexRequest creationRequest = new CreatePartitionIndexRequest()
              .withDatabaseName(databaseName).withTableName(tableName).withPartitionIndex(newIdx);
          // now create indexes one by one
          // until an index is not created subsequent call will raise an exception
          while (true) {
            try {
              awsGlue.createPartitionIndex(creationRequest);
              break;
            } catch (ResourceNumberLimitExceededException e) {
              LOG.warn("Waiting until the indexation process is done...");
              Thread.sleep(INDEX_CREATION_REQUEST_SLEEP_MILLIS);
            }
          }
        }
      }
    }
  }

  protected List<List<String>> parsePartitionsIndexConfig() {
    String rawPartitionIndex = config.getStringOrDefault(META_SYNC_PARTITION_INDEX_FIELDS);
    List<List<String>> indexes = Arrays.stream(rawPartitionIndex.split(";"))
                                       .map(idx -> Arrays.stream(idx.split(","))
                                                         .collect(Collectors.toList())).collect(Collectors.toList());
    return indexes;
  }

  public Boolean getPartitionIndexEnable(String tableName) {
    try {
      Table table = getTable(awsGlue, databaseName, tableName);
      return Boolean.valueOf(table.getParameters().get(GLUE_PARTITION_INDEX_ENABLE));
    } catch (Exception e) {
      throw new HoodieGlueSyncException("Fail to get parameter " + GLUE_PARTITION_INDEX_ENABLE + " time for " + tableId(databaseName, tableName), e);
    }
  }

  public void updatePartitionIndexEnable(String tableName, Boolean enable) {
    try {
      updateTableParameters(awsGlue, databaseName, tableName, Collections.singletonMap(GLUE_PARTITION_INDEX_ENABLE, enable.toString()), false);
    } catch (Exception e) {
      throw new HoodieGlueSyncException("Fail to update parameter " + GLUE_PARTITION_INDEX_ENABLE + " time for " + tableId(databaseName, tableName), e);
    }
  }

  @Override
  public Map<String, String> getMetastoreSchema(String tableName) {
    try {
      // GlueMetastoreClient returns partition keys separate from Columns, hence get both and merge to
      // get the Schema of the table.
      Table table = getTable(awsGlue, databaseName, tableName);
      Map<String, String> partitionKeysMap =
          table.partitionKeys().stream().collect(Collectors.toMap(Column::name, f -> f.type().toUpperCase()));

      Map<String, String> columnsMap =
          table.storageDescriptor().columns().stream().collect(Collectors.toMap(Column::name, f -> f.type().toUpperCase()));

      Map<String, String> schema = new HashMap<>();
      schema.putAll(columnsMap);
      schema.putAll(partitionKeysMap);
      return schema;
    } catch (Exception e) {
      throw new HoodieGlueSyncException("Fail to get schema for table " + tableId(databaseName, tableName), e);
    }
  }

  @Override
  public boolean tableExists(String tableName) {
    GetTableRequest request = GetTableRequest.builder()
        .databaseName(databaseName)
        .name(tableName)
        .build();
    try {
      return Objects.nonNull(awsGlue.getTable(request).get().table());
    } catch (ExecutionException e) {
      if (e.getCause() instanceof EntityNotFoundException) {
        LOG.info("Table not found: " + tableId(databaseName, tableName), e);
        return false;
      } else {
        throw new HoodieGlueSyncException("Fail to get table: " + tableId(databaseName, tableName), e);
      }
    } catch (Exception e) {
      throw new HoodieGlueSyncException("Fail to get table: " + tableId(databaseName, tableName), e);
    }
  }

  @Override
  public boolean databaseExists(String databaseName) {
    GetDatabaseRequest request = GetDatabaseRequest.builder().name(databaseName).build();
    try {
      return Objects.nonNull(awsGlue.getDatabase(request).get().database());
    } catch (ExecutionException e) {
      if (e.getCause() instanceof EntityNotFoundException) {
        LOG.info("Database not found: " + databaseName, e);
        return false;
      } else {
        throw new HoodieGlueSyncException("Fail to check if database exists " + databaseName, e);
      }
    } catch (Exception e) {
      throw new HoodieGlueSyncException("Fail to check if database exists " + databaseName, e);
    }
  }

  @Override
  public void createDatabase(String databaseName) {
    if (databaseExists(databaseName)) {
      return;
    }
    CreateDatabaseRequest request = CreateDatabaseRequest.builder()
            .databaseInput(DatabaseInput.builder()
            .name(databaseName)
            .description("Automatically created by " + this.getClass().getName())
            .parameters(null)
            .locationUri(null)
            .build()
    ).build();
    try {
      CreateDatabaseResponse result = awsGlue.createDatabase(request).get();
      LOG.info("Successfully created database in AWS Glue: " + result.toString());
    } catch (AlreadyExistsException e) {
      LOG.warn("AWS Glue Database " + databaseName + " already exists", e);
    } catch (Exception e) {
      throw new HoodieGlueSyncException("Fail to create database " + databaseName, e);
    }
  }

  @Override
  public Option<String> getLastCommitTimeSynced(String tableName) {
    try {
      Table table = getTable(awsGlue, databaseName, tableName);
      return Option.ofNullable(table.parameters().get(HOODIE_LAST_COMMIT_TIME_SYNC));
    } catch (Exception e) {
      throw new HoodieGlueSyncException("Fail to get last sync commit time for " + tableId(databaseName, tableName), e);
    }
  }

  @Override
  public void close() {
    awsGlue.close();
  }

  @Override
  public void updateLastCommitTimeSynced(String tableName) {
    if (!getActiveTimeline().lastInstant().isPresent()) {
      LOG.warn("No commit in active timeline.");
      return;
    }
    final String lastCommitTimestamp = getActiveTimeline().lastInstant().get().getTimestamp();
    try {
      updateTableParameters(awsGlue, databaseName, tableName, Collections.singletonMap(HOODIE_LAST_COMMIT_TIME_SYNC, lastCommitTimestamp), skipTableArchive);
    } catch (Exception e) {
      throw new HoodieGlueSyncException("Fail to update last sync commit time for " + tableId(databaseName, tableName), e);
    }
    try {
      // as a side effect, we also refresh the partition indexes if needed
      // people may wan't to add indexes, without re-creating the table
      // therefore we call this at each commit as a workaround
      managePartitionIndexes(tableName);
    } catch (Exception e) {
      LOG.warn("Something went wrong with partition index", e);
    }
  }

  @Override
  public Option<String> getLastReplicatedTime(String tableName) {
    throw new UnsupportedOperationException("Not supported: `getLastReplicatedTime`");
  }

  @Override
  public void updateLastReplicatedTimeStamp(String tableName, String timeStamp) {
    throw new UnsupportedOperationException("Not supported: `updateLastReplicatedTimeStamp`");
  }

  @Override
  public void deleteLastReplicatedTimeStamp(String tableName) {
    throw new UnsupportedOperationException("Not supported: `deleteLastReplicatedTimeStamp`");
  }

  private List<Column> getColumnsFromSchema(Map<String, String> mapSchema) {
    List<Column> cols = new ArrayList<>();
    for (String key : mapSchema.keySet()) {
      // In Glue, the full schema should exclude the partition keys
      if (!config.getSplitStrings(META_SYNC_PARTITION_FIELDS).contains(key)) {
        String keyType = getPartitionKeyType(mapSchema, key);
        Column column = Column.builder().name(key).type(keyType.toLowerCase()).comment("").build();
        cols.add(column);
      }
    }
    return cols;
  }

  private enum TableType {
    MANAGED_TABLE,
    EXTERNAL_TABLE,
    VIRTUAL_VIEW,
    INDEX_TABLE,
    MATERIALIZED_VIEW
  }

  private static Table getTable(GlueAsyncClient awsGlue, String databaseName, String tableName) throws HoodieGlueSyncException {
    GetTableRequest request = GetTableRequest.builder()
        .databaseName(databaseName)
        .name(tableName)
        .build();
    try {
      return awsGlue.getTable(request).get().table();
    } catch (EntityNotFoundException e) {
      throw new HoodieGlueSyncException("Table not found: " + tableId(databaseName, tableName), e);
    } catch (Exception e) {
      throw new HoodieGlueSyncException("Fail to get table " + tableId(databaseName, tableName), e);
    }
  }

  private static boolean updateTableParameters(GlueAsyncClient awsGlue, String databaseName, String tableName, Map<String, String> updatingParams, boolean skipTableArchive) {
    if (isNullOrEmpty(updatingParams)) {
      return false;
    }
    try {
      Table table = getTable(awsGlue, databaseName, tableName);
      Map<String, String> remoteParams = table.parameters();
      if (containsAll(remoteParams, updatingParams)) {
        return false;
      }

      final Map<String, String> newParams = new HashMap<>();
      newParams.putAll(table.parameters());
      newParams.putAll(updatingParams);

      final Instant now = Instant.now();
      TableInput updatedTableInput = TableInput.builder()
          .name(tableName)
          .tableType(table.tableType())
          .parameters(newParams)
          .partitionKeys(table.partitionKeys())
          .storageDescriptor(table.storageDescriptor())
          .lastAccessTime(now)
          .lastAnalyzedTime(now)
          .build();

      UpdateTableRequest request =  UpdateTableRequest.builder().databaseName(databaseName)
          .tableInput(updatedTableInput)
          .skipArchive(skipTableArchive)
          .build();
      awsGlue.updateTable(request);
      return true;
    } catch (Exception e) {
      throw new HoodieGlueSyncException("Fail to update params for table " + tableId(databaseName, tableName) + ": " + updatingParams, e);
    }
  }
}<|MERGE_RESOLUTION|>--- conflicted
+++ resolved
@@ -28,44 +28,6 @@
 import org.apache.hudi.sync.common.model.FieldSchema;
 import org.apache.hudi.sync.common.model.Partition;
 
-<<<<<<< HEAD
-import com.amazonaws.services.glue.AWSGlue;
-import com.amazonaws.services.glue.AWSGlueClientBuilder;
-import com.amazonaws.services.glue.model.AlreadyExistsException;
-import com.amazonaws.services.glue.model.BatchCreatePartitionRequest;
-import com.amazonaws.services.glue.model.BatchCreatePartitionResult;
-import com.amazonaws.services.glue.model.BatchDeletePartitionRequest;
-import com.amazonaws.services.glue.model.BatchDeletePartitionResult;
-import com.amazonaws.services.glue.model.BatchUpdatePartitionRequest;
-import com.amazonaws.services.glue.model.BatchUpdatePartitionRequestEntry;
-import com.amazonaws.services.glue.model.BatchUpdatePartitionResult;
-import com.amazonaws.services.glue.model.Column;
-import com.amazonaws.services.glue.model.CreateDatabaseRequest;
-import com.amazonaws.services.glue.model.CreateDatabaseResult;
-import com.amazonaws.services.glue.model.CreatePartitionIndexRequest;
-import com.amazonaws.services.glue.model.CreatePartitionIndexResult;
-import com.amazonaws.services.glue.model.CreateTableRequest;
-import com.amazonaws.services.glue.model.CreateTableResult;
-import com.amazonaws.services.glue.model.DatabaseInput;
-import com.amazonaws.services.glue.model.DeletePartitionIndexRequest;
-import com.amazonaws.services.glue.model.EntityNotFoundException;
-import com.amazonaws.services.glue.model.GetDatabaseRequest;
-import com.amazonaws.services.glue.model.GetPartitionIndexesRequest;
-import com.amazonaws.services.glue.model.GetPartitionIndexesResult;
-import com.amazonaws.services.glue.model.GetPartitionsRequest;
-import com.amazonaws.services.glue.model.GetPartitionsResult;
-import com.amazonaws.services.glue.model.GetTableRequest;
-import com.amazonaws.services.glue.model.PartitionIndex;
-import com.amazonaws.services.glue.model.PartitionIndexDescriptor;
-import com.amazonaws.services.glue.model.PartitionInput;
-import com.amazonaws.services.glue.model.PartitionValueList;
-import com.amazonaws.services.glue.model.ResourceNumberLimitExceededException;
-import com.amazonaws.services.glue.model.SerDeInfo;
-import com.amazonaws.services.glue.model.StorageDescriptor;
-import com.amazonaws.services.glue.model.Table;
-import com.amazonaws.services.glue.model.TableInput;
-import com.amazonaws.services.glue.model.UpdateTableRequest;
-=======
 import software.amazon.awssdk.services.glue.GlueAsyncClient;
 import software.amazon.awssdk.services.glue.model.AlreadyExistsException;
 import software.amazon.awssdk.services.glue.model.BatchCreatePartitionRequest;
@@ -93,7 +55,6 @@
 import software.amazon.awssdk.services.glue.model.Table;
 import software.amazon.awssdk.services.glue.model.TableInput;
 import software.amazon.awssdk.services.glue.model.UpdateTableRequest;
->>>>>>> c4f98592
 import org.apache.parquet.schema.MessageType;
 import org.slf4j.Logger;
 import org.slf4j.LoggerFactory;
@@ -113,12 +74,9 @@
 import static org.apache.hudi.aws.utils.S3Utils.s3aToS3;
 import static org.apache.hudi.common.util.MapUtils.containsAll;
 import static org.apache.hudi.common.util.MapUtils.isNullOrEmpty;
-<<<<<<< HEAD
+import static org.apache.hudi.config.GlueCatalogSyncClientConfig.GLUE_METADATA_FILE_LISTING;
 import static org.apache.hudi.config.GlueCatalogSyncClientConfig.META_SYNC_PARTITION_INDEX_FIELDS;
 import static org.apache.hudi.config.GlueCatalogSyncClientConfig.META_SYNC_PARTITION_INDEX_FIELDS_ENABLE;
-=======
-import static org.apache.hudi.config.GlueCatalogSyncClientConfig.GLUE_METADATA_FILE_LISTING;
->>>>>>> c4f98592
 import static org.apache.hudi.hive.HiveSyncConfigHolder.HIVE_CREATE_MANAGED_TABLE;
 import static org.apache.hudi.hive.HiveSyncConfigHolder.HIVE_SUPPORT_TIMESTAMP_TYPE;
 import static org.apache.hudi.hive.util.HiveSchemaUtil.getPartitionKeyType;
@@ -136,27 +94,19 @@
  */
 public class AWSGlueCatalogSyncClient extends HoodieSyncClient {
 
-<<<<<<< HEAD
-  private static final Logger  LOG                                 = LoggerFactory.getLogger(AWSGlueCatalogSyncClient.class);
-  private static final int     MAX_PARTITIONS_PER_REQUEST          = 100;
-  private static final long    BATCH_REQUEST_SLEEP_MILLIS          = 1000L;
-  private static final String  GLUE_PARTITION_INDEX_ENABLE         = "partition_filtering.enabled";
-  private static final long    INDEX_CREATION_REQUEST_SLEEP_MILLIS = 15_000L;
-  private final        AWSGlue awsGlue;
-  private final        String  databaseName;
-=======
   private static final Logger LOG = LoggerFactory.getLogger(AWSGlueCatalogSyncClient.class);
   private static final int MAX_PARTITIONS_PER_REQUEST = 100;
   private static final int MAX_DELETE_PARTITIONS_PER_REQUEST = 25;
   private final GlueAsyncClient awsGlue;
   private static final long BATCH_REQUEST_SLEEP_MILLIS = 1000L;
+  private static final String GLUE_PARTITION_INDEX_ENABLE = "partition_filtering.enabled";
+  private static final long INDEX_CREATION_REQUEST_SLEEP_MILLIS = 15_000L;
   /**
    * athena v2/v3 table property
    * see https://docs.aws.amazon.com/athena/latest/ug/querying-hudi.html
    */
   private static final String ENABLE_MDT_LISTING = "hudi.metadata-listing-enabled";
   private final String databaseName;
->>>>>>> c4f98592
 
   private final Boolean skipTableArchive;
   private final String enableMetadataTable;
@@ -177,16 +127,6 @@
       List<Partition> partitions = new ArrayList<>();
       String nextToken = null;
       do {
-<<<<<<< HEAD
-        GetPartitionsResult result = awsGlue.getPartitions(new GetPartitionsRequest()
-            .withDatabaseName(databaseName)
-            .withTableName(tableName)
-            .withNextToken(nextToken));
-        partitions.addAll(result.getPartitions().stream()
-                                .map(p -> new Partition(p.getValues(), p.getStorageDescriptor().getLocation()))
-                                .collect(Collectors.toList()));
-        nextToken = result.getNextToken();
-=======
         GetPartitionsResponse result = awsGlue.getPartitions(GetPartitionsRequest.builder()
             .databaseName(databaseName)
             .tableName(tableName)
@@ -196,7 +136,6 @@
             .map(p -> new Partition(p.values(), p.storageDescriptor().location()))
             .collect(Collectors.toList()));
         nextToken = result.nextToken();
->>>>>>> c4f98592
       } while (nextToken != null);
       return partitions;
     } catch (Exception e) {
