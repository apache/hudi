/*
 * Licensed to the Apache Software Foundation (ASF) under one
 * or more contributor license agreements.  See the NOTICE file
 * distributed with this work for additional information
 * regarding copyright ownership.  The ASF licenses this file
 * to you under the Apache License, Version 2.0 (the
 * "License"); you may not use this file except in compliance
 * with the License.  You may obtain a copy of the License at
 *
 *      http://www.apache.org/licenses/LICENSE-2.0
 *
 * Unless required by applicable law or agreed to in writing, software
 * distributed under the License is distributed on an "AS IS" BASIS,
 * WITHOUT WARRANTIES OR CONDITIONS OF ANY KIND, either express or implied.
 * See the License for the specific language governing permissions and
 * limitations under the License.
 */

package org.apache.hudi.aws.sync;

import org.apache.hudi.aws.sync.util.GluePartitionFilterGenerator;
import org.apache.hudi.common.fs.FSUtils;
import org.apache.hudi.common.table.TableSchemaResolver;
import org.apache.hudi.common.util.CollectionUtils;
import org.apache.hudi.common.util.HoodieTimer;
import org.apache.hudi.common.util.Option;
import org.apache.hudi.config.GlueCatalogSyncClientConfig;
import org.apache.hudi.hive.HiveSyncConfig;
import org.apache.hudi.sync.common.HoodieSyncClient;
import org.apache.hudi.sync.common.model.FieldSchema;
import org.apache.hudi.sync.common.model.Partition;

import software.amazon.awssdk.regions.Region;
import software.amazon.awssdk.services.glue.GlueAsyncClient;
import software.amazon.awssdk.services.glue.GlueAsyncClientBuilder;
import software.amazon.awssdk.services.glue.model.AlreadyExistsException;
import software.amazon.awssdk.services.glue.model.BatchCreatePartitionRequest;
import software.amazon.awssdk.services.glue.model.BatchCreatePartitionResponse;
import software.amazon.awssdk.services.glue.model.BatchDeletePartitionRequest;
import software.amazon.awssdk.services.glue.model.BatchDeletePartitionResponse;
import software.amazon.awssdk.services.glue.model.BatchGetPartitionRequest;
import software.amazon.awssdk.services.glue.model.BatchGetPartitionResponse;
import software.amazon.awssdk.services.glue.model.BatchUpdatePartitionRequest;
import software.amazon.awssdk.services.glue.model.BatchUpdatePartitionRequestEntry;
import software.amazon.awssdk.services.glue.model.BatchUpdatePartitionResponse;
import software.amazon.awssdk.services.glue.model.Column;
import software.amazon.awssdk.services.glue.model.CreateDatabaseRequest;
import software.amazon.awssdk.services.glue.model.CreateDatabaseResponse;
import software.amazon.awssdk.services.glue.model.CreatePartitionIndexRequest;
import software.amazon.awssdk.services.glue.model.CreateTableRequest;
import software.amazon.awssdk.services.glue.model.CreateTableResponse;
import software.amazon.awssdk.services.glue.model.DatabaseInput;
import software.amazon.awssdk.services.glue.model.DeletePartitionIndexRequest;
import software.amazon.awssdk.services.glue.model.EntityNotFoundException;
import software.amazon.awssdk.services.glue.model.GetDatabaseRequest;
import software.amazon.awssdk.services.glue.model.GetPartitionIndexesRequest;
import software.amazon.awssdk.services.glue.model.GetPartitionIndexesResponse;
import software.amazon.awssdk.services.glue.model.GetPartitionsRequest;
import software.amazon.awssdk.services.glue.model.GetPartitionsResponse;
import software.amazon.awssdk.services.glue.model.GetTableRequest;
import software.amazon.awssdk.services.glue.model.PartitionIndex;
import software.amazon.awssdk.services.glue.model.PartitionIndexDescriptor;
import software.amazon.awssdk.services.glue.model.PartitionInput;
import software.amazon.awssdk.services.glue.model.PartitionValueList;
import software.amazon.awssdk.services.glue.model.Segment;
import software.amazon.awssdk.services.glue.model.SerDeInfo;
import software.amazon.awssdk.services.glue.model.StorageDescriptor;
import software.amazon.awssdk.services.glue.model.Table;
import software.amazon.awssdk.services.glue.model.TableInput;
import software.amazon.awssdk.services.glue.model.UpdateTableRequest;

import org.apache.parquet.schema.MessageType;
import org.slf4j.Logger;
import org.slf4j.LoggerFactory;

import java.net.URI;
import java.net.URISyntaxException;
import java.time.Instant;
import java.util.ArrayList;
import java.util.Arrays;
import java.util.Collections;
import java.util.HashMap;
import java.util.List;
import java.util.Map;
import java.util.Objects;
import java.util.concurrent.CompletableFuture;
import java.util.concurrent.ExecutionException;
import java.util.concurrent.ExecutorService;
import java.util.concurrent.Executors;
import java.util.concurrent.Future;
import java.util.function.Consumer;
import java.util.stream.Collectors;

import static org.apache.hudi.aws.utils.S3Utils.s3aToS3;
import static org.apache.hudi.common.util.MapUtils.containsAll;
import static org.apache.hudi.common.util.MapUtils.isNullOrEmpty;
import static org.apache.hudi.config.GlueCatalogSyncClientConfig.CHANGED_PARTITIONS_READ_PARALLELISM;
import static org.apache.hudi.config.GlueCatalogSyncClientConfig.CHANGE_PARALLELISM;
import static org.apache.hudi.config.GlueCatalogSyncClientConfig.GLUE_METADATA_FILE_LISTING;
<<<<<<< HEAD
import static org.apache.hudi.config.GlueCatalogSyncClientConfig.ALL_PARTITIONS_READ_PARALLELISM;
=======
import static org.apache.hudi.config.GlueCatalogSyncClientConfig.META_SYNC_PARTITION_INDEX_FIELDS;
import static org.apache.hudi.config.GlueCatalogSyncClientConfig.META_SYNC_PARTITION_INDEX_FIELDS_ENABLE;
import static org.apache.hudi.config.HoodieAWSConfig.AWS_GLUE_ENDPOINT;
import static org.apache.hudi.config.HoodieAWSConfig.AWS_GLUE_REGION;
>>>>>>> 13049870
import static org.apache.hudi.hive.HiveSyncConfigHolder.HIVE_CREATE_MANAGED_TABLE;
import static org.apache.hudi.hive.HiveSyncConfigHolder.HIVE_SUPPORT_TIMESTAMP_TYPE;
import static org.apache.hudi.hive.util.HiveSchemaUtil.getPartitionKeyType;
import static org.apache.hudi.hive.util.HiveSchemaUtil.parquetSchemaToMapSchema;
import static org.apache.hudi.sync.common.HoodieSyncConfig.META_SYNC_DATABASE_NAME;
import static org.apache.hudi.sync.common.HoodieSyncConfig.META_SYNC_PARTITION_FIELDS;
import static org.apache.hudi.sync.common.util.TableUtils.tableId;
import org.apache.hudi.aws.credentials.HoodieAWSCredentialsProviderFactory;

/**
 * This class implements all the AWS APIs to enable syncing of a Hudi Table with the
 * AWS Glue Data Catalog (https://docs.aws.amazon.com/glue/latest/dg/populate-data-catalog.html).
 *
 * @Experimental
 */
public class AWSGlueCatalogSyncClient extends HoodieSyncClient {

  private static final Logger LOG = LoggerFactory.getLogger(AWSGlueCatalogSyncClient.class);
  private static final int MAX_PARTITIONS_PER_CHANGE_REQUEST = 100;
  private static final int MAX_PARTITIONS_PER_READ_REQUEST = 1000;
  private static final int MAX_DELETE_PARTITIONS_PER_REQUEST = 25;
  protected final GlueAsyncClient awsGlue;
  private static final String GLUE_PARTITION_INDEX_ENABLE = "partition_filtering.enabled";
  private static final int PARTITION_INDEX_MAX_NUMBER = 3;
  private static final int GLUE_EXPRESSION_MAX_CHARS = 2048;
  /**
   * athena v2/v3 table property
   * see https://docs.aws.amazon.com/athena/latest/ug/querying-hudi.html
   */
  private static final String ENABLE_MDT_LISTING = "hudi.metadata-listing-enabled";
  private final String databaseName;

  private final Boolean skipTableArchive;
  private final String enableMetadataTable;
  private final int allPartitionsReadParallelism;
  private final int changedPartitionsReadParallelism;
  private final int changeParallelism;

  public AWSGlueCatalogSyncClient(HiveSyncConfig config) {
    super(config);
    try {
      GlueAsyncClientBuilder awsGlueBuilder = GlueAsyncClient.builder()
              .credentialsProvider(HoodieAWSCredentialsProviderFactory.getAwsCredentialsProvider(config.getProps()));
      awsGlueBuilder = config.getString(AWS_GLUE_ENDPOINT) == null ? awsGlueBuilder :
              awsGlueBuilder.endpointOverride(new URI(config.getString(AWS_GLUE_ENDPOINT)));
      awsGlueBuilder = config.getString(AWS_GLUE_REGION) == null ? awsGlueBuilder :
              awsGlueBuilder.region(Region.of(config.getString(AWS_GLUE_REGION)));
      this.awsGlue = awsGlueBuilder.build();
    } catch (URISyntaxException e) {
      throw new RuntimeException(e);
    }
    this.databaseName = config.getStringOrDefault(META_SYNC_DATABASE_NAME);
    this.skipTableArchive = config.getBooleanOrDefault(GlueCatalogSyncClientConfig.GLUE_SKIP_TABLE_ARCHIVE);
    this.enableMetadataTable = Boolean.toString(config.getBoolean(GLUE_METADATA_FILE_LISTING)).toUpperCase();
    this.allPartitionsReadParallelism = config.getIntOrDefault(ALL_PARTITIONS_READ_PARALLELISM);
    this.changedPartitionsReadParallelism = config.getIntOrDefault(CHANGED_PARTITIONS_READ_PARALLELISM);
    this.changeParallelism = config.getIntOrDefault(CHANGE_PARALLELISM);
  }

  private List<Partition> getPartitionsSegment(Segment segment, String tableName) {
    try {
<<<<<<< HEAD
      List<Partition> partitions = new ArrayList<>();
      String nextToken = null;
      do {
        GetPartitionsResponse result = awsGlue.getPartitions(GetPartitionsRequest.builder()
            .databaseName(databaseName)
            .tableName(tableName)
            .segment(segment)
            .nextToken(nextToken)
            .build()).get();
        partitions.addAll(result.partitions().stream()
            .map(p -> new Partition(p.values(), p.storageDescriptor().location()))
            .collect(Collectors.toList()));
        nextToken = result.nextToken();
      } while (nextToken != null);
      return partitions;
=======
      return getPartitions(GetPartitionsRequest.builder()
              .databaseName(databaseName)
              .tableName(tableName));
>>>>>>> 13049870
    } catch (Exception e) {
      throw new HoodieGlueSyncException("Failed to get all partitions for table " + tableId(databaseName, tableName), e);
    }
  }

  @Override
<<<<<<< HEAD
  public List<Partition> getAllPartitions(String tableName) {
    ExecutorService executorService = Executors.newFixedThreadPool(this.allPartitionsReadParallelism);
    try {
      List<Segment> segments = new ArrayList<>();
      for (int i = 0; i < allPartitionsReadParallelism; i++) {
        segments.add(Segment.builder()
            .segmentNumber(i)
            .totalSegments(allPartitionsReadParallelism).build());
      }
      List<Future<List<Partition>>> futures = segments.stream()
          .map(segment -> executorService.submit(() -> this.getPartitionsSegment(segment, tableName)))
          .collect(Collectors.toList());

      List<Partition> partitions = new ArrayList<>();
      for (Future<List<Partition>> future : futures) {
        partitions.addAll(future.get());
      }

      return partitions;
    } catch (Exception e) {
      throw new HoodieGlueSyncException("Failed to get all partitions for table " + tableId(databaseName, tableName), e);
    } finally {
      executorService.shutdownNow();
    }
  }

  @Override
  public List<Partition> getPartitionsFromList(String tableName, List<String> partitionList) {
    if (partitionList.isEmpty()) {
      LOG.info("No partitions to read for " + tableId(this.databaseName, tableName));
      return Collections.emptyList();
    }
    HoodieTimer timer = HoodieTimer.start();
    List<List<String>> batches = CollectionUtils.batches(partitionList, MAX_PARTITIONS_PER_READ_REQUEST);
    ExecutorService executorService = Executors.newFixedThreadPool(Math.min(this.changedPartitionsReadParallelism, batches.size()));
    try {
      List<Future<List<Partition>>> futures = batches
          .stream()
          .map(batch -> executorService.submit(() -> this.getChangedPartitions(batch, tableName)))
          .collect(Collectors.toList());

      List<Partition> partitions = new ArrayList<>();
      for (Future<List<Partition>> future : futures) {
        partitions.addAll(future.get());
      }
      LOG.info(
          "Requested {} partitions, found existing {} partitions, new {} partitions, took {} ms to perform.",
          partitionList.size(),
          partitions.size(),
          partitionList.size() - partitions.size(),
          timer.endTimer()
      );

      return partitions;
    } catch (Exception e) {
      throw new HoodieGlueSyncException("Failed to get all partitions for table " + tableId(this.databaseName, tableName), e);
    } finally {
      executorService.shutdownNow();
    }
  }

  private List<Partition> getChangedPartitions(List<String> changedPartitions, String tableName) throws ExecutionException, InterruptedException {
    List<PartitionValueList> partitionValueList = changedPartitions.stream().map(str -> {
      PartitionValueList individualPartition = PartitionValueList.builder().values(partitionValueExtractor.extractPartitionValuesInPath(str)).build();
      return individualPartition;
    }).collect(Collectors.toList());
    BatchGetPartitionRequest request = BatchGetPartitionRequest.builder()
        .databaseName(this.databaseName)
        .tableName(tableName)
        .partitionsToGet(partitionValueList)
        .build();
    BatchGetPartitionResponse callResult = awsGlue.batchGetPartition(request).get();
    List<Partition> result = callResult
        .partitions()
        .stream()
        .map(p -> new Partition(p.values(), p.storageDescriptor().location()))
        .collect(Collectors.toList());

    return result;
=======
  public List<Partition> getPartitionsByFilter(String tableName, String filter) {
    try {
      if (filter.length() <= GLUE_EXPRESSION_MAX_CHARS) {
        LOG.info("Pushdown filters: {}", filter);
        return getPartitions(GetPartitionsRequest.builder()
              .databaseName(databaseName)
              .tableName(tableName)
              .expression(filter));
      } else {
        LOG.warn("Falling back to listing all partition since expression filter length > {}", GLUE_EXPRESSION_MAX_CHARS);
        return getAllPartitions(tableName);
      }
    } catch (Exception e) {
      throw new HoodieGlueSyncException("Failed to get partitions for table " + tableId(databaseName, tableName) + " from expression: " + filter, e);
    }
  }

  private List<Partition> getPartitions(GetPartitionsRequest.Builder partitionRequestBuilder) throws InterruptedException, ExecutionException {
    List<Partition> partitions = new ArrayList<>();
    String nextToken = null;
    do {
      GetPartitionsResponse result = awsGlue.getPartitions(partitionRequestBuilder
              .excludeColumnSchema(true)
              .nextToken(nextToken)
              .build()).get();
      partitions.addAll(result.partitions().stream()
              .map(p -> new Partition(p.values(), p.storageDescriptor().location()))
              .collect(Collectors.toList()));
      nextToken = result.nextToken();
    } while (nextToken != null);
    return partitions;
>>>>>>> 13049870
  }

  @Override
  public void addPartitionsToTable(String tableName, List<String> partitionsToAdd) {
    if (partitionsToAdd.isEmpty()) {
      LOG.info("No partitions to add for " + tableId(this.databaseName, tableName));
      return;
    }
    HoodieTimer timer = HoodieTimer.start();
    parallelizeChange(partitionsToAdd, this.changeParallelism, partitions -> this.addPartitionsToTableInternal(tableName, partitions), MAX_PARTITIONS_PER_CHANGE_REQUEST);
    LOG.info("Added {} partitions to table {} in {} ms", partitionsToAdd.size(), tableId(this.databaseName, tableName), timer.endTimer());
  }

  private <T> void parallelizeChange(List<T> items, int parallelism, Consumer<List<T>> consumer, int sliceSize) {
    List<List<T>> batches = CollectionUtils.batches(items, sliceSize);
    ExecutorService executorService = Executors.newFixedThreadPool(Math.min(parallelism, batches.size()));
    try {
      List<Future<?>> futures = batches.stream()
          .map(item -> executorService.submit(() -> {
            consumer.accept(item);
          }))
          .collect(Collectors.toList());
      for (Future<?> future : futures) {
        future.get();
      }
    } catch (Exception e) {
      throw new HoodieGlueSyncException("Failed to parallelize operation", e);
    } finally {
      executorService.shutdownNow();
    }
  }

  private void addPartitionsToTableInternal(String tableName, List<String> partitionsToAdd) {
    try {
      Table table = getTable(awsGlue, databaseName, tableName);
      StorageDescriptor sd = table.storageDescriptor();
<<<<<<< HEAD
      List<PartitionInput> partitionInput = partitionsToAdd.stream().map(partition -> {
        String fullPartitionPath = FSUtils.getPartitionPath(getBasePath(), partition).toString();
=======
      List<PartitionInput> partitionInputs = partitionsToAdd.stream().map(partition -> {
        String fullPartitionPath = FSUtils.getPartitionPath(s3aToS3(getBasePath()), partition).toString();
>>>>>>> 13049870
        List<String> partitionValues = partitionValueExtractor.extractPartitionValuesInPath(partition);
        StorageDescriptor partitionSD = sd.copy(copySd -> copySd.location(fullPartitionPath));
        return PartitionInput.builder().values(partitionValues).storageDescriptor(partitionSD).build();
      }).collect(Collectors.toList());

      BatchCreatePartitionRequest request = BatchCreatePartitionRequest.builder()
          .databaseName(databaseName).tableName(tableName).partitionInputList(partitionInput).build();
      CompletableFuture<BatchCreatePartitionResponse> future = awsGlue.batchCreatePartition(request);
      BatchCreatePartitionResponse response = future.get();
      if (CollectionUtils.nonEmpty(response.errors())) {
        if (response.errors().stream()
            .allMatch(
                (error) -> "AlreadyExistsException".equals(error.errorDetail().errorCode()))) {
          LOG.warn("Partitions already exist in glue: " + response.errors());
        } else {
          throw new HoodieGlueSyncException("Fail to add partitions to " + tableId(databaseName, tableName)
              + " with error(s): " + response.errors());
        }
      }
    } catch (Exception e) {
      throw new HoodieGlueSyncException("Fail to add partitions to " + tableId(databaseName, tableName), e);
    }
  }

  @Override
  public void updatePartitionsToTable(String tableName, List<String> changedPartitions) {
    if (changedPartitions.isEmpty()) {
      LOG.info("No partitions to add for " + tableId(this.databaseName, tableName));
      return;
    }
    HoodieTimer timer = HoodieTimer.start();
    parallelizeChange(changedPartitions, this.changeParallelism, partitions -> this.updatePartitionsToTableInternal(tableName, partitions), MAX_PARTITIONS_PER_CHANGE_REQUEST);
    LOG.info("Updated {} partitions to table {} in {} ms", changedPartitions.size(), tableId(this.databaseName, tableName), timer.endTimer());
  }

  private void updatePartitionsToTableInternal(String tableName, List<String> changedPartitions) {
    try {
      Table table = getTable(awsGlue, databaseName, tableName);
      StorageDescriptor sd = table.storageDescriptor();
      List<BatchUpdatePartitionRequestEntry> updatePartitionEntries = changedPartitions.stream().map(partition -> {
        String fullPartitionPath = FSUtils.getPartitionPath(s3aToS3(getBasePath()), partition).toString();
        List<String> partitionValues = partitionValueExtractor.extractPartitionValuesInPath(partition);
        StorageDescriptor partitionSD = sd.copy(copySd -> copySd.location(fullPartitionPath));
        PartitionInput partitionInput = PartitionInput.builder().values(partitionValues).storageDescriptor(partitionSD).build();
        return BatchUpdatePartitionRequestEntry.builder().partitionInput(partitionInput).partitionValueList(partitionValues).build();
      }).collect(Collectors.toList());

      BatchUpdatePartitionRequest request = BatchUpdatePartitionRequest.builder()
              .databaseName(databaseName).tableName(tableName).entries(updatePartitionEntries).build();
      CompletableFuture<BatchUpdatePartitionResponse> future = awsGlue.batchUpdatePartition(request);

      BatchUpdatePartitionResponse response = future.get();
      if (CollectionUtils.nonEmpty(response.errors())) {
        throw new HoodieGlueSyncException("Fail to update partitions to " + tableId(databaseName, tableName)
            + " with error(s): " + response.errors());
      }
    } catch (Exception e) {
      throw new HoodieGlueSyncException("Fail to update partitions to " + tableId(databaseName, tableName), e);
    }
  }

  @Override
  public void dropPartitions(String tableName, List<String> partitionsToDrop) {
    if (partitionsToDrop.isEmpty()) {
      LOG.info("No partitions to drop for " + tableId(this.databaseName, tableName));
      return;
    }
    HoodieTimer timer = HoodieTimer.start();
    parallelizeChange(partitionsToDrop, this.changeParallelism, partitions -> this.dropPartitionsInternal(tableName, partitions), MAX_DELETE_PARTITIONS_PER_REQUEST);
    LOG.info("Deleted {} partitions to table {} in {} ms", partitionsToDrop.size(), tableId(this.databaseName, tableName), timer.endTimer());
  }

  private void dropPartitionsInternal(String tableName, List<String> partitionsToDrop) {
    try {
      List<PartitionValueList> partitionValueLists = partitionsToDrop.stream().map(partition -> {
        PartitionValueList partitionValueList = PartitionValueList.builder()
            .values(partitionValueExtractor.extractPartitionValuesInPath(partition))
            .build();
        return partitionValueList;
      }).collect(Collectors.toList());

      BatchDeletePartitionRequest batchDeletePartitionRequest = BatchDeletePartitionRequest.builder()
          .databaseName(databaseName)
          .tableName(tableName)
          .partitionsToDelete(partitionValueLists)
          .build();
      CompletableFuture<BatchDeletePartitionResponse> future = awsGlue.batchDeletePartition(batchDeletePartitionRequest);

      BatchDeletePartitionResponse response = future.get();
      if (CollectionUtils.nonEmpty(response.errors())) {
        throw new HoodieGlueSyncException("Fail to drop partitions to " + tableId(databaseName, tableName)
            + " with error(s): " + response.errors());
      }
    } catch (Exception e) {
      throw new HoodieGlueSyncException("Fail to drop partitions to " + tableId(databaseName, tableName), e);
    }
  }

  @Override
  public boolean updateTableProperties(String tableName, Map<String, String> tableProperties) {
    try {
      tableProperties.put(ENABLE_MDT_LISTING, enableMetadataTable);
      return updateTableParameters(awsGlue, databaseName, tableName, tableProperties, skipTableArchive);
    } catch (Exception e) {
      throw new HoodieGlueSyncException("Fail to update properties for table " + tableId(databaseName, tableName), e);
    }
  }

  private void setComments(List<Column> columns, Map<String, Option<String>> commentsMap) {
    columns.forEach(column -> {
      String comment = commentsMap.getOrDefault(column.name(), Option.empty()).orElse(null);
      Column.builder().comment(comment).build();
    });
  }

  private String getTableDoc() {
    try {
      return new TableSchemaResolver(metaClient).getTableAvroSchema(true).getDoc();
    } catch (Exception e) {
      throw new HoodieGlueSyncException("Failed to get schema's doc from storage : ", e);
    }
  }

  @Override
  public List<FieldSchema> getStorageFieldSchemas() {
    try {
      return new TableSchemaResolver(metaClient).getTableAvroSchema(true)
          .getFields()
          .stream()
          .map(f -> new FieldSchema(f.name(), f.schema().getType().getName(), f.doc()))
          .collect(Collectors.toList());
    } catch (Exception e) {
      throw new HoodieGlueSyncException("Failed to get field schemas from storage : ", e);
    }
  }

  @Override
  public boolean updateTableComments(String tableName, List<FieldSchema> fromMetastore, List<FieldSchema> fromStorage) {
    Table table = getTable(awsGlue, databaseName, tableName);

    Map<String, Option<String>> commentsMap = fromStorage.stream().collect(Collectors.toMap(FieldSchema::getName, FieldSchema::getComment));

    StorageDescriptor storageDescriptor = table.storageDescriptor();
    List<Column> columns = storageDescriptor.columns();
    setComments(columns, commentsMap);

    List<Column> partitionKeys = table.partitionKeys();
    setComments(partitionKeys, commentsMap);

    String tableDescription = getTableDoc();

    if (getTable(awsGlue, databaseName, tableName).storageDescriptor().equals(storageDescriptor)
        && getTable(awsGlue, databaseName, tableName).partitionKeys().equals(partitionKeys)) {
      // no comments have been modified / added
      return false;
    } else {
      final Instant now = Instant.now();
      TableInput updatedTableInput = TableInput.builder()
          .name(tableName)
          .description(tableDescription)
          .tableType(table.tableType())
          .parameters(table.parameters())
          .partitionKeys(partitionKeys)
          .storageDescriptor(storageDescriptor)
          .lastAccessTime(now)
          .lastAnalyzedTime(now)
          .build();

      UpdateTableRequest request = UpdateTableRequest.builder()
          .databaseName(databaseName)
          .tableInput(updatedTableInput)
          .build();

      awsGlue.updateTable(request);
      return true;
    }
  }

  @Override
  public void updateTableSchema(String tableName, MessageType newSchema) {
    // ToDo Cascade is set in Hive meta sync, but need to investigate how to configure it for Glue meta
    boolean cascade = config.getSplitStrings(META_SYNC_PARTITION_FIELDS).size() > 0;
    try {
      Table table = getTable(awsGlue, databaseName, tableName);
      Map<String, String> newSchemaMap = parquetSchemaToMapSchema(newSchema, config.getBoolean(HIVE_SUPPORT_TIMESTAMP_TYPE), false);
      List<Column> newColumns = getColumnsFromSchema(newSchemaMap);
      StorageDescriptor sd = table.storageDescriptor();
      StorageDescriptor partitionSD = sd.copy(copySd -> copySd.columns(newColumns));
      final Instant now = Instant.now();
      TableInput updatedTableInput = TableInput.builder()
          .name(tableName)
          .tableType(table.tableType())
          .parameters(table.parameters())
          .partitionKeys(table.partitionKeys())
          .storageDescriptor(partitionSD)
          .lastAccessTime(now)
          .lastAnalyzedTime(now)
          .build();

      UpdateTableRequest request = UpdateTableRequest.builder()
          .databaseName(databaseName)
          .skipArchive(skipTableArchive)
          .tableInput(updatedTableInput)
          .build();

      awsGlue.updateTable(request);
    } catch (Exception e) {
      throw new HoodieGlueSyncException("Fail to update definition for table " + tableId(databaseName, tableName), e);
    }
  }

  @Override
  public void createTable(String tableName,
                          MessageType storageSchema,
                          String inputFormatClass,
                          String outputFormatClass,
                          String serdeClass,
                          Map<String, String> serdeProperties,
                          Map<String, String> tableProperties) {
    if (tableExists(tableName)) {
      return;
    }
    Map<String, String> params = new HashMap<>();
    if (!config.getBoolean(HIVE_CREATE_MANAGED_TABLE)) {
      params.put("EXTERNAL", "TRUE");
    }
    params.put(ENABLE_MDT_LISTING, this.enableMetadataTable);
    params.putAll(tableProperties);

    try {
      Map<String, String> mapSchema = parquetSchemaToMapSchema(storageSchema, config.getBoolean(HIVE_SUPPORT_TIMESTAMP_TYPE), false);

      List<Column> schemaWithoutPartitionKeys = getColumnsFromSchema(mapSchema);

      // now create the schema partition
      List<Column> schemaPartitionKeys = config.getSplitStrings(META_SYNC_PARTITION_FIELDS).stream().map(partitionKey -> {
        String keyType = getPartitionKeyType(mapSchema, partitionKey);
        return Column.builder().name(partitionKey).type(keyType.toLowerCase()).comment("").build();
      }).collect(Collectors.toList());

      serdeProperties.put("serialization.format", "1");
      StorageDescriptor storageDescriptor = StorageDescriptor.builder()
          .serdeInfo(SerDeInfo.builder().serializationLibrary(serdeClass).parameters(serdeProperties).build())
          .location(s3aToS3(getBasePath()))
          .inputFormat(inputFormatClass)
          .outputFormat(outputFormatClass)
          .columns(schemaWithoutPartitionKeys)
          .build();

      final Instant now = Instant.now();
      TableInput tableInput = TableInput.builder()
          .name(tableName)
          .tableType(TableType.EXTERNAL_TABLE.toString())
          .parameters(params)
          .partitionKeys(schemaPartitionKeys)
          .storageDescriptor(storageDescriptor)
          .lastAccessTime(now)
          .lastAnalyzedTime(now)
          .build();

      CreateTableRequest request = CreateTableRequest.builder()
              .databaseName(databaseName)
              .tableInput(tableInput)
              .build();

      CreateTableResponse response = awsGlue.createTable(request).get();
      LOG.info("Created table " + tableId(databaseName, tableName) + " : " + response);
    } catch (AlreadyExistsException e) {
      LOG.warn("Table " + tableId(databaseName, tableName) + " already exists.", e);
    } catch (Exception e) {
      throw new HoodieGlueSyncException("Fail to create " + tableId(databaseName, tableName), e);
    }
  }

  /**
   * This will manage partitions indexes. Users can activate/deactivate them on existing tables.
   * Removing index definition, will result in dropping the index.
   * <p>
   * reference doc for partition indexes:
   * https://docs.aws.amazon.com/glue/latest/dg/partition-indexes.html#partition-index-getpartitions
   *
   * @param tableName
   */
  public void managePartitionIndexes(String tableName) throws ExecutionException, InterruptedException {
    if (!config.getBooleanOrDefault(META_SYNC_PARTITION_INDEX_FIELDS_ENABLE)) {
      // deactivate indexing if enabled
      if (getPartitionIndexEnable(tableName)) {
        LOG.warn("Deactivating partition indexing");
        updatePartitionIndexEnable(tableName, false);
      }
      // also drop all existing indexes
      GetPartitionIndexesRequest indexesRequest = GetPartitionIndexesRequest.builder().databaseName(databaseName).tableName(tableName).build();
      GetPartitionIndexesResponse existingIdxsResp = awsGlue.getPartitionIndexes(indexesRequest).get();
      for (PartitionIndexDescriptor idsToDelete : existingIdxsResp.partitionIndexDescriptorList()) {
        LOG.warn("Dropping partition index: " + idsToDelete.indexName());
        DeletePartitionIndexRequest idxToDelete = DeletePartitionIndexRequest.builder()
                .databaseName(databaseName).tableName(tableName).indexName(idsToDelete.indexName()).build();
        awsGlue.deletePartitionIndex(idxToDelete).get();
      }
    } else {
      // activate indexing usage if disabled
      if (!getPartitionIndexEnable(tableName)) {
        LOG.warn("Activating partition indexing");
        updatePartitionIndexEnable(tableName, true);
      }

      // get indexes to be created
      List<List<String>> partitionsIndexNeeded = parsePartitionsIndexConfig();
      // get existing indexes
      GetPartitionIndexesRequest indexesRequest = GetPartitionIndexesRequest.builder()
          .databaseName(databaseName).tableName(tableName).build();
      GetPartitionIndexesResponse existingIdxsResp = awsGlue.getPartitionIndexes(indexesRequest).get();

      // for each existing index remove if not relevant anymore
      boolean indexesChanges = false;
      for (PartitionIndexDescriptor existingIdx: existingIdxsResp.partitionIndexDescriptorList()) {
        List<String> idxColumns = existingIdx.keys().stream().map(key -> key.name()).collect(Collectors.toList());
        Boolean toBeRemoved = true;
        for (List<String> neededIdx : partitionsIndexNeeded) {
          if (neededIdx.equals(idxColumns)) {
            toBeRemoved = false;
          }
        }
        if (toBeRemoved) {
          indexesChanges = true;
          DeletePartitionIndexRequest idxToDelete = DeletePartitionIndexRequest.builder()
                  .databaseName(databaseName).tableName(tableName).indexName(existingIdx.indexName()).build();
          LOG.warn("Dropping irrelevant index: " + existingIdx.indexName());
          awsGlue.deletePartitionIndex(idxToDelete).get();
        }
      }
      if (indexesChanges) { // refresh indexes list
        existingIdxsResp = awsGlue.getPartitionIndexes(indexesRequest).get();
      }

      // for each needed index create if not exist
      for (List<String> neededIdx : partitionsIndexNeeded) {
        Boolean toBeCreated = true;
        for (PartitionIndexDescriptor existingIdx: existingIdxsResp.partitionIndexDescriptorList()) {
          List<String> collect = existingIdx.keys().stream().map(key -> key.name()).collect(Collectors.toList());
          if (collect.equals(neededIdx)) {
            toBeCreated = false;
          }
        }
        if (toBeCreated) {
          String newIdxName = String.format("hudi_managed_%s", neededIdx.toString());
          PartitionIndex newIdx = PartitionIndex.builder()
                  .indexName(newIdxName)
                  .keys(neededIdx).build();
          LOG.warn("Creating new partition index: " + newIdxName);
          CreatePartitionIndexRequest creationRequest = CreatePartitionIndexRequest.builder()
                  .databaseName(databaseName).tableName(tableName).partitionIndex(newIdx).build();
          awsGlue.createPartitionIndex(creationRequest).get();
        }
      }
    }
  }

  protected List<List<String>> parsePartitionsIndexConfig() {
    config.setDefaultValue(META_SYNC_PARTITION_INDEX_FIELDS);
    String rawPartitionIndex = config.getString(META_SYNC_PARTITION_INDEX_FIELDS);
    List<List<String>> indexes = Arrays.stream(rawPartitionIndex.split(","))
                                       .map(idx -> Arrays.stream(idx.split(";"))
                                                         .collect(Collectors.toList())).collect(Collectors.toList());
    if (indexes.size() > PARTITION_INDEX_MAX_NUMBER) {
      LOG.warn(String.format("Only considering first %s indexes", PARTITION_INDEX_MAX_NUMBER));
      return indexes.subList(0, PARTITION_INDEX_MAX_NUMBER);
    }
    return indexes;
  }

  public Boolean getPartitionIndexEnable(String tableName) {
    try {
      Table table = getTable(awsGlue, databaseName, tableName);
      return Boolean.valueOf(table.parameters().get(GLUE_PARTITION_INDEX_ENABLE));
    } catch (Exception e) {
      throw new HoodieGlueSyncException("Fail to get parameter " + GLUE_PARTITION_INDEX_ENABLE + " time for " + tableId(databaseName, tableName), e);
    }
  }

  public void updatePartitionIndexEnable(String tableName, Boolean enable) {
    try {
      updateTableParameters(awsGlue, databaseName, tableName, Collections.singletonMap(GLUE_PARTITION_INDEX_ENABLE, enable.toString()), false);
    } catch (Exception e) {
      throw new HoodieGlueSyncException("Fail to update parameter " + GLUE_PARTITION_INDEX_ENABLE + " time for " + tableId(databaseName, tableName), e);
    }
  }

  @Override
  public Map<String, String> getMetastoreSchema(String tableName) {
    try {
      // GlueMetastoreClient returns partition keys separate from Columns, hence get both and merge to
      // get the Schema of the table.
      Table table = getTable(awsGlue, databaseName, tableName);
      Map<String, String> partitionKeysMap =
          table.partitionKeys().stream().collect(Collectors.toMap(Column::name, f -> f.type().toUpperCase()));

      Map<String, String> columnsMap =
          table.storageDescriptor().columns().stream().collect(Collectors.toMap(Column::name, f -> f.type().toUpperCase()));

      Map<String, String> schema = new HashMap<>();
      schema.putAll(columnsMap);
      schema.putAll(partitionKeysMap);
      return schema;
    } catch (Exception e) {
      throw new HoodieGlueSyncException("Fail to get schema for table " + tableId(databaseName, tableName), e);
    }
  }

  @Override
  public List<FieldSchema> getMetastoreFieldSchemas(String tableName) {
    Map<String, String> schema = getMetastoreSchema(tableName);
    return schema.entrySet().stream()
          .map(f -> new FieldSchema(f.getKey(), f.getValue()))
          .collect(Collectors.toList());
  }

  @Override
  public boolean tableExists(String tableName) {
    GetTableRequest request = GetTableRequest.builder()
        .databaseName(databaseName)
        .name(tableName)
        .build();
    try {
      return Objects.nonNull(awsGlue.getTable(request).get().table());
    } catch (ExecutionException e) {
      if (e.getCause() instanceof EntityNotFoundException) {
        LOG.info("Table not found: " + tableId(databaseName, tableName), e);
        return false;
      } else {
        throw new HoodieGlueSyncException("Fail to get table: " + tableId(databaseName, tableName), e);
      }
    } catch (Exception e) {
      throw new HoodieGlueSyncException("Fail to get table: " + tableId(databaseName, tableName), e);
    }
  }

  @Override
  public boolean databaseExists(String databaseName) {
    GetDatabaseRequest request = GetDatabaseRequest.builder().name(databaseName).build();
    try {
      return Objects.nonNull(awsGlue.getDatabase(request).get().database());
    } catch (ExecutionException e) {
      if (e.getCause() instanceof EntityNotFoundException) {
        LOG.info("Database not found: " + databaseName, e);
        return false;
      } else {
        throw new HoodieGlueSyncException("Fail to check if database exists " + databaseName, e);
      }
    } catch (Exception e) {
      throw new HoodieGlueSyncException("Fail to check if database exists " + databaseName, e);
    }
  }

  @Override
  public void createDatabase(String databaseName) {
    if (databaseExists(databaseName)) {
      return;
    }
    CreateDatabaseRequest request = CreateDatabaseRequest.builder()
            .databaseInput(DatabaseInput.builder()
            .name(databaseName)
            .description("Automatically created by " + this.getClass().getName())
            .parameters(null)
            .locationUri(null)
            .build()
    ).build();
    try {
      CreateDatabaseResponse result = awsGlue.createDatabase(request).get();
      LOG.info("Successfully created database in AWS Glue: " + result.toString());
    } catch (AlreadyExistsException e) {
      LOG.warn("AWS Glue Database " + databaseName + " already exists", e);
    } catch (Exception e) {
      throw new HoodieGlueSyncException("Fail to create database " + databaseName, e);
    }
  }

  @Override
  public Option<String> getLastCommitTimeSynced(String tableName) {
    try {
      Table table = getTable(awsGlue, databaseName, tableName);
      return Option.ofNullable(table.parameters().get(HOODIE_LAST_COMMIT_TIME_SYNC));
    } catch (Exception e) {
      throw new HoodieGlueSyncException("Fail to get last sync commit time for " + tableId(databaseName, tableName), e);
    }
  }

  @Override
  public void close() {
    awsGlue.close();
  }

  @Override
  public void updateLastCommitTimeSynced(String tableName) {
    if (!getActiveTimeline().lastInstant().isPresent()) {
      LOG.warn("No commit in active timeline.");
      return;
    }
    final String lastCommitTimestamp = getActiveTimeline().lastInstant().get().getTimestamp();
    try {
      updateTableParameters(awsGlue, databaseName, tableName, Collections.singletonMap(HOODIE_LAST_COMMIT_TIME_SYNC, lastCommitTimestamp), skipTableArchive);
    } catch (Exception e) {
      throw new HoodieGlueSyncException("Fail to update last sync commit time for " + tableId(databaseName, tableName), e);
    }
    try {
      // as a side effect, we also refresh the partition indexes if needed
      // people may wan't to add indexes, without re-creating the table
      // therefore we call this at each commit as a workaround
      managePartitionIndexes(tableName);
    } catch (ExecutionException e) {
      LOG.warn("An indexation process is currently running.", e);
    } catch (Exception e) {
      LOG.warn("Something went wrong with partition index", e);
    }
  }

  @Override
  public Option<String> getLastReplicatedTime(String tableName) {
    throw new UnsupportedOperationException("Not supported: `getLastReplicatedTime`");
  }

  @Override
  public void updateLastReplicatedTimeStamp(String tableName, String timeStamp) {
    throw new UnsupportedOperationException("Not supported: `updateLastReplicatedTimeStamp`");
  }

  @Override
  public void deleteLastReplicatedTimeStamp(String tableName) {
    throw new UnsupportedOperationException("Not supported: `deleteLastReplicatedTimeStamp`");
  }

  @Override
  public String generatePushDownFilter(List<String> writtenPartitions, List<FieldSchema> partitionFields) {
    return new GluePartitionFilterGenerator().generatePushDownFilter(writtenPartitions, partitionFields, (HiveSyncConfig) config);
  }

  private List<Column> getColumnsFromSchema(Map<String, String> mapSchema) {
    List<Column> cols = new ArrayList<>();
    for (String key : mapSchema.keySet()) {
      // In Glue, the full schema should exclude the partition keys
      if (!config.getSplitStrings(META_SYNC_PARTITION_FIELDS).contains(key)) {
        String keyType = getPartitionKeyType(mapSchema, key);
        Column column = Column.builder().name(key).type(keyType.toLowerCase()).comment("").build();
        cols.add(column);
      }
    }
    return cols;
  }

  private enum TableType {
    MANAGED_TABLE,
    EXTERNAL_TABLE,
    VIRTUAL_VIEW,
    INDEX_TABLE,
    MATERIALIZED_VIEW
  }

  private static Table getTable(GlueAsyncClient awsGlue, String databaseName, String tableName) throws HoodieGlueSyncException {
    GetTableRequest request = GetTableRequest.builder()
        .databaseName(databaseName)
        .name(tableName)
        .build();
    try {
      return awsGlue.getTable(request).get().table();
    } catch (EntityNotFoundException e) {
      throw new HoodieGlueSyncException("Table not found: " + tableId(databaseName, tableName), e);
    } catch (Exception e) {
      throw new HoodieGlueSyncException("Fail to get table " + tableId(databaseName, tableName), e);
    }
  }

  private static boolean updateTableParameters(GlueAsyncClient awsGlue, String databaseName, String tableName, Map<String, String> updatingParams, boolean skipTableArchive) {
    if (isNullOrEmpty(updatingParams)) {
      return false;
    }
    try {
      Table table = getTable(awsGlue, databaseName, tableName);
      Map<String, String> remoteParams = table.parameters();
      if (containsAll(remoteParams, updatingParams)) {
        return false;
      }

      final Map<String, String> newParams = new HashMap<>();
      newParams.putAll(table.parameters());
      newParams.putAll(updatingParams);

      final Instant now = Instant.now();
      TableInput updatedTableInput = TableInput.builder()
          .name(tableName)
          .tableType(table.tableType())
          .parameters(newParams)
          .partitionKeys(table.partitionKeys())
          .storageDescriptor(table.storageDescriptor())
          .lastAccessTime(now)
          .lastAnalyzedTime(now)
          .build();

      UpdateTableRequest request =  UpdateTableRequest.builder().databaseName(databaseName)
          .tableInput(updatedTableInput)
          .skipArchive(skipTableArchive)
          .build();
      awsGlue.updateTable(request);
      return true;
    } catch (Exception e) {
      throw new HoodieGlueSyncException("Fail to update params for table " + tableId(databaseName, tableName) + ": " + updatingParams, e);
    }
  }
}<|MERGE_RESOLUTION|>--- conflicted
+++ resolved
@@ -95,16 +95,13 @@
 import static org.apache.hudi.common.util.MapUtils.containsAll;
 import static org.apache.hudi.common.util.MapUtils.isNullOrEmpty;
 import static org.apache.hudi.config.GlueCatalogSyncClientConfig.CHANGED_PARTITIONS_READ_PARALLELISM;
-import static org.apache.hudi.config.GlueCatalogSyncClientConfig.CHANGE_PARALLELISM;
-import static org.apache.hudi.config.GlueCatalogSyncClientConfig.GLUE_METADATA_FILE_LISTING;
-<<<<<<< HEAD
-import static org.apache.hudi.config.GlueCatalogSyncClientConfig.ALL_PARTITIONS_READ_PARALLELISM;
-=======
 import static org.apache.hudi.config.GlueCatalogSyncClientConfig.META_SYNC_PARTITION_INDEX_FIELDS;
 import static org.apache.hudi.config.GlueCatalogSyncClientConfig.META_SYNC_PARTITION_INDEX_FIELDS_ENABLE;
+import static org.apache.hudi.config.GlueCatalogSyncClientConfig.PARTITION_CHANGE_PARALLELISM;
+import static org.apache.hudi.config.GlueCatalogSyncClientConfig.GLUE_METADATA_FILE_LISTING;
+import static org.apache.hudi.config.GlueCatalogSyncClientConfig.ALL_PARTITIONS_READ_PARALLELISM;
 import static org.apache.hudi.config.HoodieAWSConfig.AWS_GLUE_ENDPOINT;
 import static org.apache.hudi.config.HoodieAWSConfig.AWS_GLUE_REGION;
->>>>>>> 13049870
 import static org.apache.hudi.hive.HiveSyncConfigHolder.HIVE_CREATE_MANAGED_TABLE;
 import static org.apache.hudi.hive.HiveSyncConfigHolder.HIVE_SUPPORT_TIMESTAMP_TYPE;
 import static org.apache.hudi.hive.util.HiveSchemaUtil.getPartitionKeyType;
@@ -161,12 +158,11 @@
     this.enableMetadataTable = Boolean.toString(config.getBoolean(GLUE_METADATA_FILE_LISTING)).toUpperCase();
     this.allPartitionsReadParallelism = config.getIntOrDefault(ALL_PARTITIONS_READ_PARALLELISM);
     this.changedPartitionsReadParallelism = config.getIntOrDefault(CHANGED_PARTITIONS_READ_PARALLELISM);
-    this.changeParallelism = config.getIntOrDefault(CHANGE_PARALLELISM);
+    this.changeParallelism = config.getIntOrDefault(PARTITION_CHANGE_PARALLELISM);
   }
 
   private List<Partition> getPartitionsSegment(Segment segment, String tableName) {
     try {
-<<<<<<< HEAD
       List<Partition> partitions = new ArrayList<>();
       String nextToken = null;
       do {
@@ -182,18 +178,46 @@
         nextToken = result.nextToken();
       } while (nextToken != null);
       return partitions;
-=======
-      return getPartitions(GetPartitionsRequest.builder()
-              .databaseName(databaseName)
-              .tableName(tableName));
->>>>>>> 13049870
     } catch (Exception e) {
       throw new HoodieGlueSyncException("Failed to get all partitions for table " + tableId(databaseName, tableName), e);
     }
   }
 
-  @Override
-<<<<<<< HEAD
+  private List<Partition> getPartitions(GetPartitionsRequest.Builder partitionRequestBuilder) throws InterruptedException, ExecutionException {
+    List<Partition> partitions = new ArrayList<>();
+    String nextToken = null;
+    do {
+      GetPartitionsResponse result = awsGlue.getPartitions(partitionRequestBuilder
+          .excludeColumnSchema(true)
+          .nextToken(nextToken)
+          .build()).get();
+      partitions.addAll(result.partitions().stream()
+          .map(p -> new Partition(p.values(), p.storageDescriptor().location()))
+          .collect(Collectors.toList()));
+      nextToken = result.nextToken();
+    } while (nextToken != null);
+    return partitions;
+  }
+
+  @Override
+  public List<Partition> getPartitionsByFilter(String tableName, String filter) {
+    try {
+      if (filter.length() <= GLUE_EXPRESSION_MAX_CHARS) {
+        LOG.info("Pushdown filters: {}", filter);
+        return getPartitions(GetPartitionsRequest.builder()
+            .databaseName(databaseName)
+            .tableName(tableName)
+            .expression(filter));
+      } else {
+        LOG.warn("Falling back to listing all partition since expression filter length > {}", GLUE_EXPRESSION_MAX_CHARS);
+        return getAllPartitions(tableName);
+      }
+    } catch (Exception e) {
+      throw new HoodieGlueSyncException("Failed to get partitions for table " + tableId(databaseName, tableName) + " from expression: " + filter, e);
+    }
+  }
+
+  @Override
   public List<Partition> getAllPartitions(String tableName) {
     ExecutorService executorService = Executors.newFixedThreadPool(this.allPartitionsReadParallelism);
     try {
@@ -273,39 +297,6 @@
         .collect(Collectors.toList());
 
     return result;
-=======
-  public List<Partition> getPartitionsByFilter(String tableName, String filter) {
-    try {
-      if (filter.length() <= GLUE_EXPRESSION_MAX_CHARS) {
-        LOG.info("Pushdown filters: {}", filter);
-        return getPartitions(GetPartitionsRequest.builder()
-              .databaseName(databaseName)
-              .tableName(tableName)
-              .expression(filter));
-      } else {
-        LOG.warn("Falling back to listing all partition since expression filter length > {}", GLUE_EXPRESSION_MAX_CHARS);
-        return getAllPartitions(tableName);
-      }
-    } catch (Exception e) {
-      throw new HoodieGlueSyncException("Failed to get partitions for table " + tableId(databaseName, tableName) + " from expression: " + filter, e);
-    }
-  }
-
-  private List<Partition> getPartitions(GetPartitionsRequest.Builder partitionRequestBuilder) throws InterruptedException, ExecutionException {
-    List<Partition> partitions = new ArrayList<>();
-    String nextToken = null;
-    do {
-      GetPartitionsResponse result = awsGlue.getPartitions(partitionRequestBuilder
-              .excludeColumnSchema(true)
-              .nextToken(nextToken)
-              .build()).get();
-      partitions.addAll(result.partitions().stream()
-              .map(p -> new Partition(p.values(), p.storageDescriptor().location()))
-              .collect(Collectors.toList()));
-      nextToken = result.nextToken();
-    } while (nextToken != null);
-    return partitions;
->>>>>>> 13049870
   }
 
   @Override
@@ -315,7 +306,8 @@
       return;
     }
     HoodieTimer timer = HoodieTimer.start();
-    parallelizeChange(partitionsToAdd, this.changeParallelism, partitions -> this.addPartitionsToTableInternal(tableName, partitions), MAX_PARTITIONS_PER_CHANGE_REQUEST);
+    Table table = getTable(awsGlue, databaseName, tableName);
+    parallelizeChange(partitionsToAdd, this.changeParallelism, partitions -> this.addPartitionsToTableInternal(table, partitions), MAX_PARTITIONS_PER_CHANGE_REQUEST);
     LOG.info("Added {} partitions to table {} in {} ms", partitionsToAdd.size(), tableId(this.databaseName, tableName), timer.endTimer());
   }
 
@@ -338,24 +330,18 @@
     }
   }
 
-  private void addPartitionsToTableInternal(String tableName, List<String> partitionsToAdd) {
-    try {
-      Table table = getTable(awsGlue, databaseName, tableName);
+  private void addPartitionsToTableInternal(Table table, List<String> partitionsToAdd) {
+    try {
       StorageDescriptor sd = table.storageDescriptor();
-<<<<<<< HEAD
-      List<PartitionInput> partitionInput = partitionsToAdd.stream().map(partition -> {
-        String fullPartitionPath = FSUtils.getPartitionPath(getBasePath(), partition).toString();
-=======
-      List<PartitionInput> partitionInputs = partitionsToAdd.stream().map(partition -> {
+      List<PartitionInput> partitionInputList = partitionsToAdd.stream().map(partition -> {
         String fullPartitionPath = FSUtils.getPartitionPath(s3aToS3(getBasePath()), partition).toString();
->>>>>>> 13049870
         List<String> partitionValues = partitionValueExtractor.extractPartitionValuesInPath(partition);
         StorageDescriptor partitionSD = sd.copy(copySd -> copySd.location(fullPartitionPath));
         return PartitionInput.builder().values(partitionValues).storageDescriptor(partitionSD).build();
       }).collect(Collectors.toList());
 
       BatchCreatePartitionRequest request = BatchCreatePartitionRequest.builder()
-          .databaseName(databaseName).tableName(tableName).partitionInputList(partitionInput).build();
+          .databaseName(databaseName).tableName(table.name()).partitionInputList(partitionInputList).build();
       CompletableFuture<BatchCreatePartitionResponse> future = awsGlue.batchCreatePartition(request);
       BatchCreatePartitionResponse response = future.get();
       if (CollectionUtils.nonEmpty(response.errors())) {
@@ -364,29 +350,29 @@
                 (error) -> "AlreadyExistsException".equals(error.errorDetail().errorCode()))) {
           LOG.warn("Partitions already exist in glue: " + response.errors());
         } else {
-          throw new HoodieGlueSyncException("Fail to add partitions to " + tableId(databaseName, tableName)
+          throw new HoodieGlueSyncException("Fail to add partitions to " + tableId(databaseName, table.name())
               + " with error(s): " + response.errors());
         }
       }
     } catch (Exception e) {
-      throw new HoodieGlueSyncException("Fail to add partitions to " + tableId(databaseName, tableName), e);
+      throw new HoodieGlueSyncException("Fail to add partitions to " + tableId(databaseName, table.name()), e);
     }
   }
 
   @Override
   public void updatePartitionsToTable(String tableName, List<String> changedPartitions) {
     if (changedPartitions.isEmpty()) {
-      LOG.info("No partitions to add for " + tableId(this.databaseName, tableName));
+      LOG.info("No partitions to update for " + tableId(this.databaseName, tableName));
       return;
     }
     HoodieTimer timer = HoodieTimer.start();
-    parallelizeChange(changedPartitions, this.changeParallelism, partitions -> this.updatePartitionsToTableInternal(tableName, partitions), MAX_PARTITIONS_PER_CHANGE_REQUEST);
+    Table table = getTable(awsGlue, databaseName, tableName);
+    parallelizeChange(changedPartitions, this.changeParallelism, partitions -> this.updatePartitionsToTableInternal(table, partitions), MAX_PARTITIONS_PER_CHANGE_REQUEST);
     LOG.info("Updated {} partitions to table {} in {} ms", changedPartitions.size(), tableId(this.databaseName, tableName), timer.endTimer());
   }
 
-  private void updatePartitionsToTableInternal(String tableName, List<String> changedPartitions) {
-    try {
-      Table table = getTable(awsGlue, databaseName, tableName);
+  private void updatePartitionsToTableInternal(Table table, List<String> changedPartitions) {
+    try {
       StorageDescriptor sd = table.storageDescriptor();
       List<BatchUpdatePartitionRequestEntry> updatePartitionEntries = changedPartitions.stream().map(partition -> {
         String fullPartitionPath = FSUtils.getPartitionPath(s3aToS3(getBasePath()), partition).toString();
@@ -397,16 +383,16 @@
       }).collect(Collectors.toList());
 
       BatchUpdatePartitionRequest request = BatchUpdatePartitionRequest.builder()
-              .databaseName(databaseName).tableName(tableName).entries(updatePartitionEntries).build();
+              .databaseName(databaseName).tableName(table.name()).entries(updatePartitionEntries).build();
       CompletableFuture<BatchUpdatePartitionResponse> future = awsGlue.batchUpdatePartition(request);
 
       BatchUpdatePartitionResponse response = future.get();
       if (CollectionUtils.nonEmpty(response.errors())) {
-        throw new HoodieGlueSyncException("Fail to update partitions to " + tableId(databaseName, tableName)
+        throw new HoodieGlueSyncException("Fail to update partitions to " + tableId(databaseName, table.name())
             + " with error(s): " + response.errors());
       }
     } catch (Exception e) {
-      throw new HoodieGlueSyncException("Fail to update partitions to " + tableId(databaseName, tableName), e);
+      throw new HoodieGlueSyncException("Fail to update partitions to " + tableId(databaseName, table.name()), e);
     }
   }
 
