--- conflicted
+++ resolved
@@ -34,19 +34,11 @@
     return getAwsCredentialsProviderChain(props);
   }
 
-<<<<<<< HEAD
-  private static AWSCredentialsProvider getAwsCredentialsProviderChain(Properties props) {
-    List<AWSCredentialsProvider> providers = new ArrayList<>();
+  private static AwsCredentialsProvider getAwsCredentialsProviderChain(Properties props) {
+    List<AwsCredentialsProvider> providers = new ArrayList<>();
     if (HoodieConfigAWSAssumedRoleCredentialsProvider.validConf(props)){
       providers.add(new HoodieConfigAWSAssumedRoleCredentialsProvider(props));
     }
-    providers.add(new HoodieConfigAWSCredentialsProvider(props));
-    providers.add(new DefaultAWSCredentialsProviderChain());
-    AWSCredentialsProviderChain providerChain = new AWSCredentialsProviderChain(providers);
-    providerChain.setReuseLastProvider(true);
-=======
-  private static AwsCredentialsProvider getAwsCredentialsProviderChain(Properties props) {
-    List<AwsCredentialsProvider> providers = new ArrayList<>();
     HoodieConfigAWSCredentialsProvider hoodieConfigAWSCredentialsProvider = new HoodieConfigAWSCredentialsProvider(props);
     if (hoodieConfigAWSCredentialsProvider.resolveCredentials() != null) {
       providers.add(hoodieConfigAWSCredentialsProvider);
@@ -58,7 +50,6 @@
             .credentialsProviders(providers)
             .reuseLastProviderEnabled(true)
             .build();
->>>>>>> 66c04c85
     return providerChain;
   }
 }