--- conflicted
+++ resolved
@@ -18,8 +18,6 @@
 
 package org.apache.hudi.aws.sync;
 
-import org.apache.hudi.sync.common.model.FieldSchema;
-
 import org.junit.jupiter.api.AfterEach;
 import org.junit.jupiter.api.BeforeEach;
 import org.junit.jupiter.api.Test;
@@ -32,17 +30,9 @@
 import software.amazon.awssdk.services.glue.model.StorageDescriptor;
 import software.amazon.awssdk.services.glue.model.TableInput;
 
-<<<<<<< HEAD
-=======
-import java.nio.file.Files;
-import java.time.Instant;
->>>>>>> b02477ab
 import java.util.Arrays;
-import java.util.List;
-
 import static org.junit.jupiter.api.Assertions.assertEquals;
 
-<<<<<<< HEAD
 /**
  * Integration tests for AWS Glue partition pushdown functionality.
  * These tests validate that partition filtering and pushdown works correctly
@@ -51,14 +41,10 @@
 public class ITTestGluePartitionPushdown extends AWSGlueIntegrationTestBase {
 
   private static final String TABLE_NAME = "tbl_name";
-  private Column[] partitionsColumn = {
+  private final Column[] partitionsColumn = {
       Column.builder().name("part1").type("int").build(),
       Column.builder().name("part2").type("string").build()
   };
-  private List<FieldSchema> partitionsFieldSchema = Arrays.asList(
-      new FieldSchema("part1", "int"),
-      new FieldSchema("part2", "string")
-  );
 
   @BeforeEach
   public void setUpPushdownTest() throws Exception {
@@ -75,61 +61,6 @@
                 .build())
             .build())
         .build());
-=======
-@Disabled("HUDI-7475 The tests do not work. Disabling them to unblock Azure CI")
-public class ITTestGluePartitionPushdown {
-  // This port number must be the same as {@code moto.port} defined in pom.xml
-  private static final int MOTO_PORT = 5002;
-  private static final String MOTO_ENDPOINT = "http://localhost:" + MOTO_PORT;
-  private static final String DB_NAME = "db_name";
-  private static final String TABLE_NAME = "tbl_name";
-  private String basePath;
-  private String tablePath;
-  private TypedProperties hiveSyncProps;
-  private AWSGlueCatalogSyncClient glueSync;
-  private FileSystem fileSystem;
-  private Column[] partitionsColumn = {Column.builder().name("part1").type("int").build(), Column.builder().name("part2").type("string").build()};
-  List<FieldSchema> partitionsFieldSchema = Arrays.asList(new FieldSchema("part1", "int"), new FieldSchema("part2", "string"));
-
-  @BeforeEach
-  public void setUp() throws Exception {
-    basePath = Files.createTempDirectory("hivesynctest" + Instant.now().toEpochMilli()).toUri().toString();
-    tablePath = basePath + "/" + TABLE_NAME;
-    hiveSyncProps = new TypedProperties();
-    hiveSyncProps.setProperty(HoodieAWSConfig.AWS_ACCESS_KEY.key(), "dummy");
-    hiveSyncProps.setProperty(HoodieAWSConfig.AWS_SECRET_KEY.key(), "dummy");
-    hiveSyncProps.setProperty(HoodieAWSConfig.AWS_SESSION_TOKEN.key(), "dummy");
-    hiveSyncProps.setProperty(HoodieAWSConfig.AWS_GLUE_ENDPOINT.key(), MOTO_ENDPOINT);
-    hiveSyncProps.setProperty(HoodieAWSConfig.AWS_GLUE_REGION.key(), "eu-west-1");
-    hiveSyncProps.setProperty(META_SYNC_BASE_PATH.key(), tablePath);
-    hiveSyncProps.setProperty(META_SYNC_DATABASE_NAME.key(), DB_NAME);
-
-    HiveSyncConfig hiveSyncConfig = new HiveSyncConfig(hiveSyncProps, new Configuration());
-    fileSystem = hiveSyncConfig.getHadoopFileSystem();
-    fileSystem.mkdirs(new Path(tablePath));
-    StorageConfiguration<?> configuration = HadoopFSUtils.getStorageConf(new Configuration());
-    HoodieTableMetaClient metaClient = HoodieTableMetaClient.newTableBuilder()
-        .setTableType(HoodieTableType.COPY_ON_WRITE)
-        .setTableName(TABLE_NAME)
-        .setPayloadClass(HoodieAvroPayload.class)
-        .initTable(configuration, tablePath);
-
-    glueSync = new AWSGlueCatalogSyncClient(new HiveSyncConfig(hiveSyncProps), metaClient);
-    glueSync.awsGlue.createDatabase(CreateDatabaseRequest.builder().databaseInput(DatabaseInput.builder().name(DB_NAME).build()).build()).get();
-
-    glueSync.awsGlue.createTable(CreateTableRequest.builder().databaseName(DB_NAME)
-            .tableInput(TableInput.builder().name(TABLE_NAME).partitionKeys(
-                            partitionsColumn)
-                    .storageDescriptor(
-                      StorageDescriptor.builder()
-                              .serdeInfo(SerDeInfo.builder().serializationLibrary("").build())
-                              .location(tablePath)
-                              .columns(
-                                Column.builder().name("col1").type("string").build()
-                              )
-                              .build())
-                    .build()).build()).get();
->>>>>>> b02477ab
   }
 
   @AfterEach
