--- conflicted
+++ resolved
@@ -175,13 +175,6 @@
             <version>${aws.sdk.version}</version>
         </dependency>
 
-<<<<<<< HEAD
-        <!-- https://mvnrepository.com/artifact/com.amazonaws/aws-java-sdk-sts -->
-        <dependency>
-            <groupId>com.amazonaws</groupId>
-            <artifactId>aws-java-sdk-sts</artifactId>
-            <version>${aws.sdk.version}</version>
-=======
         <dependency>
             <groupId>org.apache.httpcomponents</groupId>
             <artifactId>httpclient</artifactId>
@@ -191,7 +184,13 @@
             <groupId>org.apache.httpcomponents</groupId>
             <artifactId>httpcore</artifactId>
             <version>${aws.sdk.httpcore.version}</version>
->>>>>>> 66c04c85
+        </dependency>
+
+        <!-- https://mvnrepository.com/artifact/com.amazonaws/aws-java-sdk-sts -->
+        <dependency>
+            <groupId>software.amazon.awssdk</groupId>
+            <artifactId>sts</artifactId>
+            <version>${aws.sdk.version}</version>
         </dependency>
 
         <!-- Test -->
